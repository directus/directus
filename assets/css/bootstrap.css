--- conflicted
+++ resolved
@@ -4,10 +4,6 @@
 .glyphicon-search:before                  { content: "\e003"; }
 .glyphicon-envelope:before                { content: "\2709"; }
 .glyphicon-heart:before                   { content: "\e005"; }
-<<<<<<< HEAD
-.glyphicon-star:before                    { content: "\e006"; }
-=======
->>>>>>> f4668a4b
 .glyphicon-star-empty:before              { content: "\e007"; }
 .glyphicon-user:before                    { content: "\e008"; }
 .glyphicon-film:before                    { content: "\e009"; }
