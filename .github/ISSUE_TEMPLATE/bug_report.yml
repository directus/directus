name: Report a bug
description: Create a report to help us improve
body:
  - type: markdown
    attributes:
      value: |
        Hi, thank you for taking the time to create an issue! Before you get started, please ensure the following are correct:

        - I'm using the [latest version of Directus](https://github.com/directus/directus/releases)
        - I've completed all [Troubleshooting Steps](https://docs.directus.io/getting-started/support/#troubleshooting-steps).
        - There's [no other issue](https://github.com/directus/directus/issues?q=is%3Aissue) that already describes the problem.

        _For issues specific to Directus Cloud projects, please reach out through the Live Chat in our Cloud Dashboard._
  - type: textarea
    attributes:
      label: Describe the Bug
      description: A clear and concise description of what the bug is.
    validations:
      required: true
  - type: textarea
    attributes:
      label: To Reproduce
      description:
        Steps to reproduce the behavior. Contributors should be able to follow the steps provided in order to reproduce
        the bug.
    validations:
      required: true
<<<<<<< HEAD
  - type: textarea
    id: errors
    attributes:
      label: Errors Shown
      description: Are there any errors logged in the browser console, or terminal where you're running Directus?
  - type: input
    id: directus-version
    attributes:
      label: What version of Directus are you using?
      description: 'Version is displayed under "Settings". For example: 9.0.1'
    validations:
      required: true
  - type: input
    id: node-version
    attributes:
      label: What version of Node.js are you using?
      description: 'For example: 12.0.0'
    validations:
      required: true
  - type: input
    attributes:
      label: What database are you using?
      description: 'For example: Postgres 13, SQLite 3.31.0'
    validations:
      required: true
  - type: input
    id: browser
    attributes:
      label: What browser are you using?
      description: 'For example: Chrome, Safari'
    validations:
      required: true
  - type: input
    id: deployment
    attributes:
      label: How are you deploying Directus?
      description: 'For example: running locally, Docker, PaaS'
=======
  - type: dropdown
    id: deployment
    attributes:
      label: Hosting Strategy
      options:
        - Self-Hosted (Docker Image)
        - Self-Hosted (Custom)
        - Directus Cloud
>>>>>>> 15b91dee
    validations:
      required: true<|MERGE_RESOLUTION|>--- conflicted
+++ resolved
@@ -25,45 +25,6 @@
         the bug.
     validations:
       required: true
-<<<<<<< HEAD
-  - type: textarea
-    id: errors
-    attributes:
-      label: Errors Shown
-      description: Are there any errors logged in the browser console, or terminal where you're running Directus?
-  - type: input
-    id: directus-version
-    attributes:
-      label: What version of Directus are you using?
-      description: 'Version is displayed under "Settings". For example: 9.0.1'
-    validations:
-      required: true
-  - type: input
-    id: node-version
-    attributes:
-      label: What version of Node.js are you using?
-      description: 'For example: 12.0.0'
-    validations:
-      required: true
-  - type: input
-    attributes:
-      label: What database are you using?
-      description: 'For example: Postgres 13, SQLite 3.31.0'
-    validations:
-      required: true
-  - type: input
-    id: browser
-    attributes:
-      label: What browser are you using?
-      description: 'For example: Chrome, Safari'
-    validations:
-      required: true
-  - type: input
-    id: deployment
-    attributes:
-      label: How are you deploying Directus?
-      description: 'For example: running locally, Docker, PaaS'
-=======
   - type: dropdown
     id: deployment
     attributes:
@@ -72,6 +33,5 @@
         - Self-Hosted (Docker Image)
         - Self-Hosted (Custom)
         - Directus Cloud
->>>>>>> 15b91dee
     validations:
       required: true