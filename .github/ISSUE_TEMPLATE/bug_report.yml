name: Report a bug
description: Create a report to help us improve
body:
  - type: markdown
    attributes:
      value: |
        Hi, thank you for taking the time to create an issue! Before you get started, please ensure the following are correct:

        - I'm using the [latest version of Directus](https://github.com/directus/directus/releases)
        - I've completed all [Troubleshooting Steps](https://docs.directus.io/getting-started/support/#troubleshooting-steps).
        - There's [no other issue](https://github.com/directus/directus/issues?q=is%3Aissue) that already describes the problem.

        _For issues specific to Directus Cloud projects, please reach out through the Live Chat in our Cloud Dashboard._
  - type: textarea
    attributes:
      label: Describe the Bug
      description: A clear and concise description of what the bug is.
    validations:
      required: true
  - type: textarea
    attributes:
      label: To Reproduce
      description:
        Steps to reproduce the behavior. Contributors should be able to follow the steps provided in order to reproduce
        the bug.
    validations:
      required: true
  - type: input
    attributes:
      label: Directus Version
<<<<<<< HEAD
      placeholder: v9.x.x
=======
      placeholder: v10.x.x
>>>>>>> d16c3896
    validations:
      required: true
  - type: dropdown
    id: deployment
    attributes:
      label: Hosting Strategy
      options:
        - Self-Hosted (Docker Image)
        - Self-Hosted (Custom)
        - Directus Cloud
    validations:
      required: true<|MERGE_RESOLUTION|>--- conflicted
+++ resolved
@@ -28,11 +28,7 @@
   - type: input
     attributes:
       label: Directus Version
-<<<<<<< HEAD
-      placeholder: v9.x.x
-=======
       placeholder: v10.x.x
->>>>>>> d16c3896
     validations:
       required: true
   - type: dropdown
