--- conflicted
+++ resolved
@@ -1,17 +1,7 @@
 name: Lint
 
 on:
-<<<<<<< HEAD
-  push:
-    branches:
-      - main
-      - fix-nullable-boolean
-  pull_request:
-    branches:
-      - main
-=======
   workflow_call:
->>>>>>> 01e091e2
 
 jobs:
   lint:
