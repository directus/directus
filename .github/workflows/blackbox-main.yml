--- conflicted
+++ resolved
@@ -61,22 +61,14 @@
 
       - name: Start services (SQLite)
         if: matrix.vendor == 'sqlite3'
-<<<<<<< HEAD
-        run: docker compose -f tests-blackbox/docker-compose.yml up auth-saml redis -d --quiet-pull --wait
-=======
-        run: docker compose -f tests-blackbox/docker-compose.yml up auth-saml minio minio-mc -d --quiet-pull --wait
->>>>>>> 9526b4e5
+        run:
+          docker compose -f tests-blackbox/docker-compose.yml up auth-saml redis minio minio-mc -d --quiet-pull --wait
 
       - name: Start services (other vendors)
         if: matrix.vendor != 'sqlite3'
         run:
-<<<<<<< HEAD
-          docker compose -f tests-blackbox/docker-compose.yml up ${{ matrix.vendor }} auth-saml redis -d --quiet-pull
-          --wait
-=======
-          docker compose -f tests-blackbox/docker-compose.yml up ${{ matrix.vendor }} auth-saml minio minio-mc -d
+          docker compose -f tests-blackbox/docker-compose.yml up ${{ matrix.vendor }} auth-saml redis minio minio-mc -d
           --quiet-pull --wait
->>>>>>> 9526b4e5
 
       - name: Run tests
         run: TEST_DB=${{ matrix.vendor }} pnpm run -w test:blackbox