name: Blackbox Tests

on:
  pull_request:
    branches:
      - main
  push:
    branches:
      - main
      - next
    paths:
      - api/**
      - tests/blackbox/**
      - packages/**
      - package.json
      - pnpm-lock.yaml
      - .github/workflows/blackbox-main.yml

concurrency:
<<<<<<< HEAD
  group: blackbox-main-oracle
=======
  group: blackbox-${{ github.ref }}
>>>>>>> e7e699dc
  cancel-in-progress: true

env:
  NODE_OPTIONS: --max_old_space_size=6144

jobs:
  test:
    name: ${{ matrix.vendor }}
    runs-on: ubuntu-latest
    strategy:
      fail-fast: false
      matrix:
        vendor:
          - sqlite3
          - postgres
          - postgres10
          - mysql
          - mysql5
          - maria
          - mssql
          - oracle
          - cockroachdb
    steps:
      - name: Checkout repository
        uses: actions/checkout@v3

      - name: Prepare
        uses: ./.github/actions/prepare

      - name: Start services (SQLite)
        if: matrix.vendor == 'sqlite3'
        run:
          docker compose -f tests/blackbox/docker-compose.yml up auth-saml redis minio minio-mc -d --quiet-pull --wait

      - name: Start services (other vendors)
        if: matrix.vendor != 'sqlite3'
        run:
          docker compose -f tests/blackbox/docker-compose.yml up ${{ matrix.vendor }} auth-saml redis minio minio-mc -d
          --quiet-pull --wait

      - name: Run tests
        run: TEST_DB=${{ matrix.vendor }} pnpm run test:blackbox<|MERGE_RESOLUTION|>--- conflicted
+++ resolved
@@ -17,11 +17,7 @@
       - .github/workflows/blackbox-main.yml
 
 concurrency:
-<<<<<<< HEAD
-  group: blackbox-main-oracle
-=======
   group: blackbox-${{ github.ref }}
->>>>>>> e7e699dc
   cancel-in-progress: true
 
 env:
