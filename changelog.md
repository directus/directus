# Changelog

_Changes marked with a :warning: contain potential breaking changes depending on your use of the package._

<<<<<<< HEAD
=======
## v9.0.0-rc.88 (August 2, 2021)

### :sparkles: New Features

- **App**
  - [#7130](https://github.com/directus/directus/pull/7130) Add accordion group
    ([@rijkvanzanten](https://github.com/rijkvanzanten))
  - [#7101](https://github.com/directus/directus/pull/7101) Surface dropdown choices in advanced sidebar filter
    ([@rijkvanzanten](https://github.com/rijkvanzanten))

### :rocket: Improvements

- **App**
  - [#7141](https://github.com/directus/directus/pull/7141) Title format repeater names
    ([@rijkvanzanten](https://github.com/rijkvanzanten))
  - [#7132](https://github.com/directus/directus/pull/7132) Add missing keys to translations
    ([@nickrum](https://github.com/nickrum))
  - [#7103](https://github.com/directus/directus/pull/7103) Add a standardized max-height to tree select interface
    ([@rijkvanzanten](https://github.com/rijkvanzanten))
  - [#7102](https://github.com/directus/directus/pull/7102) Render list group arrows on the left of the group checkbox
    in the tree select interface ([@rijkvanzanten](https://github.com/rijkvanzanten))
  - [#7059](https://github.com/directus/directus/pull/7059) Added "Default Open" Checkbox to Field Group Dividers
    ([@m0rtis0](https://github.com/m0rtis0))
- **API**
  - [#7105](https://github.com/directus/directus/pull/7105) Stall login/pw reset to prevent email leaking
    ([@rijkvanzanten](https://github.com/rijkvanzanten))
  - [#6580](https://github.com/directus/directus/pull/6580) Warn on Missing Migrations
    ([@jaycammarano](https://github.com/jaycammarano))

### :bug: Bug Fixes

- **App**
  - [#7142](https://github.com/directus/directus/pull/7142) Prevent duplicate alias fields from being created
    ([@rijkvanzanten](https://github.com/rijkvanzanten))
  - [#7135](https://github.com/directus/directus/pull/7135) Fix nested fields check in validate-payload handler
    ([@rijkvanzanten](https://github.com/rijkvanzanten))
  - [#7131](https://github.com/directus/directus/pull/7131) Fix default value of select-icon interface
    ([@rijkvanzanten](https://github.com/rijkvanzanten))
- **API**
  - [#7139](https://github.com/directus/directus/pull/7139) Fix cache-key generation for query params
    ([@rijkvanzanten](https://github.com/rijkvanzanten))
  - [#7104](https://github.com/directus/directus/pull/7104) Fix users accountability tracking
    ([@rijkvanzanten](https://github.com/rijkvanzanten))

### :memo: Documentation

- [#7106](https://github.com/directus/directus/pull/7106) Add note on conditional fields
  ([@rijkvanzanten](https://github.com/rijkvanzanten))
- [#7099](https://github.com/directus/directus/pull/7099) Add note regarding required directus:extension field to
  extension docs ([@nickrum](https://github.com/nickrum))
- [#7079](https://github.com/directus/directus/pull/7079) Add note on npm run dev restart
  ([@rijkvanzanten](https://github.com/rijkvanzanten))
- [#7077](https://github.com/directus/directus/pull/7077) Add note on hook params
  ([@rijkvanzanten](https://github.com/rijkvanzanten))

### :package: Dependency Updates

- [#7136](https://github.com/directus/directus/pull/7136) update typescript-eslint monorepo to v4.29.0
  ([@renovate[bot]](https://github.com/apps/renovate))
- [#7117](https://github.com/directus/directus/pull/7117) update dependency joi to v17.4.2
  ([@renovate[bot]](https://github.com/apps/renovate))
- [#7115](https://github.com/directus/directus/pull/7115) update dependency knex to v0.95.9
  ([@renovate[bot]](https://github.com/apps/renovate))
- [#7110](https://github.com/directus/directus/pull/7110) update dependency sass to v1.37.0
  ([@renovate[bot]](https://github.com/apps/renovate))
- [#7109](https://github.com/directus/directus/pull/7109) update dependency eslint to v7.32.0
  ([@renovate[bot]](https://github.com/apps/renovate))
- [#7094](https://github.com/directus/directus/pull/7094) update dependency @rollup/plugin-commonjs to v20
  ([@renovate[bot]](https://github.com/apps/renovate))
- [#7093](https://github.com/directus/directus/pull/7093) update dependency chalk to v4.1.2
  ([@renovate[bot]](https://github.com/apps/renovate))
- [#7090](https://github.com/directus/directus/pull/7090) update dependency npm-watch to v0.11.0
  ([@renovate[bot]](https://github.com/apps/renovate))
- [#7089](https://github.com/directus/directus/pull/7089) update dependency eslint-plugin-vue to v7.15.0
  ([@renovate[bot]](https://github.com/apps/renovate))
- [#7087](https://github.com/directus/directus/pull/7087) update styfle/cancel-workflow-action action to v0.9.1
  ([@renovate[bot]](https://github.com/apps/renovate))
- [#7085](https://github.com/directus/directus/pull/7085) update dependency rollup to v2.55.1
  ([@renovate[bot]](https://github.com/apps/renovate))

>>>>>>> 6eafe010
## v9.0.0-rc.87 (July 28, 2021)

### :sparkles: New Features

- **API**
  - [#7014](https://github.com/directus/directus/pull/7014) Add new /utils/cache/clear endpoint
    ([@rijkvanzanten](https://github.com/rijkvanzanten))
  - [#7008](https://github.com/directus/directus/pull/7008) Prevent from deleting the last admin user
    ([@rijkvanzanten](https://github.com/rijkvanzanten))

### :rocket: Improvements

- **App**
  - [#7025](https://github.com/directus/directus/pull/7025) Handle autocomplete empty path configurations
    ([@luanmm](https://github.com/luanmm))
  - [#7013](https://github.com/directus/directus/pull/7013) Use limit layoutQuery in export sidebar detail
    ([@rijkvanzanten](https://github.com/rijkvanzanten))
- **API**
  - [#7003](https://github.com/directus/directus/pull/7003) Default SERVE_APP to true
    ([@rijkvanzanten](https://github.com/rijkvanzanten))
  - [#6987](https://github.com/directus/directus/pull/6987) Wait for the database to be ready in bootstrap step
    ([@rijkvanzanten](https://github.com/rijkvanzanten))
  - [#6852](https://github.com/directus/directus/pull/6852) Support for notifying user if an update is available for
    Directus CLI ([@msaaddev](https://github.com/msaaddev))

### :bug: Bug Fixes

- **API**
  - [#7060](https://github.com/directus/directus/pull/7060) Fix top level perm check on nested m2a records
    ([@rijkvanzanten](https://github.com/rijkvanzanten))
  - [#7050](https://github.com/directus/directus/pull/7050) Don't throw 500 on missing email
    ([@rijkvanzanten](https://github.com/rijkvanzanten))
  - [#7042](https://github.com/directus/directus/pull/7042) Fix type checking in password reset controller
    ([@rijkvanzanten](https://github.com/rijkvanzanten))
  - [#7041](https://github.com/directus/directus/pull/7041) Fix mssql max-length doubling
    ([@rijkvanzanten](https://github.com/rijkvanzanten))
  - [#7027](https://github.com/directus/directus/pull/7027) Move object-hash to non-optional deps
    ([@paescuj](https://github.com/paescuj))
  - [#7021](https://github.com/directus/directus/pull/7021) Fix cache-key causing problems in memcached
    ([@rijkvanzanten](https://github.com/rijkvanzanten))
  - [#7020](https://github.com/directus/directus/pull/7020) Don't return collections outside of cache
    ([@rijkvanzanten](https://github.com/rijkvanzanten))
  - [#7019](https://github.com/directus/directus/pull/7019) Fix MS SQL unique constraint field name extraction
    ([@rijkvanzanten](https://github.com/rijkvanzanten))
  - [#7008](https://github.com/directus/directus/pull/7008) Prevent from deleting the last admin user
    ([@rijkvanzanten](https://github.com/rijkvanzanten))
  - [#7003](https://github.com/directus/directus/pull/7003) Default SERVE_APP to true
    ([@rijkvanzanten](https://github.com/rijkvanzanten))
- **App**
  - [#7057](https://github.com/directus/directus/pull/7057) Fix last action button not surfacing on mobile
    ([@rijkvanzanten](https://github.com/rijkvanzanten))
  - [#7049](https://github.com/directus/directus/pull/7049) Fix value unstaging in nested field groups
    ([@rijkvanzanten](https://github.com/rijkvanzanten))
  - [#7045](https://github.com/directus/directus/pull/7045) Remove illegal words from translations root
    ([@rijkvanzanten](https://github.com/rijkvanzanten))
  - [#7018](https://github.com/directus/directus/pull/7018) Add selectMode to Calendar layout
    ([@rijkvanzanten](https://github.com/rijkvanzanten))
  - [#7012](https://github.com/directus/directus/pull/7012) Fix M2O type in O2M creation when referencing UUID-PK
    collections ([@rijkvanzanten](https://github.com/rijkvanzanten))
  - [#7005](https://github.com/directus/directus/pull/7005) Fix advanced filter sidebar detail
    ([@rijkvanzanten](https://github.com/rijkvanzanten))
  - [#6924](https://github.com/directus/directus/pull/6924) Add modular extension badge to app docs
    ([@Nitwel](https://github.com/Nitwel))
  - [#6775](https://github.com/directus/directus/pull/6775) Calendar range render
    ([@bernatvadell](https://github.com/bernatvadell))

### :package: Dependency Updates

- [#7056](https://github.com/directus/directus/pull/7056) update fullcalendar monorepo to v5.9.0
  ([@renovate[bot]](https://github.com/apps/renovate))
- [#7028](https://github.com/directus/directus/pull/7028) update dependency rollup to v2.55.0
  ([@renovate[bot]](https://github.com/apps/renovate))
- [#7023](https://github.com/directus/directus/pull/7023) update dependency pg to v8.7.1
  ([@renovate[bot]](https://github.com/apps/renovate))
- [#7022](https://github.com/directus/directus/pull/7022) update dependency @types/dockerode to v3.2.7
  ([@renovate[bot]](https://github.com/apps/renovate))
- [#7017](https://github.com/directus/directus/pull/7017) update dependency @types/sharp to v0.28.5
  ([@renovate[bot]](https://github.com/apps/renovate))
- [#7007](https://github.com/directus/directus/pull/7007) update dependency pg to v8.7.0
  ([@renovate[bot]](https://github.com/apps/renovate))
- [#6998](https://github.com/directus/directus/pull/6998) update dependency @vitejs/plugin-vue to v1.3.0
  ([@renovate[bot]](https://github.com/apps/renovate))
- [#6997](https://github.com/directus/directus/pull/6997) update dependency vite to v2.4.4
  ([@renovate[bot]](https://github.com/apps/renovate))

## v9.0.0-rc.86 (July 26, 2021)

### :sparkles: New Features

- **API**
  - [#6890](https://github.com/directus/directus/pull/6890) Allow using a custom name for the refresh token cookie
    ([@j3n57h0m45](https://github.com/j3n57h0m45))
  - [#6593](https://github.com/directus/directus/pull/6593) Allow custom transformations of assets
    ([@tim-smart](https://github.com/tim-smart))
- **App**
  - [#6864](https://github.com/directus/directus/pull/6864) Add support for Conditional Fields
    ([@rijkvanzanten](https://github.com/rijkvanzanten))
  - [#3209](https://github.com/directus/directus/pull/3209) Add default-folder option
    ([@dimitrov-adrian](https://github.com/dimitrov-adrian))

### :rocket: Improvements

- **API**
  - [#6984](https://github.com/directus/directus/pull/6984) Fix pino deprecation warning
    ([@rijkvanzanten](https://github.com/rijkvanzanten))
  - [#6977](https://github.com/directus/directus/pull/6977) Improve error reporting on CLI bootstrap command
    ([@rijkvanzanten](https://github.com/rijkvanzanten))
  - [#6860](https://github.com/directus/directus/pull/6860) Use `/` as default value for public_url
    ([@rijkvanzanten](https://github.com/rijkvanzanten))
  - [#6845](https://github.com/directus/directus/pull/6845) Make extension loading more robust
    ([@nickrum](https://github.com/nickrum))
  - [#6843](https://github.com/directus/directus/pull/6843) Improve default value extraction in MS SQL
    ([@rijkvanzanten](https://github.com/rijkvanzanten))
  - [#6840](https://github.com/directus/directus/pull/6840) Show warning when PUBLIC_URL isn't correctly configured
    ([@rijkvanzanten](https://github.com/rijkvanzanten))
- **Extensions**
  - [#6845](https://github.com/directus/directus/pull/6845) Make extension loading more robust
    ([@nickrum](https://github.com/nickrum))
- **App**
  - [#6838](https://github.com/directus/directus/pull/6838) Auto-open groups on search in tree-select
    ([@rijkvanzanten](https://github.com/rijkvanzanten))

### :bug: Bug Fixes

- **API**
  - [#6968](https://github.com/directus/directus/pull/6968) Fix quotes with schema default values
    ([@aidenfoxx](https://github.com/aidenfoxx))
  - [#6862](https://github.com/directus/directus/pull/6862) Fix extension loading on Windows
    ([@nickrum](https://github.com/nickrum))
  - [#6847](https://github.com/directus/directus/pull/6847) Make sure every DB returns time as HH:mm:ss
    ([@rijkvanzanten](https://github.com/rijkvanzanten))
  - [#6841](https://github.com/directus/directus/pull/6841) Fixed issue that would cause the wrong field to be extracted
    when using "detailed" updates in o2m with non-"id" primary keys ([@rijkvanzanten](https://github.com/rijkvanzanten))
- **App**
  - [#6943](https://github.com/directus/directus/pull/6943) Fix form field sort order
    ([@rijkvanzanten](https://github.com/rijkvanzanten))
  - [#6856](https://github.com/directus/directus/pull/6856) Fix logs logo alignment
    ([@SeanDylanGoff](https://github.com/SeanDylanGoff))
- **sdk**
  - [#6925](https://github.com/directus/directus/pull/6925) Fix SDK invite accept
    ([@MajesteitBart](https://github.com/MajesteitBart))
- **Misc.**
  - [#6878](https://github.com/directus/directus/pull/6878) Fix update/delete relation docs
    ([@rijkvanzanten](https://github.com/rijkvanzanten))
- **Extensions**
  - [#6862](https://github.com/directus/directus/pull/6862) Fix extension loading on Windows
    ([@nickrum](https://github.com/nickrum))

### :memo: Documentation

- [#6962](https://github.com/directus/directus/pull/6962) Add PUBLIC_URL example in docker-compose guide
  ([@paescuj](https://github.com/paescuj))
- [#6920](https://github.com/directus/directus/pull/6920) Use `--workspace` instead of `cd` in "Running locally" guide
  ([@paescuj](https://github.com/paescuj))
- [#6878](https://github.com/directus/directus/pull/6878) Fix update/delete relation docs
  ([@rijkvanzanten](https://github.com/rijkvanzanten))
- [#6846](https://github.com/directus/directus/pull/6846) Correctly document the default value of PUBLIC_URL
  ([@nickrum](https://github.com/nickrum))
- [#6830](https://github.com/directus/directus/pull/6830) Fix session memcache variable name
  ([@Moeriki](https://github.com/Moeriki))

### :package: Dependency Updates

- [#6985](https://github.com/directus/directus/pull/6985) pin dependency lodash to 4.17.21
  ([@renovate[bot]](https://github.com/apps/renovate))
- [#6983](https://github.com/directus/directus/pull/6983) pin dependency joi to 17.4.1
  ([@renovate[bot]](https://github.com/apps/renovate))
- [#6980](https://github.com/directus/directus/pull/6980) update dependency @rollup/plugin-yaml to v3.1.0
  ([@renovate[bot]](https://github.com/apps/renovate))
- [#6979](https://github.com/directus/directus/pull/6979) update typescript-eslint monorepo to v4.28.5
  ([@renovate[bot]](https://github.com/apps/renovate))
- [#6976](https://github.com/directus/directus/pull/6976) update dependency knex-schema-inspector to v1.5.12
  ([@renovate[bot]](https://github.com/apps/renovate))
- [#6975](https://github.com/directus/directus/pull/6975) Update knex-schema-inspector@1.5.12
  ([@rijkvanzanten](https://github.com/rijkvanzanten))
- [#6973](https://github.com/directus/directus/pull/6973) update dependency @rollup/plugin-commonjs to v19.0.2
  ([@renovate[bot]](https://github.com/apps/renovate))
- [#6958](https://github.com/directus/directus/pull/6958) update dependency knex to v0.95.8
  ([@renovate[bot]](https://github.com/apps/renovate))
- [#6954](https://github.com/directus/directus/pull/6954) update dependency rollup to v2.54.0
  ([@renovate[bot]](https://github.com/apps/renovate))
- [#6951](https://github.com/directus/directus/pull/6951) update dependency @rollup/plugin-node-resolve to v13.0.4
  ([@renovate[bot]](https://github.com/apps/renovate))
- [#6949](https://github.com/directus/directus/pull/6949) update dependency lint-staged to v11.1.1
  ([@renovate[bot]](https://github.com/apps/renovate))
- [#6944](https://github.com/directus/directus/pull/6944) update dependency sass to v1.36.0
  ([@renovate[bot]](https://github.com/apps/renovate))
- [#6934](https://github.com/directus/directus/pull/6934) update dependency date-fns to v2
  ([@renovate[bot]](https://github.com/apps/renovate))
- [#6933](https://github.com/directus/directus/pull/6933) update dependency tedious to v11.4.0
  ([@renovate[bot]](https://github.com/apps/renovate))
- [#6928](https://github.com/directus/directus/pull/6928) update dependency lint-staged to v11.1.0
  ([@renovate[bot]](https://github.com/apps/renovate))
- [#6914](https://github.com/directus/directus/pull/6914) pin dependency @types/object-hash to 2.1.1
  ([@renovate[bot]](https://github.com/apps/renovate))
- [#6913](https://github.com/directus/directus/pull/6913) update dependency ts-jest to v27.0.4
  ([@renovate[bot]](https://github.com/apps/renovate))
- [#6911](https://github.com/directus/directus/pull/6911) update dependency codemirror to v5.62.2
  ([@renovate[bot]](https://github.com/apps/renovate))
- [#6903](https://github.com/directus/directus/pull/6903) update dependency rollup to v2.53.3
  ([@renovate[bot]](https://github.com/apps/renovate))
- [#6901](https://github.com/directus/directus/pull/6901) update dependency supertest to v6.1.4
  ([@renovate[bot]](https://github.com/apps/renovate))
- [#6896](https://github.com/directus/directus/pull/6896) update dependency codemirror to v5.62.1
  ([@renovate[bot]](https://github.com/apps/renovate))
- [#6894](https://github.com/directus/directus/pull/6894) update dependency gatsby-source-filesystem to v3.10.0
  ([@renovate[bot]](https://github.com/apps/renovate))
- [#6891](https://github.com/directus/directus/pull/6891) update dependency vite to v2.4.3
  ([@renovate[bot]](https://github.com/apps/renovate))
- [#6882](https://github.com/directus/directus/pull/6882) update typescript-eslint monorepo to v4.28.4
  ([@renovate[bot]](https://github.com/apps/renovate))
- [#6874](https://github.com/directus/directus/pull/6874) update dependency @types/dockerode to v3.2.6
  ([@renovate[bot]](https://github.com/apps/renovate))
- [#6873](https://github.com/directus/directus/pull/6873) update dependency stylelint-scss to v3.20.1
  ([@renovate[bot]](https://github.com/apps/renovate))
- [#6869](https://github.com/directus/directus/pull/6869) update dependency eslint-plugin-vue to v7.14.0
  ([@renovate[bot]](https://github.com/apps/renovate))
- [#6868](https://github.com/directus/directus/pull/6868) update dependency eslint to v7.31.0
  ([@renovate[bot]](https://github.com/apps/renovate))
- [#6863](https://github.com/directus/directus/pull/6863) update vue monorepo to v3.1.5
  ([@renovate[bot]](https://github.com/apps/renovate))
- [#6855](https://github.com/directus/directus/pull/6855) update dependency @types/dockerode to v3.2.5
  ([@renovate[bot]](https://github.com/apps/renovate))
- [#6849](https://github.com/directus/directus/pull/6849) update dependency @rollup/plugin-node-resolve to v13.0.2
  ([@renovate[bot]](https://github.com/apps/renovate))
- [#6839](https://github.com/directus/directus/pull/6839) update dependency slugify to v1.6.0
  ([@renovate[bot]](https://github.com/apps/renovate))

Directus refs/tags/v9.0.0-rc.86

## v9.0.0-rc.85 (July 15, 2021)

### :bug: Bug Fixes

- **shared**
  - [#6836](https://github.com/directus/directus/pull/6836) Fix production build on node versions <16
    ([@nickrum](https://github.com/nickrum))

## v9.0.0-rc.84 (July 15, 2021)

### :sparkles: New Features

- **sdk**
  - [#6824](https://github.com/directus/directus/pull/6824) add updateByQuery to js sdk
    ([@wc-matteo](https://github.com/wc-matteo))
  - [#6742](https://github.com/directus/directus/pull/6742) Support invite_url in SDK invite method
    ([@paescuj](https://github.com/paescuj))
- **App**
  - [#6799](https://github.com/directus/directus/pull/6799) Support Slovenian language
    ([@rijkvanzanten](https://github.com/rijkvanzanten))
- **Docker**
  - [#6796](https://github.com/directus/directus/pull/6796) Add support for Docker ARM image
    ([@paescuj](https://github.com/paescuj))
- **Extensions**
  - [#6735](https://github.com/directus/directus/pull/6735) Allow extension-sdk to bundle API extensions as well
    ([@nickrum](https://github.com/nickrum))

### :rocket: Improvements

- **App**
  - [#6835](https://github.com/directus/directus/pull/6835) Add v-md directive
    ([@rijkvanzanten](https://github.com/rijkvanzanten))
  - [#6640](https://github.com/directus/directus/pull/6640) Support arrays in formatted-json-value display
    ([@Kematia](https://github.com/Kematia))
- **Extensions**
  - [#6835](https://github.com/directus/directus/pull/6835) Add v-md directive
    ([@rijkvanzanten](https://github.com/rijkvanzanten))
  - [#6706](https://github.com/directus/directus/pull/6706) Configure build command based on extension manifest
    ([@nickrum](https://github.com/nickrum))
- **API**
  - [#6804](https://github.com/directus/directus/pull/6804) Allow setting a custom mailgun host
    ([@rijkvanzanten](https://github.com/rijkvanzanten))
  - [#6746](https://github.com/directus/directus/pull/6746) Add encrypt option to MS SQL questions
    ([@rijkvanzanten](https://github.com/rijkvanzanten))
  - [#6734](https://github.com/directus/directus/pull/6734) No error message from password reset request #6658
    ([@dannycoulombe](https://github.com/dannycoulombe))
- **create-directus-project**
  - [#6791](https://github.com/directus/directus/pull/6791) Catch and show errors in execa calls
    ([@rijkvanzanten](https://github.com/rijkvanzanten))
- **Docker**
  - [#6659](https://github.com/directus/directus/pull/6659) Install exact version of Directus
    ([@paescuj](https://github.com/paescuj))

### :bug: Bug Fixes

- **Misc.**
  - [#6813](https://github.com/directus/directus/pull/6813) Add required deps for Docker ARM build
    ([@paescuj](https://github.com/paescuj))
  - [#6805](https://github.com/directus/directus/pull/6805) disable lerna access verification
    ([@SeanDylanGoff](https://github.com/SeanDylanGoff))
- **App**
  - [#6810](https://github.com/directus/directus/pull/6810) Fix sidebar overflow in preset detail
    ([@rijkvanzanten](https://github.com/rijkvanzanten))
  - [#6809](https://github.com/directus/directus/pull/6809) Fix relationship setup not showing current collection
    ([@rijkvanzanten](https://github.com/rijkvanzanten))
  - [#6807](https://github.com/directus/directus/pull/6807) Clear group when duplicating field
    ([@rijkvanzanten](https://github.com/rijkvanzanten))
  - [#6806](https://github.com/directus/directus/pull/6806) Fix system locked fields showing double
    ([@rijkvanzanten](https://github.com/rijkvanzanten))
  - [#6801](https://github.com/directus/directus/pull/6801) Fix permissions/validation default value for full
    ([@rijkvanzanten](https://github.com/rijkvanzanten))
  - [#6800](https://github.com/directus/directus/pull/6800) Fetch all languages in the translations interface
    ([@rijkvanzanten](https://github.com/rijkvanzanten))
  - [#6733](https://github.com/directus/directus/pull/6733) Fix md editor being empty when editing existing value
    ([@nickrum](https://github.com/nickrum))
  - [#6732](https://github.com/directus/directus/pull/6732) Fix two small issues around field grouping
    ([@nickrum](https://github.com/nickrum))
- **API**
  - [#6808](https://github.com/directus/directus/pull/6808) Use [String] for CSV type in GraphQL
    ([@rijkvanzanten](https://github.com/rijkvanzanten))
  - [#6783](https://github.com/directus/directus/pull/6783) Fixed issue that would prevent reordering in M2A
    ([@rijkvanzanten](https://github.com/rijkvanzanten))
  - [#6740](https://github.com/directus/directus/pull/6740) Fix "Duplicate environment variable" error message never
    showing up ([@paescuj](https://github.com/paescuj))
  - [#6722](https://github.com/directus/directus/pull/6722) Fixed migration changing filesize failing on Oracle
    ([@aidenfoxx](https://github.com/aidenfoxx))
  - [#6645](https://github.com/directus/directus/pull/6645) Fix item.read hook not firing for readByQuery
    ([@MoltenCoffee](https://github.com/MoltenCoffee))
- **Extensions**
  - [#6700](https://github.com/directus/directus/pull/6700) Fix requiring vue from a cjs/umd dependency in a extension
    ([@nickrum](https://github.com/nickrum))

### :memo: Documentation

- [#6785](https://github.com/directus/directus/pull/6785) Clarify definition of environment variables
  ([@paescuj](https://github.com/paescuj))
- [#6784](https://github.com/directus/directus/pull/6784) Add note about sensitive values in Docker guide
  ([@paescuj](https://github.com/paescuj))

### :package: Dependency Updates

- [#6828](https://github.com/directus/directus/pull/6828) update dependency @rollup/plugin-node-resolve to v13.0.1
  ([@renovate[bot]](https://github.com/apps/renovate))
- [#6826](https://github.com/directus/directus/pull/6826) update dependency @rollup/plugin-commonjs to v19.0.1
  ([@renovate[bot]](https://github.com/apps/renovate))
- [#6812](https://github.com/directus/directus/pull/6812) update dependency rollup to v2.53.2
  ([@renovate[bot]](https://github.com/apps/renovate))
- [#6788](https://github.com/directus/directus/pull/6788) update dependency tedious to v11.2.0
  ([@renovate[bot]](https://github.com/apps/renovate))
- [#6780](https://github.com/directus/directus/pull/6780) update dependency vue-i18n to v9.1.7
  ([@renovate[bot]](https://github.com/apps/renovate))
- [#6777](https://github.com/directus/directus/pull/6777) update dependency lint-staged to v11.0.1
  ([@renovate[bot]](https://github.com/apps/renovate))
- [#6769](https://github.com/directus/directus/pull/6769) update typescript-eslint monorepo to v4.28.3
  ([@renovate[bot]](https://github.com/apps/renovate))
- [#6768](https://github.com/directus/directus/pull/6768) update dependency vite to v2.4.2
  ([@renovate[bot]](https://github.com/apps/renovate))
- [#6767](https://github.com/directus/directus/pull/6767) update dependency @vitejs/plugin-vue to v1.2.5
  ([@renovate[bot]](https://github.com/apps/renovate))
- [#6748](https://github.com/directus/directus/pull/6748) update dependency pinia to v2.0.0-beta.5
  ([@renovate[bot]](https://github.com/apps/renovate))
- [#6747](https://github.com/directus/directus/pull/6747) update dependency knex to v0.95.7
  ([@renovate[bot]](https://github.com/apps/renovate))
- [#6745](https://github.com/directus/directus/pull/6745) update dependency @tinymce/tinymce-vue to v4.0.4
  ([@renovate[bot]](https://github.com/apps/renovate))
- [#6744](https://github.com/directus/directus/pull/6744) update dependency ts-node to v10.1.0
  ([@renovate[bot]](https://github.com/apps/renovate))
- [#6727](https://github.com/directus/directus/pull/6727) update dependency @types/cors to v2.8.12
  ([@renovate[bot]](https://github.com/apps/renovate))
- [#6726](https://github.com/directus/directus/pull/6726) update dependency @types/figlet to v1.5.4
  ([@renovate[bot]](https://github.com/apps/renovate))
- [#6724](https://github.com/directus/directus/pull/6724) update dependency @types/marked-terminal to v3.1.2
  ([@renovate[bot]](https://github.com/apps/renovate))
- [#6717](https://github.com/directus/directus/pull/6717) update dependency sass to v1.35.2
  ([@renovate[bot]](https://github.com/apps/renovate))
- [#6716](https://github.com/directus/directus/pull/6716) update dependency @types/qs to v6.9.7
  ([@renovate[bot]](https://github.com/apps/renovate))
- [#6715](https://github.com/directus/directus/pull/6715) update dependency @types/qrcode to v1.4.1
  ([@renovate[bot]](https://github.com/apps/renovate))
- [#6712](https://github.com/directus/directus/pull/6712) update dependency @types/nodemailer to v6.4.4
  ([@renovate[bot]](https://github.com/apps/renovate))
- [#6711](https://github.com/directus/directus/pull/6711) update dependency gatsby-source-filesystem to v3.9.0
  ([@renovate[bot]](https://github.com/apps/renovate))
- [#6710](https://github.com/directus/directus/pull/6710) update dependency rollup to v2.53.1
  ([@renovate[bot]](https://github.com/apps/renovate))
- [#6708](https://github.com/directus/directus/pull/6708) update dependency @types/node-cron to v2.0.4
  ([@renovate[bot]](https://github.com/apps/renovate))
- [#6707](https://github.com/directus/directus/pull/6707) update dependency @types/marked to v2.0.4
  ([@renovate[bot]](https://github.com/apps/renovate))
- [#6705](https://github.com/directus/directus/pull/6705) update dependency @types/markdown-it to v12.0.3
  ([@renovate[bot]](https://github.com/apps/renovate))
- [#6704](https://github.com/directus/directus/pull/6704) update dependency @types/lodash to v4.14.171
  ([@renovate[bot]](https://github.com/apps/renovate))
- [#6702](https://github.com/directus/directus/pull/6702) update dependency @types/listr to v0.14.4
  ([@renovate[bot]](https://github.com/apps/renovate))
- [#6701](https://github.com/directus/directus/pull/6701) update dependency @types/keyv to v3.1.2
  ([@renovate[bot]](https://github.com/apps/renovate))
- [#6697](https://github.com/directus/directus/pull/6697) update dependency @types/jsonwebtoken to v8.5.4
  ([@renovate[bot]](https://github.com/apps/renovate))
- [#6696](https://github.com/directus/directus/pull/6696) update dependency @types/json2csv to v5.0.3
  ([@renovate[bot]](https://github.com/apps/renovate))
- [#6694](https://github.com/directus/directus/pull/6694) update dependency @types/js-yaml to v4.0.2
  ([@renovate[bot]](https://github.com/apps/renovate))
- [#6692](https://github.com/directus/directus/pull/6692) update dependency @types/jest to v26.0.24
  ([@renovate[bot]](https://github.com/apps/renovate))
- [#6690](https://github.com/directus/directus/pull/6690) update dependency @types/inquirer to v7.3.3
  ([@renovate[bot]](https://github.com/apps/renovate))
- [#6689](https://github.com/directus/directus/pull/6689) update dependency @types/fs-extra to v9.0.12
  ([@renovate[bot]](https://github.com/apps/renovate))
- [#6688](https://github.com/directus/directus/pull/6688) update dependency @types/figlet to v1.5.2
  ([@renovate[bot]](https://github.com/apps/renovate))
- [#6687](https://github.com/directus/directus/pull/6687) update dependency @types/express-session to v1.17.4
  ([@renovate[bot]](https://github.com/apps/renovate))
- [#6686](https://github.com/directus/directus/pull/6686) update dependency @types/express to v4.17.13
  ([@renovate[bot]](https://github.com/apps/renovate))
- [#6685](https://github.com/directus/directus/pull/6685) update dependency @types/dockerode to v3.2.4
  ([@renovate[bot]](https://github.com/apps/renovate))
- [#6683](https://github.com/directus/directus/pull/6683) update dependency @types/diff to v5.0.1
  ([@renovate[bot]](https://github.com/apps/renovate))
- [#6682](https://github.com/directus/directus/pull/6682) update dependency @types/cors to v2.8.11
  ([@renovate[bot]](https://github.com/apps/renovate))
- [#6681](https://github.com/directus/directus/pull/6681) update dependency @types/color to v3.0.2
  ([@renovate[bot]](https://github.com/apps/renovate))
- [#6680](https://github.com/directus/directus/pull/6680) update dependency @types/codemirror to v5.60.2
  ([@renovate[bot]](https://github.com/apps/renovate))
- [#6679](https://github.com/directus/directus/pull/6679) update dependency @types/bytes to v3.1.1
  ([@renovate[bot]](https://github.com/apps/renovate))
- [#6678](https://github.com/directus/directus/pull/6678) update dependency @types/busboy to v0.2.4
  ([@renovate[bot]](https://github.com/apps/renovate))
- [#6677](https://github.com/directus/directus/pull/6677) update dependency @types/body-parser to v1.19.1
  ([@renovate[bot]](https://github.com/apps/renovate))
- [#6676](https://github.com/directus/directus/pull/6676) update dependency @types/async to v3.2.7
  ([@renovate[bot]](https://github.com/apps/renovate))
- [#6675](https://github.com/directus/directus/pull/6675) update dependency @types/sharp to v0.28.4
  ([@renovate[bot]](https://github.com/apps/renovate))
- [#6669](https://github.com/directus/directus/pull/6669) update dependency vite to v2.4.1
  ([@renovate[bot]](https://github.com/apps/renovate))
- [#6668](https://github.com/directus/directus/pull/6668) update dependency eslint-plugin-vue to v7.13.0
  ([@renovate[bot]](https://github.com/apps/renovate))
- [#6667](https://github.com/directus/directus/pull/6667) update dependency dompurify to v2.3.0
  ([@renovate[bot]](https://github.com/apps/renovate))
- [#6660](https://github.com/directus/directus/pull/6660) update typescript-eslint monorepo to v4.28.2
  ([@renovate[bot]](https://github.com/apps/renovate))
- [#6657](https://github.com/directus/directus/pull/6657) update dependency vite to v2.4.0
  ([@renovate[bot]](https://github.com/apps/renovate))
- [#6652](https://github.com/directus/directus/pull/6652) update dependency nock to v13.1.1
  ([@renovate[bot]](https://github.com/apps/renovate))
- [#6634](https://github.com/directus/directus/pull/6634) update dependency @types/stream-json to v1.7.1
  ([@renovate[bot]](https://github.com/apps/renovate))
- [#6630](https://github.com/directus/directus/pull/6630) update dependency eslint to v7.30.0
  ([@renovate[bot]](https://github.com/apps/renovate))

## v9.0.0-rc.83 (July 14, 2021)

### :bug: Bug Fixes

- **App**
  - [#6566](https://github.com/directus/directus/pull/6566) Fix half-width fields before groups causing trouble
    ([@rijkvanzanten](https://github.com/rijkvanzanten))
- **API**
  - [#6561](https://github.com/directus/directus/pull/6561) Add limit options for deleteMany files
    ([@Enhed](https://github.com/Enhed))
  - [#6558](https://github.com/directus/directus/pull/6558) Fixed typo in MySQL dialect
    ([@Oreilles](https://github.com/Oreilles))

### :package: Dependency Updates

- [#6564](https://github.com/directus/directus/pull/6564) update dependency ts-node-dev to v1.1.7
  ([@renovate[bot]](https://github.com/apps/renovate))

## v9.0.0-rc.82 (June 28, 2021)

### :sparkles: New Features

- **App**
  - [#6553](https://github.com/directus/directus/pull/6553) Add support for field grouping
    ([@rijkvanzanten](https://github.com/rijkvanzanten))
- **Extensions**
  - [#6548](https://github.com/directus/directus/pull/6548) Add directus-extension CLI to extension-sdk
    ([@nickrum](https://github.com/nickrum))
- **sdk**
  - [#6538](https://github.com/directus/directus/pull/6538) Adds request and response interceptors on Axios transport
    ([@WoLfulus](https://github.com/WoLfulus))

### :rocket: Improvements

- **API**
  - [#6541](https://github.com/directus/directus/pull/6541) Pass on errors thrown in MailService
    ([@luanmm](https://github.com/luanmm))
- **App**
  - [#6215](https://github.com/directus/directus/pull/6215) Added escaping on file paths including "\u"
    ([@skizer](https://github.com/skizer))

### :bug: Bug Fixes

- **App**
  - [#6555](https://github.com/directus/directus/pull/6555) Fix auto-fill of directus_files in relational setup
    ([@rijkvanzanten](https://github.com/rijkvanzanten))
  - [#6530](https://github.com/directus/directus/pull/6530) Fix translations interface options crashing the App
    ([@nickrum](https://github.com/nickrum))
- **API**
  - [#6534](https://github.com/directus/directus/pull/6534) Fix extension loading when PUBLIC_URL is absolute without
    origin ([@nickrum](https://github.com/nickrum))
  - [#6516](https://github.com/directus/directus/pull/6516) Changed filesize to bigint for large files
    ([@Enhed](https://github.com/Enhed))
- **Extensions**
  - [#6534](https://github.com/directus/directus/pull/6534) Fix extension loading when PUBLIC_URL is absolute without
    origin ([@nickrum](https://github.com/nickrum))

### :package: Dependency Updates

- [#6547](https://github.com/directus/directus/pull/6547) update typescript-eslint monorepo to v4.28.1
  ([@renovate[bot]](https://github.com/apps/renovate))
- [#6546](https://github.com/directus/directus/pull/6546) update dependency jest to v27.0.6
  ([@renovate[bot]](https://github.com/apps/renovate))
- [#6520](https://github.com/directus/directus/pull/6520) update dependency @vitejs/plugin-vue to v1.2.4
  ([@renovate[bot]](https://github.com/apps/renovate))
- [#6518](https://github.com/directus/directus/pull/6518) update dependency simple-git-hooks to v2.5.1
  ([@renovate[bot]](https://github.com/apps/renovate))
- [#6498](https://github.com/directus/directus/pull/6498) update dependency commander to v8
  ([@renovate[bot]](https://github.com/apps/renovate))

## v9.0.0-rc.81 (June 26, 2021)

### :rocket: Improvements

- **App**
  - [#6466](https://github.com/directus/directus/pull/6466) Set calendar layout locale based on app locale
    ([@nickrum](https://github.com/nickrum))

### :bug: Bug Fixes

- **App**
  - [#6481](https://github.com/directus/directus/pull/6481) Fix login page not showing user's name on app required
    permissions role ([@rijkvanzanten](https://github.com/rijkvanzanten))
  - [#6377](https://github.com/directus/directus/pull/6377) Fix app extensions loading and registration
    ([@nickrum](https://github.com/nickrum))

### :memo: Documentation

- [#6467](https://github.com/directus/directus/pull/6467) Import a File link in Assets tip broken
  ([@Mrmiffo](https://github.com/Mrmiffo))

### :package: Dependency Updates

- [#6509](https://github.com/directus/directus/pull/6509) update dependency prettier to v2.3.2
  ([@renovate[bot]](https://github.com/apps/renovate))
- [#6507](https://github.com/directus/directus/pull/6507) update dependency marked to v2.1.3
  ([@renovate[bot]](https://github.com/apps/renovate))
- [#6499](https://github.com/directus/directus/pull/6499) update dependency rollup to v2.52.3
  ([@renovate[bot]](https://github.com/apps/renovate))
- [#6497](https://github.com/directus/directus/pull/6497) update dependency eslint-plugin-vue to v7.12.1
  ([@renovate[bot]](https://github.com/apps/renovate))
- [#6482](https://github.com/directus/directus/pull/6482) Update vue to 3.1.2
  ([@rijkvanzanten](https://github.com/rijkvanzanten))
- [#6473](https://github.com/directus/directus/pull/6473) update dependency mitt to v3
  ([@renovate[bot]](https://github.com/apps/renovate))
- [#6470](https://github.com/directus/directus/pull/6470) update dependency fs-extra to v10
  ([@renovate[bot]](https://github.com/apps/renovate))
- [#6469](https://github.com/directus/directus/pull/6469) pin dependencies
  ([@renovate[bot]](https://github.com/apps/renovate))
- [#6468](https://github.com/directus/directus/pull/6468) update dependency @types/codemirror to v5.60.1
  ([@renovate[bot]](https://github.com/apps/renovate))
- [#6459](https://github.com/directus/directus/pull/6459) update dependency tinymce to v5.8.2
  ([@renovate[bot]](https://github.com/apps/renovate))

## v9.0.0-rc.80 (June 22, 2021)

### :sparkles: New Features

- **API**
  - :warning: [#6456](https://github.com/directus/directus/pull/6456) Add schema caching
    ([@rijkvanzanten](https://github.com/rijkvanzanten))
  - [#6437](https://github.com/directus/directus/pull/6437) Add support for starts/ends with filters
    ([@rijkvanzanten](https://github.com/rijkvanzanten))
- **App**
  - [#6441](https://github.com/directus/directus/pull/6441) Add checkboxes-tree interface
    ([@rijkvanzanten](https://github.com/rijkvanzanten))
  - [#6430](https://github.com/directus/directus/pull/6430) Add Serbian (Latin) Language
    ([@srkinftel](https://github.com/srkinftel))

### :bug: Bug Fixes

- **App**
  - [#6455](https://github.com/directus/directus/pull/6455) Fixed issue that would prevent source code editing from
    staging values in wysiwyg ([@rijkvanzanten](https://github.com/rijkvanzanten))
  - [#6454](https://github.com/directus/directus/pull/6454) Fixed color option of the notice presentation interface
    ([@rijkvanzanten](https://github.com/rijkvanzanten))
  - [#6453](https://github.com/directus/directus/pull/6453) Fixed issue that would throw error in console when creating
    a new item in a collection w/ translations ([@rijkvanzanten](https://github.com/rijkvanzanten))
  - [#6451](https://github.com/directus/directus/pull/6451) Fix creating custom names for recommend collection fields on
    new collection setup drawer ([@rijkvanzanten](https://github.com/rijkvanzanten))
  - [#6450](https://github.com/directus/directus/pull/6450) Fixed rendering of SVGs in single file image interface
    ([@rijkvanzanten](https://github.com/rijkvanzanten))
  - [#6449](https://github.com/directus/directus/pull/6449) Fix header buttons not functioning in markdown interface
    ([@rijkvanzanten](https://github.com/rijkvanzanten))
  - [#6447](https://github.com/directus/directus/pull/6447) Don't default to `directus_files` in local store on existing
    relation ([@rijkvanzanten](https://github.com/rijkvanzanten))
  - [#6442](https://github.com/directus/directus/pull/6442) Fix display template on collection detail page
    ([@rijkvanzanten](https://github.com/rijkvanzanten))
  - [#6421](https://github.com/directus/directus/pull/6421) Update admin to use `no-store`
    ([@aidenfoxx](https://github.com/aidenfoxx))
  - [#6361](https://github.com/directus/directus/pull/6361) Fix spacings and icons on presentation link buttons
    ([@HitomiTenshi](https://github.com/HitomiTenshi))
- **API**
  - [#6444](https://github.com/directus/directus/pull/6444) Don't return default val for PK field in singleton
    ([@rijkvanzanten](https://github.com/rijkvanzanten))

### :package: Dependency Updates

- [#6445](https://github.com/directus/directus/pull/6445) fix(deps): update dependency gatsby-source-filesystem to
  v3.8.0 ([@renovate[bot]](https://github.com/apps/renovate))
- [#6443](https://github.com/directus/directus/pull/6443) update vue monorepo to v3.1.2
  ([@renovate[bot]](https://github.com/apps/renovate))
- [#6439](https://github.com/directus/directus/pull/6439) chore(deps): update dependency marked to v2.1.2
  ([@renovate[bot]](https://github.com/apps/renovate))
- [#6424](https://github.com/directus/directus/pull/6424) chore(deps): update dependency jest to v27.0.5
  ([@renovate[bot]](https://github.com/apps/renovate))

## v9.0.0-rc.79 (June 22, 2021)

Nothing to see here.. (Vue's update to 3.1.2 made things go 💥)

## v9.0.0-rc.78 (June 21, 2021)

### :rocket: Improvements

- **App**
  - [#6413](https://github.com/directus/directus/pull/6413) Use correct input type for type in advanced filter sidebar
    ([@rijkvanzanten](https://github.com/rijkvanzanten))

### :bug: Bug Fixes

- **App**
  - [#6412](https://github.com/directus/directus/pull/6412) Fixed issue that would prevent button/list-item links from
    functioning ([@rijkvanzanten](https://github.com/rijkvanzanten))

## v9.0.0-rc.77 (June 21, 2021)

### :sparkles: New Features

- **API**
  - [#6379](https://github.com/directus/directus/pull/6379) Add ability to specify what fields to clone on "Save as
    Copy" ([@rijkvanzanten](https://github.com/rijkvanzanten))
  - [#6341](https://github.com/directus/directus/pull/6341) Add support for `read` hooks on `items`
    ([@MoltenCoffee](https://github.com/MoltenCoffee))
  - [#6294](https://github.com/directus/directus/pull/6294) Allow overriding the s-maxage cache header
    ([@rijkvanzanten](https://github.com/rijkvanzanten))
- **App**
  - [#6379](https://github.com/directus/directus/pull/6379) Add ability to specify what fields to clone on "Save as
    Copy" ([@rijkvanzanten](https://github.com/rijkvanzanten))

### :rocket: Improvements

- **API**
  - :warning: [#6355](https://github.com/directus/directus/pull/6355) Use `no-store` instead of `no-cache` for skipping
    the cache ([@nachogarcia](https://github.com/nachogarcia))
  - [#6349](https://github.com/directus/directus/pull/6349) Use existing file extension as default
    ([@rijkvanzanten](https://github.com/rijkvanzanten))
  - [#6347](https://github.com/directus/directus/pull/6347) Redact tokens from logs
    ([@rijkvanzanten](https://github.com/rijkvanzanten))

### :bug: Bug Fixes

- **API**
  - [#6350](https://github.com/directus/directus/pull/6350) Don't send sensitive data in webhooks
    ([@rijkvanzanten](https://github.com/rijkvanzanten))
  - [#6308](https://github.com/directus/directus/pull/6308) Fixed invalid onDelete constraint for OracleDB
    ([@aidenfoxx](https://github.com/aidenfoxx))
- **App**
  - [#6348](https://github.com/directus/directus/pull/6348) Fixed issue that would cause uploads to the root folder of
    the file library to fail ([@rijkvanzanten](https://github.com/rijkvanzanten))
  - [#6318](https://github.com/directus/directus/pull/6318) Fixed issue that would prevent setting the placeholder on
    the input interface ([@rijkvanzanten](https://github.com/rijkvanzanten))
  - [#6289](https://github.com/directus/directus/pull/6289) Fixed issue that would prevent the "Import from URL"
    functionality to work in a many to many interface ([@rijkvanzanten](https://github.com/rijkvanzanten))

### :memo: Documentation

- [#6360](https://github.com/directus/directus/pull/6360) Add "require('axios')" in API hooks examples
  ([@paescuj](https://github.com/paescuj))
- [#6339](https://github.com/directus/directus/pull/6339) Fix broken link in quickstart
  ([@geertijewski](https://github.com/geertijewski))
- [#6311](https://github.com/directus/directus/pull/6311) Update SDK doc with note on using multiple instances
  ([@martinemmert](https://github.com/martinemmert))
- [#6284](https://github.com/directus/directus/pull/6284) Add workaround for vite auto-replacement in docs
  ([@nickrum](https://github.com/nickrum))

### :package: Dependency Updates

- [#6406](https://github.com/directus/directus/pull/6406) chore(deps): update typescript-eslint monorepo to v4.28.0
  ([@renovate[bot]](https://github.com/apps/renovate))
- [#6405](https://github.com/directus/directus/pull/6405) chore(deps): update dependency vue-router to v4.0.10
  ([@renovate[bot]](https://github.com/apps/renovate))
- [#6401](https://github.com/directus/directus/pull/6401) chore(deps): update dependency codemirror to v5.62.0
  ([@renovate[bot]](https://github.com/apps/renovate))
- [#6400](https://github.com/directus/directus/pull/6400) chore(deps): update dependency rollup to v2.52.2
  ([@renovate[bot]](https://github.com/apps/renovate))
- [#6399](https://github.com/directus/directus/pull/6399) chore(deps): update dependency swagger-ui-watcher to v2.1.12
  ([@renovate[bot]](https://github.com/apps/renovate))
- [#6392](https://github.com/directus/directus/pull/6392) chore(deps): update dependency vite to v2.3.8
  ([@renovate[bot]](https://github.com/apps/renovate))
- [#6391](https://github.com/directus/directus/pull/6391) chore(deps): update dependency @types/inquirer to v7.3.2
  ([@renovate[bot]](https://github.com/apps/renovate))
- [#6380](https://github.com/directus/directus/pull/6380) chore(deps): update dependency eslint to v7.29.0
  ([@renovate[bot]](https://github.com/apps/renovate))
- [#6371](https://github.com/directus/directus/pull/6371) chore(deps): update dependency pinia to v2.0.0-beta.3
  ([@renovate[bot]](https://github.com/apps/renovate))
- [#6363](https://github.com/directus/directus/pull/6363) chore(deps): update dependency @types/jsonwebtoken to v8.5.2
  ([@renovate[bot]](https://github.com/apps/renovate))
- [#6357](https://github.com/directus/directus/pull/6357) chore(deps): update dependency typescript to v4.3.4
  ([@renovate[bot]](https://github.com/apps/renovate))
- [#6342](https://github.com/directus/directus/pull/6342) fix(deps): update dependency chalk to v4
  ([@renovate[bot]](https://github.com/apps/renovate))
- [#6338](https://github.com/directus/directus/pull/6338) chore(deps): update postgres docker tag to v13
  ([@renovate[bot]](https://github.com/apps/renovate))
- [#6337](https://github.com/directus/directus/pull/6337) chore(deps): update dependency rollup to v2.52.1
  ([@renovate[bot]](https://github.com/apps/renovate))
- :warning: [#6336](https://github.com/directus/directus/pull/6336) Use node.js v16 in Docker image
  ([@renovate[bot]](https://github.com/apps/renovate))
- [#6334](https://github.com/directus/directus/pull/6334) chore(deps): update dependency fs-extra to v10
  ([@renovate[bot]](https://github.com/apps/renovate))
- [#6333](https://github.com/directus/directus/pull/6333) chore(deps): update dependency dotenv to v10
  ([@renovate[bot]](https://github.com/apps/renovate))
- [#6332](https://github.com/directus/directus/pull/6332) chore(deps): update mariadb docker tag to v10.6
  ([@renovate[bot]](https://github.com/apps/renovate))
- [#6331](https://github.com/directus/directus/pull/6331) chore(deps): update fullcalendar monorepo to v5.8.0
  ([@renovate[bot]](https://github.com/apps/renovate))
- [#6330](https://github.com/directus/directus/pull/6330) chore(deps): update dependency marked to v2.1.1
  ([@renovate[bot]](https://github.com/apps/renovate))
- [#6329](https://github.com/directus/directus/pull/6329) chore(deps): update dependency typescript to v4.3.3
  ([@renovate[bot]](https://github.com/apps/renovate))
- [#6328](https://github.com/directus/directus/pull/6328) fix(deps): update dependency ms to v2.1.3
  ([@renovate[bot]](https://github.com/apps/renovate))
- [#6327](https://github.com/directus/directus/pull/6327) chore(deps): update dependency vue-router to v4.0.9
  ([@renovate[bot]](https://github.com/apps/renovate))
- [#6324](https://github.com/directus/directus/pull/6324) chore(deps): update dependency globby to v11.0.4
  ([@renovate[bot]](https://github.com/apps/renovate))
- [#6323](https://github.com/directus/directus/pull/6323) fix(deps): pin dependencies
  ([@renovate[bot]](https://github.com/apps/renovate))
- [#6322](https://github.com/directus/directus/pull/6322) Configure Renovate
  ([@renovate[bot]](https://github.com/apps/renovate))
- [#6305](https://github.com/directus/directus/pull/6305) Bump sass from 1.35.0 to 1.35.1
  ([@dependabot[bot]](https://github.com/apps/dependabot))
- [#6304](https://github.com/directus/directus/pull/6304) Bump inquirer from 8.1.0 to 8.1.1
  ([@dependabot[bot]](https://github.com/apps/dependabot))
- [#6300](https://github.com/directus/directus/pull/6300) Bump rollup from 2.51.2 to 2.52.0
  ([@dependabot[bot]](https://github.com/apps/dependabot))
- [#6275](https://github.com/directus/directus/pull/6275) Bump @typescript-eslint/eslint-plugin from 4.26.1 to 4.27.0
  ([@dependabot[bot]](https://github.com/apps/dependabot))
- [#6274](https://github.com/directus/directus/pull/6274) Bump @typescript-eslint/parser from 4.26.1 to 4.27.0
  ([@dependabot[bot]](https://github.com/apps/dependabot))
- [#6273](https://github.com/directus/directus/pull/6273) Bump sass from 1.34.1 to 1.35.0
  ([@dependabot[bot]](https://github.com/apps/dependabot))
- [#6272](https://github.com/directus/directus/pull/6272) Bump aws-sdk from 2.927.0 to 2.928.0
  ([@dependabot[bot]](https://github.com/apps/dependabot))

## v9.0.0-rc.76 (June 14, 2021)

### :sparkles: New Features

- **API**
  - [#6221](https://github.com/directus/directus/pull/6221) Add support for date distance adjustment in `$NOW` filter
    variable ([@rijkvanzanten](https://github.com/rijkvanzanten))
  - [#6216](https://github.com/directus/directus/pull/6216) Added support for nodemailer ignoreTLS option
    ([@nichols-green](https://github.com/nichols-green))

### :rocket: Improvements

- **API**
  - [#6211](https://github.com/directus/directus/pull/6211) Optimized oracle schema overview query
    ([@aidenfoxx](https://github.com/aidenfoxx))

### :bug: Bug Fixes

- **API**
  - [#6267](https://github.com/directus/directus/pull/6267) Fix issue that would cause emails to be displayed
    incorrectly in certain email clients ([@rijkvanzanten](https://github.com/rijkvanzanten))
  - [#6225](https://github.com/directus/directus/pull/6225) Fix Oracle env error
    ([@aidenfoxx](https://github.com/aidenfoxx))
  - [#6208](https://github.com/directus/directus/pull/6208) Moved special check above localTypeMap check.
    ([@Oreilles](https://github.com/Oreilles))
  - [#6190](https://github.com/directus/directus/pull/6190) Fix type casting of boolean env var
    ([@rijkvanzanten](https://github.com/rijkvanzanten))
- **App**
  - [#6264](https://github.com/directus/directus/pull/6264) Fixed issue that could cause the HTML interface to emit a
    change on first load ([@rijkvanzanten](https://github.com/rijkvanzanten))
  - [#6263](https://github.com/directus/directus/pull/6263) Fixed issue that would prevent the m2o from working on
    foreign keys with no meta row ([@rijkvanzanten](https://github.com/rijkvanzanten))
  - [#6262](https://github.com/directus/directus/pull/6262) Fixes issue that would prevent the layout from refreshing on
    batch operations ([@rijkvanzanten](https://github.com/rijkvanzanten))
  - [#6258](https://github.com/directus/directus/pull/6258) Fix collection selection in system-collections interface
    ([@nickrum](https://github.com/nickrum))
  - [#6236](https://github.com/directus/directus/pull/6236) Fix missing styling for WYSIWYG
    ([@masterwendu](https://github.com/masterwendu))
  - [#6212](https://github.com/directus/directus/pull/6212) Fix proxying to the app from a subpath
    ([@nickrum](https://github.com/nickrum))
- **specs**
  - [#6179](https://github.com/directus/directus/pull/6179) Fix OpenAPI specs ([@paescuj](https://github.com/paescuj))

### :memo: Documentation

- [#6232](https://github.com/directus/directus/pull/6232) Update the app extension docs to work with Vue 3
  ([@nickrum](https://github.com/nickrum))
- [#6209](https://github.com/directus/directus/pull/6209) Add note on file env vars
  ([@rijkvanzanten](https://github.com/rijkvanzanten))

### :package: Dependency Updates

- [#6240](https://github.com/directus/directus/pull/6240) Bump cropperjs from 1.5.11 to 1.5.12
  ([@dependabot[bot]](https://github.com/apps/dependabot))
- [#6239](https://github.com/directus/directus/pull/6239) Bump npm-watch from 0.9.0 to 0.10.0
  ([@dependabot[bot]](https://github.com/apps/dependabot))
- [#6238](https://github.com/directus/directus/pull/6238) Bump eslint-plugin-vue from 7.11.0 to 7.11.1
  ([@dependabot[bot]](https://github.com/apps/dependabot))
- [#6237](https://github.com/directus/directus/pull/6237) Bump aws-sdk from 2.926.0 to 2.927.0
  ([@dependabot[bot]](https://github.com/apps/dependabot))
- [#6201](https://github.com/directus/directus/pull/6201) Bump rollup from 2.51.1 to 2.51.2
  ([@dependabot[bot]](https://github.com/apps/dependabot))
- [#6200](https://github.com/directus/directus/pull/6200) Bump eslint-plugin-vue from 7.10.0 to 7.11.0
  ([@dependabot[bot]](https://github.com/apps/dependabot))
- [#6199](https://github.com/directus/directus/pull/6199) Bump aws-sdk from 2.925.0 to 2.926.0
  ([@dependabot[bot]](https://github.com/apps/dependabot))
- [#6198](https://github.com/directus/directus/pull/6198) Bump gatsby-source-filesystem from 3.7.0 to 3.7.1
  ([@dependabot[bot]](https://github.com/apps/dependabot))

## v9.0.0-rc.75 (June 10, 2021)

### 🚨 App Extensions

This release includes the big switch from Vue 2 to Vue 3. If you have (complicated) app extensions, make sure to update
the build chain of your extension and make sure you're aware of
[the breaking changes you might have to account for](https://v3.vuejs.org/guide/migration/introduction.html#breaking-changes).
We'll be upgrading the documentation and providing new boilerplates for Vue 3 based extensions in the coming days.

### :sparkles: New Features

- **API**
  - [#6155](https://github.com/directus/directus/pull/6155) Allow any of grant's (nested) configuration parameters
    (oAuth) ([@rijkvanzanten](https://github.com/rijkvanzanten))
  - [#6140](https://github.com/directus/directus/pull/6140) Add item duplicate fields configuration option to
    directus_collections ([@rijkvanzanten](https://github.com/rijkvanzanten))
  - [#6101](https://github.com/directus/directus/pull/6101) Add support for \_FILE environment variables
    ([@paescuj](https://github.com/paescuj))
- **App**
  - :warning: [#5339](https://github.com/directus/directus/pull/5339) Port the app to Vue 3
    ([@nickrum](https://github.com/nickrum))

### :rocket: Improvements

- **API**
  - :warning: [#6187](https://github.com/directus/directus/pull/6187) Add additional check to Two-Factor Authentication
    (by @masterwendu) ([@rijkvanzanten](https://github.com/rijkvanzanten))
  - [#6119](https://github.com/directus/directus/pull/6119) Don't treat numbers larger than the JS max number size as
    number values in environment variables ([@skizer](https://github.com/skizer))
- **App**
  - :warning: [#6187](https://github.com/directus/directus/pull/6187) Add additional check to Two-Factor Authentication
    (by @masterwendu) ([@rijkvanzanten](https://github.com/rijkvanzanten))
  - [#6186](https://github.com/directus/directus/pull/6186) Add number formatting to formatted-values display
    ([@rijkvanzanten](https://github.com/rijkvanzanten))
  - [#6171](https://github.com/directus/directus/pull/6171) Use JSON editor for JSON field type default value
    ([@rijkvanzanten](https://github.com/rijkvanzanten))
  - [#6168](https://github.com/directus/directus/pull/6168) Show better message for improperly formatted emails on login
    ([@rijkvanzanten](https://github.com/rijkvanzanten))
  - [#6118](https://github.com/directus/directus/pull/6118) Support async preRegisterCheck for custom modules
    ([@t7tran](https://github.com/t7tran))

### :bug: Bug Fixes

- **App**
  - [#6174](https://github.com/directus/directus/pull/6174) Fix issue that would cause sort order of fields to be
    corrupted on field changes ([@rijkvanzanten](https://github.com/rijkvanzanten))
  - [#6173](https://github.com/directus/directus/pull/6173) Prevent translation rows from being edited before existing
    values are loaded ([@rijkvanzanten](https://github.com/rijkvanzanten))
  - [#6172](https://github.com/directus/directus/pull/6172) Fix translations hint not linking to collection
    ([@rijkvanzanten](https://github.com/rijkvanzanten))
  - [#6171](https://github.com/directus/directus/pull/6171) Use JSON editor for JSON field type default value
    ([@rijkvanzanten](https://github.com/rijkvanzanten))
- **API**
  - [#6167](https://github.com/directus/directus/pull/6167) Cleanup one_allowed_collections field on collection delete
    ([@rijkvanzanten](https://github.com/rijkvanzanten))
  - [#6163](https://github.com/directus/directus/pull/6163) Fix field update for data types with length or boolean as
    default value ([@paescuj](https://github.com/paescuj))
  - [#6153](https://github.com/directus/directus/pull/6153) Fixed issue that would cause foreign key constraints to be
    missed in pascal cased table names in postgres ([@rijkvanzanten](https://github.com/rijkvanzanten))

### :memo: Documentation

- [#6188](https://github.com/directus/directus/pull/6188) Adding an example to cron hook
  ([@juancarlosjr97](https://github.com/juancarlosjr97))
- [#6150](https://github.com/directus/directus/pull/6150) Describe breaking change in filter syntax in v8 migration
  information ([@nachogarcia](https://github.com/nachogarcia))
- [#6135](https://github.com/directus/directus/pull/6135) List cron in Event Format Options
  ([@benhaynes](https://github.com/benhaynes))

### :package: Dependency Updates

- [#6177](https://github.com/directus/directus/pull/6177) Bump aws-sdk from 2.924.0 to 2.925.0
  ([@dependabot[bot]](https://github.com/apps/dependabot))
- [#6176](https://github.com/directus/directus/pull/6176) Bump @azure/storage-blob from 12.5.0 to 12.6.0
  ([@dependabot[bot]](https://github.com/apps/dependabot))
- [#6175](https://github.com/directus/directus/pull/6175) Bump jest-environment-jsdom from 26.6.2 to 27.0.3
  ([@dependabot[bot]](https://github.com/apps/dependabot))
- [#6147](https://github.com/directus/directus/pull/6147) Bump dotenv from 9.0.2 to 10.0.0
  ([@dependabot[bot]](https://github.com/apps/dependabot))
- [#6146](https://github.com/directus/directus/pull/6146) Bump jest-environment-jsdom from 26.6.2 to 27.0.3
  ([@dependabot[bot]](https://github.com/apps/dependabot))
- [#6145](https://github.com/directus/directus/pull/6145) Bump @types/codemirror from 0.0.109 to 5.60.0
  ([@dependabot[bot]](https://github.com/apps/dependabot))
- [#6144](https://github.com/directus/directus/pull/6144) Bump lint-staged from 10.5.4 to 11.0.0
  ([@dependabot[bot]](https://github.com/apps/dependabot))
- [#6126](https://github.com/directus/directus/pull/6126) Bump execa from 5.0.1 to 5.1.1
  ([@dependabot[bot]](https://github.com/apps/dependabot))
- [#6125](https://github.com/directus/directus/pull/6125) Bump slugify from 1.5.0 to 1.5.3
  ([@dependabot[bot]](https://github.com/apps/dependabot))
- [#6124](https://github.com/directus/directus/pull/6124) Bump prettier from 2.3.0 to 2.3.1
  ([@dependabot[bot]](https://github.com/apps/dependabot))
- [#6123](https://github.com/directus/directus/pull/6123) Bump connect-redis from 5.2.0 to 6.0.0
  ([@dependabot[bot]](https://github.com/apps/dependabot))
- [#6122](https://github.com/directus/directus/pull/6122) Bump @types/sharp from 0.28.1 to 0.28.3
  ([@dependabot[bot]](https://github.com/apps/dependabot))

## v9.0.0-rc.74 (June 7, 2021)

### :sparkles: New Features

- **API**
  - [#6116](https://github.com/directus/directus/pull/6116) Add support for CRON hooks (interval)
    ([@rijkvanzanten](https://github.com/rijkvanzanten))

### :rocket: Improvements

- **App**
  - [#6112](https://github.com/directus/directus/pull/6112) Make mfa output code selectable
    ([@rijkvanzanten](https://github.com/rijkvanzanten))
- **Docker**
  - [#6081](https://github.com/directus/directus/pull/6081) Optimize Docker image performance and formatting
    ([@paescuj](https://github.com/paescuj))

### :memo: Documentation

- [#6110](https://github.com/directus/directus/pull/6110) Improve search ability of update instructions
  ([@benhaynes](https://github.com/benhaynes))
- [#6087](https://github.com/directus/directus/pull/6087) Fix typo ([@benhaynes](https://github.com/benhaynes))
- [#6086](https://github.com/directus/directus/pull/6086) Update introduction.md
  ([@benhaynes](https://github.com/benhaynes))

### :package: Dependency Updates

- [#6109](https://github.com/directus/directus/pull/6109) Bump vue-loader from 15.9.6 to 15.9.7
  ([@dependabot[bot]](https://github.com/apps/dependabot))
- [#6108](https://github.com/directus/directus/pull/6108) Bump @types/yargs from 16.0.1 to 17.0.0
  ([@dependabot[bot]](https://github.com/apps/dependabot))
- [#6107](https://github.com/directus/directus/pull/6107) Bump mime-types from 2.1.30 to 2.1.31
  ([@dependabot[bot]](https://github.com/apps/dependabot))
- [#6106](https://github.com/directus/directus/pull/6106) Bump graphql-compose from 8.1.0 to 9.0.1
  ([@dependabot[bot]](https://github.com/apps/dependabot))
- [#6105](https://github.com/directus/directus/pull/6105) Bump jest from 27.0.3 to 27.0.4
  ([@dependabot[bot]](https://github.com/apps/dependabot))
- [#6082](https://github.com/directus/directus/pull/6082) Bump @godaddy/terminus from 4.7.2 to 4.9.0
  ([@dependabot[bot]](https://github.com/apps/dependabot))
- [#6069](https://github.com/directus/directus/pull/6069) Bump @fullcalendar/list from 5.7.0 to 5.7.2
  ([@dependabot[bot]](https://github.com/apps/dependabot))
- [#6068](https://github.com/directus/directus/pull/6068) Bump aws-sdk from 2.911.0 to 2.921.0
  ([@dependabot[bot]](https://github.com/apps/dependabot))
- [#6066](https://github.com/directus/directus/pull/6066) Bump @types/node from 15.9.0 to 15.12.0
  ([@dependabot[bot]](https://github.com/apps/dependabot))

## v9.0.0-rc.73 (June 4, 2021)

### :bug: Bug Fixes

- **App**
  - [#6060](https://github.com/directus/directus/pull/6060) Fixed issue that would prevent the corresponding o2m field
    from being created on m2o relational setup ([@rijkvanzanten](https://github.com/rijkvanzanten))
  - [#6056](https://github.com/directus/directus/pull/6056) Fixed issue that would cause the whole row to be draggable
    in the list-type interfaces ([@rijkvanzanten](https://github.com/rijkvanzanten))
  - [#6053](https://github.com/directus/directus/pull/6053) Fixed issue that would prevent the display tab to show for
    o2m type fields in field-setup ([@rijkvanzanten](https://github.com/rijkvanzanten))
  - [#6052](https://github.com/directus/directus/pull/6052) Fixed issue in collection color reading for tables that
    weren't configured in directus yet ([@rijkvanzanten](https://github.com/rijkvanzanten))
  - [#6049](https://github.com/directus/directus/pull/6049) Fixed right click handler not extending beyond nav items
    ([@rijkvanzanten](https://github.com/rijkvanzanten))
- **API**
  - [#6059](https://github.com/directus/directus/pull/6059) Fixed unique constraint violation error extraction for MySQL
    5.7 ([@rijkvanzanten](https://github.com/rijkvanzanten))
  - [#6058](https://github.com/directus/directus/pull/6058) Fixed issue that would prevent creation relations to an
    unsigned auto-incremented primary key in MariaDB ([@rijkvanzanten](https://github.com/rijkvanzanten))
  - [#6055](https://github.com/directus/directus/pull/6055) Fixed an issue that would cause "text" fields to show up as
    varchar with length -1 in MS SQL ([@rijkvanzanten](https://github.com/rijkvanzanten))
  - [#6054](https://github.com/directus/directus/pull/6054) Fixed issue that would prevent usage of limit -1 on deep
    limit ([@rijkvanzanten](https://github.com/rijkvanzanten))
  - [#6048](https://github.com/directus/directus/pull/6048) Fixed issue that could trigger update actions of children on
    manual sorting of a parent o2m instance ([@rijkvanzanten](https://github.com/rijkvanzanten))
- **schema**
  - [#6058](https://github.com/directus/directus/pull/6058) Fixed issue that would prevent creation relations to an
    unsigned auto-incremented primary key in MariaDB ([@rijkvanzanten](https://github.com/rijkvanzanten))

### :memo: Documentation

- [#6051](https://github.com/directus/directus/pull/6051) Update projects.md
  ([@rijkvanzanten](https://github.com/rijkvanzanten))

## v9.0.0-rc.72 (June 3, 2021)

### :sparkles: New Features

- **App**
  - [#5818](https://github.com/directus/directus/pull/5818) Add support for adding a collection accent color
    ([@Oreilles](https://github.com/Oreilles))

### :rocket: Improvements

- **API**
  - [#6040](https://github.com/directus/directus/pull/6040) Handle illegal/corrupt relational rows better during foreign
    key migration ([@rijkvanzanten](https://github.com/rijkvanzanten))
  - [#6035](https://github.com/directus/directus/pull/6035) Extract IPTC title and keywords
    ([@rijkvanzanten](https://github.com/rijkvanzanten))
- **App**
  - [#6025](https://github.com/directus/directus/pull/6025) Improve `disabled` state on the file interface
    ([@nickluger](https://github.com/nickluger))
- **sdk-js**
  - [#6007](https://github.com/directus/directus/pull/6007) Pass onUploadProgress function through to the axios request
    ([@moekify](https://github.com/moekify))

### :bug: Bug Fixes

- **API**
  - [#6045](https://github.com/directus/directus/pull/6045) Fix external query during transaction in foreign key
    constraint creation ([@rijkvanzanten](https://github.com/rijkvanzanten))
  - [#6043](https://github.com/directus/directus/pull/6043) Prevent foreign key constraint names from exceeding 64
    characters ([@rijkvanzanten](https://github.com/rijkvanzanten))
  - [#6042](https://github.com/directus/directus/pull/6042) Fixed issue that would prevent relationship updates on
    foreign key constraints with a custom index name ([@rijkvanzanten](https://github.com/rijkvanzanten))
- **Docker**
  - [#6044](https://github.com/directus/directus/pull/6044) Reduce the image layers by combining RUN statements; and fix
    build permissions for issue #6023 ([@t7tran](https://github.com/t7tran))

### :memo: Documentation

- [#6037](https://github.com/directus/directus/pull/6037) Update one-clicks in readme/docs
  ([@rijkvanzanten](https://github.com/rijkvanzanten))
- [#6033](https://github.com/directus/directus/pull/6033) Fix wrong reference to not-yet-existing /backup endpoint
  ([@rijkvanzanten](https://github.com/rijkvanzanten))

### :package: Dependency Updates

- [#6032](https://github.com/directus/directus/pull/6032) Upgrade dependencies
  ([@rijkvanzanten](https://github.com/rijkvanzanten))
- [#6022](https://github.com/directus/directus/pull/6022) Bump sass from 1.34.0 to 1.34.1
  ([@dependabot[bot]](https://github.com/apps/dependabot))
- [#6021](https://github.com/directus/directus/pull/6021) Bump argon2 from 0.27.2 to 0.28.1
  ([@dependabot[bot]](https://github.com/apps/dependabot))
- [#6020](https://github.com/directus/directus/pull/6020) Bump eslint from 7.26.0 to 7.27.0
  ([@dependabot[bot]](https://github.com/apps/dependabot))
- [#6018](https://github.com/directus/directus/pull/6018) Bump @types/node from 15.6.0 to 15.9.0
  ([@dependabot[bot]](https://github.com/apps/dependabot))

## v9.0.0-rc.71 (June 2, 2021)

### :rocket: Improvements

- **API**
  - [#6003](https://github.com/directus/directus/pull/6003) Don't initialize database on file require
    ([@rijkvanzanten](https://github.com/rijkvanzanten))
  - [#6001](https://github.com/directus/directus/pull/6001) Changed PORT type from number to string
    ([@nichols-green](https://github.com/nichols-green))
- **Docker**
  - :warning: [#5877](https://github.com/directus/directus/pull/5877) Clean-up docker image
    ([@paescuj](https://github.com/paescuj))

### :bug: Bug Fixes

- **API**
  - [#6002](https://github.com/directus/directus/pull/6002) Fix env var validation in database loading step
    ([@rijkvanzanten](https://github.com/rijkvanzanten))
  - [#5998](https://github.com/directus/directus/pull/5998) Remove stray console.log in dependency
    ([@rijkvanzanten](https://github.com/rijkvanzanten))

### :memo: Documentation

- [#6006](https://github.com/directus/directus/pull/6006) Added document for running directus on iis
  ([@nichols-green](https://github.com/nichols-green))

### :package: Dependency Updates

- [#5986](https://github.com/directus/directus/pull/5986) Bump marked from 2.0.5 to 2.0.7
  ([@dependabot[bot]](https://github.com/apps/dependabot))
- [#5985](https://github.com/directus/directus/pull/5985) Bump dompurify from 2.2.8 to 2.2.9
  ([@dependabot[bot]](https://github.com/apps/dependabot))
- [#5984](https://github.com/directus/directus/pull/5984) Bump jest-environment-jsdom from 26.6.2 to 27.0.3
  ([@dependabot[bot]](https://github.com/apps/dependabot))
- [#5983](https://github.com/directus/directus/pull/5983) Bump @typescript-eslint/parser from 4.23.0 to 4.26.0
  ([@dependabot[bot]](https://github.com/apps/dependabot))
- [#5982](https://github.com/directus/directus/pull/5982) Bump fs-extra from 9.1.0 to 10.0.0
  ([@dependabot[bot]](https://github.com/apps/dependabot))

## 9.0.0-rc.70 (June 1, 2021)

### :sparkles: New Features

- **API**
  - [#5615](https://github.com/directus/directus/pull/5615) added support for mirroring foreign key constraints with the
    database ([@rijkvanzanten](https://github.com/rijkvanzanten))
  - [#5795](https://github.com/directus/directus/pull/5795) added support for new environment variables that allow you
    to control maximum asset generation parameters ([@rijkvanzanten](https://github.com/rijkvanzanten))
  - [#5855](https://github.com/directus/directus/pull/5855) added support for deep filtering on many-to-any items
    ([@rijkvanzanten](https://github.com/rijkvanzanten))

### :rocket: Improvements

- **API**
  - [#5804](https://github.com/directus/directus/pull/5804) treat `uniqueidentifier` in MS SQL as a UUID
    ([@Oreilles](https://github.com/Oreilles))
  - [`e2c9e15`](https://github.com/directus/directus/commit/e2c9e15a981bd7034b1c5dad839a9816148aa594) throw a 503
    service unavailable when the storage adapter crashes during a file upload
    ([@rijkvanzanten](https://github.com/rijkvanzanten))
  - [`02089a6`](https://github.com/directus/directus/commit/02089a6227575a340bbf5b926cf9717a89941138) set the default
    TTL for cache to a more reasonable 10 minutes (from 30) ([@rijkvanzanten](https://github.com/rijkvanzanten))
- **App**
  - [`4277de0`](https://github.com/directus/directus/commit/4277de088988a65f9ea4ea18a4121488a24a8e87) set the default
    value for boolean filters to `true`, preventing confusion around the state of the toggle in advanced filters
    ([@rijkvanzanten](https://github.com/rijkvanzanten))
  - [`a5cba0d`](https://github.com/directus/directus/commit/a5cba0dc7e3a1566095deb58d10297f3b7bbe9bd) prevent unusable
    collections from being selected in the relational setup ([@rijkvanzanten](https://github.com/rijkvanzanten))
  - [`4beccb6`](https://github.com/directus/directus/commit/4beccb6a8a9e33d0ae0e47333bfacd60741a91bc) don't allow using
    `_contains` on a UUID ([@rijkvanzanten](https://github.com/rijkvanzanten))
  - [`a40d75a`](https://github.com/directus/directus/commit/a40d75a184e2257256a0b1e33fcdcc696e9ad73b) only close menu
    boxes when clicking on menu content, ignore menu box itself ([@rijkvanzanten](https://github.com/rijkvanzanten))
  - [`3d3a508`](https://github.com/directus/directus/commit/3d3a508880f0fd51df8a8f05b990c0687fca53f5) allow setting
    on-create and on-update triggers for many-to-one UUID fields ([@rijkvanzanten](https://github.com/rijkvanzanten))
  - [`5c66c53`](https://github.com/directus/directus/commit/5c66c53478400261d80113edc3c32186d3fdb6f0) allow rendering a
    translations preview next to the language in the translations interface
    ([@rijkvanzanten](https://github.com/rijkvanzanten))
  - [#5943](https://github.com/directus/directus/pull/5943) allow the user to update it's own profile in the app
    recommended permissions ([@cupcakearmy](https://github.com/cupcakearmy))
- **drive-gcs**
  - [`5704cd4`](https://github.com/directus/directus/commit/5704cd46d28217ac464cea4d2a88356c80fb75f4) improve uploading
    performance ([@rijkvanzanten](https://github.com/rijkvanzanten))

### :bug: Bug Fixes

- **API**
  - [#5763](https://github.com/directus/directus/pull/5763) fixed an issue that could cause updates on o2m items to fail
    ([@MiniDigger](https://github.com/MiniDigger))
  - [#5806](https://github.com/directus/directus/pull/5806) fixed an issue that could cause `_or` filters to
    shortcircuit ([@rijkvanzanten](https://github.com/rijkvanzanten))
  - [`95307ce`](https://github.com/directus/directus/commit/95307cee979940558fafd8f822bc9fe8083bd526) fixed an issue
    that would prevent nested one to many item updates to store the correct parent revision
    ([@rijkvanzanten](https://github.com/rijkvanzanten))
- **App**
  - [#5810](https://github.com/directus/directus/pull/) fixed custom fields on system collections not aligning to the
    configured sort order ([@rijkvanzanten5810](https://github.com/rijkvanzanten5810))
  - [`158316f`](https://github.com/directus/directus/commit/158316f86318e83de5d5e6e203306a5603458c6d) fixed a small
    issue that would prevent the advanced filter field selection from allowing multiple nested fields from being opened
    ([@rijkvanzanten](https://github.com/rijkvanzanten))
  - [`246c552`](https://github.com/directus/directus/commit/246c55266b78ae063408dbc1b04d1797bd85e476) fixed an issue
    that would require non-null fields to be submitted in every GraphQL mutation
    ([@rijkvanzanten](https://github.com/rijkvanzanten))
  - [`5506214`](https://github.com/directus/directus/commit/550621479e3b9173f963a0bd723595213f56dedb) fixed fallback
    interface for `boolean` type fields ([@rijkvanzanten](https://github.com/rijkvanzanten))
  - [`b782eba`](https://github.com/directus/directus/commit/b782eba859d0a91d08dfd39ab41e6952db0c94b7) fixed an issue
    that would make custom field translations disappear when reordering the fields in settings
    ([@rijkvanzanten](https://github.com/rijkvanzanten))
  - [`bd6cab8`](https://github.com/directus/directus/commit/bd6cab8989ea8a8af3b0848c51ee9b3fae289ab3) fixed an issue
    that would cause the relational setup to auto generate an invalid name when making a recursive many-to-many field
    ([@rijkvanzanten](https://github.com/rijkvanzanten))
  - [`8590eec`](https://github.com/directus/directus/commit/8590eec662364ce8c865b529394f271b8b46a1c7) fix collection
    search when using custom nav override structure ([@Oreilles](https://github.com/Oreilles))
  - [`dee8160`](https://github.com/directus/directus/commit/dee8160f184af4f041580d76ce88da5dc3eb0d12) fixed an issue
    where dragging an event in the calendar layout could save with the wrong timezone when using a datetime field
    ([@rijkvanzanten](https://github.com/rijkvanzanten))
  - [`374e6e5`](https://github.com/directus/directus/commit/374e6e5a7dd3d752a25c352df7ce5f661a5b15c1) don't let v-error
    messages overflow the bounding box of the dialog ([@rijkvanzanten](https://github.com/rijkvanzanten))
  - [`2660c39`](https://github.com/directus/directus/commit/2660c3995426dd3d8d36a8022893cddcd27ed53f) fixed an issue
    that would prevent the user from continuing in field setup when using an existing junction table for a many-to-many
    relationship ([@rijkvanzanten](https://github.com/rijkvanzanten))
  - [`de0b962`](https://github.com/directus/directus/commit/de0b9627365b392d4af0589a52b122cf0b5ec927) fixed the
    highlight color of a selected folder in the move-folder dialog ([@rijkvanzanten](https://github.com/rijkvanzanten))
- **drive-azure**
  - [#5788](https://github.com/directus/directus/pull/) fixed an issue that would cause file reads from S3/Azure to be
    double-prefixed with the storage root option ([@aidenfoxx](https://github.com/aidenfoxx))
- **drive-s3**
  - [#5788](https://github.com/directus/directus/pull/) fixed an issue that would cause file reads from S3/Azure to be
    double-prefixed with the storage root option ([@aidenfoxx](https://github.com/aidenfoxx))
  - [`eb68195`](https://github.com/directus/directus/commit/eb68195cd5cd72ab16b5480f80162e9c94b7d004) fixed an issue
    that would cause issues when leaving ACL empty ([@rijkvanzanten](https://github.com/rijkvanzanten))
  - [`925c3fa`](https://github.com/directus/directus/commit/925c3fa3fa4b8ad34801ecb17c954e3b0c4a19a1) fixed an issue
    that would prevent Range header requests from sending the correct chunk of data
    ([@rijkvanzanten](https://github.com/rijkvanzanten))
- **gatsby-source-directus**
  - [`48cdf6e`](https://github.com/directus/directus/commit/48cdf6e0835b6e077cb0641be30d49483c611439) fixed static token
    support ([@TheAzack9](https://github.com/TheAzack9))
- **schema**
  - [#5816](https://github.com/directus/directus/pull/5816) ignore views when reading tables in MS SQL
    ([@wc-matteo](https://github.com/wc-matteo))

### :memo: Documentation

- added additional information on sort setup\
  ([@benhaynes](https://github.com/benhaynes))
- [#5750](https://github.com/directus/directus/pull/5750) fixed a couple typos in email-templates
  ([@larssobota](https://github.com/larssobota))
- [`477c36d`](https://github.com/directus/directus/commit/477c36d86771190f8c314b0fa641a86f3ee1a3fb) made sure that the
  latest version of the Docker image is used when copy pasting the docker-compose example
  ([@rijkvanzanten](https://github.com/rijkvanzanten))
- [`c0182d7`](https://github.com/directus/directus/commit/c0182d7b14e31e8fe9d3103082fcedcbbda5dd99) improved the issue
  template for new issues on GitHub ([@benhaynes](https://github.com/benhaynes))
- [`5f4a24d`](https://github.com/directus/directus/commit/5f4a24d45637fdb2b5b2cb024002c5b6434e35b0) added a note on
  sending relational data to the Data Access page ([@moekify](https://github.com/moekify))
- [`7f5e59b`](https://github.com/directus/directus/commit/7f5e59b1174f5d1ce12103f823001d53f8364295) fixed the links to
  the API reference in the environment variable overview ([@cosminepureanu](https://github.com/cosminepureanu))
- [`56ad3c0`](https://github.com/directus/directus/commit/56ad3c04dd0b350905aa23f2483045219a1a6502) remove Patreon in
  favor of GitHub Sponsors ([@benhaynes](https://github.com/benhaynes))<|MERGE_RESOLUTION|>--- conflicted
+++ resolved
@@ -2,8 +2,6 @@
 
 _Changes marked with a :warning: contain potential breaking changes depending on your use of the package._
 
-<<<<<<< HEAD
-=======
 ## v9.0.0-rc.88 (August 2, 2021)
 
 ### :sparkles: New Features
@@ -84,7 +82,6 @@
 - [#7085](https://github.com/directus/directus/pull/7085) update dependency rollup to v2.55.1
   ([@renovate[bot]](https://github.com/apps/renovate))
 
->>>>>>> 6eafe010
 ## v9.0.0-rc.87 (July 28, 2021)
 
 ### :sparkles: New Features
