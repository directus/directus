define([
  'underscore',
  'core/interfaces/color/interface',
  'core/UIComponent',
  'core/t',
  'core/interfaces/color/lib/color'
], function (_, Input, UIComponent, __t, Color) {
  'use strict';

  return UIComponent.extend({
    id: 'color',
    dataTypes: ['VARCHAR'],
    variables: [
      {
        id: 'input',
        ui: 'radio_buttons',
        type: 'String',
        comment: 'The unit in which the user will enter the data',
        default_value: 'hex',
        required: true,
        options: {
          options: {
            hex: 'Hex',
            rgb: 'RGB',
            hsl: 'HSL'
          }
        }
      },
      {
        id: 'output',
        ui: 'radio_buttons',
        type: 'String',
        comment: 'The unit in which the data gets saved to the DB',
        default_value: 'hex',
        options: {
          options: {
            hex: 'Hex',
            rgb: 'RGB',
            hsl: 'HSL'
          }
        }
      },
      {
<<<<<<< HEAD
        id: 'listing',
        ui: 'radio_buttons',
=======
        id: 'list_view_formatting',
>>>>>>> b49c3434
        type: 'String',
        comment: 'The output format on the list view',
        default_value: 'swatch',
        options: {
          options: {
            swatch: 'Color Swatch',
            value: 'Value'
          }
        }
      },
      {
        id: 'palette',
        ui: 'tags',
        type: 'String',
        comment: 'Add color options as hex values'
      },
      {
        id: 'palette_only',
        ui: 'toggle',
        type: 'Boolean',
        comment: 'Only allow the user to pick from the palette',
        default_value: false
      },
      {
        id: 'allow_alpha',
        ui: 'toggle',
        type: 'Boolean',
        comment: 'Allow values with an alpha channel',
        default_value: false
      },
      {id: 'readonly', type: 'Boolean', default_value: false, ui: 'toggle'}
    ],
    Input: Input,
    validate: function (value, options) {
      if (options.schema.isRequired() && _.isEmpty(value)) {
        return __t('this_field_is_required');
      }
    },
    list: function (options) {
      var value;

      switch (options.settings.get('output')) {
        case 'hex':
          value = options.value || false;
          break;
        case 'rgb':
        case 'hsl':
          value = options.value ?
            options.value.split(',').map(function (color) {
              return Number(color);
            }) :
            false;
          break;
        default:
          return false;
      }

      if (value) {
        var color = Color(value, options.settings.get('output')).rgb;
        var rgb = color.length === 4 ? 'rgba(' + color + ')' : 'rgb(' + color + ')';
        var swatch = '<div style="width: 20px; height: 20px; border-radius: 50%; background-color: ' + rgb + '"></div>';
        return options.settings.get('list_view_formatting') === 'swatch' ? swatch : value;
      }
      return '';
    }
  });
});<|MERGE_RESOLUTION|>--- conflicted
+++ resolved
@@ -41,12 +41,8 @@
         }
       },
       {
-<<<<<<< HEAD
-        id: 'listing',
+        id: 'list_view_formatting',
         ui: 'radio_buttons',
-=======
-        id: 'list_view_formatting',
->>>>>>> b49c3434
         type: 'String',
         comment: 'The output format on the list view',
         default_value: 'swatch',
