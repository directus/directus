define([
  'core/interfaces/tags/interface',
  'underscore',
  'core/UIComponent',
  'core/t'
], function (Input, _, UIComponent, __t) {
  'use strict';

  return UIComponent.extend({
    id: 'tags',
    dataTypes: ['VARCHAR', 'CHAR', 'TINYTEXT', 'TEXT', 'MEDIUMTEXT', 'LONGTEXT'],
    options: [
      {
        id: 'read_only',
        ui: 'toggle',
        type: 'Boolean',
        comment: 'Force this interface to be read only',
        default_value: false
      },
      {
        id: 'force_lowercase',
        ui: 'toggle',
        type: 'Boolean',
        comment: 'Convert all tags to lowercase',
        default_value: true
      },
      {
<<<<<<< HEAD
    	id: 'placeholder',
    	ui: 'text_input',
    	type: 'String',
    	comment: 'Enter Placeholder Text',
    	default_value: ''
=======
    	id: 'max_items',
        ui: 'numeric',
        type: 'Number',
        comment: 'Max Items (0 = no limitation)',
        default_value: '0'
>>>>>>> 341d25cc
      }
      // TODO: Include spaces in CSV value
    ],
    Input: Input,
    validate: function (value, interfaceOptions) {
      if (interfaceOptions.schema.isRequired() && _.isEmpty(value)) {
        return __t('this_field_is_required');
      }
    },
    list: function (interfaceOptions) {
      var tags = (interfaceOptions.value || '').split(',');

      if (tags.length > 0) {
        for (var i = 0; i < tags.length; i++) {
          tags[i] = '<span class="tag">' + tags[i] + '</span>';
        }

        return '<span class="tag-container"><div class="fade-out"></div>' + tags.join(' ') + '</span>';
      }

      return value;
    }
  });
});<|MERGE_RESOLUTION|>--- conflicted
+++ resolved
@@ -25,19 +25,17 @@
         default_value: true
       },
       {
-<<<<<<< HEAD
-    	id: 'placeholder',
-    	ui: 'text_input',
-    	type: 'String',
-    	comment: 'Enter Placeholder Text',
-    	default_value: ''
-=======
-    	id: 'max_items',
+    	  id: 'placeholder',
+    	  ui: 'text_input',
+    	  type: 'String',
+    	  comment: 'Enter Placeholder Text',
+    	  default_value: ''
+      }, {
+    	  id: 'max_items',
         ui: 'numeric',
         type: 'Number',
         comment: 'Max Items (0 = no limitation)',
         default_value: '0'
->>>>>>> 341d25cc
       }
       // TODO: Include spaces in CSV value
     ],
