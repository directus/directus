define(['./interface', 'core/UIComponent', 'core/t', 'utils'], function (Input, UIComponent, __t, Utils) {
  return UIComponent.extend({
    id: 'dropdown_multiselect',
    dataTypes: ['VARCHAR'],
    variables: [
      {
        id: 'options',
        ui: 'json',
        type: 'String',
        comment: __t('select_options_comment'),
        default_value: '',
        required: true,
        options: {
          rows: 25,
          placeholder: JSON.stringify({
            value1: 'Option One',
            value2: 'Option two',
            value3: 'Option three'
          }, null, '  ')
        }
      },
      {
        id: 'placeholder',
        ui: 'text_input',
        type: 'String',
        comment: 'Enter Placeholder Text',
        default_value: ''
      },
      {id: 'read_only', default_value: false, ui: 'toggle'},
<<<<<<< HEAD
      {
        id: 'use_native_input',
        ui: 'toggle',
        type: 'String',
        comment: 'Render the dropdown as a native HTML <section> element instead of our custom solution',
        default_value: false
      }
=======
      {id: 'use_native_input', ui: 'toggle', default_value: false, comment: 'Render the dropdown as a native HTML <section> element instead of our custom solution'},
      {id: 'list_view_formatting', ui: 'radio_buttons', default_value: 'text', options: {options: {text: 'Display Text', value: 'Value'}}}
>>>>>>> 1210ea8c
    ],
    Input: Input,
    validate: function (value, options) {
      if (options.schema.isRequired() && Utils.isEmpty(value)) {
        return __t('this_field_is_required');
      }
    },
    list: function (options) {
      // Convert default csv to csv with spaces => demo1,demo2 => demo1, demo2
      var showAsText = options.settings.get('list_view_formatting') === 'text';
      return options.value.split(options.settings.get('delimiter'))
        .filter(function (value) {
          // Filter out the first and last empty delimiter
          return value.length > 0;
        })
        .map(function (value) {
          if (showAsText) {
            var displayOptions = JSON.parse(options.settings.get('options'));
            return displayOptions[value];
          }

          return value;
        })
        .reduce(function (string, value) {
          return string + ', ' + value;
        });
    }
  });
});<|MERGE_RESOLUTION|>--- conflicted
+++ resolved
@@ -27,18 +27,26 @@
         default_value: ''
       },
       {id: 'read_only', default_value: false, ui: 'toggle'},
-<<<<<<< HEAD
       {
         id: 'use_native_input',
         ui: 'toggle',
         type: 'String',
         comment: 'Render the dropdown as a native HTML <section> element instead of our custom solution',
         default_value: false
+      },
+      {
+        id: 'list_view_formatting',
+        ui: 'radio_buttons',
+        type: 'string',
+        comment: 'The output format on the list view',
+        default_value: 'text',
+        options: {
+          options: {
+            text: 'Display Text',
+            value: 'Value'
+          }
+        }
       }
-=======
-      {id: 'use_native_input', ui: 'toggle', default_value: false, comment: 'Render the dropdown as a native HTML <section> element instead of our custom solution'},
-      {id: 'list_view_formatting', ui: 'radio_buttons', default_value: 'text', options: {options: {text: 'Display Text', value: 'Value'}}}
->>>>>>> 1210ea8c
     ],
     Input: Input,
     validate: function (value, options) {
