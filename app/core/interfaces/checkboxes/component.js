--- conflicted
+++ resolved
@@ -3,7 +3,6 @@
     id: 'checkboxes',
     dataTypes: ['VARCHAR'],
     variables: [
-<<<<<<< HEAD
       {
         id: 'options',
         ui: 'json',
@@ -28,12 +27,20 @@
         default_value: ',',
         length: 1,
         required: true
+      },
+      {
+        id: 'list_view_formatting',
+        ui: 'radio_buttons',
+        type: 'String',
+        comment: 'The output format on the list view',
+        default_value: 'text',
+        options: {
+          options: {
+            text: 'Display Text',
+            value: 'Value'
+          }
+        }
       }
-=======
-      {id: 'options', default_value: '', ui: 'json', options: {rows: 25, placeholder_text: '{\n    "value1": "Option One",\n    "value2": "Option Two",\n    "value3": "Option Three"\n}'}, comment: __t('select_options_comment'), required: true},
-      {id: 'delimiter', default_value: ',', ui: 'text_input', length: 1, required: true},
-      {id: 'list_view_formatting', ui: 'radio_buttons', default_value: 'text', options: {options: {text: 'Display Text', value: 'Value'}}}
->>>>>>> 1210ea8c
     ],
     Input: Input,
     validate: function (value, options) {
