--- conflicted
+++ resolved
@@ -1,21 +1,9 @@
-<<<<<<< HEAD
-define(['core/UIView'], function (UIView) {
-=======
 define([
   'utils',
   'underscore',
   'core/UIView'
 ], function (Utils, _, UIView) {
 
-  'use strict';
-
-  var template = '<div class="status-group" style="padding: 12px 0;"> \
-                  {{#mapping}} \
-                    <label style="font-size:14px;margin-right:40px;display:inline-block;color:{{color}}" class="bold"><input style="display:inline-block;width:auto;margin-right:10px;" type="radio" {{#if ../readonly}}disabled{{/if}} name="{{../name}}" value="{{id}}" {{#if selected}}checked{{/if}}>{{name}}</label> \
-                  {{/mapping}} \
-                  </div>';
-
->>>>>>> f1c12b73
   return UIView.extend({
     template: '_system/status/input',
 
@@ -35,17 +23,14 @@
 
     serialize: function () {
       var currentStatus = this.options.value;
-      var model = this.model;
 
-<<<<<<< HEAD
-      var statuses = model.getStatusVisible().map(function (status) {
-=======
       if (this.model.isNew() && Utils.isNothing(currentStatus)) {
         currentStatus = this.options.schema.get('default_value');
       }
 
-      _.each(model.getStatusVisible(), function (status) {
->>>>>>> f1c12b73
+      var model = this.model;
+
+      var statuses = model.getStatusVisible().map(function (status) {
         var item = status.toJSON();
 
 				// NOTE: do not strictly compare as status can (will) be string
