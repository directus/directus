--- conflicted
+++ resolved
@@ -71,13 +71,8 @@
   ].map(interfaceGroup('numeric'));
 
   var RelationalInterfaces = [
-<<<<<<< HEAD
-    require('core/interfaces/many_to_one'),
     require('core/interfaces/many_to_one_typeahead/component'),
-=======
     require('core/interfaces/many_to_one/component'),
-    require('core/interfaces/many_to_one_typeahead'),
->>>>>>> 7a49c8b2
     require('core/interfaces/relational/m2m/component'),
     require('core/interfaces/one_to_many/component'),
     require('core/interfaces/single_file/component'),
