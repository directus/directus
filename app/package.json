--- conflicted
+++ resolved
@@ -67,12 +67,8 @@
 		"@vue/cli-plugin-typescript": "4.5.13",
 		"@vue/cli-plugin-vuex": "4.5.13",
 		"@vue/cli-service": "4.5.13",
-<<<<<<< HEAD
-		"@vue/compiler-sfc": "3.2.11",
+		"@vue/compiler-sfc": "3.2.12",
     "apexcharts": "3.26.3",
-=======
-		"@vue/compiler-sfc": "3.2.12",
->>>>>>> 5e4e96f3
 		"axios": "0.21.4",
 		"base-64": "1.0.0",
 		"codemirror": "5.62.3",
