--- conflicted
+++ resolved
@@ -47,14 +47,9 @@
 		"@mapbox/mapbox-gl-draw": "1.4.1",
 		"@mapbox/mapbox-gl-draw-static-mode": "1.0.1",
 		"@mapbox/mapbox-gl-geocoder": "5.0.1",
-<<<<<<< HEAD
 		"@nitwel/directus-marketplace": "^1.0.10",
-		"@pinia/testing": "0.0.14",
-		"@popperjs/core": "2.11.6",
-=======
 		"@pinia/testing": "0.0.16",
 		"@popperjs/core": "2.11.7",
->>>>>>> a76c50b5
 		"@rollup/plugin-yaml": "4.0.1",
 		"@sindresorhus/slugify": "2.2.0",
 		"@storybook/addon-actions": "7.0.6",
