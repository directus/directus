--- conflicted
+++ resolved
@@ -88,13 +88,8 @@
 		"sass": "1.43.2",
 		"tinymce": "5.10.0",
 		"typescript": "4.4.4",
-<<<<<<< HEAD
-		"vite": "2.6.9",
+		"vite": "2.6.10",
 		"vite-plugin-md": "0.11.2",
-=======
-		"vite": "2.6.10",
-		"vite-plugin-md": "0.11.1",
->>>>>>> 09bfefaf
 		"vue": "3.2.20",
 		"vue-i18n": "9.1.9",
 		"vue-router": "4.0.12",
