--- conflicted
+++ resolved
@@ -33,13 +33,9 @@
         "single":false,
         "footer": 1,
         "count":0,
-<<<<<<< HEAD
         "active":0,
-=======
         "user_create_column": "id",
         "user_update_column": "id",
-        statusName:0,
->>>>>>> 3c86ed58
         "url": "api/1/tables/directus_users/",
         "columns": [
           {
