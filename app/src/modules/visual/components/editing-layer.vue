<script setup lang="ts">
import { ref, computed, watch, nextTick, useTemplateRef } from 'vue';
import { useI18n } from 'vue-i18n';
import { useEventListener } from '@vueuse/core';
import { useCollection } from '@directus/composables';
import { PrimaryKey } from '@directus/types';
import { getEndpoint } from '@directus/utils';
import api from '@/api';
import { useNotificationsStore } from '@/stores/notifications';
import { getItemRoute, getCollectionRoute } from '@/utils/get-route';
import { notify } from '@/utils/notify';
import { unexpectedError } from '@/utils/unexpected-error';
import OverlayItem from '@/views/private/components/overlay-item.vue';
import { sameOrigin } from '../utils/same-origin';
import type { EditConfig, ReceiveData, NavigationData, SendAction, SavedData } from '../types';

const { frameSrc, frameEl, showEditableElements } = defineProps<{
	frameSrc: string;
	frameEl?: HTMLIFrameElement;
	showEditableElements?: boolean;
}>();

const emit = defineEmits(['navigation']);

const { t } = useI18n();

const { collection, primaryKey, fields, mode, position, isNew, edits, editOverlayActive, itemRoute, onClickEdit } =
	useItemWithEdits();

const tooltipPlacement = computed(() => (mode.value === 'drawer' ? 'bottom' : null));

const { sendSaved } = useWebsiteFrame({ onClickEdit });

const { popoverWidth } = usePopoverWidth();

function useWebsiteFrame({ onClickEdit }: { onClickEdit: (data: unknown) => void }) {
	useEventListener('message', (event) => {
		if (!sameOrigin(event.origin, frameSrc)) return;

		const { action = null, data = null }: ReceiveData = event.data;

		if (action === 'connect') {
			sendConfirm();
			if (showEditableElements) sendShowEditableElements(true);
		}

		if (action === 'navigation') receiveNavigation(data);

		if (action === 'edit') onClickEdit(data);
	});

	watch(
		() => showEditableElements,
		(newValue, oldValue) => {
			if (newValue !== oldValue) sendShowEditableElements(newValue);
		},
	);

	return { sendSaved };

	function receiveNavigation(data: unknown) {
		const { url, title } = data as NavigationData;
		if (url === undefined || title === undefined) return;

		emit('navigation', { url, title });
	}

	function send(action: SendAction, data: unknown) {
		frameEl?.contentWindow?.postMessage({ action, data }, frameSrc);
	}

	function sendConfirm() {
		send('confirm', null);
	}

	function sendShowEditableElements(show: boolean) {
		send('showEditableElements', show);
	}

	function sendSaved(data: SavedData) {
		send('saved', data);
	}
}

function useItemWithEdits() {
	const edits = ref<Record<string, any>>({});
	const editOverlayActive = ref(false);
	const msgKey = ref('');
	const collection = ref<EditConfig['collection']>('');
	const primaryKey = ref<PrimaryKey>('');
	const fields = ref<EditConfig['fields']>([]);
	const availableModes: EditConfig['mode'][] = ['drawer', 'modal', 'popover'];
	const mode = ref<EditConfig['mode']>('drawer');
	const position = ref<Pick<DOMRect, 'top' | 'left' | 'width' | 'height'>>({ top: 0, left: 0, width: 0, height: 0 });
	const isNew = computed(() => primaryKey.value === '+');
	const itemEndpoint = computed(getItemEndpoint);
	const itemRoute = computed(getContentRoute);
	const notificationsStore = useNotificationsStore();
	const { info: collectionInfo } = useCollection(collection);

	const editingLayerEl = useTemplateRef<HTMLElement>('editing-layer');

	watch(edits, (newEdits) => {
		const hasEdits = Object.keys(newEdits)?.length;
		if (!hasEdits) return;
		save();
	});

	return {
		collection,
		primaryKey,
		fields,
		mode,
		position,
		isNew,
		edits,
		editOverlayActive,
		itemRoute,
		onClickEdit,
	};

	function getItemEndpoint() {
		if (isNew.value || collectionInfo.value?.meta?.singleton) {
			return getEndpoint(collection.value);
		}

		return `${getEndpoint(collection.value)}/${encodeURIComponent(primaryKey.value as string)}`;
	}

	function getContentRoute() {
		if (isNew.value || collectionInfo.value?.meta?.singleton) {
			return getCollectionRoute(collection.value);
		}

		return getItemRoute(collection.value, primaryKey.value);
	}

	function resetEdits() {
		edits.value = {};
	}

	async function save() {
		try {
			let response;

			if (isNew.value) {
				response = await api.post(itemEndpoint.value, edits.value);
				notify({ title: t('item_create_success', 1), icon: 'check' });
			} else {
				response = await api.patch(itemEndpoint.value, edits.value);
				notify({ title: t('item_update_success', 1), icon: 'check' });
			}

			const replaceEditsWithResponseData = (key: string) => (edits.value[key] = response.data.data[key]);
			Object.keys(edits.value).forEach(replaceEditsWithResponseData);

			sendSaved({
				key: msgKey.value,
				collection: collection.value,
				item: primaryKey.value,
				payload: JSON.parse(JSON.stringify(edits.value)),
			});

			resetEdits();
		} catch (error) {
			unexpectedError(error);
		}
	}

	function setEditConfigData(data: unknown, createNew = false) {
		const { key, editConfig, rect } = data as { key: string; editConfig: EditConfig; rect: DOMRect };

		if (!key || !editConfig?.collection || !editConfig.item || (!createNew && editConfig.item === '+')) {
			notificationsStore.add({
				title: t(`errors.ITEM_NOT_FOUND`),
				text: `${t('collection')}: ${JSON.stringify(editConfig.collection)}, ${t('primary_key')}: ${JSON.stringify(
					editConfig.item,
				)}`,
				type: 'error',
				dialog: true,
			});

			resetEditConfigData();
			return false;
		}

		msgKey.value = key;
		collection.value = editConfig.collection;
		primaryKey.value = editConfig.item;
		fields.value = editConfig.fields ?? [];
		mode.value = availableModes.includes(editConfig.mode) ? editConfig.mode : 'drawer';

		position.value = {
			top: rect.top ?? 0,
			left: rect.left ?? 0,
			width: rect.width ?? 0,
			height: rect.height ?? 0,
		};

		return true;
	}

	function resetEditConfigData() {
		collection.value = '';
		primaryKey.value = '';
		fields.value = [];
		mode.value = 'drawer';
		position.value = { top: 0, left: 0, width: 0, height: 0 };
	}

	async function onClickEdit(data: unknown) {
		const success = setEditConfigData(data);
		if (!success) return;
		await nextTick();

		// `setFocusTemporarily()` makes sure that after clicking an edit button inside the iframe, the :focus moves to the Studio module, so the shortcuts work as expected.
		setFocusTemporarily();

		editOverlayActive.value = true;
	}

	async function setFocusTemporarily() {
		if (!editingLayerEl.value) return;

		editingLayerEl.value.setAttribute('tabindex', '0');
		editingLayerEl.value.focus();

		await nextTick();
		editingLayerEl.value.removeAttribute('tabindex');
	}
}

function usePopoverWidth() {
	/**
	 * Hardcode this value, since its parts probably won't change. However, keep it in sync with the `width` of `.popover-item-content` in app/src/views/private/components/overlay-item.vue
	 *
	 * Parts:
	 * const formColumnWidth = 300; // app/src/styles/_variables.scss
	 * const popoverColumnGap = 16;
	 * const popoverPadding = 16 * 2;
	 * const popoverWidth = 2 * formColumnWidth + popoverColumnGap + popoverPadding;
	 */

	return { popoverWidth: 648 };
}
</script>

<template>
<<<<<<< HEAD
	<div class="editing-layer" :class="{ editing: editOverlayActive }">
=======
	<div
		ref="editing-layer"
		class="editing-layer"
		:class="{ editing: editOverlayActive }"
		@click="editOverlayActive = false"
	>
>>>>>>> bb72784d
		<overlay-item
			v-if="collection"
			v-model:active="editOverlayActive"
			:overlay="mode"
			:collection
			:primary-key
			:selected-fields="fields"
			:edits="edits"
<<<<<<< HEAD
			prevent-cancel-with-edits
=======
			:popover-props="position.width > popoverWidth ? { arrowPlacement: 'start' } : {}"
			shortcuts
>>>>>>> bb72784d
			@input="(value: any) => (edits = value)"
		>
			<template #popover-activator>
				<div
					class="popover-rect"
					:style="{
						width: `${position.width}px`,
						height: `${position.height}px`,
						transform: `translate(${position.left}px,${position.top}px)`,
					}"
				></div>
			</template>

			<template #actions>
				<template v-if="primaryKey">
					<v-button v-if="mode === 'modal'" secondary :to="itemRoute" :disabled="isNew">
						{{ t('navigate_to_item') }}
					</v-button>

					<v-button
						v-else
						v-tooltip:[tooltipPlacement]="t('navigate_to_item')"
						:to="itemRoute"
						:disabled="isNew"
						:x-small="mode === 'popover'"
						secondary
						icon
						rounded
					>
						<v-icon name="launch" :small="mode === 'popover'" />
					</v-button>
				</template>
			</template>
		</overlay-item>
	</div>
</template>

<style scoped lang="scss">
.editing-layer {
	position: absolute;
	inset: 0;
	pointer-events: none;
	overflow: hidden;

	&.editing {
		pointer-events: all;
	}

	.popover-rect {
		pointer-events: none;
		position: absolute;
		top: 0;
		left: 0;
	}
}
</style><|MERGE_RESOLUTION|>--- conflicted
+++ resolved
@@ -246,16 +246,7 @@
 </script>
 
 <template>
-<<<<<<< HEAD
-	<div class="editing-layer" :class="{ editing: editOverlayActive }">
-=======
-	<div
-		ref="editing-layer"
-		class="editing-layer"
-		:class="{ editing: editOverlayActive }"
-		@click="editOverlayActive = false"
-	>
->>>>>>> bb72784d
+	<div ref="editing-layer" class="editing-layer" :class="{ editing: editOverlayActive }">
 		<overlay-item
 			v-if="collection"
 			v-model:active="editOverlayActive"
@@ -264,12 +255,9 @@
 			:primary-key
 			:selected-fields="fields"
 			:edits="edits"
-<<<<<<< HEAD
-			prevent-cancel-with-edits
-=======
 			:popover-props="position.width > popoverWidth ? { arrowPlacement: 'start' } : {}"
 			shortcuts
->>>>>>> bb72784d
+			prevent-cancel-with-edits
 			@input="(value: any) => (edits = value)"
 		>
 			<template #popover-activator>
