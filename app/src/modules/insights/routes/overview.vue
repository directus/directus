--- conflicted
+++ resolved
@@ -51,11 +51,7 @@
 					</template>
 
 					<v-list>
-<<<<<<< HEAD
-						<v-list-item clickable @click="editDashboard = item">
-=======
 						<v-list-item class="warning" :disabled="!updateAllowed" clickable @click="editDashboard = item">
->>>>>>> 7d4c6a2c
 							<v-list-item-icon>
 								<v-icon name="edit" />
 							</v-list-item-icon>
