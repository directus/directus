--- conflicted
+++ resolved
@@ -195,17 +195,7 @@
 </script>
 
 <template>
-<<<<<<< HEAD
-	<private-view :title="t('insights')" icon="insights">
-=======
-	<private-view :title="$t('insights')">
-		<template #title-outer:prepend>
-			<v-button class="header-icon" rounded disabled icon secondary>
-				<v-icon name="insights" />
-			</v-button>
-		</template>
-
->>>>>>> 12ce3400
+	<private-view :title="$t('insights')" icon="insights">
 		<template #navigation>
 			<insights-navigation @create="createDialogActive = true" />
 		</template>
@@ -216,12 +206,8 @@
 				v-model="search"
 				:show-filter="false"
 				:autofocus="insightsStore.dashboards.length > 25"
-<<<<<<< HEAD
-				:placeholder="t('search_dashboard')"
+				:placeholder="$t('search_dashboard')"
 				small
-=======
-				:placeholder="$t('search_dashboard')"
->>>>>>> 12ce3400
 			/>
 
 			<v-button
