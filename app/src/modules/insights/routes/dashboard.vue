--- conflicted
+++ resolved
@@ -177,16 +177,9 @@
 import api from '@/api';
 import { useI18n } from 'vue-i18n';
 import { pointOnLine } from '@/utils/point-on-line';
-<<<<<<< HEAD
-import { onBeforeRouteUpdate, onBeforeRouteLeave, NavigationGuard } from 'vue-router';
 import useShortcut from '@/composables/use-shortcut';
 import { getPanels } from '@/panels';
-=======
-import InsightsWorkspace from '../components/workspace.vue';
-import { md } from '@/utils/md';
-import useShortcut from '@/composables/use-shortcut';
 import useEditsGuard from '@/composables/use-edits-guard';
->>>>>>> 3f4ad0fe
 
 export default defineComponent({
 	name: 'InsightsDashboard',
