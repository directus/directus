--- conflicted
+++ resolved
@@ -81,14 +81,11 @@
 		<template #navigation>
 			<insights-navigation />
 		</template>
-<<<<<<< HEAD
+
 		<span v-if="errors">{errors}</span>
-		<insights-workspace
+
+		<v-workspace
 			:loading="loading"
-=======
-
-		<v-workspace
->>>>>>> 38e8b940
 			:edit-mode="editMode"
 			:panels="panelsWithData"
 			:zoom-to-fit="zoomToFit"
@@ -184,14 +181,11 @@
 import { pointOnLine } from '@/utils/point-on-line';
 import useShortcut from '@/composables/use-shortcut';
 import { getPanels } from '@/panels';
-<<<<<<< HEAD
 import { objDiff } from '../../../utils/object-diff';
 import { v4 as uuid } from 'uuid';
 import { processQuery } from '../dashboard-utils/process-query';
 import { queryCaller } from '../dashboard-utils/query-caller';
 import { applyDataToPanels } from '../dashboard-utils/apply-data-to-panels';
-=======
->>>>>>> 38e8b940
 import useEditsGuard from '@/composables/use-edits-guard';
 
 export default defineComponent({
