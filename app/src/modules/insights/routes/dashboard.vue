--- conflicted
+++ resolved
@@ -169,96 +169,35 @@
 	</private-view>
 </template>
 
-<<<<<<< HEAD
-<script lang="ts">
-import InsightsNavigation from '../components/navigation.vue';
-import { defineComponent, computed, ref, toRefs, watch, ComputedRef } from 'vue';
-import { useInsightsStore, useAppStore, usePermissionsStore } from '@/stores';
-import InsightsNotFound from './not-found.vue';
-import { Panel } from '@directus/shared/types';
-import { merge, omit, isEmpty } from 'lodash';
-import { router } from '@/router';
-import { unexpectedError } from '@/utils/unexpected-error';
-=======
 <script lang="ts" setup>
->>>>>>> f8b73ce2
 import api from '@/api';
 import useEditsGuard from '@/composables/use-edits-guard';
 import useShortcut from '@/composables/use-shortcut';
 import { getPanels } from '@/panels';
-<<<<<<< HEAD
-import { objDiff } from '../../../utils/object-diff';
-import { v4 as uuid } from 'uuid';
-import { processQuery } from '../dashboard-utils/process-query';
-import { queryCaller } from '../dashboard-utils/query-caller';
-import { applyDataToPanels } from '../dashboard-utils/apply-data-to-panels';
-import useEditsGuard from '@/composables/use-edits-guard';
-
-export default defineComponent({
-	name: 'InsightsDashboard',
-	components: { InsightsNotFound, InsightsNavigation },
-	props: {
-		primaryKey: {
-			type: String,
-			required: true,
-		},
-		panelKey: {
-			type: String,
-			default: null,
-		},
-	},
-	setup(props) {
-		const { t } = useI18n();
-		const { panels: panelsInfo } = getPanels();
-
-		const insightsStore = useInsightsStore();
-		const appStore = useAppStore();
-		const permissionsStore = usePermissionsStore();
-		const { panels: panelTypes } = getPanels();
-		const response = ref<Record<string, Panel | Panel[]>>({});
-		const errors = ref();
-		const loadingPanels = ref<string[]>([]);
-
-		const panelsWithData = ref<Panel[]>([]);
-
-		const { fullScreen } = toRefs(appStore);
-
-		const editMode = ref(false);
-		const saving = ref(false);
-		const movePanelLoading = ref(false);
-
-		const movePanelTo = ref(insightsStore.dashboards.find((dashboard) => dashboard.id !== props.primaryKey)?.id);
-
-		const movePanelID = ref<string | null>();
-
-		const zoomToFit = ref(false);
-
-		const updateAllowed = computed<boolean>(() => {
-			return permissionsStore.hasPermission('directus_panels', 'update');
-		});
-=======
 import { router } from '@/router';
 import { useAppStore, useInsightsStore, usePermissionsStore } from '@/stores';
+import { objDiff } from '@/utils/object-diff';
 import { pointOnLine } from '@/utils/point-on-line';
 import { unexpectedError } from '@/utils/unexpected-error';
 import { Panel } from '@directus/shared/types';
 import camelCase from 'camelcase';
-import { mapKeys, merge, omit } from 'lodash';
-import { nanoid } from 'nanoid';
+import { mapKeys, merge, omit, isEmpty } from 'lodash';
 import { computed, ref, toRefs, watch } from 'vue';
 import { useI18n } from 'vue-i18n';
-import InsightsNavigation from '../components/navigation.vue';
-import InsightsNotFound from './not-found.vue';
-
+import { processQuery } from '../dashboard-utils/process-query';
+import { queryCaller } from '../dashboard-utils/query-caller';
+import { applyDataToPanels } from '../dashboard-utils/apply-data-to-panels';
+import { v4 as uuid } from 'uuid';
 interface Props {
 	primaryKey: string;
 	panelKey?: string | null;
 }
->>>>>>> f8b73ce2
 
 const props = withDefaults(defineProps<Props>(), { panelKey: null });
+const response = ref<Record<string, Panel | Panel[]>>({});
 
 const { t } = useI18n();
+
 const { panels: panelsInfo } = getPanels();
 
 const insightsStore = useInsightsStore();
@@ -273,34 +212,21 @@
 
 const movePanelTo = ref(insightsStore.dashboards.find((dashboard) => dashboard.id !== props.primaryKey)?.id);
 
-<<<<<<< HEAD
-		const panels = computed<Partial<Panel>[]>(() => {
-			const savedPanels = (currentDashboard.value?.panels || []).filter(
-				(panel) => panelsToBeDeleted.value.includes(panel.id) === false
-			);
-=======
 const movePanelID = ref<string | null>();
->>>>>>> f8b73ce2
 
 const zoomToFit = ref(false);
+
+const loadingPanels = ref();
+const errors = ref([]);
+const panelsWithData = ref<Panel[]>([]);
 
 const updateAllowed = computed<boolean>(() => {
 	return permissionsStore.hasPermission('directus_panels', 'update');
 });
 
-<<<<<<< HEAD
-					return panel;
-				}),
-				...stagedPanels.value.filter((panel) => {
-					const matchingPanels = savedPanels.find((existingPanel) => existingPanel.id === panel.id);
-					if (isEmpty(matchingPanels)) return panel;
-				}),
-			];
-=======
 useShortcut('meta+s', () => {
 	saveChanges();
 });
->>>>>>> f8b73ce2
 
 watch(editMode, (editModeEnabled) => {
 	if (editModeEnabled) {
@@ -333,162 +259,6 @@
 		...savedPanels.map((panel) => {
 			const updates = stagedPanels.value.find((updatedPanel) => updatedPanel.id === panel.id);
 
-<<<<<<< HEAD
-		const queryObject = computed<Record<string, any>>(() => {
-			const systemCollectionQueries = {};
-			const userCollectionQueries = {};
-
-			if (!isEmpty(stagedPanels.value)) {
-				for (const panel of stagedPanels.value) {
-					const type = panelTypes.value.find((panelType) => panelType.id === panel.type);
-					if (type?.query && panel?.id && panel.options?.collection) {
-						if (panel.options?.collection.startsWith('directus')) {
-							const collection = panel.options.collection.substring(7);
-							const query = type.query(panel.options);
-
-							systemCollectionQueries[panel.id] = { collection, query };
-						} else {
-							const query = type.query(panel.options);
-							userCollectionQueries[panel.id] = { collection: panel.options.collection, query };
-						}
-					}
-				}
-			}
-			if (!isEmpty(panels.value)) {
-				for (const panel of panels.value) {
-					const type = panelTypes.value.find((panelType) => panelType.id === panel.type);
-					if (type?.query && panel?.id && panel.options?.collection) {
-						if (panel.options?.collection.startsWith('directus')) {
-							const collection = panel.options.collection.substring(9);
-							const query = type.query(panel.options);
-
-							systemCollectionQueries[panel.id] = { collection, query };
-						} else {
-							const query = type.query(panel.options);
-							userCollectionQueries[panel.id] = { collection: panel.options.collection, query };
-						}
-					}
-				}
-			}
-			return { systemCollectionQueries, userCollectionQueries };
-		});
-
-		let newQueries: Record<string, any> = queryObject.value;
-
-		watch(
-			queryObject,
-			async (newObj, obj) => {
-				const systemDiff = objDiff(newObj.systemCollectionQueries, obj?.systemCollectionQueries);
-				const userDiff = objDiff(newObj.userCollectionQueries, obj?.userCollectionQueries);
-
-				newQueries = {
-					systemCollectionQueries: systemDiff,
-					userCollectionQueries: userDiff,
-				};
-
-				if (!isEmpty(systemDiff) || !isEmpty(userDiff)) {
-					loadingPanels.value = Object.keys(systemDiff).concat(Object.keys(userDiff));
-					const systemGQLQueries = processQuery(systemDiff);
-					const userGQLQueries = processQuery(userDiff);
-
-					let system = await queryCaller(systemGQLQueries, 0, newQueries, true);
-					let user = await queryCaller(userGQLQueries, 0, newQueries, false);
-
-					response.value = {
-						...response.value,
-						...system,
-						...user,
-					};
-
-					panelsWithData.value = applyDataToPanels(panels.value, response.value);
-				}
-				loadingPanels.value = [];
-			},
-			{ immediate: true, deep: true }
-		);
-
-		watch(
-			panels,
-			() => {
-				const newPanelsWithData: Panel[] = [];
-				for (const panel of panels.value) {
-					const panelId = 'id_' + panel.id.replaceAll('-', '_');
-					if (response.value[panelId]) {
-						const editablePanel = panel;
-						editablePanel.data = response.value[panelId];
-						newPanelsWithData.push(editablePanel);
-					} else {
-						newPanelsWithData.push(panel);
-					}
-				}
-				panelsWithData.value = newPanelsWithData;
-			},
-			{ immediate: true }
-		);
-
-		const confirmCancel = ref(false);
-
-		return {
-			currentDashboard,
-			editMode,
-			panels,
-			updateAllowed,
-			panelsWithData,
-			stagePanelEdits,
-			stagedPanels,
-			saving,
-			saveChanges,
-			stageConfiguration,
-			movePanelID,
-			movePanel,
-			deletePanel,
-			attemptCancelChanges,
-			duplicatePanel,
-			editPanel,
-			movePanelLoading,
-			t,
-			toggleFullScreen,
-			zoomToFit,
-			fullScreen,
-			toggleZoomToFit,
-			movePanelChoices,
-			movePanelTo,
-			confirmLeave,
-			discardAndLeave,
-			now,
-			confirmCancel,
-			cancelChanges,
-			errors,
-			loadingPanels,
-		};
-
-		function stagePanelEdits(event: { edits: Partial<Panel>; id?: string }) {
-			const key = event.id ?? props.panelKey;
-
-			if (key === '+') {
-				stagedPanels.value = [
-					...stagedPanels.value,
-					{
-						id: uuid(),
-						dashboard: props.primaryKey,
-						...event.edits,
-					},
-				];
-			} else {
-				if (stagedPanels.value.some((panel) => panel.id === key)) {
-					stagedPanels.value = stagedPanels.value.map((panel) => {
-						if (panel.id === key) {
-							return merge({ id: key, dashboard: props.primaryKey }, panel, event.edits);
-						}
-
-						return panel;
-					});
-				} else {
-					stagedPanels.value = [...stagedPanels.value, { id: key, dashboard: props.primaryKey, ...event.edits }];
-				}
-			}
-		}
-=======
 			if (updates) {
 				return merge({}, panel, updates);
 			}
@@ -500,9 +270,8 @@
 
 	return raw;
 });
->>>>>>> f8b73ce2
-
-const panels = computed(() => {
+
+const panels = computed<Partial<Panel>[]>(() => {
 	const withCoords = rawPanels.value.map((panel) => ({
 		...panel,
 		_coordinates: [
@@ -559,21 +328,6 @@
 	// The workspace-tile relies on camelCased props, and these keys are passed as props with a v-bind
 	const camelCased = withIcons.map((panel) => mapKeys(panel, (_value, key) => camelCase(key)));
 
-<<<<<<< HEAD
-			const updatedPanels = [
-				...currentIDs.map((id) => {
-					return stagedPanels.value.find((panel) => panel.id === id) || id;
-				}),
-				...stagedPanels.value.map((panel) => {
-					return panel;
-				}),
-			];
-			try {
-				if (stagedPanels.value.length > 0) {
-					await api.patch(`/dashboards/${props.primaryKey}`, {
-						panels: updatedPanels,
-					});
-=======
 	return camelCased;
 });
 
@@ -581,8 +335,99 @@
 
 const { confirmLeave, leaveTo } = useEditsGuard(hasEdits);
 
+const queryObject = computed<Record<string, any>>(() => {
+	const systemCollectionQueries: Record<string, any> = {};
+	const userCollectionQueries: Record<string, any> = {};
+
+	if (!isEmpty(stagedPanels.value)) {
+		for (const panel of stagedPanels.value) {
+			const type = panelsInfo.value.find((panelsInfo) => panelsInfo.id === panel.type);
+			if (type?.query && panel?.id && panel.options?.collection) {
+				if (panel.options?.collection.startsWith('directus')) {
+					const collection = panel.options.collection.substring(7);
+					const query = type.query(panel.options);
+
+					systemCollectionQueries[panel.id] = { collection, query };
+				} else {
+					const query = type.query(panel.options);
+					userCollectionQueries[panel.id] = { collection: panel.options.collection, query };
+				}
+			}
+		}
+	}
+	if (!isEmpty(panels.value)) {
+		for (const panel of panels.value) {
+			const type = panelsInfo.value.find((panelType) => panelType.id === panel.type);
+			if (type?.query && panel?.id && panel.options?.collection) {
+				if (panel.options?.collection.startsWith('directus')) {
+					const collection = panel.options.collection.substring(9);
+					const query = type.query(panel.options);
+
+					systemCollectionQueries[panel.id] = { collection, query };
+				} else {
+					const query = type.query(panel.options);
+					userCollectionQueries[panel.id] = { collection: panel.options.collection, query };
+				}
+			}
+		}
+	}
+	return { systemCollectionQueries, userCollectionQueries };
+});
+
+let newQueries: Record<string, any> = queryObject.value;
+
+watch(
+	queryObject,
+	async (newObj, obj) => {
+		const systemDiff = objDiff(newObj.systemCollectionQueries, obj?.systemCollectionQueries);
+		const userDiff = objDiff(newObj.userCollectionQueries, obj?.userCollectionQueries);
+
+		newQueries = {
+			systemCollectionQueries: systemDiff,
+			userCollectionQueries: userDiff,
+		};
+
+		if (!isEmpty(systemDiff) || !isEmpty(userDiff)) {
+			loadingPanels.value = Object.keys(systemDiff).concat(Object.keys(userDiff));
+			const systemGQLQueries = processQuery(systemDiff);
+			const userGQLQueries = processQuery(userDiff);
+
+			let system = await queryCaller(systemGQLQueries, 0, newQueries, true);
+			let user = await queryCaller(userGQLQueries, 0, newQueries, false);
+
+			response.value = {
+				...response.value,
+				...system,
+				...user,
+			};
+
+			panelsWithData.value = applyDataToPanels(panels.value, response.value);
+		}
+		loadingPanels.value = [];
+	},
+	{ immediate: true, deep: true }
+);
+
+watch(
+	panels,
+	() => {
+		const newPanelsWithData: Panel[] = [];
+		for (const panel of panels.value) {
+			const panelId = 'id_' + panel.id.replaceAll('-', '_');
+			if (response.value[panelId]) {
+				const editablePanel = panel;
+				editablePanel.data = response.value[panelId];
+				newPanelsWithData.push(editablePanel);
+			} else {
+				newPanelsWithData.push(panel);
+			}
+		}
+		panelsWithData.value = newPanelsWithData;
+	},
+	{ immediate: true }
+);
+
 const confirmCancel = ref(false);
-
 function stagePanelEdits(event: { edits: Partial<Panel>; id?: string }) {
 	const key = event.id ?? props.panelKey;
 
@@ -590,7 +435,7 @@
 		stagedPanels.value = [
 			...stagedPanels.value,
 			{
-				id: `_${nanoid()}`,
+				id: uuid(),
 				dashboard: props.primaryKey,
 				...event.edits,
 			},
@@ -600,7 +445,6 @@
 			stagedPanels.value = stagedPanels.value.map((panel) => {
 				if (panel.id === key) {
 					return merge({ id: key, dashboard: props.primaryKey }, panel, event.edits);
->>>>>>> f8b73ce2
 				}
 
 				return panel;
@@ -610,26 +454,13 @@
 		}
 	}
 }
-
 function stageConfiguration(edits: Partial<Panel>) {
 	stagePanelEdits({ edits });
 	router.replace(`/insights/${props.primaryKey}`);
 }
 
-<<<<<<< HEAD
-				stagedPanels.value = [];
-				panelsToBeDeleted.value = [];
-				editMode.value = false;
-			} catch (err: any) {
-				unexpectedError(err);
-			} finally {
-				saving.value = false;
-			}
-		}
-=======
 async function saveChanges() {
 	if (!currentDashboard.value) return;
->>>>>>> f8b73ce2
 
 	if (stagedPanels.value.length === 0 && panelsToBeDeleted.value.length === 0) {
 		editMode.value = false;
