<<<<<<< HEAD
=======
<script setup lang="ts">
import { AppTile } from '@/components/v-workspace-tile.vue';
import { useEditsGuard } from '@/composables/use-edits-guard';
import { useShortcut } from '@/composables/use-shortcut';
import { useExtensions } from '@/extensions';
import { router } from '@/router';
import { useInsightsStore } from '@/stores/insights';
import { usePermissionsStore } from '@/stores/permissions';
import { pointOnLine } from '@/utils/point-on-line';
import RefreshSidebarDetail from '@/views/private/components/refresh-sidebar-detail.vue';
import { useAppStore } from '@directus/stores';
import { applyOptionsData } from '@directus/utils';
import { assign, isEmpty } from 'lodash';
import { computed, ref, toRefs, unref, watch } from 'vue';
import { useI18n } from 'vue-i18n';
import InsightsNavigation from '../components/navigation.vue';
import InsightsNotFound from './not-found.vue';
import CommentsSidebarDetail from '@/views/private/components/comments-sidebar-detail.vue';

interface Props {
	primaryKey: string;
	panelKey?: string | null;
}

const props = withDefaults(defineProps<Props>(), { panelKey: null });

const { t } = useI18n();

const { panels: panelsInfo } = useExtensions();

const insightsStore = useInsightsStore();
const appStore = useAppStore();
const permissionsStore = usePermissionsStore();

const { fullScreen } = toRefs(appStore);
const { loading, errors, data, saving, hasEdits, refreshIntervals, variables } = toRefs(insightsStore);

const zoomToFit = ref(false);

const updateAllowed = computed<boolean>(() => {
	return permissionsStore.hasPermission('directus_panels', 'update');
});

const now = new Date();

const editMode = ref(false);

const tiles = computed<AppTile[]>(() => {
	const panels = insightsStore.getPanelsForDashboard(props.primaryKey);

	const panelsWithCoordinates = panels.map((panel) => ({
		...panel,
		coordinates: [
			[panel.position_x!, panel.position_y!],
			[panel.position_x! + panel.width!, panel.position_y!],
			[panel.position_x! + panel.width!, panel.position_y! + panel.height!],
			[panel.position_x!, panel.position_y! + panel.height!],
		] as [number, number][],
	}));

	const tiles: AppTile[] = panelsWithCoordinates
		.map((panel) => {
			let topLeftIntersects = false;
			let topRightIntersects = false;
			let bottomRightIntersects = false;
			let bottomLeftIntersects = false;

			for (const otherPanel of panelsWithCoordinates) {
				if (otherPanel.id === panel.id) continue;

				const borders = [
					[otherPanel.coordinates[0], otherPanel.coordinates[1]],
					[otherPanel.coordinates[1], otherPanel.coordinates[2]],
					[otherPanel.coordinates[2], otherPanel.coordinates[3]],
					[otherPanel.coordinates[3], otherPanel.coordinates[0]],
				];

				if (topLeftIntersects === false) {
					topLeftIntersects = borders.some(([p1, p2]) => pointOnLine(panel.coordinates[0], p1, p2));
				}

				if (topRightIntersects === false) {
					topRightIntersects = borders.some(([p1, p2]) => pointOnLine(panel.coordinates[1], p1, p2));
				}

				if (bottomRightIntersects === false) {
					bottomRightIntersects = borders.some(([p1, p2]) => pointOnLine(panel.coordinates[2], p1, p2));
				}

				if (bottomLeftIntersects === false) {
					bottomLeftIntersects = borders.some(([p1, p2]) => pointOnLine(panel.coordinates[3], p1, p2));
				}
			}

			const panelType = unref(panelsInfo).find((panelType) => panelType.id === panel.type);

			const tile: AppTile = {
				id: panel.id,
				x: panel.position_x,
				y: panel.position_y,
				width: panel.width,
				height: panel.height,
				name: panel.name,
				icon: panel.icon ?? panelType?.icon,
				color: panel.color,
				note: panel.note,
				showHeader: panel.show_header === true,
				minWidth: panelType?.minWidth,
				minHeight: panelType?.minHeight,
				draggable: true,
				borderRadius: [!topLeftIntersects, !topRightIntersects, !bottomRightIntersects, !bottomLeftIntersects],
				data: {
					options: applyOptionsData(panel.options ?? {}, unref(variables), panelType?.skipUndefinedKeys),
					type: panel.type,
				},
			};

			return tile;
		})
		.filter((t) => t);

	return tiles;
});

watch(
	() => props.primaryKey,
	() => {
		insightsStore.refresh(props.primaryKey);
	}
);

const confirmCancel = ref(false);

const cancelChanges = (force = false) => {
	if (unref(hasEdits) && force !== true) {
		confirmCancel.value = true;
	} else {
		insightsStore.clearEdits();
		editMode.value = false;
		confirmCancel.value = false;
		insightsStore.refresh(props.primaryKey);
	}
};

const copyPanelTo = ref(insightsStore.dashboards.find((dashboard) => dashboard.id !== props.primaryKey)?.id);
const copyPanelID = ref<string | null>();

const copyPanel = () => {
	insightsStore.stagePanelDuplicate(unref(copyPanelID)!, { dashboard: unref(copyPanelTo) });
	copyPanelID.value = null;
};

useShortcut('meta+s', () => {
	saveChanges();
});

async function saveChanges() {
	await insightsStore.saveChanges();
	editMode.value = false;
}

watch(editMode, (editModeEnabled) => {
	if (editModeEnabled) {
		zoomToFit.value = false;
	}
});

const currentDashboard = computed(() => insightsStore.getDashboard(props.primaryKey));

const copyPanelChoices = computed(() => {
	return insightsStore.dashboards.filter((dashboard) => dashboard.id !== props.primaryKey);
});

const { confirmLeave, leaveTo } = useEditsGuard(hasEdits, {
	ignorePrefix: computed(() => `/insights/${props.primaryKey}`),
});

const discardAndLeave = () => {
	if (!unref(leaveTo)) return;
	cancelChanges(true);
	confirmLeave.value = false;
	router.push(unref(leaveTo)!);
};

const toggleFullScreen = () => (fullScreen.value = !fullScreen.value);
const toggleZoomToFit = () => (zoomToFit.value = !zoomToFit.value);

const refreshInterval = computed({
	get() {
		return unref(refreshIntervals)[props.primaryKey] ?? null;
	},
	set(val) {
		refreshIntervals.value = assign({}, unref(refreshIntervals), { [props.primaryKey]: val });
	},
});
</script>

>>>>>>> ef75a1ed
<template>
	<insights-not-found v-if="!currentDashboard" />
	<private-view v-else :title="currentDashboard.name">
		<template #title-outer:prepend>
			<v-button class="header-icon" rounded disabled icon secondary>
				<v-icon :name="currentDashboard.icon" />
			</v-button>
		</template>

		<template #headline>
			<v-breadcrumb :items="[{ name: t('insights'), to: '/insights' }]" />
		</template>

		<template #actions>
			<template v-if="editMode">
				<v-button
					v-tooltip.bottom="t('clear_changes')"
					class="clear-changes"
					rounded
					icon
					outlined
					@click="cancelChanges"
				>
					<v-icon name="clear" />
				</v-button>

				<v-button v-tooltip.bottom="t('create_panel')" rounded icon outlined :to="`/insights/${currentDashboard.id}/+`">
					<v-icon name="add" />
				</v-button>

				<v-button
					v-tooltip.bottom="t('save')"
					:disabled="!hasEdits"
					rounded
					icon
					:loading="saving"
					@click="saveChanges"
				>
					<v-icon name="check" />
				</v-button>
			</template>

			<template v-else>
				<v-button
					v-tooltip.bottom="t('fit_to_screen')"
					:active="zoomToFit"
					class="zoom-to-fit"
					rounded
					icon
					outlined
					@click="toggleZoomToFit"
				>
					<v-icon name="aspect_ratio" />
				</v-button>

				<v-button
					v-tooltip.bottom="t('full_screen')"
					:active="fullScreen"
					class="fullscreen"
					rounded
					icon
					outlined
					@click="toggleFullScreen"
				>
					<v-icon name="fullscreen" />
				</v-button>

				<v-button
					v-tooltip.bottom="t('edit_panels')"
					class="edit"
					rounded
					icon
					outlined
					:disabled="!updateAllowed"
					@click="editMode = !editMode"
				>
					<v-icon name="edit" />
				</v-button>
			</template>
		</template>

		<template #sidebar>
			<sidebar-detail icon="info" :title="t('information')" close>
				<div v-md="t('page_help_insights_dashboard')" class="page-description" />
			</sidebar-detail>

			<comments-sidebar-detail :key="primaryKey" collection="directus_dashboards" :primary-key="primaryKey" />

			<refresh-sidebar-detail v-model="refreshInterval" @refresh="insightsStore.refresh(primaryKey)" />
		</template>

		<template #navigation>
			<insights-navigation />
		</template>

		<v-workspace
			:edit-mode="editMode"
			:tiles="tiles"
			:zoom-to-fit="zoomToFit"
			@duplicate="(tile) => insightsStore.stagePanelDuplicate(tile.id)"
			@edit="(tile) => router.push(`/insights/${primaryKey}/${tile.id}`)"
			@update="insightsStore.stagePanelUpdate"
			@delete="insightsStore.stagePanelDelete"
			@move="copyPanelID = $event"
		>
			<template #default="{ tile }">
				<v-progress-circular
					v-if="loading.includes(tile.id) && !data[tile.id]"
					:class="{ 'header-offset': tile.showHeader }"
					class="panel-loading"
					indeterminate
				/>
				<div v-else class="panel-container" :class="{ loading: loading.includes(tile.id) }">
					<div v-if="errors[tile.id]" class="panel-error">
						<v-icon name="warning" />
						{{ t('unexpected_error') }}
						<v-error :error="errors[tile.id]" />
					</div>
					<div
						v-else-if="tile.id in data && isEmpty(data[tile.id])"
						class="panel-no-data type-note"
						:class="{ 'header-offset': tile.showHeader }"
					>
						{{ t('no_data') }}
					</div>
					<v-error-boundary v-else :name="`panel-${tile.data.type}`">
						<component
							:is="`panel-${tile.data.type}`"
							v-bind="tile.data.options"
							:id="tile.id"
							:dashboard="primaryKey"
							:show-header="tile.showHeader"
							:height="tile.height"
							:width="tile.width"
							:now="now"
							:data="data[tile.id]"
						/>

						<template #fallback="{ error }">
							<div class="panel-error">
								<v-icon name="warning" />
								{{ t('unexpected_error') }}
								<v-error :error="error" />
							</div>
						</template>
					</v-error-boundary>
				</div>
			</template>
		</v-workspace>

		<router-view name="detail" :dashboard-key="primaryKey" :panel-key="panelKey" />

		<v-dialog :model-value="!!copyPanelID" @update:model-value="copyPanelID = null" @esc="copyPanelID = null">
			<v-card>
				<v-card-title>{{ t('copy_to') }}</v-card-title>

				<v-card-text>
					<v-notice v-if="copyPanelChoices.length === 0">
						{{ t('no_other_dashboards_copy') }}
					</v-notice>
					<v-select v-else v-model="copyPanelTo" :items="copyPanelChoices" item-text="name" item-value="id" />
				</v-card-text>

				<v-card-actions>
					<v-button secondary @click="copyPanelID = null">
						{{ t('cancel') }}
					</v-button>
					<v-button @click="copyPanel">
						{{ t('copy') }}
					</v-button>
				</v-card-actions>
			</v-card>
		</v-dialog>

		<v-dialog v-model="confirmCancel" @esc="confirmCancel = false">
			<v-card>
				<v-card-title>{{ t('unsaved_changes') }}</v-card-title>
				<v-card-text>{{ t('discard_changes_copy') }}</v-card-text>
				<v-card-actions>
					<v-button secondary @click="cancelChanges(true)">
						{{ t('discard_changes') }}
					</v-button>
					<v-button @click="confirmCancel = false">{{ t('keep_editing') }}</v-button>
				</v-card-actions>
			</v-card>
		</v-dialog>

		<v-dialog v-model="confirmLeave" @esc="confirmLeave = false">
			<v-card>
				<v-card-title>{{ t('unsaved_changes') }}</v-card-title>
				<v-card-text>{{ t('unsaved_changes_copy') }}</v-card-text>
				<v-card-actions>
					<v-button secondary @click="discardAndLeave">
						{{ t('discard_changes') }}
					</v-button>

					<v-button @click="confirmLeave = false">{{ t('keep_editing') }}</v-button>
				</v-card-actions>
			</v-card>
		</v-dialog>
	</private-view>
</template>

<script setup lang="ts">
import { AppTile } from '@/components/v-workspace-tile.vue';
import { useEditsGuard } from '@/composables/use-edits-guard';
import { useShortcut } from '@/composables/use-shortcut';
import { useExtensions } from '@/extensions';
import { router } from '@/router';
import { useInsightsStore } from '@/stores/insights';
import { usePermissionsStore } from '@/stores/permissions';
import { pointOnLine } from '@/utils/point-on-line';
import RefreshSidebarDetail from '@/views/private/components/refresh-sidebar-detail.vue';
import { useAppStore } from '@directus/stores';
import { applyOptionsData } from '@directus/utils';
import { assign, isEmpty } from 'lodash';
import { computed, ref, toRefs, unref, watch } from 'vue';
import { useI18n } from 'vue-i18n';
import InsightsNavigation from '../components/navigation.vue';
import InsightsNotFound from './not-found.vue';
import CommentsSidebarDetail from '@/views/private/components/comments-sidebar-detail.vue';

interface Props {
	primaryKey: string;
	panelKey?: string | null;
}

const props = withDefaults(defineProps<Props>(), { panelKey: null });

const { t } = useI18n();

const { panels: panelsInfo } = useExtensions();

const insightsStore = useInsightsStore();
const appStore = useAppStore();
const permissionsStore = usePermissionsStore();

const { fullScreen } = toRefs(appStore);
const { loading, errors, data, saving, hasEdits, refreshIntervals, variables } = toRefs(insightsStore);

const zoomToFit = ref(false);

const updateAllowed = computed<boolean>(() => {
	return permissionsStore.hasPermission('directus_panels', 'update');
});

const now = new Date();

const editMode = ref(false);

const tiles = computed<AppTile[]>(() => {
	const panels = insightsStore.getPanelsForDashboard(props.primaryKey);

	const panelsWithCoordinates = panels.map((panel) => ({
		...panel,
		coordinates: [
			[panel.position_x!, panel.position_y!],
			[panel.position_x! + panel.width!, panel.position_y!],
			[panel.position_x! + panel.width!, panel.position_y! + panel.height!],
			[panel.position_x!, panel.position_y! + panel.height!],
		] as [number, number][],
	}));

	const tiles: AppTile[] = panelsWithCoordinates
		.map((panel) => {
			let topLeftIntersects = false;
			let topRightIntersects = false;
			let bottomRightIntersects = false;
			let bottomLeftIntersects = false;

			for (const otherPanel of panelsWithCoordinates) {
				if (otherPanel.id === panel.id) continue;

				const borders = [
					[otherPanel.coordinates[0], otherPanel.coordinates[1]],
					[otherPanel.coordinates[1], otherPanel.coordinates[2]],
					[otherPanel.coordinates[2], otherPanel.coordinates[3]],
					[otherPanel.coordinates[3], otherPanel.coordinates[0]],
				];

				if (topLeftIntersects === false) {
					topLeftIntersects = borders.some(([p1, p2]) => pointOnLine(panel.coordinates[0], p1, p2));
				}

				if (topRightIntersects === false) {
					topRightIntersects = borders.some(([p1, p2]) => pointOnLine(panel.coordinates[1], p1, p2));
				}

				if (bottomRightIntersects === false) {
					bottomRightIntersects = borders.some(([p1, p2]) => pointOnLine(panel.coordinates[2], p1, p2));
				}

				if (bottomLeftIntersects === false) {
					bottomLeftIntersects = borders.some(([p1, p2]) => pointOnLine(panel.coordinates[3], p1, p2));
				}
			}

			const panelType = unref(panelsInfo).find((panelType) => panelType.id === panel.type);

			const tile: AppTile = {
				id: panel.id,
				x: panel.position_x,
				y: panel.position_y,
				width: panel.width,
				height: panel.height,
				name: panel.name,
				icon: panel.icon ?? panelType?.icon,
				color: panel.color,
				note: panel.note,
				showHeader: panel.show_header === true,
				minWidth: panelType?.minWidth,
				minHeight: panelType?.minHeight,
				draggable: true,
				borderRadius: [!topLeftIntersects, !topRightIntersects, !bottomRightIntersects, !bottomLeftIntersects],
				data: {
					options: applyOptionsData(panel.options ?? {}, unref(variables), panelType?.skipUndefinedKeys),
					type: panel.type,
				},
			};

			return tile;
		})
		.filter((t) => t);

	return tiles;
});

watch(
	() => props.primaryKey,
	() => {
		insightsStore.refresh(props.primaryKey);
	}
);

const confirmCancel = ref(false);

const cancelChanges = (force = false) => {
	if (unref(hasEdits) && force !== true) {
		confirmCancel.value = true;
	} else {
		insightsStore.clearEdits();
		editMode.value = false;
		confirmCancel.value = false;
		insightsStore.refresh(props.primaryKey);
	}
};

const copyPanelTo = ref(insightsStore.dashboards.find((dashboard) => dashboard.id !== props.primaryKey)?.id);
const copyPanelID = ref<string | null>();

const copyPanel = () => {
	insightsStore.stagePanelDuplicate(unref(copyPanelID)!, { dashboard: unref(copyPanelTo) });
	copyPanelID.value = null;
};

useShortcut('meta+s', () => {
	saveChanges();
});

async function saveChanges() {
	await insightsStore.saveChanges();
	editMode.value = false;
}

watch(editMode, (editModeEnabled) => {
	if (editModeEnabled) {
		zoomToFit.value = false;
	}
});

const currentDashboard = computed(() => insightsStore.getDashboard(props.primaryKey));

const copyPanelChoices = computed(() => {
	return insightsStore.dashboards.filter((dashboard) => dashboard.id !== props.primaryKey);
});

const { confirmLeave, leaveTo } = useEditsGuard(hasEdits, {
	ignorePrefix: computed(() => `/insights/${props.primaryKey}`),
});

const discardAndLeave = () => {
	if (!unref(leaveTo)) return;
	cancelChanges(true);
	confirmLeave.value = false;
	router.push(unref(leaveTo)!);
};

const toggleFullScreen = () => (fullScreen.value = !fullScreen.value);
const toggleZoomToFit = () => (zoomToFit.value = !zoomToFit.value);

const refreshInterval = computed({
	get() {
		return unref(refreshIntervals)[props.primaryKey] ?? null;
	},
	set(val) {
		refreshIntervals.value = assign({}, unref(refreshIntervals), { [props.primaryKey]: val });
	},
});
</script>

<style scoped lang="scss">
.fullscreen,
.zoom-to-fit,
.clear-changes {
	--v-button-color: var(--foreground-normal);
	--v-button-color-hover: var(--foreground-normal);
	--v-button-background-color: var(--foreground-subdued);
	--v-button-background-color-hover: var(--foreground-normal);
	--v-button-color-active: var(--foreground-inverted);
	--v-button-background-color-active: var(--primary);
}

.header-icon {
	--v-button-color-disabled: var(--foreground-normal);
}

.panel-container {
	width: 100%;
	height: 100%;
	opacity: 1;
	transition: opacity var(--fast) var(--transition);

	&.loading {
		opacity: 0.5;
	}
}

.panel-loading {
	position: absolute;
	left: 50%;
	top: 50%;
	transform: translate(-50%, -50%);

	&.header-offset {
		top: calc(50% - 12px);
	}
}

.panel-error {
	padding: 20px;
	display: flex;
	align-items: center;
	justify-content: center;
	flex-direction: column;
	width: 100%;
	height: 100%;

	--v-icon-color: var(--danger);

	.v-error {
		margin-top: 8px;
		max-width: 100%;
	}
}

.panel-no-data {
	display: flex;
	align-items: center;
	justify-content: center;
	width: 100%;
	height: 100%;

	&.header-offset {
		height: calc(100% - 24px);
	}
}
</style><|MERGE_RESOLUTION|>--- conflicted
+++ resolved
@@ -1,5 +1,3 @@
-<<<<<<< HEAD
-=======
 <script setup lang="ts">
 import { AppTile } from '@/components/v-workspace-tile.vue';
 import { useEditsGuard } from '@/composables/use-edits-guard';
@@ -197,7 +195,6 @@
 });
 </script>
 
->>>>>>> ef75a1ed
 <template>
 	<insights-not-found v-if="!currentDashboard" />
 	<private-view v-else :title="currentDashboard.name">
@@ -401,203 +398,6 @@
 	</private-view>
 </template>
 
-<script setup lang="ts">
-import { AppTile } from '@/components/v-workspace-tile.vue';
-import { useEditsGuard } from '@/composables/use-edits-guard';
-import { useShortcut } from '@/composables/use-shortcut';
-import { useExtensions } from '@/extensions';
-import { router } from '@/router';
-import { useInsightsStore } from '@/stores/insights';
-import { usePermissionsStore } from '@/stores/permissions';
-import { pointOnLine } from '@/utils/point-on-line';
-import RefreshSidebarDetail from '@/views/private/components/refresh-sidebar-detail.vue';
-import { useAppStore } from '@directus/stores';
-import { applyOptionsData } from '@directus/utils';
-import { assign, isEmpty } from 'lodash';
-import { computed, ref, toRefs, unref, watch } from 'vue';
-import { useI18n } from 'vue-i18n';
-import InsightsNavigation from '../components/navigation.vue';
-import InsightsNotFound from './not-found.vue';
-import CommentsSidebarDetail from '@/views/private/components/comments-sidebar-detail.vue';
-
-interface Props {
-	primaryKey: string;
-	panelKey?: string | null;
-}
-
-const props = withDefaults(defineProps<Props>(), { panelKey: null });
-
-const { t } = useI18n();
-
-const { panels: panelsInfo } = useExtensions();
-
-const insightsStore = useInsightsStore();
-const appStore = useAppStore();
-const permissionsStore = usePermissionsStore();
-
-const { fullScreen } = toRefs(appStore);
-const { loading, errors, data, saving, hasEdits, refreshIntervals, variables } = toRefs(insightsStore);
-
-const zoomToFit = ref(false);
-
-const updateAllowed = computed<boolean>(() => {
-	return permissionsStore.hasPermission('directus_panels', 'update');
-});
-
-const now = new Date();
-
-const editMode = ref(false);
-
-const tiles = computed<AppTile[]>(() => {
-	const panels = insightsStore.getPanelsForDashboard(props.primaryKey);
-
-	const panelsWithCoordinates = panels.map((panel) => ({
-		...panel,
-		coordinates: [
-			[panel.position_x!, panel.position_y!],
-			[panel.position_x! + panel.width!, panel.position_y!],
-			[panel.position_x! + panel.width!, panel.position_y! + panel.height!],
-			[panel.position_x!, panel.position_y! + panel.height!],
-		] as [number, number][],
-	}));
-
-	const tiles: AppTile[] = panelsWithCoordinates
-		.map((panel) => {
-			let topLeftIntersects = false;
-			let topRightIntersects = false;
-			let bottomRightIntersects = false;
-			let bottomLeftIntersects = false;
-
-			for (const otherPanel of panelsWithCoordinates) {
-				if (otherPanel.id === panel.id) continue;
-
-				const borders = [
-					[otherPanel.coordinates[0], otherPanel.coordinates[1]],
-					[otherPanel.coordinates[1], otherPanel.coordinates[2]],
-					[otherPanel.coordinates[2], otherPanel.coordinates[3]],
-					[otherPanel.coordinates[3], otherPanel.coordinates[0]],
-				];
-
-				if (topLeftIntersects === false) {
-					topLeftIntersects = borders.some(([p1, p2]) => pointOnLine(panel.coordinates[0], p1, p2));
-				}
-
-				if (topRightIntersects === false) {
-					topRightIntersects = borders.some(([p1, p2]) => pointOnLine(panel.coordinates[1], p1, p2));
-				}
-
-				if (bottomRightIntersects === false) {
-					bottomRightIntersects = borders.some(([p1, p2]) => pointOnLine(panel.coordinates[2], p1, p2));
-				}
-
-				if (bottomLeftIntersects === false) {
-					bottomLeftIntersects = borders.some(([p1, p2]) => pointOnLine(panel.coordinates[3], p1, p2));
-				}
-			}
-
-			const panelType = unref(panelsInfo).find((panelType) => panelType.id === panel.type);
-
-			const tile: AppTile = {
-				id: panel.id,
-				x: panel.position_x,
-				y: panel.position_y,
-				width: panel.width,
-				height: panel.height,
-				name: panel.name,
-				icon: panel.icon ?? panelType?.icon,
-				color: panel.color,
-				note: panel.note,
-				showHeader: panel.show_header === true,
-				minWidth: panelType?.minWidth,
-				minHeight: panelType?.minHeight,
-				draggable: true,
-				borderRadius: [!topLeftIntersects, !topRightIntersects, !bottomRightIntersects, !bottomLeftIntersects],
-				data: {
-					options: applyOptionsData(panel.options ?? {}, unref(variables), panelType?.skipUndefinedKeys),
-					type: panel.type,
-				},
-			};
-
-			return tile;
-		})
-		.filter((t) => t);
-
-	return tiles;
-});
-
-watch(
-	() => props.primaryKey,
-	() => {
-		insightsStore.refresh(props.primaryKey);
-	}
-);
-
-const confirmCancel = ref(false);
-
-const cancelChanges = (force = false) => {
-	if (unref(hasEdits) && force !== true) {
-		confirmCancel.value = true;
-	} else {
-		insightsStore.clearEdits();
-		editMode.value = false;
-		confirmCancel.value = false;
-		insightsStore.refresh(props.primaryKey);
-	}
-};
-
-const copyPanelTo = ref(insightsStore.dashboards.find((dashboard) => dashboard.id !== props.primaryKey)?.id);
-const copyPanelID = ref<string | null>();
-
-const copyPanel = () => {
-	insightsStore.stagePanelDuplicate(unref(copyPanelID)!, { dashboard: unref(copyPanelTo) });
-	copyPanelID.value = null;
-};
-
-useShortcut('meta+s', () => {
-	saveChanges();
-});
-
-async function saveChanges() {
-	await insightsStore.saveChanges();
-	editMode.value = false;
-}
-
-watch(editMode, (editModeEnabled) => {
-	if (editModeEnabled) {
-		zoomToFit.value = false;
-	}
-});
-
-const currentDashboard = computed(() => insightsStore.getDashboard(props.primaryKey));
-
-const copyPanelChoices = computed(() => {
-	return insightsStore.dashboards.filter((dashboard) => dashboard.id !== props.primaryKey);
-});
-
-const { confirmLeave, leaveTo } = useEditsGuard(hasEdits, {
-	ignorePrefix: computed(() => `/insights/${props.primaryKey}`),
-});
-
-const discardAndLeave = () => {
-	if (!unref(leaveTo)) return;
-	cancelChanges(true);
-	confirmLeave.value = false;
-	router.push(unref(leaveTo)!);
-};
-
-const toggleFullScreen = () => (fullScreen.value = !fullScreen.value);
-const toggleZoomToFit = () => (zoomToFit.value = !zoomToFit.value);
-
-const refreshInterval = computed({
-	get() {
-		return unref(refreshIntervals)[props.primaryKey] ?? null;
-	},
-	set(val) {
-		refreshIntervals.value = assign({}, unref(refreshIntervals), { [props.primaryKey]: val });
-	},
-});
-</script>
-
 <style scoped lang="scss">
 .fullscreen,
 .zoom-to-fit,
