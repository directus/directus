--- conflicted
+++ resolved
@@ -28,13 +28,9 @@
 				:model-value="panel.options"
 				:options="customOptionsFields"
 				type="panel"
-<<<<<<< HEAD
+				:extension="panel.type"
 				raw-editor-enabled
-				:extension="edits.type"
-=======
-				:extension="panel.type"
 				@update:model-value="edits.options = $event"
->>>>>>> e6a893e4
 			/>
 
 			<v-divider :inline-title="false" large>
