<script setup lang="ts">
import { useDialogRoute } from '@/composables/use-dialog-route';
import { useExtension } from '@/composables/use-extension';
import { useExtensions } from '@/extensions';
import { CreatePanel, useInsightsStore } from '@/stores/insights';
import type { Panel } from '@directus/extensions';
import { assign, clone, isUndefined, omitBy } from 'lodash';
import { nanoid } from 'nanoid/non-secure';
import { storeToRefs } from 'pinia';
import { computed, reactive, unref } from 'vue';
import { useRouter } from 'vue-router';
import ExtensionOptions from '../../settings/routes/data-model/field-detail/shared/extension-options.vue';

const props = defineProps<{
	dashboardKey: string;
	panelKey: string;
}>();

const isOpen = useDialogRoute();

const edits = reactive<Partial<Panel>>({
	show_header: undefined,
	type: undefined,
	name: undefined,
	note: undefined,
	icon: undefined,
	color: undefined,
	width: undefined,
	height: undefined,
	position_x: undefined,
	position_y: undefined,
	options: undefined,
});

const insightsStore = useInsightsStore();

const { panels } = storeToRefs(insightsStore);
const { panels: panelTypes } = useExtensions();

const router = useRouter();

const panel = computed<Partial<Panel>>(() => {
	if (props.panelKey === '+') return edits;
	const existing: Partial<Panel> = unref(panels).find((panel) => panel.id === props.panelKey) ?? {};
	return assign({}, existing, omitBy(edits, isUndefined));
});

const currentTypeInfo = useExtension(
	'panel',
	computed(() => panel.value.type ?? null),
);

const customOptionsFields = computed(() => {
	if (typeof currentTypeInfo.value?.options === 'function') {
		return currentTypeInfo.value.options(unref(panel)) ?? undefined;
	}

	return undefined;
});

function isSVG(path: string) {
	return path.startsWith('<svg');
}

const configRow = computed(() => {
	if (!panel.value.type) return null;

	let indexInGroup: number | null = null;

	const index = panelTypes.value.findIndex((pan) => pan.id === panel.value.type);
	if (index !== -1) indexInGroup = index;

	if (indexInGroup === null) return null;

	const windowWidth = window.innerWidth;

	let columns = 1;

	if (windowWidth > 400) {
		columns = 2;
	}

	if (windowWidth > 600) {
		columns = 3;
	}

	if (windowWidth > 840) {
		columns = 4;
	}

	return Math.ceil((indexInGroup + 1) / columns) + 1;
});

function togglePanel(id: string) {
	if (edits.type === id) {
		edits.type = undefined;
	} else {
		edits.type = id;
	}
}

const stageChanges = () => {
	if (!panel.value.type) return;

	if (props.panelKey === '+') {
		const createPanel = clone(unref(panel));

		createPanel.id = `_${nanoid()}`;
		createPanel.dashboard = props.dashboardKey;
		createPanel.width ??= unref(currentTypeInfo)?.minWidth ?? 4;
		createPanel.height ??= unref(currentTypeInfo)?.minHeight ?? 4;
		createPanel.position_x ??= 1;
		createPanel.position_y ??= 1;
		createPanel.options ??= {};

		insightsStore.stagePanelCreate(unref(createPanel as CreatePanel));
		router.push(`/insights/${props.dashboardKey}`);
	} else {
		insightsStore.stagePanelUpdate({ id: props.panelKey, edits: unref(panel) });
		router.push(`/insights/${props.dashboardKey}`);
	}
};
</script>

<template>
	<v-drawer
		:model-value="isOpen"
		:title="panel?.name || $t('panel')"
		:subtitle="$t('panel_options')"
		:icon="panel?.icon || 'insert_chart'"
		persistent
		@cancel="router.push(`/insights/${dashboardKey}`)"
		@apply="stageChanges"
	>
		<template #actions>
<<<<<<< HEAD
			<v-button v-tooltip.bottom="t('done')" :disabled="!panel.type" icon rounded small @click="stageChanges">
				<v-icon name="check" small />
=======
			<v-button v-tooltip.bottom="$t('done')" :disabled="!panel.type" icon rounded @click="stageChanges">
				<v-icon name="check" />
>>>>>>> 12ce3400
			</v-button>
		</template>
		<div class="content">
			<div class="panel-grid">
				<button
					v-for="pan of panelTypes"
					:key="pan.id"
					class="interface"
					:class="{ active: panel.type === pan.id, subdued: panel.type && panel.type !== pan.id }"
					@click="togglePanel(pan.id)"
				>
					<div class="preview">
						<template v-if="pan.preview">
							<!-- eslint-disable-next-line vue/no-v-html -->
							<span v-if="isSVG(pan.preview)" class="svg" v-html="pan.preview" />
							<img v-else :src="pan.preview" alt="" />
						</template>

						<span v-else class="fallback">
							<v-icon large :name="pan.icon" />
						</span>
					</div>
					<v-text-overflow :text="pan.name" class="name" />
				</button>

				<transition-expand>
					<div v-if="panel.type" class="field-configuration" :style="configRow ? { 'grid-row': configRow } : {}">
						<div class="setup">
							<extension-options
								:model-value="panel.options"
								:options="customOptionsFields"
								type="panel"
								:extension="panel.type"
								raw-editor-enabled
								@update:model-value="edits.options = $event"
							/>
							<v-divider :inline-title="false" large>
								<template #icon><v-icon name="info" /></template>
								<template #default>{{ $t('panel_header') }}</template>
							</v-divider>

							<div class="form-grid">
								<div class="field half-left">
									<p class="type-label">{{ $t('visible') }}</p>
									<v-checkbox
										:model-value="panel.show_header"
										block
										:label="$t('show_header')"
										@update:model-value="edits.show_header = $event"
									/>
								</div>

								<div class="field half-right">
									<p class="type-label">{{ $t('name') }}</p>
									<v-input
										:model-value="panel.name"
										:nullable="false"
										:disabled="panel.show_header !== true"
										:placeholder="$t('panel_name_placeholder')"
										@update:model-value="edits.name = $event"
									/>
								</div>

								<div class="field half-left">
									<p class="type-label">{{ $t('icon') }}</p>
									<interface-select-icon
										:value="panel.icon"
										:disabled="panel.show_header !== true"
										@input="edits.icon = $event"
									/>
								</div>

								<div class="field half-right">
									<p class="type-label">{{ $t('color') }}</p>
									<interface-select-color
										:value="panel.color"
										:disabled="panel.show_header !== true"
										width="half"
										@input="edits.color = $event"
									/>
								</div>

								<div class="field full">
									<p class="type-label">{{ $t('note') }}</p>
									<v-input
										:model-value="panel.note"
										:disabled="panel.show_header !== true"
										:placeholder="$t('panel_note_placeholder')"
										@update:model-value="edits.note = $event"
									/>
								</div>
							</div>
						</div>
					</div>
				</transition-expand>
			</div>
		</div>
	</v-drawer>
</template>

<style scoped lang="scss">
.content {
	padding: var(--content-padding);
	padding-block: 0 var(--content-padding-bottom);
}

.v-divider {
	margin: 68px 0 48px;
}

.group h2 {
	margin-block-end: 40px;
	padding-block-end: 2px;
	font-weight: 700;
	border-block-end: var(--theme--border-width) solid var(--theme--border-color-subdued);
}

.group + .group {
	margin-block-start: 80px;
}

.panel-grid {
	--columns: 1;

	display: grid;
	grid-template-columns: repeat(var(--columns), 1fr);
	gap: 32px;

	@media (min-width: 400px) {
		--columns: 2;
	}

	@media (width > 640px) {
		--columns: 3;
	}

	@media (min-width: 840px) {
		--columns: 4;
	}
}

.interface {
	min-block-size: 100px;
	overflow: hidden;
	text-align: start;
}

.preview {
	--v-icon-color: var(--background-page);

	display: flex;
	align-items: center;
	justify-content: center;
	inline-size: 160px;
	block-size: 100px;
	margin-block-end: 8px;
	border: var(--theme--border-width) solid var(--theme--border-color-subdued);
	border-radius: var(--theme--border-radius);
	transition: var(--fast) var(--transition);
	transition-property: background-color, border-color;
}

.preview img {
	inline-size: 100%;
	block-size: 100%;
	object-fit: cover;
}

.preview .svg {
	display: contents;
}

.preview :deep(svg) {
	inline-size: 100%;
	block-size: 100%;
}

.preview :deep(svg) .glow {
	filter: drop-shadow(0 0 4px var(--theme--primary-subdued));
}

.preview .fallback {
	--v-icon-color: var(--theme--primary-75);

	display: block;
	padding: 8px 16px;
	background-color: var(--background-page);
	border: var(--theme--border-width) solid var(--theme--primary);
	border-radius: var(--theme--border-radius);
	box-shadow: 0 0 8px var(--theme--primary-75);
}

.interface:hover .preview {
	border-color: var(--theme--form--field--input--border-color);
}

.interface.active .preview {
	background-color: var(--theme--primary-background);
	border-color: var(--theme--primary);
}

.interface.subdued .preview {
	background-color: var(--theme--background-subdued);
}

.interface.subdued .preview .fallback {
	--v-icon-color: var(--theme--foreground-subdued);

	box-shadow: 0 0 8px var(--theme--foreground-subdued);
}

.field-configuration {
	--v-button-background-color-disabled: var(--theme--background-normal);
	--columns: 1;

	grid-column: 1 / span var(--columns);
	background-color: var(--theme--background-subdued);
	border-block-start: var(--theme--border-width) solid var(--theme--form--field--input--border-color);
	border-block-end: var(--theme--border-width) solid var(--theme--form--field--input--border-color);

	@media (min-width: 400px) {
		--columns: 2;
	}

	@media (width > 640px) {
		--columns: 3;
	}

	@media (min-width: 840px) {
		--columns: 4;
	}
}

:deep(.v-notice.normal) {
	background-color: var(--foreground-inverted);
}

:deep(.v-notice.string) {
	background-color: var(--foreground-inverted);
}

.setup {
	--theme--form--row-gap: 20px;
	margin: 34px;
}
</style><|MERGE_RESOLUTION|>--- conflicted
+++ resolved
@@ -133,13 +133,8 @@
 		@apply="stageChanges"
 	>
 		<template #actions>
-<<<<<<< HEAD
-			<v-button v-tooltip.bottom="t('done')" :disabled="!panel.type" icon rounded small @click="stageChanges">
+			<v-button v-tooltip.bottom="$t('done')" :disabled="!panel.type" icon rounded small @click="stageChanges">
 				<v-icon name="check" small />
-=======
-			<v-button v-tooltip.bottom="$t('done')" :disabled="!panel.type" icon rounded @click="stageChanges">
-				<v-icon name="check" />
->>>>>>> 12ce3400
 			</v-button>
 		</template>
 		<div class="content">
