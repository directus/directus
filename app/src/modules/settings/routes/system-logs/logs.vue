<script setup lang="ts">
import { useClipboard } from '@/composables/use-clipboard';
import { useShortcut } from '@/composables/use-shortcut';
import { getRootPath } from '@/utils/get-root-path';
import { sdk } from '@/sdk';
import { useServerStore } from '@/stores/server';
import { realtime } from '@directus/sdk';
import { useLocalStorage } from '@vueuse/core';
import CodeMirror from 'codemirror';
import 'codemirror/mode/javascript/javascript';
import { computed, nextTick, onMounted, onUnmounted, ref, watch } from 'vue';
import { useI18n } from 'vue-i18n';
import SettingsNavigation from '../../components/navigation.vue';
import InlineFilter from './components/inline-filter.vue';
import LogsDisplay from './components/logs-display.vue';
import SystemLogsSidebarDetail from './components/system-logs-sidebar-detail.vue';
import { Log } from './types';

const { t } = useI18n();
const reconnectionParams = { delay: 1000, retries: 10 };
let reconnectionCount = 0;
const logsDisplay = ref<InstanceType<typeof LogsDisplay>>();
const codemirrorEl = ref<HTMLTextAreaElement>();
let codemirror: CodeMirror.Editor | null = null;
const { isCopySupported, copyToClipboard } = useClipboard();
const search = ref<string>();
const logLevelNames = ref<string[]>();
const nodeIds = ref<string[]>();
const logs = ref<Log[]>([]);
const serverStore = useServerStore();
let allowedLogLevels: Record<string, number> = {};
const allowedLogLevelNames: string[] = [];
const instances = ref<string[]>([]);
const maxLogLevelName = ref('');
let isFilterOptionsUpdated = false;
const shouldStream = ref(false);
const streamConnected = ref(false);
const maxLogs = 10_000;
const logDetailSearch = ref('');
const logDetailVisible = ref(false);
const logDetailIndex = ref(-1);
const selectedLog = ref<Log>();
let autoScroll = true;
const logsCount = ref(0);
const purgedLogsCount = ref(0);
const softWrap = useLocalStorage('system-logs-soft-wrap', true);

const client = sdk.with(
	realtime({
		authMode: 'strict',
		url: `${sdk.url.protocol === 'https:' ? 'wss' : 'ws'}://${sdk.url.host}${getRootPath()}websocket/logs`,
		reconnect: reconnectionParams,
	}),
);

if (serverStore.info?.websocket) {
	if (serverStore.info.websocket.logs) {
		allowedLogLevels = serverStore.info.websocket.logs.allowedLogLevels;

		for (const [logLevelName] of Object.entries(serverStore.info.websocket.logs.allowedLogLevels)) {
			if (!maxLogLevelName.value) {
				maxLogLevelName.value = logLevelName;
			}

			allowedLogLevelNames.push(logLevelName);
			(logLevelNames.value || (logLevelNames.value = [])).push(logLevelName);
		}
	}
}

const logLevelValues = computed(() =>
	logLevelNames.value
		? logLevelNames.value.map((level) => allowedLogLevels[level]).filter((level) => level !== undefined)
		: [],
);

const filteredLogs = computed(() => {
	return logs.value.filter((log) => {
		return (
			log.notice === true ||
			(logLevelValues.value.includes(log.data.level) &&
				nodeIds.value &&
				nodeIds.value.includes(log.instance) &&
				JSON.stringify(log)
					.toLowerCase()
					.includes(search.value?.toLowerCase() || ''))
		);
	});
});

watch([logLevelNames, nodeIds, search], () => {
	isFilterOptionsUpdated = true;
	minimizeLog();
	logsDisplay.value?.scrollToBottom();
});

watch(filteredLogs, (cur, prev) => {
	if (autoScroll) return;

	if (isFilterOptionsUpdated) {
		isFilterOptionsUpdated = false;
		logsDisplay.value?.clearUnreadLogs();
	} else {
		logsDisplay.value?.incrementUnreadLogs(cur.length - prev.length);
	}
});

watch(logDetailSearch, () => {
	processRawLog();
});

watch(logDetailVisible, async () => {
	await nextTick();
	codemirror?.refresh();
});

watch(softWrap, () => {
	codemirror?.setOption('lineWrapping', softWrap.value);
});

function filterObjectBySortedPaths(obj: Log['data'], paths: string[]) {
	function _filter(obj: Log['data'], paths: string[][]) {
		if (!obj || typeof obj !== 'object') return;

		const filtered: Record<string, any> = {};

		for (let pathIndex = 0; pathIndex < paths.length; pathIndex++) {
			const currentSegment = paths[pathIndex]![0];
			const remainingSegments = paths[pathIndex]!.slice(1);
			const nestedPaths: string[][] = [];

			if (!currentSegment) continue;

			if (remainingSegments.length === 0) {
				// Skip paths that are nested
				if (pathIndex + 1 <= paths.length) {
					for (let nextPathIndex = pathIndex + 1; nextPathIndex < paths.length; nextPathIndex++) {
						if (paths[nextPathIndex]![0] === currentSegment) {
							pathIndex++;
						}
					}
				}

				if (obj[currentSegment] !== undefined) {
					filtered[currentSegment] = obj[currentSegment];
				}
			} else {
				nestedPaths.push(remainingSegments);

				// Skip paths that are nested
				if (pathIndex + 1 <= paths.length) {
					for (let nextPathIndex = pathIndex + 1; nextPathIndex < paths.length; nextPathIndex++) {
						const nextPath = paths[nextPathIndex];

						if (nextPath && nextPath[0] === currentSegment) {
							pathIndex++;
							nestedPaths.push(nextPath.slice(1));
						}
					}
				}

				if (Array.isArray(obj[currentSegment])) {
					filtered[currentSegment] = [];

					for (const child of obj[currentSegment]) {
						const result = _filter(child, nestedPaths);

						if (result && Object.keys(result).length > 0) {
							filtered[currentSegment].push(result);
						}
					}
				} else {
					filtered[currentSegment] = _filter(obj[currentSegment], nestedPaths);
				}
			}
		}

		return filtered;
	}

	return _filter(
		obj,
		Array.from(new Set(paths))
			.sort()
			.map((path) => path.trim().split('.')),
	);
}

client.onWebSocket('open', () => {
	reconnectionCount = 0;

	client.sendMessage({ type: 'subscribe', log_level: maxLogLevelName.value });
});

client.onWebSocket('message', function (message) {
	const { type, data, uid, event } = message;

	if (type == 'logs') {
		if (event === 'subscribe') {
			streamConnected.value = true;
			addNotice(t('logs_session_resumed'));
		}

		if (data) {
			addLog({ index: logsCount.value, instance: uid, data, notice: false });

			if (!instances.value.includes(uid)) {
				if (!nodeIds.value) {
					nodeIds.value = [];
				}

				if (nodeIds.value.length === instances.value.length) {
					nodeIds.value.push(uid);
				}

				instances.value.push(uid);
			}
		}
	}
});

client.onWebSocket('close', function () {
	if (streamConnected.value) {
		addNotice(t('logs_stream_disconnected'));
	}

	streamConnected.value = false;
});

client.onWebSocket('error', function (_error) {
	streamConnected.value = false;

	reconnectionCount++;

	if (reconnectionCount >= reconnectionParams.retries) {
		shouldStream.value = false;
	}
});

function addLog(log: Log) {
	logs.value.push(log);

	if (logs.value.length > maxLogs) {
		logs.value.splice(0, 1);
		purgedLogsCount.value++;
		logDetailIndex.value--;
	}

	logsCount.value++;
}

function addNotice(msg: string) {
	addLog({
		index: logsCount.value,
		instance: '',
		data: { level: 10, msg, time: new Date().getTime() },
		notice: true,
	});
}

async function resumeLogsStreaming() {
	shouldStream.value = true;
	reconnectionCount = -1;

	try {
		await client.connect();
	} catch {
		// Error processed in the websocket error event
	}
}

function pauseLogsStreaming() {
	shouldStream.value = false;
	streamConnected.value = false;
	client.disconnect();
	addNotice(t('logs_session_paused'));
}

function showLogDetail(index: number) {
	autoScroll = false;

	const correctedIndex = index - purgedLogsCount.value;

	if (logs.value[correctedIndex]) {
		if (selectedLog.value) {
			selectedLog.value.selected = false;
		}

		logDetailIndex.value = correctedIndex;
		selectedLog.value = logs.value[correctedIndex];
		selectedLog.value.selected = true;
	}

	if (!codemirror && codemirrorEl.value) {
		codemirror = CodeMirror(codemirrorEl.value, {
			mode: 'application/json',
			readOnly: true,
			lineNumbers: true,
			lineWrapping: softWrap.value,
			cursorBlinkRate: -1,
		});
	}

	processRawLog();

	logDetailVisible.value = true;

	updateCopyButtonPosition();
}

function updateCopyButtonPosition() {
	const copyButtonEl: HTMLElement | null = document.querySelector('.copy-button');
	const codeMirrorScrollBarEl: HTMLElement | null = document.querySelector('.CodeMirror-hscrollbar');

	if (!copyButtonEl || !codeMirrorScrollBarEl) return;

	copyButtonEl.style.insetInlineEnd = `${Number(codeMirrorScrollBarEl.style.insetInlineEnd.replace('px', '')) + 10}px`;
}

function processRawLog() {
	let filteredRawLog = '';

	if (logDetailSearch.value && selectedLog.value) {
		const paths = logDetailSearch.value.split(',').map((p) => p.trim());
		const result = filterObjectBySortedPaths(selectedLog.value.data, paths);
		filteredRawLog = JSON.stringify(result, null, 2);
	} else {
		filteredRawLog = JSON.stringify(selectedLog.value?.data, null, 2);
	}

	codemirror?.setValue(filteredRawLog);
}

function minimizeLog() {
	logDetailVisible.value = false;

	if (selectedLog.value) {
		selectedLog.value.selected = false;
	}

	selectedLog.value = undefined;
}

function clearLogs() {
	logs.value.length = 0;
	logsCount.value = 0;
	autoScroll = true;
	logsDisplay.value?.clearUnreadLogs();
	minimizeLog();
}

function onScroll(event: Event) {
	const scroller = event.target as HTMLElement;

	const isNearBottom = scroller.scrollTop + scroller.clientHeight >= scroller.scrollHeight - 10;

	if (isNearBottom) {
		autoScroll = true;
		logsDisplay.value?.clearUnreadLogs();
	} else {
		autoScroll = false;
	}
}

function onScrollBottom() {
	autoScroll = true;
	logsDisplay.value?.clearUnreadLogs();
}

function handleUpDownKey(isUp: boolean) {
	let filteredIndex;

	if (!selectedLog.value) {
		// None selected, scroll from the appropriate end
		if (isUp) {
			logsDisplay.value?.scrollToBottom();
			filteredIndex = filteredLogs.value.length - 1;
		} else {
			logsDisplay.value?.scrollToTop();
			filteredIndex = 0;
		}
	} else {
		filteredIndex = filteredLogs.value.findIndex((log) => log.index === selectedLog.value?.index);

		if (isUp && filteredIndex > 0) {
			filteredIndex--;
			logsDisplay.value?.scrollUpByOne();
		} else if (!isUp && filteredIndex < filteredLogs.value.length - 1) {
			filteredIndex++;
			logsDisplay.value?.scrollDownByOne();
		} else {
			return;
		}
	}

	const index = filteredLogs.value[filteredIndex]?.index;

	if (index !== undefined) {
		showLogDetail(index);
	}
}

useShortcut('arrowup', () => handleUpDownKey(true));
useShortcut('arrowdown', () => handleUpDownKey(false));

useShortcut('escape', () => {
	minimizeLog();
});

onMounted(() => {
	resumeLogsStreaming();
});

onUnmounted(() => {
	pauseLogsStreaming();
});
</script>

<template>
<<<<<<< HEAD
	<private-view :title="t('settings_system_logs')" icon="terminal">
		<template #headline><v-breadcrumb :items="[{ name: t('settings'), to: '/settings' }]" /></template>

		<template #actions>
			<v-button v-if="shouldStream && !streamConnected" v-tooltip.bottom="t('loading')" rounded icon disabled small>
=======
	<private-view :title="$t('settings_system_logs')">
		<template #headline><v-breadcrumb :items="[{ name: $t('settings'), to: '/settings' }]" /></template>
		<template #title-outer:prepend>
			<v-button class="header-icon" rounded icon exact disabled>
				<v-icon name="terminal" />
			</v-button>
		</template>

		<template #actions>
			<v-button v-if="shouldStream && !streamConnected" v-tooltip.bottom="$t('loading')" rounded icon disabled>
>>>>>>> 12ce3400
				<v-progress-circular small indeterminate />
			</v-button>
			<v-button
				v-else-if="!shouldStream"
				v-tooltip.bottom="$t('resume_streaming_logs')"
				rounded
				icon
				small
				@click="resumeLogsStreaming"
			>
				<v-icon name="play_arrow" small />
			</v-button>
<<<<<<< HEAD
			<v-button v-else v-tooltip.bottom="t('pause_streaming_logs')" rounded icon small @click="pauseLogsStreaming">
				<v-icon name="pause" small />
=======
			<v-button v-else v-tooltip.bottom="$t('pause_streaming_logs')" rounded icon @click="pauseLogsStreaming">
				<v-icon name="pause" />
>>>>>>> 12ce3400
			</v-button>
			<v-button
				v-tooltip.bottom="$t('clear_logs')"
				rounded
				icon
				:disabled="logs.length === 0"
				class="action-clear"
				small
				@click="clearLogs"
			>
				<v-icon name="mop" small />
			</v-button>
		</template>

		<template #navigation>
			<settings-navigation />
		</template>

		<div class="logs-container">
			<InlineFilter
				v-model:type="logLevelNames"
				v-model:sort="nodeIds"
				v-model:search="search"
				:allowed-log-level-names="allowedLogLevelNames"
				:instances="instances"
				class="filter"
			/>
			<div class="split-view">
				<div class="logs-display">
					<logs-display
						ref="logsDisplay"
						:logs="filteredLogs"
						:log-levels="allowedLogLevels"
						:instances="instances"
						:stream-connected="streamConnected"
						@log-selected="showLogDetail"
						@scroll="onScroll"
						@scrolled-to-bottom="onScrollBottom"
					/>
				</div>
				<transition name="fade">
					<div v-show="logDetailVisible" class="log-detail">
						<div class="log-detail-controls">
							<v-button class="close-button" x-large secondary icon @click="minimizeLog">
								<v-icon name="close" />
							</v-button>
							<interface-input
								:value="logDetailSearch"
								class="full"
								:placeholder="$t('log_detail_filter_paths')"
								icon-right="search"
								spellcheck="false"
								@input="logDetailSearch = $event"
							/>
						</div>
						<div ref="codemirrorEl" class="raw-log">
							<v-button
								v-if="isCopySupported"
								class="copy-button"
								secondary
								icon
								@click="copyToClipboard(codemirror?.getValue())"
							>
								<v-icon name="content_copy" />
							</v-button>
						</div>
						<div class="actions">
							<v-checkbox v-model="softWrap" :label="$t('soft_wrap_lines')" />
						</div>
					</div>
				</transition>
			</div>
		</div>

		<template #sidebar>
			<system-logs-sidebar-detail />
		</template>
	</private-view>
</template>

<style lang="scss" scoped>
.header-icon {
	--v-button-background-color-disabled: var(--theme--primary-background);
	--v-button-color-disabled: var(--theme--primary);
	--v-button-background-color-hover-disabled: var(--theme--primary-subdued);
	--v-button-color-hover-disabled: var(--theme--primary);
}

.action-clear {
	--v-button-background-color: var(--theme--background-normal);
	--v-button-color: var(--theme--foreground);
	--v-button-background-color-hover: var(--theme--danger);
	--v-button-color-hover: var(--white);
}

.logs-container {
	inline-size: 100%;
	block-size: calc(100% - 110px);
	min-block-size: 600px;
	padding: var(--content-padding);
	padding-block-start: 0;
}

.filter {
	margin-block: 24px 20px;
}

.v-form {
	padding-block-end: var(--content-padding);
}

.split-view {
	display: flex;
	flex-direction: column;
	block-size: calc(100% - 50px);
	background-color: var(--theme--background-subdued);
	border: var(--theme--border-width) solid var(--v-input-border-color, var(--theme--form--field--input--border-color));
	border-radius: var(--v-input-border-radius, var(--theme--border-radius));
	transition: var(--fast) var(--transition);
	transition-property: border-color, box-shadow;
	box-shadow: var(--theme--form--field--input--box-shadow);
	overflow: hidden;
}

.split-view > div {
	box-sizing: border-box;
	block-size: 50%;
}

.logs-display {
	flex: 2;
	min-block-size: 200px;
}

.log-detail {
	flex: 1;
	display: flex;
	flex-direction: column;
	padding: 6px;
	min-block-size: 300px;
	background-color: var(--theme--background-subdued);
	border-block-start: var(--theme--border-width) solid
		var(--v-input-border-color, var(--theme--form--field--input--border-color));
	box-shadow: var(--sidebar-shadow);
	z-index: 1;
}

.log-detail-controls {
	display: flex;
	padding: 5px;
}

.close-button {
	margin-inline-end: 10px;
}

.copy-button {
	float: inline-end;
	position: absolute;
	inset-block-start: 10px;
	inset-inline-end: 10px;
	z-index: 2;
}

.raw-log {
	block-size: 100%;
	min-block-size: 100px;
	margin: 4px;
	position: relative;
	overflow: auto;
	background-color: var(--theme--background);
	font-family: var(--theme--fonts--monospace--font-family);
	color: var(--theme--foreground-accent);
	border-radius: var(--v-input-border-radius, var(--theme--border-radius));
	box-shadow: var(--theme--form--field--input--box-shadow);
}

.raw-log :deep(.CodeMirror) {
	block-size: 100%;
	max-block-size: 100%;
}

.raw-log :deep(.CodeMirror-scroll) {
	block-size: 100%;
	max-block-size: 100%;
}

.fade-enter-active,
.fade-leave-active {
	transition: opacity var(--fast) var(--transition);
}

.fade-enter-from,
.fade-leave-to {
	opacity: 0;
}

.actions {
	padding: 0 9px;
	margin-inline-start: auto;
}

@media (min-width: 960px) {
	.logs-container {
		margin-block-end: 0;
	}
}

@media (min-width: 1200px) {
	.split-view {
		flex-direction: row;
	}

	.split-view > div {
		block-size: 100%;
	}

	.logs-display {
		flex: 1;
	}

	.log-detail {
		flex: 1;
		max-inline-size: 50%;
		border-block-start: none;
		border-inline-start: var(--theme--border-width) solid
			var(--v-input-border-color, var(--theme--form--field--input--border-color));
	}
}
</style><|MERGE_RESOLUTION|>--- conflicted
+++ resolved
@@ -417,24 +417,11 @@
 </script>
 
 <template>
-<<<<<<< HEAD
-	<private-view :title="t('settings_system_logs')" icon="terminal">
+	<private-view :title="$t('settings_system_logs')" icon="terminal">
 		<template #headline><v-breadcrumb :items="[{ name: t('settings'), to: '/settings' }]" /></template>
 
 		<template #actions>
 			<v-button v-if="shouldStream && !streamConnected" v-tooltip.bottom="t('loading')" rounded icon disabled small>
-=======
-	<private-view :title="$t('settings_system_logs')">
-		<template #headline><v-breadcrumb :items="[{ name: $t('settings'), to: '/settings' }]" /></template>
-		<template #title-outer:prepend>
-			<v-button class="header-icon" rounded icon exact disabled>
-				<v-icon name="terminal" />
-			</v-button>
-		</template>
-
-		<template #actions>
-			<v-button v-if="shouldStream && !streamConnected" v-tooltip.bottom="$t('loading')" rounded icon disabled>
->>>>>>> 12ce3400
 				<v-progress-circular small indeterminate />
 			</v-button>
 			<v-button
@@ -447,13 +434,8 @@
 			>
 				<v-icon name="play_arrow" small />
 			</v-button>
-<<<<<<< HEAD
-			<v-button v-else v-tooltip.bottom="t('pause_streaming_logs')" rounded icon small @click="pauseLogsStreaming">
+			<v-button v-else v-tooltip.bottom="$t('pause_streaming_logs')" rounded icon small @click="pauseLogsStreaming">
 				<v-icon name="pause" small />
-=======
-			<v-button v-else v-tooltip.bottom="$t('pause_streaming_logs')" rounded icon @click="pauseLogsStreaming">
-				<v-icon name="pause" />
->>>>>>> 12ce3400
 			</v-button>
 			<v-button
 				v-tooltip.bottom="$t('clear_logs')"
