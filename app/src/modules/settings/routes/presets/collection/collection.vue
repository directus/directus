<template>
<<<<<<< HEAD
	<private-view :title="t('settings_presets')">
		<template #headline><v-breadcrumb :items="[{ name: t('settings'), to: '/settings' }]" /></template>

		<template #title-outer:prepend>
			<v-button class="header-icon" rounded disabled icon secondary>
				<v-icon name="bookmark_border" />
			</v-button>
		</template>

		<template #actions>
			<v-dialog v-if="selection.length > 0" v-model="confirmDelete" @esc="confirmDelete = false">
				<template #activator="{ on }">
					<v-button v-tooltip.bottom="t('delete_label')" rounded icon class="action-delete" secondary @click="on">
						<v-icon name="delete" />
					</v-button>
=======
	<component
		:is="layoutWrapper"
		v-if="currentCollection"
		ref="layoutRef"
		v-slot="{ layoutState }"
		v-model:selection="selection"
		v-model:layout-options="layoutOptions"
		v-model:layout-query="layoutQuery"
		:filter-user="filter"
		:filter="filter"
		:search="search"
		:collection="collection"
		:clear-filters="clearFilters"
	>
		<private-view :title="t('settings_presets')" :small-header="currentLayout?.smallHeader">
			<template #headline>
				<v-breadcrumb :items="[{ name: t('settings'), to: '/settings' }]" />
			</template>

			<template #title-outer:prepend>
				<v-button class="header-icon" rounded disabled icon secondary>
					<v-icon name="bookmark_border" />
				</v-button>
			</template>

			<template #actions:prepend>
				<component :is="`layout-actions-${layout || 'tabular'}`" v-bind="layoutState" />
			</template>

			<template #actions>
				<search-input v-model="search" v-model:filter="filter" :collection="collection" />

				<v-dialog v-if="selection.length > 0" v-model="confirmDelete" @esc="confirmDelete = false">
					<template #activator="{ on }">
						<v-button
							v-tooltip.bottom="batchDeleteAllowed ? t('delete_label') : t('not_allowed')"
							:disabled="batchDeleteAllowed !== true"
							rounded
							icon
							class="action-delete"
							secondary
							@click="on"
						>
							<v-icon name="delete" outline />
						</v-button>
					</template>

					<v-card>
						<v-card-title>{{ t('batch_delete_confirm', selection.length) }}</v-card-title>

						<v-card-actions>
							<v-button secondary @click="confirmDelete = false">
								{{ t('cancel') }}
							</v-button>
							<v-button kind="danger" :loading="deleting" @click="batchDelete">
								{{ t('delete_label') }}
							</v-button>
						</v-card-actions>
					</v-card>
				</v-dialog>

				<v-button
					v-if="selection.length > 0"
					v-tooltip.bottom="batchEditAllowed ? t('edit') : t('not_allowed')"
					rounded
					icon
					secondary
					:disabled="batchEditAllowed === false"
					@click="batchEditActive = true"
				>
					<v-icon name="edit" outline />
				</v-button>

				<v-button
					v-tooltip.bottom="createAllowed ? t('create_preset') : t('not_allowed')"
					rounded
					icon
					to="/settings/presets/+"
					:disabled="createAllowed === false"
				>
					<v-icon name="add" />
				</v-button>
			</template>

			<template #navigation>
				<settings-navigation />
			</template>

			<component :is="`layout-${layout || 'tabular'}`" class="layout" v-bind="layoutState">
				<template #no-results>
					<v-info :title="t('no_presets')" icon="bookmark" center type="warning">
						{{ t('no_presets_copy') }}

						<template #append>
							<v-button @click="clearFilters">{{ t('clear_filters') }}</v-button>
						</template>
					</v-info>
>>>>>>> 703fb842
				</template>

				<template #no-items>
					<v-info :title="t('no_presets')" icon="bookmark" center type="warning">
						{{ t('no_presets_copy') }}

						<template v-if="createAllowed" #append>
							<v-button :to="`/settings/presets/+`">{{ t('create_preset') }}</v-button>
						</template>
					</v-info>
				</template>
			</component>

			<drawer-batch
				v-model:active="batchEditActive"
				:primary-keys="selection"
				:collection="collection"
				@refresh="drawerBatchRefresh"
			/>

			<template #sidebar>
				<presets-info-sidebar-detail />
				<layout-sidebar-detail v-model="layout">
					<component :is="`layout-options-${layout || 'tabular'}`" v-bind="layoutState" />
				</layout-sidebar-detail>
				<component :is="`layout-sidebar-${layout || 'tabular'}`" v-bind="layoutState" />
				<refresh-sidebar-detail v-model="refreshInterval" @refresh="refresh" />
				<export-sidebar-detail :collection="collection" :filter="filter" :search="search" />
			</template>

			<v-dialog :model-value="deleteError !== null">
				<v-card>
					<v-card-title>{{ t('something_went_wrong') }}</v-card-title>
					<v-card-text>
						<v-error :error="deleteError" />
					</v-card-text>
					<v-card-actions>
						<v-button @click="deleteError = null">{{ t('done') }}</v-button>
					</v-card-actions>
				</v-card>
			</v-dialog>
		</private-view>
	</component>
</template>

<script lang="ts">
import { useI18n } from 'vue-i18n';
import { defineComponent, computed, ref } from 'vue';
import SettingsNavigation from '../../../components/navigation.vue';
import PresetsInfoSidebarDetail from './components/presets-info-sidebar-detail.vue';

import { useCollection, useLayout } from '@directus/shared/composables';
import LayoutSidebarDetail from '@/views/private/components/layout-sidebar-detail';
import RefreshSidebarDetail from '@/views/private/components/refresh-sidebar-detail';
import SearchInput from '@/views/private/components/search-input';
import { usePermissionsStore, useUserStore, usePresetsStore } from '@/stores';
import DrawerBatch from '@/views/private/components/drawer-batch';
import { getLayouts } from '@/layouts';
import { Filter } from '@directus/shared/types';

export default defineComponent({
	name: 'ContentCollection',
	components: {
		SettingsNavigation,
		PresetsInfoSidebarDetail,
		LayoutSidebarDetail,
		SearchInput,
		DrawerBatch,
		RefreshSidebarDetail,
	},
	setup() {
		const layout = ref('tabular');
		const collection = ref('directus_presets');
		const layoutOptions = ref<Record<string, any>>({});
		const layoutQuery = ref<Record<string, any>>({});
		const filter = ref<Filter | null>(null);
		const search = ref<string | null>(null);
		const refreshInterval = ref<number | null>(null);
		const { t } = useI18n();

		const { layouts } = getLayouts();
		const userStore = useUserStore();
		const permissionsStore = usePermissionsStore();
		const layoutRef = ref();

		const { selection } = useSelection();
		const { info: currentCollection } = useCollection(collection);

		const { layoutWrapper } = useLayout(layout);

		const { confirmDelete, deleting, batchDelete, error: deleteError, batchEditActive } = useBatch();

		const currentLayout = computed(() => layouts.value.find((l) => l.id === layout.value));

		const { batchEditAllowed, batchDeleteAllowed, createAllowed } = usePermissions();

		const presetsStore = usePresetsStore();

		return {
			t,
			batchDelete,
			batchEditActive,
			confirmDelete,
			currentCollection,
			deleting,
			filter,
			layoutRef,
			layoutWrapper,
			selection,
			layoutOptions,
			layoutQuery,
			layout,
			search,
			clearFilters,
			batchEditAllowed,
			batchDeleteAllowed,
			deleteError,
			createAllowed,
			drawerBatchRefresh,
			refresh,
			refreshInterval,
			currentLayout,
			collection,
		};

		async function refresh() {
			await layoutRef.value?.state?.refresh?.();
		}

		async function drawerBatchRefresh() {
			selection.value = [];
			await refresh();
		}

		function useSelection() {
			const selection = ref<number[]>([]);

			return { selection };
		}

		function useBatch() {
			const confirmDelete = ref(false);
			const deleting = ref(false);

			const batchEditActive = ref(false);

			const error = ref<any>(null);

			return { batchEditActive, confirmDelete, deleting, batchDelete, error };

			async function batchDelete() {
				deleting.value = true;

				try {
					const batchPrimaryKeys = selection.value;
					await presetsStore.delete(batchPrimaryKeys);

					selection.value = [];
					await refresh();

					confirmDelete.value = false;
				} catch (err: any) {
					error.value = err;
				} finally {
					deleting.value = false;
				}
			}
		}

		function clearFilters() {
			filter.value = null;
			search.value = null;
		}

		function usePermissions() {
			const batchEditAllowed = computed(() => {
				const admin = userStore?.currentUser?.role.admin_access === true;
				if (admin) return true;

				const updatePermissions = permissionsStore.permissions.find(
					(permission) => permission.action === 'update' && permission.collection === collection.value
				);
				return !!updatePermissions;
			});

			const batchDeleteAllowed = computed(() => {
				const admin = userStore?.currentUser?.role.admin_access === true;
				if (admin) return true;

				const deletePermissions = permissionsStore.permissions.find(
					(permission) => permission.action === 'delete' && permission.collection === collection.value
				);
				return !!deletePermissions;
			});

			const createAllowed = computed(() => {
				const admin = userStore?.currentUser?.role.admin_access === true;
				if (admin) return true;

				const createPermissions = permissionsStore.permissions.find(
					(permission) => permission.action === 'create' && permission.collection === collection.value
				);
				return !!createPermissions;
			});

			return { batchEditAllowed, batchDeleteAllowed, createAllowed };
		}
	},
});
</script>

<style lang="scss" scoped>
.header-icon {
	--v-button-color-disabled: var(--primary);
	--v-button-background-color-disabled: var(--primary-10);
}

.action-delete {
	--v-button-background-color-hover: var(--danger) !important;
	--v-button-color-hover: var(--white) !important;
<<<<<<< HEAD
}

.presets-collection {
	padding: var(--content-padding);
	padding-top: 0;
}

.all {
	color: var(--primary);
=======
>>>>>>> 703fb842
}

.layout {
	--layout-offset-top: 64px;
}
</style><|MERGE_RESOLUTION|>--- conflicted
+++ resolved
@@ -1,21 +1,4 @@
 <template>
-<<<<<<< HEAD
-	<private-view :title="t('settings_presets')">
-		<template #headline><v-breadcrumb :items="[{ name: t('settings'), to: '/settings' }]" /></template>
-
-		<template #title-outer:prepend>
-			<v-button class="header-icon" rounded disabled icon secondary>
-				<v-icon name="bookmark_border" />
-			</v-button>
-		</template>
-
-		<template #actions>
-			<v-dialog v-if="selection.length > 0" v-model="confirmDelete" @esc="confirmDelete = false">
-				<template #activator="{ on }">
-					<v-button v-tooltip.bottom="t('delete_label')" rounded icon class="action-delete" secondary @click="on">
-						<v-icon name="delete" />
-					</v-button>
-=======
 	<component
 		:is="layoutWrapper"
 		v-if="currentCollection"
@@ -113,7 +96,6 @@
 							<v-button @click="clearFilters">{{ t('clear_filters') }}</v-button>
 						</template>
 					</v-info>
->>>>>>> 703fb842
 				</template>
 
 				<template #no-items>
@@ -334,18 +316,6 @@
 .action-delete {
 	--v-button-background-color-hover: var(--danger) !important;
 	--v-button-color-hover: var(--white) !important;
-<<<<<<< HEAD
-}
-
-.presets-collection {
-	padding: var(--content-padding);
-	padding-top: 0;
-}
-
-.all {
-	color: var(--primary);
-=======
->>>>>>> 703fb842
 }
 
 .layout {
