<script setup lang="ts">
<<<<<<< HEAD
import { flattenGroupedCollections } from '@/utils/flatten-grouped-collections';
import { computed, ref } from 'vue';
import { useI18n } from 'vue-i18n';

=======
>>>>>>> 156bfcb5
import api from '@/api';
import { useEditsGuard } from '@/composables/use-edits-guard';
import { useExtension } from '@/composables/use-extension';
import { useShortcut } from '@/composables/use-shortcut';
import { useExtensions } from '@/extensions';
import { useCollectionsStore } from '@/stores/collections';
import { usePresetsStore } from '@/stores/presets';
import { unexpectedError } from '@/utils/unexpected-error';
import { useLayout } from '@directus/composables';
import { isSystemCollection } from '@directus/system-data';
import { DeepPartial, Field, Filter, Preset } from '@directus/types';
import { isEqual } from 'lodash';
import { computed, ref } from 'vue';
import { useI18n } from 'vue-i18n';
import { useRouter } from 'vue-router';
import SettingsNavigation from '../../components/navigation.vue';

type FormattedPreset = {
	id: number;
	scope: string;
	collection: string;
	layout: string | null;
	name: string | null;
	search: string | null;
	icon: string;
	layout_query: Record<string, any> | null;
	color?: string | null;
	layout_options: Record<string, any> | null;
	filter: Filter | null;
};

interface Props {
	id?: string | null;
}

const props = withDefaults(defineProps<Props>(), {
	id: null,
});

const { t } = useI18n();

const router = useRouter();

const collectionsStore = useCollectionsStore();
const presetsStore = usePresetsStore();
const { layouts } = useExtensions();

const isNew = computed(() => props.id === '+');

const { loading, preset } = usePreset();
const { fields } = useForm();
const { edits, hasEdits, initialValues, values, layoutQuery, layoutOptions, updateFilters, search } = useValues();
const { save, saving } = useSave();
const { deleting, deleteAndQuit, confirmDelete } = useDelete();

const layoutFilter = computed<any>({
	get() {
		return values.value.filter ?? null;
	},
	set(newFilters) {
		updateFilters(newFilters);
	},
});

const layout = computed(() => values.value.layout);

const currentLayout = useExtension('layout', layout);

const { layoutWrapper } = useLayout(layout);

const layoutProps = computed(() => {
	if (values.value.layout === 'calendar') {
		return { height: 'auto' };
	}

	return undefined;
});

useShortcut('meta+s', () => {
	if (hasEdits.value) save();
});

const { confirmLeave, leaveTo } = useEditsGuard(hasEdits);

function useSave() {
	const saving = ref(false);

	return { saving, save };

	async function save() {
		saving.value = true;

		const editsParsed: Partial<Preset> = {};

		const keys = [
			'icon',
			'color',
			'collection',
			'layout',
			'layout_query',
			'layout_options',
			'filter',
			'search',
		] as (keyof Preset)[];

		if ('name' in edits.value) editsParsed.bookmark = edits.value.name;

		for (const key of keys) {
			if (key in edits.value) editsParsed[key] = edits.value[key];
		}

		if (edits.value.scope) {
			if (edits.value.scope.startsWith('role_')) {
				editsParsed.role = edits.value.scope.substring(5);
				editsParsed.user = null;
			} else if (edits.value.scope.startsWith('user_')) {
				editsParsed.user = edits.value.scope.substring(5);
				editsParsed.role = null;
			} else {
				editsParsed.role = null;
				editsParsed.user = null;
			}
		}

		try {
			if (isNew.value === true) {
				await api.post(`/presets`, editsParsed);
			} else {
				await api.patch(`/presets/${props.id}`, editsParsed);
			}

			await presetsStore.hydrate();

			edits.value = {};
		} catch (error) {
			unexpectedError(error);
		} finally {
			saving.value = false;
			router.push(`/settings/presets`);
		}
	}
}

function useDelete() {
	const deleting = ref(false);
	const confirmDelete = ref(false);

	return { deleting, confirmDelete, deleteAndQuit };

	async function deleteAndQuit() {
		deleting.value = true;

		try {
			await presetsStore.delete([Number(props.id)]);
			edits.value = {};
			router.replace(`/settings/presets`);
		} catch (error) {
			unexpectedError(error);
		} finally {
			deleting.value = false;
		}
	}
}

function useValues() {
	const edits = ref<Record<string, any>>({});

	const hasEdits = computed(() => Object.keys(edits.value).length > 0);

	const initialValues = computed(() => {
		const defaultValues = {
			collection: null,
			layout: 'tabular',
			search: null,
			scope: 'all',
			layout_query: null,
			layout_options: null,
			filter: null,
		};

		if (isNew.value === true) return defaultValues;
		if (preset.value === null) return defaultValues;

		let scope = 'all';

		if (preset.value.user !== null) {
			scope = `user_${preset.value.user}`;
		} else if (preset.value.role !== null) {
			scope = `role_${preset.value.role}`;
		}

		const value: FormattedPreset = {
			id: preset.value.id!,
			collection: preset.value.collection,
			layout: preset.value.layout,
			name: preset.value.bookmark,
			icon: preset.value.icon,
			color: preset.value.color,
			search: preset.value.search,
			scope: scope,
			layout_query: preset.value.layout_query,
			layout_options: preset.value.layout_options,
			filter: preset.value.filter,
		};

		return value;
	});

	const values = computed(() => {
		return {
			...initialValues.value,
			...edits.value,
		};
	});

	const layoutQuery = computed<any>({
		get() {
			if (!values.value.layout_query) return null;
			if (!values.value.layout) return null;

			return values.value.layout_query[values.value.layout];
		},
		set(newQuery) {
			if (
				values.value.layout_query &&
				values.value.layout &&
				isEqual(newQuery, values.value.layout_query[values.value.layout])
			) {
				return;
			}

			edits.value = {
				...edits.value,
				layout_query: {
					...edits.value.layout_query,
					[values.value.layout || 'tabular']: newQuery,
				},
			};
		},
	});

	const layoutOptions = computed<any>({
		get() {
			if (!values.value.layout_options) return null;
			if (!values.value.layout) return null;

			return values.value.layout_options[values.value.layout];
		},
		set(newOptions) {
			if (
				values.value.layout_options &&
				values.value.layout &&
				isEqual(newOptions, values.value.layout_options[values.value.layout])
			) {
				return;
			}

			edits.value = {
				...edits.value,
				layout_options: {
					...edits.value.layout_options,
					[values.value.layout || 'tabular']: newOptions,
				},
			};
		},
	});

	const search = computed<string | null>({
		get() {
			return values.value.search;
		},
		set(newSearch) {
			edits.value = {
				...edits.value,
				search: newSearch,
			};
		},
	});

	return { edits, initialValues, values, layoutQuery, layoutOptions, hasEdits, updateFilters, search };

	function updateFilters(newFilter: Filter) {
		edits.value = {
			...edits.value,
			filter: newFilter,
		};
	}
}

function usePreset() {
	const loading = ref(false);
	const preset = ref<Preset | null>(null);

	fetchPreset();

	return { loading, preset, fetchPreset };

	async function fetchPreset() {
		if (props.id === '+') return;

		loading.value = true;

		try {
			const response = await api.get(`/presets/${props.id}`);

			preset.value = response.data.data;
		} catch (error) {
			unexpectedError(error);
		} finally {
			loading.value = false;
		}
	}
}

function useForm() {
	const systemCollectionWhiteList = ['directus_users', 'directus_files', 'directus_activity'];

	const fields = computed<DeepPartial<Field>[]>(() => [
		{
			field: 'meta-group',
			type: 'alias',
			meta: {
				field: 'meta-group',
				special: ['alias', 'no-data', 'group'],
				interface: 'group-raw',
			},
		},
		{
			field: 'name',
			name: '$t:name',
			type: 'string',
			meta: {
				interface: 'system-input-translated-string',
				options: {
					placeholder: '$t:preset_name_placeholder',
				},
				width: 'half',
				group: 'meta-group',
			},
		},
		{
			field: 'icon',
			name: '$t:icon',
			type: 'string',
			meta: {
				interface: 'select-icon',
				width: 'half',
				group: 'meta-group',
			},
			schema: {
				default_value: 'bookmark',
			},
		},
		{
			field: 'color',
			name: '$t:color',
			type: 'string',
			meta: {
				interface: 'select-color',
				width: 'half',
				group: 'meta-group',
			},
		},
		{
			field: 'collection',
			name: '$t:collection',
			type: 'string',
			meta: {
				interface: 'select-dropdown',
				options: {
					choices: collectionsStore.sortedCollections
						.map((collection) => ({
							text: collection.collection,
							value: collection.collection,
						}))
						.filter((option) => {
							if (isSystemCollection(option.value)) return systemCollectionWhiteList.includes(option.value);

							return true;
						}),
				},
				width: 'half',
			},
		},
		{
			field: 'scope',
			name: '$t:scope',
			type: 'string',
			meta: {
				interface: 'system-scope',
				width: 'half',
			},
		},
		{
			field: 'layout',
			name: '$t:layout',
			type: 'string',
			meta: {
				interface: 'select-dropdown',
				options: {
					choices: layouts.value.map((layout) => ({
						text: layout.name,
						value: layout.id,
					})),
				},
				width: 'half',
			},
		},

		{
			field: 'search',
			name: '$t:search',
			type: 'string',
			meta: {
				interface: 'input',
				width: 'half',
				options: {
					placeholder: '$t:search_items',
				},
			},
		},
		{
			field: 'filter',
			name: '$t:filter',
			type: 'json',
			meta: {
				interface: 'system-filter',
				options: {
					collectionField: 'collection',
					rawFieldNames: true,
				},
			},
		},
		{
			field: 'layout-divider',
			name: '$t:divider',
			type: 'alias',
			meta: {
				interface: 'presentation-divider',
				width: 'fill',
				options: {
					title: '$t:layout_preview',
					icon: 'visibility',
				},
			},
		},
	]);

	return { fields };
}

function discardAndLeave() {
	if (!leaveTo.value) return;
	edits.value = {};
	confirmLeave.value = false;
	router.push(leaveTo.value);
}
</script>

<template>
	<component
		:is="layoutWrapper"
		v-slot="{ layoutState }"
		v-model:layout-options="layoutOptions"
		v-model:layout-query="layoutQuery"
		:layout-props="layoutProps"
		:filter="layoutFilter"
		:search="search"
		:collection="values.collection"
		readonly
	>
		<private-view
			:title="t('editing_preset')"
			:small-header="currentLayout?.smallHeader"
			:header-shadow="currentLayout?.headerShadow"
		>
			<template #headline>
				<v-breadcrumb :items="[{ name: t('settings_presets'), to: '/settings/presets' }]" />
			</template>
			<template #title-outer:prepend>
				<v-button class="header-icon" rounded icon exact to="/settings/presets">
					<v-icon name="arrow_back" />
				</v-button>
			</template>

			<template #navigation>
				<settings-navigation />
			</template>

			<template #actions>
				<v-dialog v-model="confirmDelete" @esc="confirmDelete = false">
					<template #activator="{ on }">
						<v-button
							v-tooltip.bottom="t('delete_label')"
							rounded
							icon
							class="action-delete"
							secondary
							:disabled="preset === null || id === '+'"
							@click="on"
						>
							<v-icon name="delete" />
						</v-button>
					</template>

					<v-card>
						<v-card-title>{{ t('delete_are_you_sure') }}</v-card-title>

						<v-card-actions>
							<v-button secondary @click="confirmDelete = false">
								{{ t('cancel') }}
							</v-button>
							<v-button kind="danger" :loading="deleting" @click="deleteAndQuit">
								{{ t('delete_label') }}
							</v-button>
						</v-card-actions>
					</v-card>
				</v-dialog>

				<v-button
					v-tooltip.bottom="t('save')"
					icon
					rounded
					:disabled="hasEdits === false"
					:loading="saving"
					@click="save"
				>
					<v-icon name="check" />
				</v-button>
			</template>

			<div class="preset-item">
				<v-form v-model="edits" :fields="fields" :loading="loading" :initial-values="initialValues" :primary-key="id" />

				<div class="layout">
					<component :is="`layout-${values.layout}`" v-if="values.layout && values.collection" v-bind="layoutState">
						<template #no-results>
							<v-info :title="t('no_results')" icon="search" center>
								{{ t('no_results_copy') }}
							</v-info>
						</template>

						<template #no-items>
							<v-info :title="t('item_count', 0)" center>
								{{ t('no_items_copy') }}
							</v-info>
						</template>
					</component>

					<v-notice v-else>
						{{ t('no_layout_collection_selected_yet') }}
					</v-notice>
				</div>
			</div>

			<template #sidebar>
				<sidebar-detail icon="info" :title="t('information')" close>
					<div v-md="t('page_help_settings_presets_item')" class="page-description" />
				</sidebar-detail>

				<div class="layout-sidebar">
					<component
						:is="`layout-sidebar-${values.layout}`"
						v-if="values.layout && values.collection"
						v-bind="layoutState"
					/>

					<sidebar-detail icon="layers" :title="t('layout_options')">
						<div class="layout-options">
							<component
								:is="`layout-options-${values.layout}`"
								v-if="values.layout && values.collection"
								v-bind="layoutState"
							/>
						</div>
					</sidebar-detail>
				</div>
			</template>

			<v-dialog v-model="confirmLeave" @esc="confirmLeave = false">
				<v-card>
					<v-card-title>{{ t('unsaved_changes') }}</v-card-title>
					<v-card-text>{{ t('unsaved_changes_copy') }}</v-card-text>
					<v-card-actions>
						<v-button secondary @click="discardAndLeave">
							{{ t('discard_changes') }}
						</v-button>
						<v-button @click="confirmLeave = false">{{ t('keep_editing') }}</v-button>
					</v-card-actions>
				</v-card>
			</v-dialog>
		</private-view>
	</component>
</template>

<style lang="scss" scoped>
@import '@/styles/mixins/form-grid';

.header-icon {
	--v-button-background-color: var(--theme--primary-background);
	--v-button-color: var(--theme--primary);
	--v-button-background-color-hover: var(--theme--primary-subdued);
	--v-button-color-hover: var(--theme--primary);
}

.action-delete {
	--v-button-background-color-hover: var(--theme--danger) !important;
	--v-button-color-hover: var(--white) !important;
}

.preset-item {
	padding: var(--content-padding);
}

.layout {
	--content-padding: 0px;
	--content-padding-bottom: 0px;
	--layout-offset-top: 0;

	position: relative;
	width: 100%;
	margin-top: 32px;

	:deep(#map-container) {
		min-height: 360px;
	}
}

.layout-sidebar {
	--theme--form--row-gap: 24px;

	display: contents;
}

:deep(.layout-options) {
	--theme--form--row-gap: 24px;

	@include form-grid;
}

:deep(.layout-options .type-label) {
	font-size: 1rem;
}

.subdued {
	color: var(--theme--foreground-subdued);
	font-style: italic;
}
</style><|MERGE_RESOLUTION|>--- conflicted
+++ resolved
@@ -1,11 +1,4 @@
 <script setup lang="ts">
-<<<<<<< HEAD
-import { flattenGroupedCollections } from '@/utils/flatten-grouped-collections';
-import { computed, ref } from 'vue';
-import { useI18n } from 'vue-i18n';
-
-=======
->>>>>>> 156bfcb5
 import api from '@/api';
 import { useEditsGuard } from '@/composables/use-edits-guard';
 import { useExtension } from '@/composables/use-extension';
