<script setup lang="ts">
import { useDialogRoute } from '@/composables/use-dialog-route';
import { useExtension } from '@/composables/use-extension';
import { useExtensions } from '@/extensions';
import ExtensionOptions from '@/modules/settings/routes/data-model/field-detail/shared/extension-options.vue';
import { getDefaultValuesFromFields } from '@/utils/get-default-values-from-fields';
import { translate } from '@/utils/translate-object-values';
import { Field, FlowRaw } from '@directus/types';
import slugify from '@sindresorhus/slugify';
import { customAlphabet } from 'nanoid/non-secure';
import { computed, ref, watch } from 'vue';
import { useI18n } from 'vue-i18n';

const generateSuffix = customAlphabet('abcdefghijklmnopqrstuvwxyz1234567890', 5);

const props = withDefaults(
	defineProps<{
		primaryKey: string;
		operationId: string;
		operation?: Record<string, any>;
		existingOperationKeys?: string[];
		flow: FlowRaw;
	}>(),
	{
		operation: undefined,
		existingOperationKeys: undefined,
	},
);

const emit = defineEmits(['save', 'cancel']);

const isOpen = useDialogRoute();
const { t } = useI18n();

const options = ref<Record<string, any>>(props.operation?.options ?? {});
const operationType = ref<string | null>(props.operation?.type ?? null);
const operationKey = ref<string | null>(props.operation?.key ?? null);
const operationName = ref<string | null>(props.operation?.name ?? null);

const saving = ref(false);

const isOperationKeyUnique = computed(
	() =>
		saving.value ||
		operationKey.value === null ||
		!(props.operation?.key !== operationKey.value && props.existingOperationKeys?.includes(operationKey.value)),
);

const saveDisabled = computed(() => {
	return !operationType.value || !isOperationKeyUnique.value;
});

watch(
	() => props.operation,
	(operation) => {
		if (!operation) return;

		options.value = operation.options;
		operationType.value = operation.type;
		operationKey.value = operation.key;
		operationName.value = operation.name;
	},
	{ immediate: true, deep: true },
);

watch(operationType, () => {
	options.value = {};
});

watch(
	operationName,
	(newName, oldName) => {
		if (
			newName === null ||
			operationKey.value ===
				slugify(oldName ?? '', {
					separator: '_',
				})
		) {
			operationKey.value = slugify(newName ?? '', {
				separator: '_',
			});
		}
	},
	{ immediate: true },
);

const selectedOperation = useExtension('operation', operationType);

const generatedName = computed(() => (selectedOperation.value ? selectedOperation.value?.name : t('operation_name')));

const generatedKey = computed(() =>
	selectedOperation.value
		? slugify(selectedOperation.value?.id + '_' + generateSuffix(), { separator: '_' })
		: t('operation_key'),
);

const { operations } = useExtensions();

const displayOperations = computed(() =>
	operations.value.map((operation) => ({
		value: operation.id,
		icon: operation.icon,
		text: operation.name,
		description: operation.description,
	})),
);

const operationOptions = computed(() => {
	if (typeof selectedOperation.value?.options === 'function') {
		return translate(selectedOperation.value.options(options.value));
	} else if (Array.isArray(selectedOperation.value?.options)) {
		return selectedOperation.value.options;
	}

	return undefined;
});

function saveOperation() {
	if (saveDisabled.value) return;

	saving.value = true;

	const defaultValues = operationOptions.value
		? getDefaultValuesFromFields(operationOptions.value as Field[]).value
		: null;

	emit('save', {
		flow: props.primaryKey,
		name: operationName.value || generatedName.value,
		key: operationKey.value || generatedKey.value,
		type: operationType.value,
		options: { ...defaultValues, ...options.value },
	});
}
</script>

<template>
	<v-drawer
		:model-value="isOpen"
		:title="$t(operationId === '+' ? 'create_operation' : 'edit_operation')"
		:subtitle="flow.name"
		icon="offline_bolt"
		persistent
		@cancel="$emit('cancel')"
		@apply="saveOperation"
	>
		<template #actions>
			<v-button v-tooltip.bottom="$t('done')" icon rounded :disabled="saveDisabled" small @click="saveOperation">
				<v-icon name="check" small />
			</v-button>
		</template>

		<div class="content">
			<div class="grid">
				<div class="field half">
					<div class="type-label">
						{{ $t('name') }}
					</div>
					<v-input v-model="operationName" autofocus :placeholder="generatedName">
						<template #append>
							<v-icon name="title" />
						</template>
					</v-input>
				</div>
				<div class="field half">
					<div class="type-label">
						{{ $t('key') }}
					</div>
					<v-input v-model="operationKey" db-safe :placeholder="generatedKey">
						<template #append>
							<v-icon name="vpn_key" />
						</template>
					</v-input>
					<small v-if="!isOperationKeyUnique" class="error">{{ $t('operation_key_unique_error') }}</small>
				</div>
			</div>

			<v-divider />

			<v-fancy-select v-model="operationType" class="select" :items="displayOperations" />

			<v-notice v-if="operationType && !selectedOperation" class="not-found" type="danger">
				{{ $t('operation_not_found', { operation: operationType }) }}
				<div class="spacer" />
				<button @click="operationType = null">{{ $t('reset_interface') }}</button>
			</v-notice>

			<extension-options
				v-if="operationType && selectedOperation && operationOptions"
				v-model="options"
				:extension="operationType"
				:options="operationOptions"
				raw-editor-enabled
				type="operation"
			></extension-options>
			<component
				:is="`operation-options-${operationType}`"
				v-else-if="operationType && selectedOperation"
				:options="operation"
			/>
		</div>
	</v-drawer>
</template>

<style lang="scss" scoped>
@use '@/styles/mixins';

.content {
	padding: var(--content-padding);
<<<<<<< HEAD
	padding-block-end: var(--content-padding-bottom);
=======
>>>>>>> f1bd1cc8

	.grid {
		@include mixins.form-grid;
	}
}

.v-divider {
	margin: 20px 0;
}

.type-label {
	margin-block-end: 8px;
}

.type-title,
.select {
	margin-block-end: 32px;
}

.not-found {
	.spacer {
		flex-grow: 1;
	}

	button {
		text-decoration: underline;
	}
}

.v-notice {
	margin-block-end: 36px;
}

.required {
	--v-icon-color: var(--theme--primary);

	margin-block-start: -12px;
	margin-inline-start: -4px;
}

.error {
	display: block;
	margin-block-start: 4px;
	color: var(--theme--danger);
	font-style: italic;
}
</style><|MERGE_RESOLUTION|>--- conflicted
+++ resolved
@@ -208,10 +208,6 @@
 
 .content {
 	padding: var(--content-padding);
-<<<<<<< HEAD
-	padding-block-end: var(--content-padding-bottom);
-=======
->>>>>>> f1bd1cc8
 
 	.grid {
 		@include mixins.form-grid;
