--- conflicted
+++ resolved
@@ -127,17 +127,7 @@
 </script>
 
 <template>
-<<<<<<< HEAD
-	<private-view :title="t('flows')" icon="bolt">
-=======
-	<private-view :title="$t('flows')">
-		<template #title-outer:prepend>
-			<v-button class="header-icon" rounded disabled icon>
-				<v-icon name="bolt" />
-			</v-button>
-		</template>
-
->>>>>>> 12ce3400
+	<private-view :title="$t('flows')" icon="bolt">
 		<template #headline>
 			<v-breadcrumb :items="[{ name: $t('settings'), to: '/settings' }]" />
 		</template>
