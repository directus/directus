<script setup lang="ts">
import api from '@/api';
import { AppTile } from '@/components/v-workspace-tile.vue';
import { useEditsGuard } from '@/composables/use-edits-guard';
import { useShortcut } from '@/composables/use-shortcut';
import { useExtensions } from '@/extensions';
import { router } from '@/router';
import { useFlowsStore } from '@/stores/flows';
import { unexpectedError } from '@/utils/unexpected-error';
import { Vector2 } from '@/utils/vector2';
import { FlowRaw, OperationRaw } from '@directus/types';
import { cloneDeep, isEmpty, merge, omit } from 'lodash';
import { customAlphabet, nanoid } from 'nanoid/non-secure';
import { computed, ref, unref } from 'vue';
import { useI18n } from 'vue-i18n';
import SettingsNavigation from '../../components/navigation.vue';
import SettingsNotFound from '../not-found.vue';
import Arrows from './components/arrows/arrows.vue';
import LogsSidebarDetail from './components/logs-sidebar-detail.vue';
import Operation, { ArrowInfo, Target } from './components/operation.vue';
import { ATTACHMENT_OFFSET, PANEL_HEIGHT, PANEL_WIDTH } from './constants';
import FlowDrawer from './flow-drawer.vue';

// Maps the x and y coordinates of attachments of panels to their id
export type Attachments = Record<number, Record<number, string>>;
export type ParentInfo = { id: string; type: Target; loner: boolean };

const { t } = useI18n();

const props = defineProps<{
	primaryKey: string;
	operationId?: string;
}>();

const saving = ref(false);

useShortcut('meta+s', () => {
	/*
	 * Prevent saving of the Flow via shortcut when the  "Create Operation",
	 * "Edit Operation" or "Edit Trigger" drawer is opened
	 */
	if (props.operationId || unref(triggerDetailOpen)) return;

	saveChanges();
});

// ------------- Manage Current Flow ------------- //

const flowsStore = useFlowsStore();
const stagedFlow = ref<Partial<FlowRaw>>({});

const flow = computed<FlowRaw | undefined>({
	get() {
		const existing = flowsStore.flows.find((flow) => flow.id === props.primaryKey);

		if (!existing) return undefined;

		return merge({}, existing, {
			status: stagedFlow.value?.status ?? existing.status,
			operation: stagedFlow.value?.operation ?? existing.operation,
			operations: stagedFlow.value?.operations ?? existing.operations,
		});
	},
	set(newFlow) {
		stagedFlow.value = newFlow ?? {};
	},
});

const loading = ref(false);

const editMode = ref(flow.value?.operations.length === 0 || props.operationId !== undefined);

const confirmDelete = ref(false);
const deleting = ref(false);

async function deleteFlow() {
	if (!flow.value?.id || deleting.value) return;

	deleting.value = true;

	try {
		await api.delete(`/flows/${flow.value.id}`);
		await flowsStore.hydrate();
	} catch (error) {
		unexpectedError(error);
	} finally {
		deleting.value = false;
		router.push('/settings/flows');
	}
}

// ------------- Manage Panels ------------- //

const { operations } = useExtensions();

const triggerDetailOpen = ref(false);
const stagedPanels = ref<Partial<OperationRaw & { borderRadius: [boolean, boolean, boolean, boolean] }>[]>([]);
const panelsToBeDeleted = ref<string[]>([]);
const hoveredPanelID = ref<string | null>(null);

const savedPanels = computed(() =>
	(flow.value?.operations || []).filter((panel) => panelsToBeDeleted.value.includes(panel.id) === false),
);

const resolveReferences = computed(() => {
	const references = new Map();

	for (const savedPanel of flow.value?.operations ?? []) {
		if (savedPanel.resolve && savedPanel.id) {
			references.set(savedPanel.resolve, savedPanel.id);
		}
	}

	return references;
});

const rejectReferences = computed(() => {
	const references = new Map();

	for (const savedPanel of flow.value?.operations ?? []) {
		if (savedPanel.reject && savedPanel.id) {
			references.set(savedPanel.reject, savedPanel.id);
		}
	}

	return references;
});

const panels = computed(() => {
	const raw = [
		...savedPanels.value.map((panel) => {
			const updates = stagedPanels.value.find((updatedPanel) => updatedPanel.id === panel.id);

			if (updates) {
				return Object.assign({}, panel, updates);
			}

			return panel;
		}),
		...stagedPanels.value.filter((panel) => panel.id?.startsWith('_')),
	];

	const panels: Record<string, any>[] = raw.map((panel) => ({
		...panel,
		width: PANEL_WIDTH,
		height: PANEL_HEIGHT,
		x: panel.position_x,
		y: panel.position_y,
		panel_name: operations.value.find((operation) => operation.id === panel.type)?.name,
	}));

	const trigger: Record<string, any> = {
		id: '$trigger',
		panel_name: t('trigger'),
		icon: 'offline_bolt',
		x: 1,
		y: 1,
		width: PANEL_WIDTH,
		height: PANEL_HEIGHT,
		showHeader: true,
		draggable: false,
		flow: props.primaryKey,
		type: flow.value?.trigger,
		options: flow.value?.options,
	};

	if (flow.value?.operation) trigger.resolve = flow.value.operation;

	panels.push(trigger);

	return panels;
});

const currentOperation = computed(() => {
	return panels.value.find((panel) => {
		return panel.id === props.operationId;
	});
});

const existingOperationKeys = computed(() => [
	...(flow.value?.operations || [])
		.filter((operation) => !panelsToBeDeleted.value.includes(operation.id))
		.map((operation) => operation.key),
	...stagedPanels.value.filter((stagedPanel) => stagedPanel.key !== undefined).map((stagedPanel) => stagedPanel.key!),
]);

const parentPanels = computed(() => {
	const parents = panels.value.reduce<Record<string, ParentInfo>>((acc, panel) => {
		if (panel.resolve) {
			acc[panel.resolve] = {
				id: panel.id,
				type: 'resolve',
				loner: true,
			};
		}

		if (panel.reject) {
			acc[panel.reject] = {
				id: panel.id,
				type: 'reject',
				loner: true,
			};
		}

		return acc;
	}, {});

	return Object.fromEntries(
		Object.entries(parents).map(([key, value]) => {
			return [key, { ...value, loner: !connectedToTrigger(key) }];
		}),
	);

	function connectedToTrigger(id: string) {
		let parent = parents[id];

		while (parent?.id !== '$trigger') {
			if (parent === undefined) return false;
			parent = parents[parent.id];
		}

		return true;
	}
});

let parentId: string | undefined = undefined;
let attachType: 'resolve' | 'reject' | undefined = undefined;

function stageOperationEdits(event: { edits: Partial<OperationRaw>; id?: string }) {
	const key = event.id ?? props.operationId;

	if (key === '+') {
		const attach: Record<string, any> = {};
		const tempId = `_${nanoid()}`;

		if (parentId !== undefined && attachType !== undefined) {
			const parent = panels.value.find((panel) => panel.id === parentId);

			if (parent) {
				if (parentId === '$trigger') {
					stagedFlow.value = { ...stagedFlow.value, operation: tempId };
				} else {
					stageOperationEdits({ edits: { [attachType]: tempId }, id: parentId });
				}

				if (attachType === 'resolve') {
					attach.position_x = parent.x + PANEL_WIDTH + 4;
					attach.position_y = parent.y;
				} else {
					attach.position_x = parent.x + PANEL_WIDTH + 4;
					attach.position_y = parent.y + PANEL_HEIGHT + 2;
				}
			}
		}

		stagedPanels.value = [
			...stagedPanels.value,
			{
				id: tempId,
				flow: props.primaryKey,
				position_x: 15,
				position_y: 15,
				...event.edits,
				...attach,
			},
		];
	} else {
		if (stagedPanels.value.some((panel) => panel.id === key)) {
			stagedPanels.value = stagedPanels.value.map((panel) => {
				if (panel.id === key) {
					return Object.assign({ id: key, flow: props.primaryKey }, panel, event.edits);
				}

				return panel;
			});
		} else {
			stagedPanels.value = [...stagedPanels.value, { id: key, flow: props.primaryKey, ...event.edits }];
		}
	}
}

function stageOperation(edits: Partial<OperationRaw>) {
	stageOperationEdits({ edits });
	parentId = undefined;
	attachType = undefined;
	router.replace(`/settings/flows/${props.primaryKey}`);
}

function cancelOperation() {
	parentId = undefined;
	attachType = undefined;
	router.replace(`/settings/flows/${props.primaryKey}`);
}

async function saveChanges() {
	const trees = getTrees().map(addChangesToTree);

	if (!flow.value) return;

	if (stagedPanels.value.length === 0 && panelsToBeDeleted.value.length === 0 && isEmpty(stagedFlow.value)) {
		editMode.value = false;
		return;
	}

	saving.value = true;

	try {
		if (trees.length > 0) {
			const changes: Record<string, any> = {
				...stagedFlow.value,
				operations: {
					create: trees.filter((tree) => !('id' in tree)),
					update: trees.filter((tree) => 'id' in tree && tree.id !== '$trigger'),
					delete: panelsToBeDeleted.value,
				},
			};

			const trigger = trees.find((tree) => tree.id === '$trigger');

			if (trigger && trigger.resolve !== undefined) changes.operation = trigger.resolve;

			const operationReferenceResetUpdates = [];

			/**
			 * Prevents the following from occuring:
			 *
			 * Existing A -> B re-linked to A -> C -> B via new panel
			 * not nullifying A -> B link before attempting to link C -> B
			 *
			 * Existing A -> B -> C re-linked to A -> C via delete
			 * not nullifying B -> C link before attempting to link A -> C
			 */
			for (const stagedPanel of stagedPanels.value) {
				if (stagedPanel.resolve && !stagedPanel.resolve.startsWith('_')) {
					const resolve = resolveReferences.value.get(stagedPanel.resolve);

					if (resolve && resolve !== stagedPanel.id) {
						operationReferenceResetUpdates.push({ id: resolve, resolve: null });
					}
				}

				if (stagedPanel.reject && !stagedPanel.reject.startsWith('_')) {
					const reject = rejectReferences.value.get(stagedPanel.reject);

					if (reject && reject !== stagedPanel.id) {
						operationReferenceResetUpdates.push({ id: reject, reject: null });
					}
				}
			}

			if (operationReferenceResetUpdates.length) {
				await api.patch(`/operations`, operationReferenceResetUpdates);
			}

			await api.patch(`/flows/${props.primaryKey}`, changes);
		}

		await flowsStore.hydrate();

		stagedPanels.value = [];
		panelsToBeDeleted.value = [];
		stagedFlow.value = {};
		editMode.value = false;
	} catch (error) {
		unexpectedError(error);
	} finally {
		saving.value = false;
	}
}

type Tree = {
	id: string;
	reject?: Tree;
	resolve?: Tree;
};

function getTrees() {
	const rejectResolveIds = panels.value.reduce<Set<string>>((acc, panel) => {
		if (panel.resolve) acc.add(panel.resolve);
		if (panel.reject) acc.add(panel.reject);
		return acc;
	}, new Set());

	const topOperations = panels.value.filter((panel) => !rejectResolveIds.has(panel.id));
	const trees = topOperations.map(constructTree);

	return trees;

	function constructTree(root: Record<string, any>): Tree {
		const resolve = panels.value.find((panel) => panel.id === root.resolve);
		const reject = panels.value.find((panel) => panel.id === root.reject);

		return {
			id: root.id,
			reject: reject ? constructTree(reject) : undefined,
			resolve: resolve ? constructTree(resolve) : undefined,
		};
	}
}

function addChangesToTree(tree: Tree): Record<string, any> {
	const edits = stagedPanels.value.find((panel) => panel.id === tree.id);

	const newTree = edits ? cloneDeep(edits) : ({ id: tree.id } as Record<string, any>);

	if (tree.reject) newTree.reject = addChangesToTree(tree.reject);
	if (tree.resolve) newTree.resolve = addChangesToTree(tree.resolve);
	if (tree.id.startsWith('_')) delete newTree.id;
	newTree.flow = props.primaryKey;

	return newTree;
}

async function deletePanel(id: string) {
	if (!flow.value) return;

	stagedPanels.value = stagedPanels.value.filter((panel) => panel.id !== id);

	if (!id.startsWith('_')) {
		panelsToBeDeleted.value.push(id);
	}

	if (flow.value.operation === id) {
		stagedFlow.value = { operation: null };
	} else {
		const parent = parentPanels.value[id];

		if (parent) {
			stageOperationEdits({ edits: { [parent.type]: null }, id: parent.id });
		}
	}
}

function createPanel(parent: string, type: 'resolve' | 'reject') {
	parentId = parent;
	attachType = type;
	router.push(`/settings/flows/${props.primaryKey}/+`);
}

function duplicatePanel(panel: OperationRaw) {
	const newPanel = omit(merge({}, panel), 'id', 'resolve', 'reject');
	const newKey = customAlphabet('abcdefghijklmnopqrstuvwxyz', 5)();
	newPanel.position_x = newPanel.position_x + 2;
	newPanel.position_y = newPanel.position_y + 2;
	newPanel.key = `${newPanel.key}_${newKey}`;
	stageOperationEdits({ edits: newPanel, id: '+' });
}

function editPanel(panel: AppTile) {
	if (panel.id === '$trigger') triggerDetailOpen.value = true;
	else router.push(`/settings/flows/${props.primaryKey}/${panel.id}`);
}

// ------------- Copy Panel To ------------- //

const copyPanelId = ref<string | undefined>();
const copyPanelTo = ref<string | undefined>();
const copyPanelLoading = ref(false);

const copyPanelChoices = computed(() => flowsStore.flows.filter((flow) => flow.id !== props.primaryKey));

async function copyPanel() {
	if (copyPanelLoading.value || copyPanelChoices.value.length === 0) return;

	copyPanelLoading.value = true;

	const currentPanel = panels.value.find((panel) => panel.id === copyPanelId.value);

	try {
		await api.post(`/operations`, {
			...omit(currentPanel, ['id', 'date_created', 'user_created', 'resolve', 'reject']),
			flow: copyPanelTo.value,
		});

		await flowsStore.hydrate();

		copyPanelId.value = undefined;
	} catch (error) {
		unexpectedError(error);
	} finally {
		copyPanelLoading.value = false;
	}
}

// ------------- Drag&Drop Arrows ------------- //

const arrowInfo = ref<ArrowInfo | undefined>();

function arrowMove(info: ArrowInfo) {
	arrowInfo.value = info;
}

function arrowStop() {
	if (!arrowInfo.value) {
		arrowInfo.value = undefined;
		return;
	}

	const nearPanel = getNearAttachment(arrowInfo.value?.pos);

	if (nearPanel && isLoop(arrowInfo.value.id, nearPanel)) {
		arrowInfo.value = undefined;
		return;
	}

	// make sure only one arrow can be connected to an attachment
	const currentlyConnected = nearPanel && parentPanels.value[nearPanel];

	if (currentlyConnected) {
		if (currentlyConnected.id === '$trigger') {
			flow.value = merge({}, flow.value, { operation: null });
		} else {
			stageOperationEdits({
				edits: {
					[currentlyConnected.type]: null,
				},
				id: currentlyConnected.id,
			});
		}
	}

	if (arrowInfo.value.id === '$trigger') {
		flow.value = merge({}, flow.value, { operation: nearPanel ?? null });
	} else {
		stageOperationEdits({
			edits: {
				[arrowInfo.value.type]: nearPanel ?? null,
			},
			id: arrowInfo.value.id,
		});
	}

	arrowInfo.value = undefined;
}

function isLoop(currentId: string, attachTo: string) {
	let parent: string | undefined = currentId;

	while (parent !== undefined) {
		if (parent === attachTo) return true;
		parent = parentPanels.value[parent]?.id;
	}

	return false;
}

function getNearAttachment(pos: Vector2) {
	for (const panel of panels.value) {
		const attachmentPos = new Vector2(
			(panel.x - 1) * 20 + ATTACHMENT_OFFSET.x,
			(panel.y - 1) * 20 + ATTACHMENT_OFFSET.y,
		);

		if (attachmentPos.distanceTo(pos) <= 40) return panel.id as string;
	}

	return undefined;
}

// ------------- Navigation Guard ------------- //

const hasEdits = computed(() => stagedPanels.value.length > 0 || panelsToBeDeleted.value.length > 0);

const { confirmLeave, leaveTo } = useEditsGuard(hasEdits, {
	ignorePrefix: computed(() => `/settings/flows/${props.primaryKey}`),
});

const confirmCancel = ref(false);

function attemptCancelChanges(): void {
	if (hasEdits.value) {
		confirmCancel.value = true;
	} else {
		cancelChanges();
	}
}

function cancelChanges() {
	confirmCancel.value = false;
	stagedPanels.value = [];
	stagedFlow.value = {};
	panelsToBeDeleted.value = [];
	editMode.value = false;
}

function discardAndLeave() {
	if (!leaveTo.value) return;
	cancelChanges();
	confirmLeave.value = false;
	router.push(leaveTo.value);
}
</script>

<template>
	<settings-not-found v-if="!flow && !loading" />
<<<<<<< HEAD
	<private-view v-else :title="flow?.name ?? t('loading')" show-back>
=======
	<private-view v-else :title="flow?.name ?? $t('loading')">
		<template #title-outer:prepend>
			<v-button class="header-icon" rounded icon exact to="/settings/flows">
				<v-icon name="arrow_back" />
			</v-button>
		</template>

>>>>>>> 12ce3400
		<template #headline>
			<v-breadcrumb :items="[{ name: $t('flows'), to: '/settings/flows' }]" />
		</template>

		<template #title:append>
			<display-color
				v-tooltip="flow?.status === 'active' ? $t('active') : $t('inactive')"
				class="status-dot"
				:value="flow?.status === 'active' ? 'var(--theme--primary)' : 'var(--theme--foreground-subdued)'"
			/>
		</template>

		<template #actions>
			<template v-if="editMode">
				<v-button
					v-tooltip.bottom="$t('clear_changes')"
					class="clear-changes"
					rounded
					icon
					outlined
					small
					@click="attemptCancelChanges"
				>
					<v-icon name="clear" small />
				</v-button>

<<<<<<< HEAD
				<v-button v-tooltip.bottom="t('save')" rounded icon :loading="saving" small @click="saveChanges">
					<v-icon name="check" small />
=======
				<v-button v-tooltip.bottom="$t('save')" rounded icon :loading="saving" @click="saveChanges">
					<v-icon name="check" />
>>>>>>> 12ce3400
				</v-button>
			</template>

			<template v-else>
				<v-button
					v-tooltip.bottom="$t('delete_flow')"
					class="delete-flow"
					rounded
					icon
					secondary
					small
					@click="confirmDelete = true"
				>
					<v-icon name="delete" small />
				</v-button>

<<<<<<< HEAD
				<v-button v-tooltip.bottom="t('edit_flow')" rounded icon outlined small @click="editMode = !editMode">
					<v-icon name="edit" small />
=======
				<v-button v-tooltip.bottom="$t('edit_flow')" rounded icon outlined @click="editMode = !editMode">
					<v-icon name="edit" />
>>>>>>> 12ce3400
				</v-button>
			</template>
		</template>

		<template #sidebar>
			<sidebar-detail icon="info" :title="$t('information')" close>
				<div v-md="$t('page_help_settings_flows_item')" class="page-description" />
			</sidebar-detail>

			<logs-sidebar-detail v-if="flow" :flow="flow" />
		</template>

		<template #navigation>
			<settings-navigation />
		</template>

		<div v-if="loading || !flow" class="container center">
			<v-progress-circular indeterminate />
		</div>
		<div v-else class="container">
			<arrows
				:panels="panels"
				:arrow-info="arrowInfo"
				:parent-panels="parentPanels"
				:edit-mode="editMode"
				:hovered-panel="hoveredPanelID"
				:subdued="flow.status === 'inactive'"
			/>
			<v-workspace :tiles="panels" :edit-mode="editMode">
				<template #tile="{ tile }">
					<operation
						v-if="flow"
						:edit-mode="editMode"
						:panel="tile"
						:type="tile.id === '$trigger' ? 'trigger' : 'operation'"
						:parent="parentPanels[tile.id]"
						:flow="flow"
						:panels-to-be-deleted="panelsToBeDeleted"
						:is-hovered="hoveredPanelID === tile.id"
						:subdued="flow.status === 'inactive'"
						@create="createPanel"
						@edit="editPanel"
						@move="copyPanelId = $event"
						@update="stageOperationEdits"
						@delete="deletePanel"
						@duplicate="duplicatePanel"
						@arrow-move="arrowMove"
						@arrow-stop="arrowStop"
						@show-hint="hoveredPanelID = $event"
						@hide-hint="hoveredPanelID = null"
						@flow-status="stagedFlow.status = $event"
					/>
				</template>
			</v-workspace>
		</div>

		<flow-drawer
			v-if="flow"
			:active="triggerDetailOpen"
			:primary-key="flow.id"
			:start-tab="'trigger_setup'"
			@cancel="triggerDetailOpen = false"
			@done="triggerDetailOpen = false"
		/>

		<v-dialog v-model="confirmLeave" @esc="confirmLeave = false" @apply="discardAndLeave">
			<v-card>
				<v-card-title>{{ $t('unsaved_changes') }}</v-card-title>
				<v-card-text>{{ $t('unsaved_changes_copy') }}</v-card-text>
				<v-card-actions>
					<v-button secondary @click="discardAndLeave">{{ $t('discard_changes') }}</v-button>
					<v-button @click="confirmLeave = false">{{ $t('keep_editing') }}</v-button>
				</v-card-actions>
			</v-card>
		</v-dialog>

		<v-dialog v-model="confirmCancel" @esc="confirmCancel = false" @apply="cancelChanges">
			<v-card>
				<v-card-title>{{ $t('unsaved_changes') }}</v-card-title>
				<v-card-text>{{ $t('discard_changes_copy') }}</v-card-text>
				<v-card-actions>
					<v-button secondary @click="cancelChanges">{{ $t('discard_changes') }}</v-button>
					<v-button @click="confirmCancel = false">{{ $t('keep_editing') }}</v-button>
				</v-card-actions>
			</v-card>
		</v-dialog>

		<v-dialog :model-value="confirmDelete" @esc="confirmDelete = false" @apply="deleteFlow">
			<v-card>
				<v-card-title>{{ $t('flow_delete_confirm', { flow: flow?.name }) }}</v-card-title>

				<v-card-actions>
					<v-button secondary @click="confirmDelete = false">{{ $t('cancel') }}</v-button>
					<v-button danger :loading="deleting" @click="deleteFlow">{{ $t('delete_label') }}</v-button>
				</v-card-actions>
			</v-card>
		</v-dialog>

		<v-dialog
			:model-value="!!copyPanelId"
			@update:model-value="copyPanelId = undefined"
			@esc="copyPanelId = undefined"
			@apply="copyPanel"
		>
			<v-card>
				<v-card-title>{{ $t('copy_to') }}</v-card-title>

				<v-card-text>
					<v-notice v-if="copyPanelChoices.length === 0">
						{{ $t('no_other_flows_copy') }}
					</v-notice>
					<v-select v-else v-model="copyPanelTo" :items="copyPanelChoices" item-text="name" item-value="id" />
				</v-card-text>

				<v-card-actions>
					<v-button secondary @click="copyPanelId = undefined">
						{{ $t('cancel') }}
					</v-button>
					<v-button :loading="copyPanelLoading" :disabled="copyPanelChoices.length === 0" @click="copyPanel">
						{{ $t('copy') }}
					</v-button>
				</v-card-actions>
			</v-card>
		</v-dialog>

		<router-view
			:operation="currentOperation"
			:existing-operation-keys="existingOperationKeys"
			:flow="flow"
			@save="stageOperation"
			@cancel="cancelOperation"
		/>
	</private-view>
</template>

<style scoped lang="scss">
.header-icon {
	--v-button-background-color: var(--theme--primary-background);
	--v-button-color: var(--theme--primary);
	--v-button-background-color-hover: var(--theme--primary-subdued);
	--v-button-color-hover: var(--theme--primary);
}

.status-dot {
	margin-inline-start: 6px;
}

.container {
	--column-size: 200px;
	--row-size: 100px;
	--gap-size: 40px;

	&.center {
		block-size: calc(100% - 48px - var(--header-bar-height));
		display: grid;
		place-items: center;
	}
}

.clear-changes {
	--v-button-background-color: var(--theme--foreground-subdued);
	--v-button-background-color-hover: var(--theme--foreground);
}

.delete-flow {
	--v-button-background-color-hover: var(--theme--danger) !important;
	--v-button-color-hover: var(--white) !important;
}

.grid {
	display: grid;
	grid-template-rows: repeat(auto-fit, var(--row-size));
	grid-template-columns: repeat(auto-fit, var(--column-size));
	gap: var(--gap-size);
	min-inline-size: calc(var(--column-size) * 2);
	min-block-size: calc(var(--row-size) * 2);
}
</style><|MERGE_RESOLUTION|>--- conflicted
+++ resolved
@@ -593,17 +593,7 @@
 
 <template>
 	<settings-not-found v-if="!flow && !loading" />
-<<<<<<< HEAD
-	<private-view v-else :title="flow?.name ?? t('loading')" show-back>
-=======
-	<private-view v-else :title="flow?.name ?? $t('loading')">
-		<template #title-outer:prepend>
-			<v-button class="header-icon" rounded icon exact to="/settings/flows">
-				<v-icon name="arrow_back" />
-			</v-button>
-		</template>
-
->>>>>>> 12ce3400
+	<private-view v-else :title="flow?.name ?? $t('loading')" show-back>
 		<template #headline>
 			<v-breadcrumb :items="[{ name: $t('flows'), to: '/settings/flows' }]" />
 		</template>
@@ -630,13 +620,8 @@
 					<v-icon name="clear" small />
 				</v-button>
 
-<<<<<<< HEAD
-				<v-button v-tooltip.bottom="t('save')" rounded icon :loading="saving" small @click="saveChanges">
+				<v-button v-tooltip.bottom="$t('save')" rounded icon :loading="saving" small @click="saveChanges">
 					<v-icon name="check" small />
-=======
-				<v-button v-tooltip.bottom="$t('save')" rounded icon :loading="saving" @click="saveChanges">
-					<v-icon name="check" />
->>>>>>> 12ce3400
 				</v-button>
 			</template>
 
@@ -653,13 +638,8 @@
 					<v-icon name="delete" small />
 				</v-button>
 
-<<<<<<< HEAD
-				<v-button v-tooltip.bottom="t('edit_flow')" rounded icon outlined small @click="editMode = !editMode">
+				<v-button v-tooltip.bottom="$t('edit_flow')" rounded icon outlined small @click="editMode = !editMode">
 					<v-icon name="edit" small />
-=======
-				<v-button v-tooltip.bottom="$t('edit_flow')" rounded icon outlined @click="editMode = !editMode">
-					<v-icon name="edit" />
->>>>>>> 12ce3400
 				</v-button>
 			</template>
 		</template>
