<script setup lang="ts">
import api from '@/api';
import { useFlowsStore } from '@/stores/flows';
import { unexpectedError } from '@/utils/unexpected-error';
import type { TriggerType } from '@directus/types';
import { computed, reactive, ref, watch } from 'vue';
import { getTriggers } from './triggers';

interface Values {
	name: string | null;
	icon: string | null;
	color: string | null;
	description: string | null;
	status: string;
	accountability: string | null;
	trigger?: TriggerType | null;
	options: Record<string, any>;
}

const props = withDefaults(
	defineProps<{
		primaryKey?: string;
		active: boolean;
		startTab?: string;
	}>(),
	{ primaryKey: '+', startTab: 'flow_setup' },
);

const emit = defineEmits(['cancel', 'done']);

const flowsStore = useFlowsStore();

const currentTab = ref(['flow_setup']);

const isNew = computed(() => props.primaryKey === '+');

const values: Values = reactive({
	name: null,
	icon: 'bolt',
	color: null,
	description: null,
	status: 'active',
	accountability: 'all',
	trigger: undefined,
	options: {},
});

watch(
	() => props.primaryKey,
	(newKey) => {
		currentTab.value = [props.startTab];

		if (newKey === '+') {
			values.name = null;
			values.icon = 'bolt';
			values.color = null;
			values.description = null;
			values.status = 'active';
			values.accountability = 'all';
			values.trigger = undefined;
			values.options = {};
		} else {
			const existing = flowsStore.flows.find((existingFlow) => existingFlow.id === newKey)!;

			values.name = existing.name;
			values.icon = existing.icon;
			values.color = existing.color;
			values.description = existing.description;
			values.status = existing.status;
			values.accountability = existing.accountability;
			values.trigger = existing.trigger;
			values.options = existing.options ?? {};
		}
	},
	{ immediate: true },
);

watch(
	() => values.trigger,
	(_, previousTrigger) => {
		if (previousTrigger === undefined) return;

		values.options = {};
	},
);

watch(
	() => values.options?.type,
	(type, previousType) => {
		if (previousType === undefined) return;

		values.options = {
			type,
		};
	},
);

const { triggers } = getTriggers();

const currentTrigger = computed(() => triggers.find((trigger) => trigger.id === values.trigger));

const isFlowSetupDisabled = computed(() => !values.name || values.name.length === 0);
const isFlowTriggerDisabled = computed(() => !values.trigger);

const currentTriggerOptionFields = computed(() => {
	if (!currentTrigger.value) return [];

	if (typeof currentTrigger.value.options === 'function') {
		return currentTrigger.value.options(values.options);
	}

	return currentTrigger.value.options;
});

const saving = ref(false);

async function save() {
	saving.value = true;

	try {
		let id: string;

		if (isNew.value) {
			id = await api.post('/flows', values, { params: { fields: ['id'] } }).then((res) => res.data.data.id);
		} else {
			id = await api
				.patch(`/flows/${props.primaryKey}`, values, { params: { fields: ['id'] } })
				.then((res) => res.data.data.id);
		}

		await flowsStore.hydrate();

		emit('done', id);
	} catch (error) {
		unexpectedError(error);
	} finally {
		saving.value = false;
	}
}

function onApplyFlowSetup() {
	if (isFlowSetupDisabled.value || saving.value) return;

	if (!isNew.value) {
		save();
		return;
	}

	currentTab.value = ['trigger_setup'];
}

function onApply() {
	if (saving.value) return;

	if (currentTab.value[0] === 'trigger_setup' && !isFlowTriggerDisabled.value) {
		save();
		return;
	}

	if (currentTab.value[0] !== 'flow_setup') return;

	onApplyFlowSetup();
}
</script>

<template>
	<v-drawer
		:title="isNew ? $t('creating_new_flow') : $t('updating_flow')"
		class="new-flow"
		persistent
		:model-value="active"
		:sidebar-label="$t(currentTab[0] as string)"
		@cancel="$emit('cancel')"
		@apply="onApply"
	>
		<template #sidebar>
			<v-tabs v-model="currentTab" vertical>
				<v-tab value="flow_setup">{{ $t('flow_setup') }}</v-tab>
				<v-tab value="trigger_setup" :disabled="!values.name">
					{{ $t('trigger_setup') }}
				</v-tab>
			</v-tabs>
		</template>

		<v-tabs-items v-model="currentTab" class="content">
			<v-tab-item value="flow_setup">
				<div class="fields">
					<div class="field half">
						<div class="type-label">
							{{ $t('flow_name') }}
							<v-icon v-tooltip="$t('required')" class="required" name="star" sup filled />
						</div>
						<v-input v-model="values.name" autofocus :placeholder="$t('flow_name')" />
					</div>
					<div class="field half">
						<div class="type-label">{{ $t('status') }}</div>
						<v-select
							v-model="values.status"
							:items="[
								{
									text: $t('active'),
									value: 'active',
								},
								{
									text: $t('inactive'),
									value: 'inactive',
								},
							]"
						/>
					</div>
					<div class="field full">
						<div class="type-label">{{ $t('description') }}</div>
						<v-input v-model="values.description" :placeholder="$t('description')" />
					</div>
					<div class="field half">
						<div class="type-label">{{ $t('icon') }}</div>
						<interface-select-icon :value="values.icon" @input="values.icon = $event" />
					</div>
					<div class="field half">
						<div class="type-label">{{ $t('color') }}</div>
						<interface-select-color width="half" :value="values.color" @input="values.color = $event" />
					</div>
					<v-divider class="full" />
					<div class="field full">
						<div class="type-label">{{ $t('flow_tracking') }}</div>
						<v-select
							v-model="values.accountability"
							:items="[
								{
									text: $t('flow_tracking_all'),
									value: 'all',
								},
								{
									text: $t('flow_tracking_activity'),
									value: 'activity',
								},
								{
									text: $t('flow_tracking_null'),
									value: null,
								},
							]"
						/>
					</div>
				</div>
			</v-tab-item>
			<v-tab-item value="trigger_setup">
				<v-fancy-select v-model="values.trigger" class="select" :items="triggers" item-text="name" item-value="id" />

				<v-form
					v-if="values.trigger"
					v-model="values.options"
					class="extension-options"
					:fields="currentTriggerOptionFields"
					primary-key="+"
				/>
			</v-tab-item>
		</v-tabs-items>

		<template #actions>
			<v-button
				v-if="currentTab[0] === 'flow_setup'"
				v-tooltip.bottom="isNew ? $t('next') : $t('save')"
				:disabled="isFlowSetupDisabled"
				:loading="saving"
				icon
				rounded
				small
				@click="onApplyFlowSetup"
			>
				<v-icon :name="isNew ? 'arrow_forward' : 'check'" small />
			</v-button>
			<v-button
				v-if="currentTab[0] === 'trigger_setup'"
				v-tooltip.bottom="isNew ? $t('finish_setup') : $t('save')"
				:disabled="isFlowTriggerDisabled"
				:loading="saving"
				icon
				rounded
				small
				@click="save"
			>
				<v-icon name="check" small />
			</v-button>
		</template>
	</v-drawer>
</template>

<style lang="scss" scoped>
@use '@/styles/mixins';

.fields {
	@include mixins.form-grid;
}

.v-icon.required {
	color: var(--theme--primary);
}

.content {
	padding: var(--content-padding);
<<<<<<< HEAD
	padding-block-end: var(--content-padding);
=======
>>>>>>> f1bd1cc8
}

.select {
	margin-block-end: 32px;
}
</style><|MERGE_RESOLUTION|>--- conflicted
+++ resolved
@@ -298,10 +298,6 @@
 
 .content {
 	padding: var(--content-padding);
-<<<<<<< HEAD
-	padding-block-end: var(--content-padding);
-=======
->>>>>>> f1bd1cc8
 }
 
 .select {
