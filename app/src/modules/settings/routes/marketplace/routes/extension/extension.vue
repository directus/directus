--- conflicted
+++ resolved
@@ -3,11 +3,6 @@
 import VBanner from '@/components/v-banner.vue';
 import type { RegistryDescribeResponse } from '@directus/extensions-registry';
 import { ref, watchEffect } from 'vue';
-<<<<<<< HEAD
-import { useI18n } from 'vue-i18n';
-=======
-import { useRouter } from 'vue-router';
->>>>>>> 12ce3400
 import SettingsNavigation from '../../../../components/navigation.vue';
 import ExtensionBanner from './components/extension-banner.vue';
 import ExtensionInfoSidebarDetail from './components/extension-info-sidebar-detail.vue';
@@ -17,12 +12,6 @@
 const props = defineProps<{
 	extensionId: string;
 }>();
-
-<<<<<<< HEAD
-const { t } = useI18n();
-=======
-const router = useRouter();
->>>>>>> 12ce3400
 
 const loading = ref(false);
 const error = ref<unknown>(null);
@@ -45,17 +34,7 @@
 </script>
 
 <template>
-<<<<<<< HEAD
-	<private-view :title="t('marketplace')" show-back>
-=======
-	<private-view :title="$t('marketplace')">
-		<template #title-outer:prepend>
-			<v-button v-tooltip.bottom="$t('back')" class="header-icon" rounded icon secondary exact @click="navigateBack">
-				<v-icon name="arrow_back" />
-			</v-button>
-		</template>
-
->>>>>>> 12ce3400
+	<private-view :title="$t('marketplace')" show-back>
 		<template #navigation>
 			<settings-navigation />
 		</template>
