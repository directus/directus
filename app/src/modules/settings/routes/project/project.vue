<script setup lang="ts">
import { useEditsGuard } from '@/composables/use-edits-guard';
import { useShortcut } from '@/composables/use-shortcut';
import { useServerStore } from '@/stores/server';
import { useSettingsStore } from '@/stores/settings';
import { useCollection } from '@directus/composables';
import { clone } from 'lodash';
import { computed, ref } from 'vue';
import { useRouter } from 'vue-router';
import SettingsNavigation from '../../components/navigation.vue';
import ProjectInfoSidebarDetail from './components/project-info-sidebar-detail.vue';

const router = useRouter();

const settingsStore = useSettingsStore();
const serverStore = useServerStore();

const { fields: allFields } = useCollection('directus_settings');

const EXCLUDED_GROUPS: string[] = ['theming_group', 'ai_group'] as const;

const fields = computed(() => {
	return allFields.value.filter((field) => {
		if (field.meta?.group) {
			return EXCLUDED_GROUPS.includes(field.meta?.group) === false;
		}

		return EXCLUDED_GROUPS.includes(field.field) === false;
	});
});

const initialValues = ref(clone(settingsStore.settings));

const edits = ref<{ [key: string]: any } | null>(null);

const hasEdits = computed(() => edits.value !== null && Object.keys(edits.value).length > 0);

const saving = ref(false);

useShortcut('meta+s', () => {
	if (hasEdits.value) save();
});

const { confirmLeave, leaveTo } = useEditsGuard(hasEdits);

async function save() {
	if (edits.value === null) return;
	saving.value = true;
	await settingsStore.updateSettings(edits.value);
	await serverStore.hydrate({ isLanguageUpdated: 'default_language' in edits.value });
	edits.value = null;
	saving.value = false;
	initialValues.value = clone(settingsStore.settings);
}

function discardAndLeave() {
	if (!leaveTo.value) return;
	edits.value = {};
	confirmLeave.value = false;
	router.push(leaveTo.value);
}
</script>

<template>
<<<<<<< HEAD
	<private-view :title="t('settings_project')" icon="tune">
		<template #headline><v-breadcrumb :items="[{ name: t('settings'), to: '/settings' }]" /></template>

		<template #actions>
			<v-button v-tooltip.bottom="t('save')" icon rounded :disabled="!hasEdits" :loading="saving" small @click="save">
				<v-icon name="check" small />
=======
	<private-view :title="$t('settings_project')">
		<template #headline><v-breadcrumb :items="[{ name: $t('settings'), to: '/settings' }]" /></template>
		<template #title-outer:prepend>
			<v-button class="header-icon" rounded icon exact disabled>
				<v-icon name="tune" />
			</v-button>
		</template>

		<template #actions>
			<v-button v-tooltip.bottom="$t('save')" icon rounded :disabled="!hasEdits" :loading="saving" @click="save">
				<v-icon name="check" />
>>>>>>> 12ce3400
			</v-button>
		</template>

		<template #navigation>
			<settings-navigation />
		</template>

		<div class="settings">
			<v-form v-model="edits" :initial-values="initialValues" :fields="fields" :primary-key="1" />
		</div>

		<template #sidebar>
			<project-info-sidebar-detail />
		</template>

		<v-dialog v-model="confirmLeave" @esc="confirmLeave = false" @apply="discardAndLeave">
			<v-card>
				<v-card-title>{{ $t('unsaved_changes') }}</v-card-title>
				<v-card-text>{{ $t('unsaved_changes_copy') }}</v-card-text>
				<v-card-actions>
					<v-button secondary @click="discardAndLeave">
						{{ $t('discard_changes') }}
					</v-button>
					<v-button @click="confirmLeave = false">{{ $t('keep_editing') }}</v-button>
				</v-card-actions>
			</v-card>
		</v-dialog>
	</private-view>
</template>

<style lang="scss" scoped>
.settings {
	padding: var(--content-padding);
	padding-block-end: var(--content-padding-bottom);
}

.header-icon {
	--v-button-background-color-disabled: var(--theme--primary-background);
	--v-button-color-disabled: var(--theme--primary);
	--v-button-background-color-hover-disabled: var(--theme--primary-subdued);
	--v-button-color-hover-disabled: var(--theme--primary);
}
</style><|MERGE_RESOLUTION|>--- conflicted
+++ resolved
@@ -62,26 +62,12 @@
 </script>
 
 <template>
-<<<<<<< HEAD
-	<private-view :title="t('settings_project')" icon="tune">
-		<template #headline><v-breadcrumb :items="[{ name: t('settings'), to: '/settings' }]" /></template>
+	<private-view :title="$t('settings_project')" icon="tune">
+		<template #headline><v-breadcrumb :items="[{ name: $t('settings'), to: '/settings' }]" /></template>
 
 		<template #actions>
 			<v-button v-tooltip.bottom="t('save')" icon rounded :disabled="!hasEdits" :loading="saving" small @click="save">
 				<v-icon name="check" small />
-=======
-	<private-view :title="$t('settings_project')">
-		<template #headline><v-breadcrumb :items="[{ name: $t('settings'), to: '/settings' }]" /></template>
-		<template #title-outer:prepend>
-			<v-button class="header-icon" rounded icon exact disabled>
-				<v-icon name="tune" />
-			</v-button>
-		</template>
-
-		<template #actions>
-			<v-button v-tooltip.bottom="$t('save')" icon rounded :disabled="!hasEdits" :loading="saving" @click="save">
-				<v-icon name="check" />
->>>>>>> 12ce3400
 			</v-button>
 		</template>
 
