--- conflicted
+++ resolved
@@ -40,18 +40,9 @@
 	</private-view>
 </template>
 
-<<<<<<< HEAD
-<script lang="ts">
-import { useI18n } from 'vue-i18n';
-import { defineComponent, ref, computed } from 'vue';
-import SettingsNavigation from '../../components/navigation.vue';
-import { useCollection } from '@directus/composables';
-import { useSettingsStore } from '@/stores/settings';
-=======
 <script setup lang="ts">
 import { useEditsGuard } from '@/composables/use-edits-guard';
 import { useShortcut } from '@/composables/use-shortcut';
->>>>>>> d16c3896
 import { useServerStore } from '@/stores/server';
 import { useSettingsStore } from '@/stores/settings';
 import { useCollection } from '@directus/composables';
