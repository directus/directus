--- conflicted
+++ resolved
@@ -255,16 +255,8 @@
 		<router-view name="add" />
 
 		<template #sidebar>
-<<<<<<< HEAD
-			<sidebar-detail id="download-snapshot" icon="download" :title="t('snapshot.export')">
-				<div v-md="t('snapshot.info')" class="page-description" />
-=======
-			<sidebar-detail icon="info" :title="$t('information')" close>
-				<div v-md="$t('page_help_settings_datamodel_collections')" class="page-description" />
-			</sidebar-detail>
-			<sidebar-detail icon="download" :title="$t('snapshot.export')">
+			<sidebar-detail id="download-snapshot" icon="download" :title="$t('snapshot.export')">
 				<div v-md="$t('snapshot.info')" class="page-description" />
->>>>>>> 58d55437
 				<v-button small full-width class="snapshot-download" @click="downloadSnapshot">
 					{{ $t('snapshot.download') }}
 				</v-button>
