<script setup lang="ts">
import api from '@/api';
import { useCollectionsStore } from '@/stores/collections';
import { Collection } from '@/types/collections';
import { translate } from '@/utils/translate-object-values';
import { unexpectedError } from '@/utils/unexpected-error';
import SearchInput from '@/views/private/components/search-input.vue';
import { isSystemCollection } from '@directus/system-data';
import { merge, sortBy } from 'lodash';
import { computed, ref } from 'vue';
import { useI18n } from 'vue-i18n';
import Draggable from 'vuedraggable';
import SettingsNavigation from '../../../components/navigation.vue';
import CollectionDialog from './components/collection-dialog.vue';
import CollectionItem from './components/collection-item.vue';
import CollectionOptions from './components/collection-options.vue';
<<<<<<< HEAD
=======
import { useExpandCollapse } from './composables/use-expand-collapse';
>>>>>>> 156bfcb5

const { t } = useI18n();

const search = ref<string | null>(null);
const collectionDialogActive = ref(false);
const editCollection = ref<Collection | null>();

const collectionsStore = useCollectionsStore();
const { collapsedIds, hasExpandableCollections, expandAll, collapseAll, toggleCollapse } = useExpandCollapse();

<<<<<<< HEAD
const collections = computed(() => translate(collectionsStore.configuredCollections));
=======
const collections = computed(() => {
	return translate(
		sortBy(
			collectionsStore.collections.filter(
				(collection) => isSystemCollection(collection.collection) === false && collection.meta,
			),
			['meta.sort', 'collection'],
		),
	).map((collection) => ({
		...collection,
		isCollapsed: collapsedIds.value?.includes(collection.collection),
	}));
});
>>>>>>> 156bfcb5

const rootCollections = computed(() => {
	return collections.value.filter((collection) => !collection.meta?.group);
});

export type CollectionTree = {
	collection: string;
	visible: boolean;
	children: CollectionTree[];
	search: string | null;
	findChild(collection: string): CollectionTree | undefined;
};

function findVisibilityChild(
	collection: string,
	tree: CollectionTree[] = visibilityTree.value,
): CollectionTree | undefined {
	return tree.find((child) => child.collection === collection);
}

const visibilityTree = computed(() => {
	const tree: CollectionTree[] = makeTree();
	const propagateBackwards: CollectionTree[] = [];

	function makeTree(parent: string | null = null): CollectionTree[] {
		const children = collectionsStore.sortedCollections.filter(
			(collection) => (collection.meta?.group ?? null) === parent,
		);

		const normalizedSearch = search.value?.toLowerCase();

		return children.map((collection) => ({
			collection: collection.collection,
			visible: normalizedSearch ? collection.collection.toLowerCase().includes(normalizedSearch) : true,
			search: search.value,
			children: makeTree(collection.collection),
			findChild(collection: string) {
				return findVisibilityChild(collection, this.children);
			},
		}));
	}

	breadthSearch(tree);

	function breadthSearch(tree: CollectionTree[]) {
		for (const collection of tree) {
			if (collection.children.length === 0) continue;

			propagateBackwards.unshift(collection);
		}

		for (const collection of tree) {
			breadthSearch(collection.children);
		}
	}

	for (const child of propagateBackwards) {
		child.visible = child.visible || child.children.some((child) => child.visible);
	}

	return tree;
});

const tableCollections = computed(() =>
	translate(collectionsStore.databaseCollections.filter((collection) => !collection.meta)),
);

const systemCollections = computed(() =>
	translate(collectionsStore.systemCollections.map((collection) => ({ ...collection, icon: 'settings' }))),
);

async function onSort(updates: Collection[], removeGroup = false) {
	const updatesWithSortValue = updates.map((collection, index) =>
		merge(collection, { meta: { sort: index + 1, group: removeGroup ? null : collection.meta?.group } }),
	);

	collectionsStore.collections = collectionsStore.collections.map((collection) => {
		const updatedValues = updatesWithSortValue.find(
			(updatedCollection) => updatedCollection.collection === collection.collection,
		);

		return updatedValues ? merge({}, collection, updatedValues) : collection;
	});

	try {
		api.patch(
			`/collections`,
			updatesWithSortValue.map((collection) => {
				return {
					collection: collection.collection,
					meta: { sort: collection.meta.sort, group: collection.meta.group },
				};
			}),
		);
	} catch (error) {
		unexpectedError(error);
	}
}
</script>

<template>
	<private-view :title="t('settings_data_model')">
		<template #headline><v-breadcrumb :items="[{ name: t('settings'), to: '/settings' }]" /></template>

		<template #title-outer:prepend>
			<v-button class="header-icon" rounded icon exact disabled>
				<v-icon name="database" />
			</v-button>
		</template>

		<template #actions>
			<search-input
				v-model="search"
				:show-filter="false"
				:autofocus="collectionsStore.collections.length - systemCollections.length > 25"
				:placeholder="t('search_collection')"
			/>

			<collection-dialog v-model="collectionDialogActive">
				<template #activator="{ on }">
					<v-button v-tooltip.bottom="t('create_folder')" rounded icon secondary @click="on">
						<v-icon name="create_new_folder" />
					</v-button>
				</template>
			</collection-dialog>

			<v-button v-tooltip.bottom="t('create_collection')" rounded icon to="/settings/data-model/+">
				<v-icon name="add" />
			</v-button>
		</template>

		<template #navigation>
			<settings-navigation />
		</template>

		<div class="padding-box">
			<v-info v-if="collections.length === 0" icon="box" :title="t('no_collections')">
				{{ t('no_collections_copy_admin') }}

				<template #append>
					<v-button to="/settings/data-model/+">{{ t('create_collection') }}</v-button>
				</template>
			</v-info>

			<template v-else>
				<transition-expand>
					<div v-if="hasExpandableCollections" class="expand-collapse-button">
						{{ t('expand') }}
						<button @click="expandAll">{{ t('all') }}</button>
						/
						<button @click="collapseAll">{{ t('none') }}</button>
					</div>
				</transition-expand>

				<v-list class="draggable-list">
					<draggable
						:model-value="rootCollections"
						:group="{ name: 'collections' }"
						:swap-threshold="0.3"
						class="root-drag-container"
						item-key="collection"
						handle=".drag-handle"
						v-bind="{ 'force-fallback': true }"
						@update:model-value="onSort($event, true)"
					>
						<template #item="{ element }">
							<collection-item
								:collection="element"
								:collections="collections"
								:is-collapsed="element.isCollapsed"
								:visibility-tree="findVisibilityChild(element.collection)!"
								@edit-collection="editCollection = $event"
								@set-nested-sort="onSort"
								@toggle-collapse="toggleCollapse"
							/>
						</template>
					</draggable>
				</v-list>
			</template>

			<v-list class="db-only">
				<v-list-item
					v-for="collection of tableCollections"
					v-show="findVisibilityChild(collection.collection)!.visible"
					:key="collection.collection"
					v-tooltip="t('db_only_click_to_configure')"
					class="collection-row hidden"
					block
					dense
					clickable
				>
					<v-list-item-icon>
						<v-icon name="add" />
					</v-list-item-icon>

					<router-link class="collection-name" :to="`/settings/data-model/${collection.collection}`">
						<v-icon class="collection-icon" name="dns" />
						<span class="collection-name">{{ collection.name }}</span>
					</router-link>

					<collection-options :collection="collection" :has-nested-collections="false" />
				</v-list-item>
			</v-list>

			<v-detail
				v-show="systemCollections.some((collection) => findVisibilityChild(collection.collection)?.visible)"
				:label="t('system_collections')"
			>
				<collection-item
					v-for="collection of systemCollections"
					:key="collection.collection"
					:collection="collection"
					:collections="systemCollections"
					:visibility-tree="findVisibilityChild(collection.collection)!"
					:is-collapsed="false"
					disable-drag
				/>
			</v-detail>
		</div>

		<router-view name="add" />

		<template #sidebar>
			<sidebar-detail icon="info" :title="t('information')" close>
				<div v-md="t('page_help_settings_datamodel_collections')" class="page-description" />
			</sidebar-detail>
		</template>

		<collection-dialog
			:model-value="!!editCollection"
			:collection="editCollection"
			@update:model-value="editCollection = null"
		/>
	</private-view>
</template>

<style scoped lang="scss">
.padding-box {
	padding: var(--content-padding);
	padding-top: 0;
}

.v-info {
	padding: var(--content-padding) 0;
}

.root-drag-container {
	padding: 8px 0;
	overflow: hidden;
}

.header-icon {
	--v-button-background-color-disabled: var(--theme--primary-background);
	--v-button-color-disabled: var(--theme--primary);
	--v-button-background-color-hover-disabled: var(--theme--primary-subdued);
	--v-button-color-hover-disabled: var(--theme--primary);
}

.collection-item.hidden {
	--v-list-item-color: var(--theme--foreground-subdued);
}

.collection-icon {
	margin-right: 8px;
}

.hidden .collection-name {
	color: var(--theme--foreground-subdued);
	flex-grow: 1;
}

.draggable-list :deep(.sortable-ghost) {
	.v-list-item {
		--v-list-item-background-color: var(--theme--primary-background);
		--v-list-item-border-color: var(--theme--primary);
		--v-list-item-background-color-hover: var(--theme--primary-background);
		--v-list-item-border-color-hover: var(--theme--primary);

		> * {
			opacity: 0;
		}
	}
}

.db-only {
	margin-bottom: 16px;
}

.expand-collapse-button {
	padding-top: 4px;
	text-align: right;
	color: var(--theme--foreground-subdued);

	button {
		color: var(--theme--foreground-subdued);
		transition: color var(--fast) var(--transition);
	}

	button:hover {
		color: var(--theme--foreground);
		transition: none;
	}
}

.v-list.draggable-list {
	padding-top: 0;
}
</style><|MERGE_RESOLUTION|>--- conflicted
+++ resolved
@@ -5,8 +5,7 @@
 import { translate } from '@/utils/translate-object-values';
 import { unexpectedError } from '@/utils/unexpected-error';
 import SearchInput from '@/views/private/components/search-input.vue';
-import { isSystemCollection } from '@directus/system-data';
-import { merge, sortBy } from 'lodash';
+import { merge } from 'lodash';
 import { computed, ref } from 'vue';
 import { useI18n } from 'vue-i18n';
 import Draggable from 'vuedraggable';
@@ -14,10 +13,7 @@
 import CollectionDialog from './components/collection-dialog.vue';
 import CollectionItem from './components/collection-item.vue';
 import CollectionOptions from './components/collection-options.vue';
-<<<<<<< HEAD
-=======
 import { useExpandCollapse } from './composables/use-expand-collapse';
->>>>>>> 156bfcb5
 
 const { t } = useI18n();
 
@@ -28,23 +24,14 @@
 const collectionsStore = useCollectionsStore();
 const { collapsedIds, hasExpandableCollections, expandAll, collapseAll, toggleCollapse } = useExpandCollapse();
 
-<<<<<<< HEAD
-const collections = computed(() => translate(collectionsStore.configuredCollections));
-=======
 const collections = computed(() => {
 	return translate(
-		sortBy(
-			collectionsStore.collections.filter(
-				(collection) => isSystemCollection(collection.collection) === false && collection.meta,
-			),
-			['meta.sort', 'collection'],
-		),
+		collectionsStore.configuredCollections
 	).map((collection) => ({
 		...collection,
 		isCollapsed: collapsedIds.value?.includes(collection.collection),
 	}));
 });
->>>>>>> 156bfcb5
 
 const rootCollections = computed(() => {
 	return collections.value.filter((collection) => !collection.meta?.group);
