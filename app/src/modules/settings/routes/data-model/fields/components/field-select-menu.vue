<template>
	<v-menu show-arrow placement="bottom-end">
		<template #activator="{ toggle }">
			<v-icon clickable name="more_vert" @click="toggle" />
		</template>

		<v-list>
			<v-list-item :to="`/settings/data-model/${field.collection}/${field.field}`">
				<v-list-item-icon><v-icon name="edit" /></v-list-item-icon>
				<v-list-item-content>
					{{ t('edit_field') }}
				</v-list-item-content>
			</v-list-item>

			<v-list-item :disabled="duplicable === false" clickable @click="$emit('duplicate')">
				<v-list-item-icon>
					<v-icon name="content_copy" />
				</v-list-item-icon>
				<v-list-item-content>{{ t('duplicate_field') }}</v-list-item-content>
			</v-list-item>

			<v-list-item clickable @click="$emit('toggleVisibility')">
				<template v-if="field.meta?.hidden === false">
					<v-list-item-icon><v-icon name="visibility_off" /></v-list-item-icon>
					<v-list-item-content>{{ t('hide_field_on_detail') }}</v-list-item-content>
				</template>
				<template v-else>
					<v-list-item-icon><v-icon name="visibility" /></v-list-item-icon>
					<v-list-item-content>{{ t('show_field_on_detail') }}</v-list-item-content>
				</template>
			</v-list-item>

			<v-divider />

			<v-list-item
				clickable
				:disabled="field.meta?.width === 'half' || localType === 'group'"
				@click="$emit('setWidth', 'half')"
			>
				<v-list-item-icon><v-icon name="border_vertical" /></v-list-item-icon>
				<v-list-item-content>{{ t('half_width') }}</v-list-item-content>
			</v-list-item>

			<v-list-item
				clickable
				:disabled="field.meta?.width === 'full' || localType === 'group'"
				@click="$emit('setWidth', 'full')"
			>
				<v-list-item-icon><v-icon name="border_right" /></v-list-item-icon>
				<v-list-item-content>{{ t('full_width') }}</v-list-item-content>
			</v-list-item>

			<v-list-item
				clickable
				:disabled="field.meta?.width === 'fill' || localType === 'group'"
				@click="$emit('setWidth', 'fill')"
			>
				<v-list-item-icon><v-icon name="aspect_ratio" /></v-list-item-icon>
				<v-list-item-content>{{ t('fill_width') }}</v-list-item-content>
			</v-list-item>

			<v-divider />

			<v-list-item
				clickable
				class="danger"
				:disabled="field.schema?.is_primary_key === true || noDelete"
				@click="$emit('delete')"
			>
				<v-list-item-icon><v-icon name="delete" /></v-list-item-icon>
				<v-list-item-content>
					{{ t('delete_field') }}
				</v-list-item-content>
			</v-list-item>
		</v-list>
	</v-menu>
</template>

<<<<<<< HEAD
<script lang="ts">
import { computed, defineComponent, PropType } from 'vue';
import { Field } from '@directus/types';
import { useI18n } from 'vue-i18n';
=======
<script setup lang="ts">
>>>>>>> d16c3896
import { getLocalTypeForField } from '@/utils/get-local-type';
import { Field } from '@directus/types';
import { computed } from 'vue';
import { useI18n } from 'vue-i18n';

const props = defineProps<{
	field: Field;
	noDelete?: boolean;
}>();

defineEmits(['toggleVisibility', 'duplicate', 'delete', 'setWidth']);

const { t } = useI18n();

const localType = computed(() => getLocalTypeForField(props.field.collection, props.field.field));
const isPrimaryKey = computed(() => props.field.schema?.is_primary_key === true);

const duplicable = computed(() => localType.value === 'standard' && isPrimaryKey.value === false);
</script>

<style scoped>
.v-list-item.danger {
	--v-list-item-color: var(--danger);
	--v-list-item-color-hover: var(--danger);
	--v-list-item-icon-color: var(--danger);
}
</style><|MERGE_RESOLUTION|>--- conflicted
+++ resolved
@@ -76,14 +76,7 @@
 	</v-menu>
 </template>
 
-<<<<<<< HEAD
-<script lang="ts">
-import { computed, defineComponent, PropType } from 'vue';
-import { Field } from '@directus/types';
-import { useI18n } from 'vue-i18n';
-=======
 <script setup lang="ts">
->>>>>>> d16c3896
 import { getLocalTypeForField } from '@/utils/get-local-type';
 import { Field } from '@directus/types';
 import { computed } from 'vue';
