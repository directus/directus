<template>
	<div class="field-select" :class="field.meta?.width || 'full'">
		<v-input v-if="disabled" disabled class="field">
			<template #prepend>
				<v-icon v-tooltip="t('system_fields_locked')" name="lock" />
			</template>

			<template #input>
				<div
					v-tooltip="`${field.name} (${formatTitle(field.type)})${interfaceName ? ` - ${interfaceName}` : ''}`"
					class="label"
				>
					<div class="label-inner">
						<span class="name">{{ field.field }}</span>
						<span v-if="interfaceName" class="interface">{{ interfaceName }}</span>
					</div>
				</div>
			</template>
		</v-input>

		<template v-else>
			<draggable
				v-if="localType === 'group'"
				class="field-grid group full nested"
				:model-value="nestedFields"
				:force-fallback="true"
				handle=".drag-handle"
				:group="{ name: 'fields' }"
				:set-data="hideDragImage"
				:animation="150"
				item-key="field"
				:fallback-on-body="true"
				:invert-swap="true"
				@update:model-value="onGroupSortChange"
			>
				<template #header>
					<div class="header full">
						<v-icon class="drag-handle" name="drag_indicator" @click.stop />
						<span class="name">{{ field.field }}</span>
						<v-icon v-if="hidden" v-tooltip="t('hidden_field')" name="visibility_off" class="hidden-icon" small />
						<field-select-menu
							:field="field"
							:no-delete="nestedFields.length > 0"
							@toggle-visibility="toggleVisibility"
							@set-width="setWidth($event)"
							@duplicate="duplicateActive = true"
							@delete="deleteActive = true"
						/>
					</div>
				</template>

				<template #item="{ element }">
					<field-select :field="element" :fields="fields" @set-nested-sort="$emit('setNestedSort', $event)" />
				</template>
			</draggable>

			<v-input v-else class="field" :class="{ hidden }" readonly>
				<template #prepend>
					<v-icon class="drag-handle" name="drag_indicator" @click.stop />
				</template>

				<template #input>
					<div
						v-tooltip="`${field.name} (${formatTitle(field.type)})${interfaceName ? ` - ${interfaceName}` : ''}`"
						class="label"
						@click="openFieldDetail"
					>
						<div class="label-inner">
							<span class="name">
								{{ field.field }}
								<v-icon v-if="field.meta?.required === true" name="star" class="required" sup filled />
							</span>
							<span v-if="field.meta" class="interface">{{ interfaceName }}</span>
							<span v-else class="interface">{{ t('db_only_click_to_configure') }}</span>
						</div>
					</div>
				</template>

				<template #append>
					<div class="icons">
						<v-icon
							v-if="field.schema && field.schema.is_primary_key"
							v-tooltip="t('primary_key')"
							name="vpn_key"
							small
						/>
						<v-icon
							v-if="!field.meta"
							v-tooltip="t('db_only_click_to_configure')"
							name="report_problem"
							class="unmanaged"
							small
						/>
						<v-icon v-if="hidden" v-tooltip="t('hidden_field')" name="visibility_off" class="hidden-icon" small />

						<router-link
							v-if="showRelatedCollectionLink"
							:to="`/settings/data-model/${relatedCollectionInfo!.relatedCollection}`"
						>
							<v-icon name="open_in_new" class="link-icon" small />
						</router-link>

						<field-select-menu
							:field="field"
							@toggle-visibility="toggleVisibility"
							@set-width="setWidth($event)"
							@duplicate="duplicateActive = true"
							@delete="deleteActive = true"
						/>
					</div>
				</template>
			</v-input>

			<v-dialog v-model="duplicateActive" @esc="duplicateActive = false">
				<v-card class="duplicate">
					<v-card-title>{{ t('duplicate_where_to') }}</v-card-title>
					<v-card-text>
						<div class="form-grid">
							<div class="field">
								<span class="type-label">{{ t('collection', 0) }}</span>
								<v-select v-model="duplicateTo" class="monospace" :items="collections" />
							</div>

							<div class="field">
								<span class="type-label">{{ t('field', 0) }}</span>
								<v-input v-model="duplicateName" class="monospace" db-safe autofocus />
							</div>
						</div>
					</v-card-text>
					<v-card-actions>
						<v-button secondary @click="duplicateActive = false">
							{{ t('cancel') }}
						</v-button>
						<v-button :disabled="duplicateName === null" :loading="duplicating" @click="saveDuplicate">
							{{ t('duplicate') }}
						</v-button>
					</v-card-actions>
				</v-card>
			</v-dialog>

			<v-dialog v-model="deleteActive" @esc="deleteActive = false">
				<v-card>
					<v-card-title>{{ t('delete_field_are_you_sure', { field: field.field }) }}</v-card-title>
					<v-card-actions>
						<v-button secondary @click="deleteActive = false">{{ t('cancel') }}</v-button>
						<v-button :loading="deleting" kind="danger" @click="deleteField">{{ t('delete_label') }}</v-button>
					</v-card-actions>
				</v-card>
			</v-dialog>
		</template>
	</div>
</template>

<script setup lang="ts">
import { useI18n } from 'vue-i18n';
<<<<<<< HEAD
import { ref, computed } from 'vue';
=======
import { defineComponent, PropType, ref, computed, unref } from 'vue';
>>>>>>> 44b48637
import { useCollectionsStore } from '@/stores/collections';
import { useFieldsStore } from '@/stores/fields';
import { useRouter } from 'vue-router';
import { cloneDeep } from 'lodash';
import { getLocalTypeForField } from '@/utils/get-local-type';
import { getSpecialForType } from '@/utils/get-special-for-type';
import { notify } from '@/utils/notify';
import { unexpectedError } from '@/utils/unexpected-error';
import { Field } from '@directus/types';
import FieldSelectMenu from './field-select-menu.vue';
import { hideDragImage } from '@/utils/hide-drag-image';
import Draggable from 'vuedraggable';
import formatTitle from '@directus/format-title';
import { useExtension } from '@/composables/use-extension';
import { getRelatedCollection } from '@/utils/get-related-collection';

<<<<<<< HEAD
const props = withDefaults(
	defineProps<{
		field: Field;
		disabled?: boolean;
		fields?: Field[];
	}>(),
	{
		disabled: false,
		fields: () => [],
	}
);
=======
export default defineComponent({
	name: 'FieldSelect',
	components: { FieldSelectMenu, Draggable },
	props: {
		field: {
			type: Object as PropType<Field>,
			required: true,
		},
		disabled: {
			type: Boolean,
			default: false,
		},
		fields: {
			type: Array as PropType<Field[]>,
			default: () => [],
		},
	},
	emits: ['setNestedSort'],
	setup(props, { emit }) {
		const { t } = useI18n();

		const router = useRouter();

		const collectionsStore = useCollectionsStore();
		const fieldsStore = useFieldsStore();

		const editActive = ref(false);

		const { deleteActive, deleting, deleteField } = useDeleteField();
		const { duplicateActive, duplicateName, collections, duplicateTo, saveDuplicate, duplicating } = useDuplicate();

		const inter = useExtension(
			'interface',
			computed(() => props.field.meta?.interface ?? null)
		);

		const interfaceName = computed(() => inter.value?.name ?? null);

		const hidden = computed(() => props.field.meta?.hidden === true);

		const localType = computed(() => getLocalTypeForField(props.field.collection, props.field.field));

		const nestedFields = computed(() => props.fields.filter((field) => field.meta?.group === props.field.field));

		const relatedCollectionInfo = computed(() => getRelatedCollection(props.field.collection, props.field.field));

		const showRelatedCollectionLink = computed(
			() =>
				unref(relatedCollectionInfo) !== null &&
				props.field.collection !== unref(relatedCollectionInfo)?.relatedCollection &&
				['translations', 'm2o', 'm2m', 'o2m', 'files'].includes(unref(localType) as string)
		);

		return {
			t,
			interfaceName,
			formatTitle,
			editActive,
			setWidth,
			deleteActive,
			deleting,
			deleteField,
			duplicateActive,
			collections,
			duplicateName,
			duplicateTo,
			saveDuplicate,
			duplicating,
			openFieldDetail,
			hidden,
			toggleVisibility,
			localType,
			showRelatedCollectionLink,
			relatedCollectionInfo,
			hideDragImage,
			onGroupSortChange,
			nestedFields,
		};
>>>>>>> 44b48637

const emit = defineEmits(['setNestedSort']);

const { t } = useI18n();

const router = useRouter();

const collectionsStore = useCollectionsStore();
const fieldsStore = useFieldsStore();

const { deleteActive, deleting, deleteField } = useDeleteField();
const { duplicateActive, duplicateName, collections, duplicateTo, saveDuplicate, duplicating } = useDuplicate();

const inter = useExtension(
	'interface',
	computed(() => props.field.meta?.interface ?? null)
);

const interfaceName = computed(() => inter.value?.name ?? null);

const hidden = computed(() => props.field.meta?.hidden === true);

const localType = computed(() => getLocalTypeForField(props.field.collection, props.field.field));

const nestedFields = computed(() => props.fields.filter((field) => field.meta?.group === props.field.field));

function setWidth(width: string) {
	fieldsStore.updateField(props.field.collection, props.field.field, { meta: { width } });
}

function toggleVisibility() {
	fieldsStore.updateField(props.field.collection, props.field.field, {
		meta: { hidden: !props.field.meta?.hidden },
	});
}

function useDeleteField() {
	const deleteActive = ref(false);
	const deleting = ref(false);

	return {
		deleteActive,
		deleting,
		deleteField,
	};

	async function deleteField() {
		await fieldsStore.deleteField(props.field.collection, props.field.field);
		deleting.value = false;
		deleteActive.value = false;
	}
}

function useDuplicate() {
	const duplicateActive = ref(false);
	const duplicateName = ref(props.field.field + '_copy');
	const duplicating = ref(false);

	const collections = computed(() =>
		collectionsStore.collections
			.map(({ collection }) => collection)
			.filter((collection) => collection.startsWith('directus_') === false)
	);

	const duplicateTo = ref(props.field.collection);

	return {
		duplicateActive,
		duplicateName,
		collections,
		duplicateTo,
		saveDuplicate,
		duplicating,
	};

	async function saveDuplicate() {
		const newField: Record<string, any> = {
			...cloneDeep(props.field),
			field: duplicateName.value,
			collection: duplicateTo.value,
		};

		if (newField.meta) {
			delete newField.meta.id;
			delete newField.meta.sort;
			delete newField.meta.group;
		}

		if (newField.schema) {
			delete newField.schema.comment;
		}

		delete newField.name;

		duplicating.value = true;

		try {
			await fieldsStore.createField(duplicateTo.value, newField);

			notify({
				title: t('field_create_success', { field: newField.field }),
			});

			duplicateActive.value = false;
		} catch (err: any) {
			unexpectedError(err);
		} finally {
			duplicating.value = false;
		}
	}
}

async function openFieldDetail() {
	if (!props.field.meta) {
		const special = getSpecialForType(props.field.type);
		await fieldsStore.updateField(props.field.collection, props.field.field, { meta: { special } });
	}

	router.push(`/settings/data-model/${props.field.collection}/${props.field.field}`);
}

async function onGroupSortChange(fields: Field[]) {
	const updates = fields.map((field, index) => ({
		field: field.field,
		meta: {
			sort: index + 1,
			group: props.field.meta!.field,
		},
	}));

	emit('setNestedSort', updates);
}
</script>

<style lang="scss" scoped>
@import '@/styles/mixins/form-grid';

.field-select {
	--input-height: 48px;
	--input-padding: 8px;
}

.full,
.fill {
	grid-column: 1 / span 2;
}

.v-input.hidden {
	--background-page: var(--background-subdued);
}

.v-input.monospace {
	--v-input-font-family: var(--family-monospace);
}

.v-select.monospace {
	--v-select-font-family: var(--family-monospace);
}

.v-icon {
	--v-icon-color: var(--foreground-subdued);
	--v-icon-color-hover: var(--foreground);

	&.hidden-icon {
		--v-icon-color-hover: var(--foreground-subdued);
	}

	&.unmanaged {
		--v-icon-color: var(--warning);
		--v-icon-color-hover: var(--warning);
	}

	&.link-icon:hover {
		--v-icon-color: var(--foreground-normal);
	}
}

.drag-handle {
	cursor: grab !important;
}

.duplicate {
	.type-label {
		margin-bottom: 4px;
	}

	.duplicate-field + .duplicate-field {
		margin-bottom: 32px;
	}
}

.group {
	position: relative;
	min-height: var(--input-height);
	padding: var(--input-padding);
	padding-top: 40px;
	padding-bottom: 16px;
	border-radius: var(--border-radius);

	> * {
		position: relative;
		z-index: 2;
	}

	&::before {
		position: absolute;
		top: 0;
		left: -2px;
		z-index: 1;
		width: 4px;
		height: 100%;
		background-color: var(--primary);
		border-radius: 2px;
		content: '';
	}

	&::after {
		position: absolute;
		top: 0;
		left: 0;
		z-index: 1;
		width: 100%;
		height: 100%;
		background-color: var(--primary);
		opacity: 0.1;
		content: '';
	}

	.header {
		position: absolute;
		top: 0;
		left: 0;
		display: flex;
		align-items: center;
		width: 100%;
		margin-bottom: 8px;
		padding-top: 8px;
		color: var(--primary);
		font-family: var(--family-monospace);

		.drag-handle {
			--v-icon-color: var(--primary);

			margin-right: 8px;
		}

		.name {
			flex-grow: 1;
		}
	}
}

.field-grid {
	position: relative;
	display: grid;
	grid-gap: 8px;
	grid-template-columns: minmax(0, 1fr) minmax(0, 1fr);

	& + & {
		margin-top: 8px;
	}

	&.nested {
		.field :deep(.input) {
			border: var(--border-width) solid var(--primary-25);
		}
	}
}

.field {
	&.v-input :deep(.input) {
		border: var(--border-width) solid var(--border-subdued);
	}

	&.v-input :deep(.input:hover) {
		background-color: var(--card-face-color);
		border: var(--border-width) solid var(--border-normal-alt);
	}

	.label {
		display: flex;
		flex-grow: 1;
		align-items: center;
		align-self: stretch;
		overflow: hidden;
		cursor: pointer;

		.label-inner {
			overflow: hidden;
			white-space: nowrap;
			text-overflow: ellipsis;

			.name {
				margin-right: 8px;
				font-family: var(--family-monospace);
			}

			.interface {
				display: none;
				color: var(--foreground-subdued);
				font-family: var(--family-monospace);
				opacity: 0;
				transition: opacity var(--fast) var(--transition);

				@media (min-width: 600px) {
					display: initial;
				}
			}
		}
	}

	&:hover {
		.label {
			.interface {
				opacity: 1;
			}
		}
	}
}

.icons {
	* + *:not(:last-child) {
		margin-left: 8px;
	}
}

.spacer {
	flex-grow: 1;
}

.form-grid {
	--form-vertical-gap: 24px;
}

.required {
	position: relative;
	left: -8px;
	color: var(--primary);
}

.sortable-ghost {
	border-radius: var(--border-radius);
	outline: 2px dashed var(--primary);

	> * {
		opacity: 0;
	}
}
</style><|MERGE_RESOLUTION|>--- conflicted
+++ resolved
@@ -153,11 +153,7 @@
 
 <script setup lang="ts">
 import { useI18n } from 'vue-i18n';
-<<<<<<< HEAD
-import { ref, computed } from 'vue';
-=======
-import { defineComponent, PropType, ref, computed, unref } from 'vue';
->>>>>>> 44b48637
+import { ref, computed, unref } from 'vue';
 import { useCollectionsStore } from '@/stores/collections';
 import { useFieldsStore } from '@/stores/fields';
 import { useRouter } from 'vue-router';
@@ -174,7 +170,6 @@
 import { useExtension } from '@/composables/use-extension';
 import { getRelatedCollection } from '@/utils/get-related-collection';
 
-<<<<<<< HEAD
 const props = withDefaults(
 	defineProps<{
 		field: Field;
@@ -186,86 +181,6 @@
 		fields: () => [],
 	}
 );
-=======
-export default defineComponent({
-	name: 'FieldSelect',
-	components: { FieldSelectMenu, Draggable },
-	props: {
-		field: {
-			type: Object as PropType<Field>,
-			required: true,
-		},
-		disabled: {
-			type: Boolean,
-			default: false,
-		},
-		fields: {
-			type: Array as PropType<Field[]>,
-			default: () => [],
-		},
-	},
-	emits: ['setNestedSort'],
-	setup(props, { emit }) {
-		const { t } = useI18n();
-
-		const router = useRouter();
-
-		const collectionsStore = useCollectionsStore();
-		const fieldsStore = useFieldsStore();
-
-		const editActive = ref(false);
-
-		const { deleteActive, deleting, deleteField } = useDeleteField();
-		const { duplicateActive, duplicateName, collections, duplicateTo, saveDuplicate, duplicating } = useDuplicate();
-
-		const inter = useExtension(
-			'interface',
-			computed(() => props.field.meta?.interface ?? null)
-		);
-
-		const interfaceName = computed(() => inter.value?.name ?? null);
-
-		const hidden = computed(() => props.field.meta?.hidden === true);
-
-		const localType = computed(() => getLocalTypeForField(props.field.collection, props.field.field));
-
-		const nestedFields = computed(() => props.fields.filter((field) => field.meta?.group === props.field.field));
-
-		const relatedCollectionInfo = computed(() => getRelatedCollection(props.field.collection, props.field.field));
-
-		const showRelatedCollectionLink = computed(
-			() =>
-				unref(relatedCollectionInfo) !== null &&
-				props.field.collection !== unref(relatedCollectionInfo)?.relatedCollection &&
-				['translations', 'm2o', 'm2m', 'o2m', 'files'].includes(unref(localType) as string)
-		);
-
-		return {
-			t,
-			interfaceName,
-			formatTitle,
-			editActive,
-			setWidth,
-			deleteActive,
-			deleting,
-			deleteField,
-			duplicateActive,
-			collections,
-			duplicateName,
-			duplicateTo,
-			saveDuplicate,
-			duplicating,
-			openFieldDetail,
-			hidden,
-			toggleVisibility,
-			localType,
-			showRelatedCollectionLink,
-			relatedCollectionInfo,
-			hideDragImage,
-			onGroupSortChange,
-			nestedFields,
-		};
->>>>>>> 44b48637
 
 const emit = defineEmits(['setNestedSort']);
 
@@ -291,6 +206,15 @@
 const localType = computed(() => getLocalTypeForField(props.field.collection, props.field.field));
 
 const nestedFields = computed(() => props.fields.filter((field) => field.meta?.group === props.field.field));
+
+const relatedCollectionInfo = computed(() => getRelatedCollection(props.field.collection, props.field.field));
+
+const showRelatedCollectionLink = computed(
+	() =>
+		unref(relatedCollectionInfo) !== null &&
+		props.field.collection !== unref(relatedCollectionInfo)?.relatedCollection &&
+		['translations', 'm2o', 'm2m', 'o2m', 'files'].includes(unref(localType) as string)
+);
 
 function setWidth(width: string) {
 	fieldsStore.updateField(props.field.collection, props.field.field, { meta: { width } });
