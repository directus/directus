--- conflicted
+++ resolved
@@ -181,77 +181,7 @@
 	}
 );
 
-<<<<<<< HEAD
-export default defineComponent({
-	name: 'FieldSelect',
-	components: { FieldSelectMenu, Draggable },
-	props: {
-		field: {
-			type: Object as PropType<Field>,
-			required: true,
-		},
-		disabled: {
-			type: Boolean,
-			default: false,
-		},
-		fields: {
-			type: Array as PropType<Field[]>,
-			default: () => [],
-		},
-	},
-	emits: ['setNestedSort'],
-	setup(props, { emit }) {
-		const { t } = useI18n();
-
-		const router = useRouter();
-
-		const collectionsStore = useCollectionsStore();
-		const fieldsStore = useFieldsStore();
-
-		const editActive = ref(false);
-
-		const { deleteActive, deleting, deleteField } = useDeleteField();
-		const { duplicateActive, duplicateName, collections, duplicateTo, saveDuplicate, duplicating } = useDuplicate();
-
-		const inter = useExtension(
-			'interface',
-			computed(() => props.field.meta?.interface ?? null)
-		);
-
-		const interfaceName = computed(() => inter.value?.name ?? null);
-
-		const hidden = computed(() => props.field.meta?.hidden === true);
-
-		const localType = computed(() => getLocalTypeForField(props.field.collection, props.field.field));
-
-		const nestedFields = computed(() => props.fields.filter((field) => field.meta?.group === props.field.field));
-
-		return {
-			t,
-			interfaceName,
-			formatTitle,
-			editActive,
-			setWidth,
-			deleteActive,
-			deleting,
-			deleteField,
-			duplicateActive,
-			collections,
-			duplicateName,
-			duplicateTo,
-			saveDuplicate,
-			duplicating,
-			openFieldDetail,
-			hidden,
-			toggleVisibility,
-			localType,
-			hideDragImage,
-			onGroupSortChange,
-			nestedFields,
-		};
-=======
 const emit = defineEmits(['setNestedSort']);
->>>>>>> d16c3896
 
 const { t } = useI18n();
 
@@ -268,44 +198,7 @@
 	computed(() => props.field.meta?.interface ?? null)
 );
 
-<<<<<<< HEAD
-		function useDuplicate() {
-			const duplicateActive = ref(false);
-			const duplicateName = ref(props.field.field + '_copy');
-			const duplicating = ref(false);
-
-			const collections = computed(() =>
-				collectionsStore.collections
-					.map(({ collection }) => collection)
-					.filter((collection) => collection.startsWith('directus_') === false)
-			);
-
-			const duplicateTo = ref(props.field.collection);
-
-			return {
-				duplicateActive,
-				duplicateName,
-				collections,
-				duplicateTo,
-				saveDuplicate,
-				duplicating,
-			};
-
-			async function saveDuplicate() {
-				const newField: Record<string, any> = {
-					...cloneDeep(props.field),
-					field: duplicateName.value,
-					collection: duplicateTo.value,
-				};
-
-				if (newField.meta) {
-					delete newField.meta.id;
-					delete newField.meta.sort;
-					delete newField.meta.group;
-				}
-=======
 const interfaceName = computed(() => inter.value?.name ?? null);
->>>>>>> d16c3896
 
 const hidden = computed(() => props.field.meta?.hidden === true);
 
