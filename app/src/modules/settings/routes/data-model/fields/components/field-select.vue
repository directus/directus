--- conflicted
+++ resolved
@@ -394,11 +394,7 @@
 </script>
 
 <style lang="scss" scoped>
-<<<<<<< HEAD
-@import '@/styles/mixins/breakpoint';
-=======
 @import '@/styles/mixins/form-grid';
->>>>>>> 6283b649
 
 .full,
 .fill {
