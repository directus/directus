<template>
	<div class="fields-management">
		<div v-if="lockedFields.length > 0" class="field-grid">
			<field-select v-for="field in lockedFields" :key="field.field" disabled :field="field" />
		</div>

		<draggable
			class="field-grid"
			:model-value="usableFields.filter((field) => isNil(field?.meta?.group))"
			:force-fallback="true"
			handle=".drag-handle"
			:group="{ name: 'fields' }"
			:set-data="hideDragImage"
			item-key="field"
			:animation="150"
			:fallback-on-body="true"
			:invert-swap="true"
			@update:model-value="setSort"
		>
			<template #item="{ element }">
				<field-select :field="element" :fields="usableFields" @set-nested-sort="setNestedSort" />
			</template>
		</draggable>

		<v-button full-width :to="`/settings/data-model/${collection}/+`">
			{{ t('create_field') }}
		</v-button>

		<v-menu show-arrow>
			<template #activator="{ toggle, active }">
				<button class="add-field-advanced" :dashed="!active" :class="{ active }" @click="toggle">
					{{ t('create_in_advanced_field_creation_mode') }}
				</button>
			</template>
			<v-list>
				<template v-for="(option, index) in addOptions" :key="index">
					<v-divider v-if="option.divider === true" />
					<v-list-item v-else :to="`/settings/data-model/${collection}/+?type=${option.type}`">
						<v-list-item-icon>
							<v-icon :name="option.icon" />
						</v-list-item-icon>
						<v-list-item-content>
							{{ option.text }}
						</v-list-item-content>
					</v-list-item>
				</template>
			</v-list>
		</v-menu>
	</div>
</template>

<script setup lang="ts">
import { useFieldsStore } from '@/stores/fields';
import { hideDragImage } from '@/utils/hide-drag-image';
import { useCollection } from '@directus/composables';
import { Field, LocalType } from '@directus/types';
import { isNil, orderBy } from 'lodash';
import { computed, toRefs } from 'vue';
import { useI18n } from 'vue-i18n';
<<<<<<< HEAD
import { defineComponent, computed, toRefs } from 'vue';
import { useCollection } from '@directus/composables';
import Draggable from 'vuedraggable';
import { Field } from '@directus/types';
import { useFieldsStore } from '@/stores/fields';
import FieldSelect from './field-select.vue';
import { hideDragImage } from '@/utils/hide-drag-image';
import { orderBy, isNil } from 'lodash';
import { LocalType } from '@directus/types';

export default defineComponent({
	name: 'FieldsManagement',
	components: { Draggable, FieldSelect },
	props: {
		collection: {
			type: String,
			required: true,
		},
=======
import Draggable from 'vuedraggable';
import FieldSelect from './field-select.vue';

const props = defineProps<{
	collection: string;
}>();

const { t } = useI18n();

const { collection } = toRefs(props);
const { fields } = useCollection(collection);
const fieldsStore = useFieldsStore();

const parsedFields = computed(() => {
	return orderBy(fields.value, [(o) => (o.meta?.sort ? Number(o.meta?.sort) : null), (o) => o.meta?.id]).filter(
		(field) => field.field.startsWith('$') === false
	);
});

const lockedFields = computed(() => {
	return parsedFields.value.filter((field) => field.meta?.system === true);
});

const usableFields = computed(() => {
	return parsedFields.value.filter((field) => field.meta?.system !== true);
});

const addOptions = computed<Array<{ type: LocalType; icon: string; text: any } | { divider: boolean }>>(() => [
	{
		type: 'standard',
		icon: 'create',
		text: t('standard_field'),
>>>>>>> d16c3896
	},
	{
		type: 'presentation',
		icon: 'scatter_plot',
		text: t('presentation_and_aliases'),
	},
	{
		type: 'group',
		icon: 'view_in_ar',
		text: t('field_group'),
	},
	{
		divider: true,
	},
	{
		type: 'file',
		icon: 'photo',
		text: t('single_file'),
	},
	{
		type: 'files',
		icon: 'collections',
		text: t('multiple_files'),
	},
	{
		divider: true,
	},
	{
		type: 'm2o',
		icon: 'call_merge',
		text: t('m2o_relationship'),
	},
	{
		type: 'o2m',
		icon: 'call_split',
		text: t('o2m_relationship'),
	},
	{
		type: 'm2m',
		icon: 'import_export',
		text: t('m2m_relationship'),
	},
	{
		type: 'm2a',
		icon: 'gesture',
		text: t('m2a_relationship'),
	},
	{
		divider: true,
	},
	{
		type: 'translations',
		icon: 'translate',
		text: t('translations'),
	},
]);

async function setSort(fields: Field[]) {
	const updates = fields.map((field, index) => ({
		field: field.field,
		meta: {
			sort: index + 1,
			group: null,
		},
	}));

	await fieldsStore.updateFields(collection.value, updates);
}

async function setNestedSort(updates?: Field[]) {
	updates = (updates || []).filter((val) => isNil(val) === false);

	if (updates.length > 0) {
		await fieldsStore.updateFields(collection.value, updates);
	}
}
</script>

<style lang="scss" scoped>
.v-divider {
	margin: 32px 0;
}

.fields-management {
	margin-bottom: 24px;
}

.field-grid {
	position: relative;
	display: grid;
	grid-template-columns: minmax(0, 1fr) minmax(0, 1fr);
	padding-bottom: 24px;
}

.field-select {
	margin: 4px;
}

.field-select:deep(.field-grid) {
	grid-gap: 0;
}

.field-select:deep(.field-grid.group.full.nested) {
	margin: 4px 0;

	.field-select {
		margin: 4px;
	}
}

.add-field {
	--v-button-font-size: 14px;
	--v-button-background-color: var(--primary);
	--v-button-background-color-hover: var(--primary-125);

	margin-top: -12px;
}

.add-field-advanced {
	display: block;
	width: max-content;
	margin: 0 auto;
	margin-top: 8px;
	color: var(--foreground-subdued);
	transition: color var(--fast) var(--transition);

	&:hover {
		color: var(--foreground-normal);
	}
}

.visible {
	margin-bottom: 24px;
}

.list-move {
	transition: transform 0.5s;
}
</style><|MERGE_RESOLUTION|>--- conflicted
+++ resolved
@@ -57,26 +57,6 @@
 import { isNil, orderBy } from 'lodash';
 import { computed, toRefs } from 'vue';
 import { useI18n } from 'vue-i18n';
-<<<<<<< HEAD
-import { defineComponent, computed, toRefs } from 'vue';
-import { useCollection } from '@directus/composables';
-import Draggable from 'vuedraggable';
-import { Field } from '@directus/types';
-import { useFieldsStore } from '@/stores/fields';
-import FieldSelect from './field-select.vue';
-import { hideDragImage } from '@/utils/hide-drag-image';
-import { orderBy, isNil } from 'lodash';
-import { LocalType } from '@directus/types';
-
-export default defineComponent({
-	name: 'FieldsManagement',
-	components: { Draggable, FieldSelect },
-	props: {
-		collection: {
-			type: String,
-			required: true,
-		},
-=======
 import Draggable from 'vuedraggable';
 import FieldSelect from './field-select.vue';
 
@@ -109,7 +89,6 @@
 		type: 'standard',
 		icon: 'create',
 		text: t('standard_field'),
->>>>>>> d16c3896
 	},
 	{
 		type: 'presentation',
