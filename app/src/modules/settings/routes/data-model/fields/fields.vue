<template>
	<private-view :title="collectionInfo && collectionInfo.name">
		<template #headline>
			<v-breadcrumb :items="[{ name: t('settings_data_model'), to: '/settings/data-model' }]" />
		</template>
		<template #title-outer:prepend>
			<v-button class="header-icon" rounded icon exact to="/settings/data-model">
				<v-icon name="arrow_back" />
			</v-button>
		</template>

		<template #actions>
			<v-dialog v-model="confirmDelete" @esc="confirmDelete = false">
				<template #activator="{ on }">
					<v-button
						v-if="item && item.collection.startsWith('directus_') === false"
						v-tooltip.bottom="t('delete_collection')"
						rounded
						icon
						class="action-delete"
						secondary
						:disabled="item === null"
						@click="on"
					>
						<v-icon name="delete" />
					</v-button>
				</template>

				<v-card>
					<v-card-title>{{ t('delete_are_you_sure') }}</v-card-title>

					<v-card-actions>
						<v-button secondary @click="confirmDelete = false">
							{{ t('cancel') }}
						</v-button>
						<v-button kind="danger" :loading="deleting" @click="deleteAndQuit">
							{{ t('delete_label') }}
						</v-button>
					</v-card-actions>
				</v-card>
			</v-dialog>

			<v-button
				v-tooltip.bottom="t('save')"
				rounded
				icon
				:loading="saving"
				:disabled="hasEdits === false"
				@click="saveAndQuit"
			>
				<v-icon name="check" />
			</v-button>
		</template>

		<template #navigation>
			<settings-navigation />
		</template>

		<div class="collections-item">
			<div class="fields">
				<h2 class="title type-label">
					{{ t('fields_and_layout') }}
					<span class="instant-save">{{ t('saves_automatically') }}</span>
				</h2>
				<fields-management :collection="collection" />
			</div>

			<router-view name="field" :collection="collection" :field="field" :type="type" />

			<v-form
				v-model="edits.meta"
				collection="directus_collections"
				:loading="loading"
				:initial-values="item && item.meta"
				:batch-mode="isBatch"
				:primary-key="collection"
				:disabled="item && item.collection.startsWith('directus_')"
			/>
		</div>

		<template #sidebar>
			<sidebar-detail icon="info" :title="t('information')" close>
				<div v-md="t('page_help_settings_datamodel_fields')" class="page-description" />
			</sidebar-detail>
		</template>

		<v-dialog v-model="confirmLeave" @esc="confirmLeave = false">
			<v-card>
				<v-card-title>{{ t('unsaved_changes') }}</v-card-title>
				<v-card-text>{{ t('unsaved_changes_copy') }}</v-card-text>
				<v-card-actions>
					<v-button secondary @click="discardAndLeave">
						{{ t('discard_changes') }}
					</v-button>
					<v-button @click="confirmLeave = false">{{ t('keep_editing') }}</v-button>
				</v-card-actions>
			</v-card>
		</v-dialog>
	</private-view>
</template>

<script setup lang="ts">
import { useEditsGuard } from '@/composables/use-edits-guard';
import { useItem } from '@/composables/use-item';
import { useShortcut } from '@/composables/use-shortcut';
import { useCollectionsStore } from '@/stores/collections';
import { useFieldsStore } from '@/stores/fields';
import { useCollection } from '@directus/composables';
import { computed, ref, toRefs } from 'vue';
import { useI18n } from 'vue-i18n';
import { useRouter } from 'vue-router';
import SettingsNavigation from '../../../components/navigation.vue';
<<<<<<< HEAD
import { useCollection } from '@directus/composables';
=======
>>>>>>> d16c3896
import FieldsManagement from './components/fields-management.vue';

const props = defineProps<{
	collection: string;
	// Field detail modal only
	field?: string;
	type?: string;
}>();

const { t } = useI18n();

const router = useRouter();

const { collection } = toRefs(props);
const { info: collectionInfo } = useCollection(collection);
const collectionsStore = useCollectionsStore();
const fieldsStore = useFieldsStore();

const { edits, item, saving, loading, save, remove, deleting, isBatch } = useItem(
	ref('directus_collections'),
	collection
);

const hasEdits = computed<boolean>(() => {
	if (!edits.value.meta) return false;
	return Object.keys(edits.value.meta).length > 0;
});

useShortcut('meta+s', () => {
	if (hasEdits.value) saveAndStay();
});

const confirmDelete = ref(false);

const { confirmLeave, leaveTo } = useEditsGuard(hasEdits);

async function deleteAndQuit() {
	await remove();
	await Promise.all([collectionsStore.hydrate(), fieldsStore.hydrate()]);
	edits.value = {};
	router.replace(`/settings/data-model`);
}

async function saveAndStay() {
	await save();
	await Promise.all([collectionsStore.hydrate(), fieldsStore.hydrate()]);
}

async function saveAndQuit() {
	await save();
	await Promise.all([collectionsStore.hydrate(), fieldsStore.hydrate()]);
	router.push(`/settings/data-model`);
}

function discardAndLeave() {
	if (!leaveTo.value) return;
	edits.value = {};
	confirmLeave.value = false;
	router.push(leaveTo.value);
}
</script>

<style lang="scss" scoped>
.title {
	margin-bottom: 12px;

	.instant-save {
		margin-left: 4px;
		color: var(--warning);
	}
}

.collections-item {
	padding: var(--content-padding);
	padding-top: 0;
	padding-bottom: var(--content-padding-bottom);
}

.fields {
	max-width: 800px;
	margin-bottom: 48px;
}

.header-icon {
	--v-button-background-color: var(--primary-10);
	--v-button-color: var(--primary);
	--v-button-background-color-hover: var(--primary-25);
	--v-button-color-hover: var(--primary);
}

.action-delete {
	--v-button-background-color-hover: var(--danger) !important;
	--v-button-color-hover: var(--white) !important;
}
</style><|MERGE_RESOLUTION|>--- conflicted
+++ resolved
@@ -110,10 +110,6 @@
 import { useI18n } from 'vue-i18n';
 import { useRouter } from 'vue-router';
 import SettingsNavigation from '../../../components/navigation.vue';
-<<<<<<< HEAD
-import { useCollection } from '@directus/composables';
-=======
->>>>>>> d16c3896
 import FieldsManagement from './components/fields-management.vue';
 
 const props = defineProps<{
