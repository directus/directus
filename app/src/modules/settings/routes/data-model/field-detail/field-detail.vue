--- conflicted
+++ resolved
@@ -128,12 +128,7 @@
 import { isEmpty, cloneDeep } from 'lodash';
 import api from '@/api';
 import { useFieldsStore, useRelationsStore, useCollectionsStore } from '@/stores/';
-<<<<<<< HEAD
-import { Field } from '@/types';
 import { useRouter } from 'vue-router';
-=======
-import router from '@/router';
->>>>>>> 93353724
 import useCollection from '@/composables/use-collection';
 import { getLocalTypeForField } from '../get-local-type';
 import { notify } from '@/utils/notify';
