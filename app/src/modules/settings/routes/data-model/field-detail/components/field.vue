--- conflicted
+++ resolved
@@ -18,14 +18,9 @@
 
 			<div class="field full">
 				<div class="label type-label">{{ $t('field_name_translations') }}</div>
-<<<<<<< HEAD
-				<interface-repeater
+				<interface-list
 					:value="fieldData.meta.translations"
 					@input="fieldData.meta.translations = $event"
-=======
-				<interface-list
-					v-model="fieldData.meta.translations"
->>>>>>> a86c0832
 					:template="'[{{ language }}] {{ translation }}'"
 					:fields="[
 						{
