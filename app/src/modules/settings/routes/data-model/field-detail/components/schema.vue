<template>
	<div>
		<div class="form">
			<div class="field">
				<div class="label type-label">
					{{ t('key') }}
					<v-icon class="required" sup name="star" />
				</div>
				<v-input
					:disabled="isExisting"
					autofocus
					class="monospace"
					v-model="fieldData.field"
					:nullable="false"
					db-safe
					:placeholder="t('a_unique_column_name')"
				/>
				<small class="note" v-html="t('schema_setup_key')" />
			</div>

			<div class="field half">
				<div class="label type-label">
					{{ t('type') }}
					<v-icon class="required" sup name="star" />
				</div>
				<v-input v-if="!fieldData.schema" :model-value="t('alias')" disabled />
				<v-select
					v-else
					:disabled="typeDisabled || isExisting"
					:model-value="fieldData.type"
					:items="typesWithLabels"
					:placeholder="typePlaceholder"
					@update:model-value="fieldData.type = $event"
				/>
			</div>

			<template v-if="fieldData.type == 'geometry'">
				<template v-if="fieldData.schema">
					<div class="field half-right">
						<div class="label type-label">{{ $t('interfaces.map.geometry_type') }}</div>
						<v-select
							:showDeselect="true"
							:placeholder="$t('any')"
							:disabled="isExisting"
							:items="geometryTypes.map((value) => ({ value, text: value }))"
							v-model="fieldData.schema.geometry_type"
						/>
					</div>
				</template>
			</template>

			<template v-else-if="['decimal', 'float'].includes(fieldData.type) === false">
				<div class="field half" v-if="fieldData.schema">
					<div class="label type-label">{{ t('length') }}</div>
					<v-input
						type="number"
						:placeholder="fieldData.type !== 'string' ? t('not_available_for_type') : '255'"
						:disabled="isExisting || fieldData.type !== 'string'"
						v-model="fieldData.schema.max_length"
					/>
				</div>
			</template>

			<template v-else>
				<div class="field half" v-if="fieldData.schema">
					<div class="label type-label">{{ t('precision_scale') }}</div>
					<div class="precision-scale">
						<v-input type="number" :placeholder="10" v-model="fieldData.schema.numeric_precision" />
						<v-input type="number" :placeholder="5" v-model="fieldData.schema.numeric_scale" />
					</div>
				</div>
			</template>

			<template v-if="hasCreateUpdateTriggers">
				<div class="field half-left">
					<div class="label type-label">{{ t('on_create') }}</div>
					<v-select :items="onCreateOptions" v-model="onCreateValue" />
				</div>

				<div class="field half-right">
					<div class="label type-label">{{ t('on_update') }}</div>
					<v-select :items="onUpdateOptions" v-model="onUpdateValue" />
				</div>
			</template>

			<!-- @TODO see https://github.com/directus/directus/issues/639

			<div class="field half-left" v-if="fieldData.schema">
				<div class="label type-label">{{ t('unique') }}</div>
				<v-checkbox
					:label="t('value_unique')"
					:model-value="fieldData.schema.is_unique === false"
					@update:model-value="fieldData.schema.is_unique = !$event"
					block
				/>
			</div> -->

			<div class="field full" v-if="fieldData.schema && fieldData.schema.is_primary_key !== true">
				<div class="label type-label">{{ t('default_value') }}</div>
				<v-input
					v-if="['string', 'uuid'].includes(fieldData.type)"
					class="monospace"
					v-model="defaultValue"
					placeholder="NULL"
				/>
				<v-textarea
					v-else-if="['text'].includes(fieldData.type)"
					class="monospace"
					v-model="defaultValue"
					placeholder="NULL"
				/>
				<v-input
					v-else-if="['integer', 'bigInteger', 'float', 'decimal'].includes(fieldData.type)"
					type="number"
					class="monospace"
					v-model="defaultValue"
					placeholder="NULL"
				/>
				<v-input
					v-else-if="['timestamp', 'dateTime', 'date', 'time'].includes(fieldData.type)"
					class="monospace"
					v-model="defaultValue"
					placeholder="NULL"
				/>
				<v-select
					v-else-if="fieldData.type === 'boolean'"
					class="monospace"
					v-model="defaultValue"
					:items="[
						{
							text: 'true',
							value: true,
						},
						{
							text: 'false',
							value: false,
						},
						{
							text: 'NULL',
							value: null,
						},
					]"
				/>
				<interface-input-code
					v-else-if="fieldData.type === 'json'"
					@input="defaultValue = $event"
					:value="defaultValue || ''"
					language="JSON"
					placeholder="NULL"
					type="json"
				/>
				<v-input v-else class="monospace" v-model="defaultValue" disabled placeholder="NULL" />
			</div>

			<div class="field half-left" v-if="fieldData.schema">
				<div class="label type-label">{{ t('nullable') }}</div>
				<v-checkbox
					:model-value="fieldData.schema.is_nullable"
					@update:model-value="fieldData.schema.is_nullable = $event"
					:label="t('allow_null_value')"
					block
				/>
			</div>

			<div class="field half-right" v-if="fieldData.schema">
				<div class="label type-label">{{ t('unique') }}</div>
				<v-checkbox
					:model-value="fieldData.schema.is_unique"
					@update:model-value="fieldData.schema.is_unique = $event"
					:label="t('value_unique')"
					block
				/>
			</div>
		</div>
	</div>
</template>

<script lang="ts">
import { useI18n } from 'vue-i18n';
import { defineComponent, computed } from 'vue';
import { i18n } from '@/lang';
import { state } from '../store';
import { geometryTypes, DataType } from '@/types';
import { TranslateResult } from 'vue-i18n';

export const fieldTypes: Array<{ value: DataType; text: TranslateResult | string } | { divider: true }> = [
	{
		text: i18n.global.t('string'),
		value: 'string',
	},
	{
		text: i18n.global.t('text'),
		value: 'text',
	},
	{ divider: true },
	{
		text: i18n.global.t('boolean'),
		value: 'boolean',
	},
	{ divider: true },
	{
		text: i18n.global.t('integer'),
		value: 'integer',
	},
	{
		text: i18n.global.t('bigInteger'),
		value: 'bigInteger',
	},
	{
		text: i18n.global.t('float'),
		value: 'float',
	},
	{
		text: i18n.global.t('decimal'),
		value: 'decimal',
	},
	{ divider: true },
	{
<<<<<<< HEAD
		text: i18n.t('geometry'),
		value: 'geometry',
	},
	{ divider: true },
	{
		text: i18n.t('timestamp'),
=======
		text: i18n.global.t('timestamp'),
>>>>>>> 46c77f70
		value: 'timestamp',
	},
	{
		text: i18n.global.t('datetime'),
		value: 'dateTime',
	},
	{
		text: i18n.global.t('date'),
		value: 'date',
	},
	{
		text: i18n.global.t('time'),
		value: 'time',
	},
	{ divider: true },
	{
		text: i18n.global.t('json'),
		value: 'json',
	},
	{
		text: i18n.global.t('csv'),
		value: 'csv',
	},
	{
		text: i18n.global.t('uuid'),
		value: 'uuid',
	},
	{
		text: i18n.global.t('hash'),
		value: 'hash',
	},
];

export default defineComponent({
	props: {
		isExisting: {
			type: Boolean,
			required: true,
		},
		type: {
			type: String,
			required: true,
		},
	},
	setup(props) {
		const { t } = useI18n();

		const typesWithLabels = computed(() => {
			return fieldTypes;
		});

		const typeDisabled = computed(() => {
			return ['file', 'files', 'o2m', 'm2m', 'm2a', 'm2o', 'translations'].includes(props.type);
		});

		const typePlaceholder = computed(() => {
			if (props.type === 'm2o') {
				return t('determined_by_relationship');
			}

			return t('choose_a_type');
		});

		const defaultValue = computed({
			get() {
				return state.fieldData.schema?.default_value;
			},
			set(newVal: any) {
				state.fieldData.schema = {
					...(state.fieldData.schema || {}),
					default_value: newVal,
				};
			},
		});

		const { onCreateOptions, onCreateValue } = useOnCreate();
		const { onUpdateOptions, onUpdateValue } = useOnUpdate();

		const hasCreateUpdateTriggers = computed(() => {
			return (
				['uuid', 'date', 'time', 'dateTime', 'timestamp'].includes(state.fieldData.type || '') && props.type !== 'file'
			);
		});

		return {
			t,
			fieldData: state.fieldData,
			typesWithLabels,
			geometryTypes,
			typeDisabled,
			typePlaceholder,
			defaultValue,
			onCreateOptions,
			onCreateValue,
			onUpdateOptions,
			onUpdateValue,
			hasCreateUpdateTriggers,
		};

		function useOnCreate() {
			const onCreateSpecials = ['uuid', 'user-created', 'role-created', 'date-created'];

			const onCreateOptions = computed(() => {
				if (state.fieldData.type === 'uuid') {
					const options = [
						{
							text: t('do_nothing'),
							value: null,
						},
						{
							text: t('generate_and_save_uuid'),
							value: 'uuid',
						},
						{
							text: t('save_current_user_id'),
							value: 'user-created',
						},
						{
							text: t('save_current_user_role'),
							value: 'role-created',
						},
					];

					if (props.type === 'm2o' && state.relations[0]?.related_collection === 'directus_users') {
						return options.filter(({ value }) => [null, 'user-created'].includes(value));
					}

					if (props.type === 'm2o' && state.relations[0]?.related_collection === 'directus_roles') {
						return options.filter(({ value }) => [null, 'role-created'].includes(value));
					}

					return options;
				} else if (['date', 'time', 'dateTime', 'timestamp'].includes(state.fieldData.type!)) {
					return [
						{
							text: t('do_nothing'),
							value: null,
						},
						{
							text: t('save_current_datetime'),
							value: 'date-created',
						},
					];
				}

				return [];
			});

			const onCreateValue = computed({
				get() {
					const specials = state.fieldData.meta?.special || [];

					for (const special of onCreateSpecials) {
						if (specials.includes(special)) {
							return special;
						}
					}

					return null;
				},
				set(newOption: string | null) {
					state.fieldData.meta = {
						...(state.fieldData.meta || {}),
						special: (state.fieldData.meta?.special || []).filter(
							(special: string) => onCreateSpecials.includes(special) === false
						),
					};

					if (newOption) {
						state.fieldData.meta.special = [...(state.fieldData.meta.special || []), newOption];
					}
				},
			});

			return { onCreateSpecials, onCreateOptions, onCreateValue };
		}

		function useOnUpdate() {
			const onUpdateSpecials = ['user-updated', 'role-updated', 'date-updated'];

			const onUpdateOptions = computed(() => {
				if (state.fieldData.type === 'uuid') {
					const options = [
						{
							text: t('do_nothing'),
							value: null,
						},
						{
							text: t('save_current_user_id'),
							value: 'user-updated',
						},
						{
							text: t('save_current_user_role'),
							value: 'role-updated',
						},
					];

					if (props.type === 'm2o' && state.relations[0]?.related_collection === 'directus_users') {
						return options.filter(({ value }) => [null, 'user-updated'].includes(value));
					}

					if (props.type === 'm2o' && state.relations[0]?.related_collection === 'directus_roles') {
						return options.filter(({ value }) => [null, 'role-updated'].includes(value));
					}

					return options;
				} else if (['date', 'time', 'dateTime', 'timestamp'].includes(state.fieldData.type!)) {
					return [
						{
							text: t('do_nothing'),
							value: null,
						},
						{
							text: t('save_current_datetime'),
							value: 'date-updated',
						},
					];
				}

				return [];
			});

			const onUpdateValue = computed({
				get() {
					const specials = state.fieldData.meta?.special || [];

					for (const special of onUpdateSpecials) {
						if (specials.includes(special)) {
							return special;
						}
					}

					return null;
				},
				set(newOption: string | null) {
					state.fieldData.meta = {
						...(state.fieldData.meta || {}),
						special: (state.fieldData.meta?.special || []).filter(
							(special: string) => onUpdateSpecials.includes(special) === false
						),
					};

					if (newOption) {
						state.fieldData.meta.special = [...(state.fieldData.meta.special || []), newOption];
					}
				},
			});

			return { onUpdateSpecials, onUpdateOptions, onUpdateValue };
		}
	},
});
</script>

<style lang="scss" scoped>
@import '@/styles/mixins/form-grid';

.form {
	--form-vertical-gap: 32px;
	--form-horizontal-gap: 32px;

	@include form-grid;
}

.note {
	display: block;
	max-width: 520px;
	margin-top: 4px;
	color: var(--foreground-subdued);
	font-style: italic;
}

.monospace {
	--v-input-font-family: var(--family-monospace);
	--v-select-font-family: var(--family-monospace);
}

.required {
	--v-icon-color: var(--primary);
}

.precision-scale {
	display: grid;
	grid-gap: 12px;
	grid-template-columns: 1fr 1fr;
}

.v-notice {
	margin-bottom: 36px;
}
</style><|MERGE_RESOLUTION|>--- conflicted
+++ resolved
@@ -216,16 +216,12 @@
 	},
 	{ divider: true },
 	{
-<<<<<<< HEAD
 		text: i18n.t('geometry'),
 		value: 'geometry',
 	},
 	{ divider: true },
 	{
 		text: i18n.t('timestamp'),
-=======
-		text: i18n.global.t('timestamp'),
->>>>>>> 46c77f70
 		value: 'timestamp',
 	},
 	{
