--- conflicted
+++ resolved
@@ -2,13 +2,8 @@
 	<div>
 		<div class="grid">
 			<div class="field">
-<<<<<<< HEAD
 				<div class="type-label">{{ t('this_collection') }}</div>
-				<v-input disabled :model-value="relations[0].one_collection" />
-=======
-				<div class="type-label">{{ $t('this_collection') }}</div>
 				<v-input disabled :value="relations[0].related_collection" />
->>>>>>> 93353724
 			</div>
 			<div class="field">
 				<div class="type-label">{{ t('junction_collection') }}</div>
@@ -36,14 +31,9 @@
 								<v-list-item
 									v-for="collection in availableCollections"
 									:key="collection.collection"
-<<<<<<< HEAD
-									:active="relations[0].many_collection === collection.collection"
-									clickable
-									@click="relations[0].many_collection = collection.collection"
-=======
 									:active="relations[0].collection === collection.collection"
 									@click="relations[0].collection = collection.collection"
->>>>>>> 93353724
+									clickable
 								>
 									<v-list-item-content>
 										{{ collection.collection }}
@@ -57,14 +47,9 @@
 									<v-list-item
 										v-for="collection in systemCollections"
 										:key="collection.collection"
-<<<<<<< HEAD
-										:active="relations[0].many_collection === collection.collection"
-										clickable
-										@click="relations[0].many_collection = collection.collection"
-=======
 										:active="relations[0].collection === collection.collection"
 										@click="relations[0].collection = collection.collection"
->>>>>>> 93353724
+										clickable
 									>
 										<v-list-item-content>
 											{{ collection.collection }}
@@ -107,14 +92,9 @@
 								<v-list-item
 									v-for="collection in availableCollections"
 									:key="collection.collection"
-<<<<<<< HEAD
-									:active="relations[1].one_collection === collection.collection"
-									clickable
-									@click="relations[1].one_collection = collection.collection"
-=======
 									:active="relations[1].related_collection === collection.collection"
 									@click="relations[1].related_collection = collection.collection"
->>>>>>> 93353724
+									clickable
 								>
 									<v-list-item-content>
 										{{ collection.collection }}
@@ -128,14 +108,9 @@
 									<v-list-item
 										v-for="collection in systemCollections"
 										:key="collection.collection"
-<<<<<<< HEAD
-										:active="relations[1].one_collection === collection.collection"
-										clickable
-										@click="relations[1].one_collection = collection.collection"
-=======
 										:active="relations[1].related_collection === collection.collection"
 										@click="relations[1].related_collection = collection.collection"
->>>>>>> 93353724
+										clickable
 									>
 										<v-list-item-content>
 											{{ collection.collection }}
@@ -151,11 +126,7 @@
 					</template>
 				</v-input>
 			</div>
-<<<<<<< HEAD
-			<v-input disabled :model-value="relations[0].one_primary" />
-=======
 			<v-input disabled :value="currentPrimaryKeyField" />
->>>>>>> 93353724
 			<v-input
 				:class="{ matches: junctionFieldExists(relations[0].field) }"
 				v-model="relations[0].field"
@@ -182,12 +153,8 @@
 								:key="item.value"
 								:active="relations[0].field === item.value"
 								:disabled="item.disabled"
-<<<<<<< HEAD
+								@click="relations[0].field = item.value"
 								clickable
-								@click="relations[0].many_field = item.value"
-=======
-								@click="relations[0].field = item.value"
->>>>>>> 93353724
 							>
 								<v-list-item-content>
 									{{ item.text }}
@@ -229,12 +196,8 @@
 								:key="item.value"
 								:active="relations[1].field === item.value"
 								:disabled="item.disabled"
-<<<<<<< HEAD
+								@click="relations[1].field = item.value"
 								clickable
-								@click="relations[1].many_field = item.value"
-=======
-								@click="relations[1].field = item.value"
->>>>>>> 93353724
 							>
 								<v-list-item-content>
 									{{ item.text }}
@@ -248,17 +211,7 @@
 					<v-text-overflow :text="relations[1].field" />
 				</template>
 			</v-input>
-<<<<<<< HEAD
-			<v-input
-				db-safe
-				:disabled="relatedCollectionExists"
-				v-model="relations[1].one_primary"
-				:nullable="false"
-				:placeholder="t('primary_key') + '...'"
-			/>
-=======
-			<v-input disabled v-model="relatedPrimaryKeyField" :placeholder="$t('primary_key') + '...'" />
->>>>>>> 93353724
+			<v-input disabled v-model="relatedPrimaryKeyField" :placeholder="t('primary_key') + '...'" />
 			<div class="spacer" />
 			<v-checkbox v-if="!isExisting" block v-model="autoFill" :label="t('auto_fill')" />
 			<v-icon class="arrow" name="arrow_forward" />
@@ -288,15 +241,9 @@
 			<v-divider large :inline-title="false">{{ t('sort_field') }}</v-divider>
 
 			<v-input
-<<<<<<< HEAD
-				:class="{ matches: junctionFieldExists(relations[0].sort_field) }"
-				v-model="relations[0].sort_field"
-				:placeholder="t('add_sort_field') + '...'"
-=======
 				:class="{ matches: junctionFieldExists(relations[0].meta.sort_field) }"
 				v-model="relations[0].meta.sort_field"
-				:placeholder="$t('add_sort_field') + '...'"
->>>>>>> 93353724
+				:placeholder="t('add_sort_field') + '...'"
 				db-safe
 			>
 				<template #append v-if="junctionCollectionExists">
@@ -311,12 +258,8 @@
 								:key="item.value"
 								:active="relations[0].meta.sort_field === item.value"
 								:disabled="item.disabled"
-<<<<<<< HEAD
+								@click="relations[0].meta.sort_field = item.value"
 								clickable
-								@click="relations[0].sort_field = item.value"
-=======
-								@click="relations[0].meta.sort_field = item.value"
->>>>>>> 93353724
 							>
 								<v-list-item-content>
 									{{ item.text }}
@@ -329,29 +272,29 @@
 		</div>
 
 		<div class="relational-triggers">
-			<v-divider class="field full" large :inline-title="false">{{ $t('relational_triggers') }}</v-divider>
+			<v-divider class="field full" large :inline-title="false">{{ t('relational_triggers') }}</v-divider>
 
 			<div class="field">
 				<div class="type-label">
 					{{
-						$t('referential_action_field_label_o2m', {
+						t('referential_action_field_label_o2m', {
 							collection: junctionCollectionName || '',
 						})
 					}}
 				</div>
 				<v-select
 					v-model="relations[0].meta.one_deselect_action"
-					:placeholder="$t('choose_action') + '...'"
+					:placeholder="t('choose_action') + '...'"
 					:items="[
 						{
-							text: $t('referential_action_set_null', {
+							text: t('referential_action_set_null', {
 								collection: junctionCollectionName,
 								field: junctionM2OFieldName,
 							}),
 							value: 'nullify',
 						},
 						{
-							text: $t('referential_action_cascade', {
+							text: t('referential_action_cascade', {
 								collection: junctionCollectionName,
 								field: junctionM2OFieldName,
 							}),
@@ -364,7 +307,7 @@
 			<div class="field">
 				<div class="type-label">
 					{{
-						$t('referential_action_field_label_m2o', {
+						t('referential_action_field_label_m2o', {
 							collection: currentCollectionName || 'related',
 						})
 					}}
@@ -372,25 +315,25 @@
 				<v-select
 					v-model="relations[0].schema.on_delete"
 					:disabled="relations[0].collection === relations[0].related_collection"
-					:placeholder="$t('choose_action') + '...'"
+					:placeholder="t('choose_action') + '...'"
 					:items="[
 						{
-							text: $t('referential_action_set_null', { field: junctionM2OFieldName }),
+							text: t('referential_action_set_null', { field: junctionM2OFieldName }),
 							value: 'SET NULL',
 						},
 						{
-							text: $t('referential_action_set_default', { field: junctionM2OFieldName }),
+							text: t('referential_action_set_default', { field: junctionM2OFieldName }),
 							value: 'SET DEFAULT',
 						},
 						{
-							text: $t('referential_action_cascade', {
+							text: t('referential_action_cascade', {
 								collection: junctionCollectionName,
 								field: junctionM2OFieldName,
 							}),
 							value: 'CASCADE',
 						},
 						{
-							text: $t('referential_action_no_action'),
+							text: t('referential_action_no_action'),
 							value: 'NO ACTION',
 						},
 					]"
@@ -400,7 +343,7 @@
 			<div class="field">
 				<div class="type-label">
 					{{
-						$t('referential_action_field_label_m2o', {
+						t('referential_action_field_label_m2o', {
 							collection: relatedCollectionName || 'related',
 						})
 					}}
@@ -408,25 +351,25 @@
 				<v-select
 					v-model="relations[1].schema.on_delete"
 					:disabled="relations[1].collection === relations[1].related_collection"
-					:placeholder="$t('choose_action') + '...'"
+					:placeholder="t('choose_action') + '...'"
 					:items="[
 						{
-							text: $t('referential_action_set_null', { field: junctionRelatedM2OFieldName }),
+							text: t('referential_action_set_null', { field: junctionRelatedM2OFieldName }),
 							value: 'SET NULL',
 						},
 						{
-							text: $t('referential_action_set_default', { field: junctionRelatedM2OFieldName }),
+							text: t('referential_action_set_default', { field: junctionRelatedM2OFieldName }),
 							value: 'SET DEFAULT',
 						},
 						{
-							text: $t('referential_action_cascade', {
+							text: t('referential_action_cascade', {
 								collection: relatedCollectionName,
 								field: junctionRelatedM2OFieldName,
 							}),
 							value: 'CASCADE',
 						},
 						{
-							text: $t('referential_action_no_action'),
+							text: t('referential_action_no_action'),
 							value: 'NO ACTION',
 						},
 					]"
@@ -687,13 +630,8 @@
 			});
 
 			const correspondingLabel = computed(() => {
-<<<<<<< HEAD
-				if (state.relations[0].one_collection) {
-					return t('add_m2m_to_collection', { collection: state.relations[1].one_collection });
-=======
 				if (state.relations[0].related_collection) {
-					return i18n.t('add_m2m_to_collection', { collection: state.relations[1].related_collection });
->>>>>>> 93353724
+					return t('add_m2m_to_collection', { collection: state.relations[1].related_collection });
 				}
 
 				return t('add_field_related');
