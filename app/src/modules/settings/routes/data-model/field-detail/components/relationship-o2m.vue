--- conflicted
+++ resolved
@@ -9,13 +9,8 @@
 				<div class="type-label">{{ t('related_collection') }}</div>
 				<v-input
 					db-safe
-<<<<<<< HEAD
 					:placeholder="t('collection') + '...'"
-					v-model="relations[0].many_collection"
-=======
-					:placeholder="$t('collection') + '...'"
 					v-model="relations[0].collection"
->>>>>>> 93353724
 					:nullable="false"
 					:disabled="isExisting"
 					:class="{ matches: relatedCollectionExists }"
@@ -36,14 +31,9 @@
 								<v-list-item
 									v-for="collection in availableCollections"
 									:key="collection.collection"
-<<<<<<< HEAD
-									:active="relations[0].many_collection === collection.collection"
-									clickable
-									@click="relations[0].many_collection = collection.collection"
-=======
 									:active="relations[0].collection === collection.collection"
 									@click="relations[0].collection = collection.collection"
->>>>>>> 93353724
+									clickable
 								>
 									<v-list-item-content>
 										{{ collection.collection }}
@@ -57,14 +47,9 @@
 									<v-list-item
 										v-for="collection in systemCollections"
 										:key="collection.collection"
-<<<<<<< HEAD
-										:active="relations[0].many_collection === collection.collection"
-										clickable
-										@click="relations[0].many_collection = collection.collection"
-=======
 										:active="relations[0].collection === collection.collection"
 										@click="relations[0].collection = collection.collection"
->>>>>>> 93353724
+										clickable
 									>
 										<v-list-item-content>
 											{{ collection.collection }}
@@ -103,15 +88,10 @@
 							<v-list-item
 								v-for="field in fields"
 								:key="field.value"
-<<<<<<< HEAD
-								:active="relations[0].many_field === field.value"
+								:active="relations[0].field === field.value"
+								:disabled="field.disabled"
+								@click="relations[0].field = field.value"
 								clickable
-								@click="relations[0].many_field = field.value"
-=======
-								:active="relations[0].field === field.value"
-								@click="relations[0].field = field.value"
->>>>>>> 93353724
-								:disabled="field.disabled"
 							>
 								<v-list-item-content>
 									{{ field.text }}
@@ -136,13 +116,8 @@
 				<v-checkbox block :disabled="isExisting" :label="correspondingLabel" v-model="hasCorresponding" />
 			</div>
 			<div class="field">
-<<<<<<< HEAD
 				<div class="type-label">{{ t('field_name') }}</div>
-				<v-input disabled v-model="relations[0].many_field" :placeholder="t('field_name') + '...'" db-safe />
-=======
-				<div class="type-label">{{ $t('field_name') }}</div>
-				<v-input disabled v-model="relations[0].field" :placeholder="$t('field_name') + '...'" db-safe />
->>>>>>> 93353724
+				<v-input disabled v-model="relations[0].field" :placeholder="t('field_name') + '...'" db-safe />
 			</div>
 			<v-icon name="arrow_forward" class="arrow" />
 		</div>
@@ -152,13 +127,8 @@
 
 			<v-input
 				db-safe
-<<<<<<< HEAD
-				v-model="relations[0].sort_field"
+				v-model="relations[0].meta.sort_field"
 				:placeholder="t('add_sort_field') + '...'"
-=======
-				v-model="relations[0].meta.sort_field"
-				:placeholder="$t('add_sort_field') + '...'"
->>>>>>> 93353724
 				:class="{ matches: sortFieldExists }"
 			>
 				<template #append v-if="fields && fields.length > 0 && !isExisting">
@@ -171,14 +141,9 @@
 							<v-list-item
 								v-for="field in fields"
 								:key="field.value"
-<<<<<<< HEAD
-								:active="relations[0].sort_field === field.value"
-								clickable
-								@click="relations[0].sort_field = field.value"
-=======
 								:active="relations[0].meta.sort_field === field.value"
 								@click="relations[0].meta.sort_field = field.value"
->>>>>>> 93353724
+								clickable
 								:disabled="field.disabled"
 							>
 								<v-list-item-content>
@@ -192,26 +157,26 @@
 		</div>
 
 		<div class="relational-triggers">
-			<v-divider class="field full" large :inline-title="false">{{ $t('relational_triggers') }}</v-divider>
+			<v-divider class="field full" large :inline-title="false">{{ t('relational_triggers') }}</v-divider>
 
 			<div class="field">
 				<div class="type-label">
 					{{
-						$t('referential_action_field_label_o2m', {
+						t('referential_action_field_label_o2m', {
 							collection: relatedCollectionName || 'related',
 						})
 					}}
 				</div>
 				<v-select
 					v-model="relations[0].meta.one_deselect_action"
-					:placeholder="$t('choose_action') + '...'"
+					:placeholder="t('choose_action') + '...'"
 					:items="[
 						{
-							text: $t('referential_action_set_null', { field: m2oFieldName }),
+							text: t('referential_action_set_null', { field: m2oFieldName }),
 							value: 'nullify',
 						},
 						{
-							text: $t('referential_action_cascade', {
+							text: t('referential_action_cascade', {
 								collection: relatedCollectionName,
 								field: m2oFieldName,
 							}),
@@ -224,7 +189,7 @@
 			<div class="field">
 				<div class="type-label">
 					{{
-						$t('referential_action_field_label_m2o', {
+						t('referential_action_field_label_m2o', {
 							collection: currentCollectionName || 'related',
 						})
 					}}
@@ -232,25 +197,25 @@
 				<v-select
 					v-model="relations[0].schema.on_delete"
 					:disabled="relations[0].collection === relations[0].related_collection"
-					:placeholder="$t('choose_action') + '...'"
+					:placeholder="t('choose_action') + '...'"
 					:items="[
 						{
-							text: $t('referential_action_set_null', { field: m2oFieldName }),
+							text: t('referential_action_set_null', { field: m2oFieldName }),
 							value: 'SET NULL',
 						},
 						{
-							text: $t('referential_action_set_default', { field: m2oFieldName }),
+							text: t('referential_action_set_default', { field: m2oFieldName }),
 							value: 'SET DEFAULT',
 						},
 						{
-							text: $t('referential_action_cascade', {
+							text: t('referential_action_cascade', {
 								collection: currentCollectionName,
 								field: m2oFieldName,
 							}),
 							value: 'CASCADE',
 						},
 						{
-							text: $t('referential_action_no_action'),
+							text: t('referential_action_no_action'),
 							value: 'NO ACTION',
 						},
 					]"
@@ -309,12 +274,7 @@
 
 		const relatedCollectionExists = computed(() => {
 			return (
-<<<<<<< HEAD
-				collectionsStore.collections.find((col) => col.collection === state.relations?.[0].many_collection) !==
-=======
-				collectionsStore.state.collections.find((col) => col.collection === state.relations?.[0].collection) !==
->>>>>>> 93353724
-				undefined
+				collectionsStore.collections.find((col) => col.collection === state.relations?.[0].collection) !== undefined
 			);
 		});
 
@@ -501,13 +461,8 @@
 			});
 
 			const correspondingLabel = computed(() => {
-<<<<<<< HEAD
-				if (state.relations[0].many_collection) {
-					return t('add_m2o_to_collection', { collection: state.relations[0].many_collection });
-=======
 				if (state.relations[0].collection) {
-					return i18n.t('add_m2o_to_collection', { collection: state.relations[0].collection });
->>>>>>> 93353724
+					return t('add_m2o_to_collection', { collection: state.relations[0].collection });
 				}
 
 				return t('add_field_related');
