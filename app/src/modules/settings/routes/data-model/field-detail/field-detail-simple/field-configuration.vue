<template>
	<div class="field-configuration" :style="{ 'grid-row': row }">
		<div class="setup">
			<template v-if="chosenInterface && !chosenInterfaceConfig.autoKey">
				<div class="schema">
					<div class="field half-left">
						<div class="label type-label">
							{{ t('key') }}
							<v-icon v-tooltip="t('required')" class="required-mark" sup name="star" filled />
						</div>

						<v-input v-model="key" autofocus class="monospace" db-safe :placeholder="t('a_unique_column_name')" />
					</div>

					<div class="field half-right">
						<div class="label type-label">
							{{ t('type') }}
						</div>

						<v-select v-model="type" :items="typeOptions" :disabled="typeDisabled" />
					</div>

					<div class="field half-left">
						<div class="label type-label">
							{{ t('default_value') }}
						</div>

						<v-checkbox v-if="type === 'boolean'" v-model="defaultValue" block :label="t('enabled')" />
						<v-input v-else v-model="defaultValue" class="monospace" placeholder="NULL" />
					</div>

					<div class="field half-right">
						<div class="label type-label">
							{{ t('required') }}
						</div>

						<v-checkbox v-model="required" block :label="t('require_value_to_be_set')" />
					</div>
				</div>

				<relationship-configuration :local-type="localType" />

				<v-divider inline />
			</template>

			<extension-options
				v-model="options"
				type="interface"
				:extension="chosenInterface"
				:options="customOptionsFields"
			/>

			<v-button class="save" full-width :disabled="!readyToSave" :loading="saving" @click="$emit('save')">
				{{ t('save') }}
			</v-button>

			<button class="toggle-advanced" @click="$emit('toggleAdvanced')">
				{{ t('continue_in_advanced_field_creation_mode') }}
			</button>
		</div>
	</div>
</template>

<script setup lang="ts">
import { useExtension } from '@/composables/use-extension';
import { useExtensions } from '@/extensions';
import { nanoid } from 'nanoid/non-secure';
import { storeToRefs } from 'pinia';
import { computed, watch } from 'vue';
import { useI18n } from 'vue-i18n';
import ExtensionOptions from '../shared/extension-options.vue';
import { syncFieldDetailStoreProperty, useFieldDetailStore } from '../store/';
import RelationshipConfiguration from './relationship-configuration.vue';

defineProps<{
	row?: number;
}>();

defineEmits(['save', 'toggleAdvanced']);

const fieldDetailStore = useFieldDetailStore();

const { readyToSave, saving, localType } = storeToRefs(fieldDetailStore);

const { t } = useI18n();

const key = syncFieldDetailStoreProperty('field.field');
const type = syncFieldDetailStoreProperty('field.type');
const defaultValue = syncFieldDetailStoreProperty('field.schema.default_value');
const chosenInterface = syncFieldDetailStoreProperty('field.meta.interface');
const required = syncFieldDetailStoreProperty('field.meta.required', false);

const chosenInterfaceConfig = useExtension('interface', chosenInterface);

const typeOptions = computed(() => {
	if (!chosenInterfaceConfig.value) return [];

	return chosenInterfaceConfig.value.types.map((type) => ({
		text: t(type),
		value: type,
	}));
});

<<<<<<< HEAD
		const interfaceIdsToInterface = computed(() =>
			Object.fromEntries(interfaces.value.map((inter) => [inter.id, inter]))
		);
=======
const typeDisabled = computed(() => typeOptions.value.length === 1 || localType.value !== 'standard');
>>>>>>> d16c3896

const { interfaces } = useExtensions();

const interfaceIdsToInterface = computed(() => Object.fromEntries(interfaces.value.map((inter) => [inter.id, inter])));

<<<<<<< HEAD
		watch(
			chosenInterface,
			(newVal, oldVal) => {
				if (!newVal) return;

				if (interfaceIdsToInterface.value[newVal].autoKey) {
					const simplifiedId = newVal.includes('-') ? newVal.split('-')[1] : newVal;
					key.value = `${simplifiedId}-${nanoid(6).toLowerCase()}`;
				} else if (oldVal && interfaceIdsToInterface.value[oldVal].autoKey) {
					key.value = null;
				}
			},
			{ immediate: true }
		);

		const options = computed({
			get() {
				return fieldDetailStore.field.meta?.options ?? {};
			},
			set(newOptions: Record<string, any>) {
				fieldDetailStore.$patch((state) => {
					state.field.meta = {
						...(state.field.meta ?? {}),
						options: newOptions,
					};
				});
			},
		});

		return {
			key,
			t,
			type,
			typeDisabled,
			typeOptions,
			defaultValue,
			chosenInterface,
			chosenInterfaceConfig,
			required,
			note,
			readyToSave,
			saving,
			localType,
			customOptionsFields,
			options,
		};
=======
const customOptionsFields = computed(() => {
	if (typeof chosenInterfaceConfig.value?.options === 'function') {
		return chosenInterfaceConfig.value?.options(fieldDetailStore);
	}

	return null;
});

watch(
	chosenInterface,
	(newVal, oldVal) => {
		if (!newVal) return;

		if (interfaceIdsToInterface.value[newVal].autoKey) {
			const simplifiedId = newVal.includes('-') ? newVal.split('-')[1] : newVal;
			key.value = `${simplifiedId}-${nanoid(6).toLowerCase()}`;
		} else if (oldVal && interfaceIdsToInterface.value[oldVal].autoKey) {
			key.value = null;
		}
	},
	{ immediate: true }
);

const options = computed({
	get() {
		return fieldDetailStore.field.meta?.options ?? {};
	},
	set(newOptions: Record<string, any>) {
		fieldDetailStore.$patch((state) => {
			state.field.meta = {
				...(state.field.meta ?? {}),
				options: newOptions,
			};
		});
>>>>>>> d16c3896
	},
});
</script>

<style scoped lang="scss">
@import '@/styles/mixins/form-grid';

.field-configuration {
	--v-button-background-color-disabled: var(--background-normal);
	--columns: 1;

	@media (min-width: 400px) {
		--columns: 2;
	}

	@media (min-width: 600px) {
		--columns: 3;
	}

	@media (min-width: 840px) {
		--columns: 4;
	}

	grid-column: 1 / span var(--columns);
	background-color: var(--background-subdued);
	border-top: var(--border-width) solid var(--border-normal);
	border-bottom: var(--border-width) solid var(--border-normal);
}

.setup {
	--form-vertical-gap: 20px;

	margin: 34px;
}

.schema {
	margin-bottom: 20px;
	@include form-grid;
}

.monospace {
	--v-input-font-family: var(--family-monospace);
}

.save {
	margin-top: 40px;
}

.v-divider {
	margin: 28px 0;
}

:deep(.v-notice.normal) {
	background-color: var(--foreground-inverted);
}

.toggle-advanced {
	width: 100%;
	margin-top: 20px;
	color: var(--foreground-subdued);
	text-align: center;
	transition: color var(--fast) var(--transition);

	&:hover {
		color: var(--primary);
	}
}
</style><|MERGE_RESOLUTION|>--- conflicted
+++ resolved
@@ -101,66 +101,12 @@
 	}));
 });
 
-<<<<<<< HEAD
-		const interfaceIdsToInterface = computed(() =>
-			Object.fromEntries(interfaces.value.map((inter) => [inter.id, inter]))
-		);
-=======
 const typeDisabled = computed(() => typeOptions.value.length === 1 || localType.value !== 'standard');
->>>>>>> d16c3896
 
 const { interfaces } = useExtensions();
 
 const interfaceIdsToInterface = computed(() => Object.fromEntries(interfaces.value.map((inter) => [inter.id, inter])));
 
-<<<<<<< HEAD
-		watch(
-			chosenInterface,
-			(newVal, oldVal) => {
-				if (!newVal) return;
-
-				if (interfaceIdsToInterface.value[newVal].autoKey) {
-					const simplifiedId = newVal.includes('-') ? newVal.split('-')[1] : newVal;
-					key.value = `${simplifiedId}-${nanoid(6).toLowerCase()}`;
-				} else if (oldVal && interfaceIdsToInterface.value[oldVal].autoKey) {
-					key.value = null;
-				}
-			},
-			{ immediate: true }
-		);
-
-		const options = computed({
-			get() {
-				return fieldDetailStore.field.meta?.options ?? {};
-			},
-			set(newOptions: Record<string, any>) {
-				fieldDetailStore.$patch((state) => {
-					state.field.meta = {
-						...(state.field.meta ?? {}),
-						options: newOptions,
-					};
-				});
-			},
-		});
-
-		return {
-			key,
-			t,
-			type,
-			typeDisabled,
-			typeOptions,
-			defaultValue,
-			chosenInterface,
-			chosenInterfaceConfig,
-			required,
-			note,
-			readyToSave,
-			saving,
-			localType,
-			customOptionsFields,
-			options,
-		};
-=======
 const customOptionsFields = computed(() => {
 	if (typeof chosenInterfaceConfig.value?.options === 'function') {
 		return chosenInterfaceConfig.value?.options(fieldDetailStore);
@@ -195,7 +141,6 @@
 				options: newOptions,
 			};
 		});
->>>>>>> d16c3896
 	},
 });
 </script>
