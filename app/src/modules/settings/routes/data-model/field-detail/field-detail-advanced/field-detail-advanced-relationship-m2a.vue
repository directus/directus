--- conflicted
+++ resolved
@@ -213,83 +213,7 @@
 		fields.push(...relations.map((field) => field.field));
 	}
 
-<<<<<<< HEAD
-export default defineComponent({
-	components: { RelatedCollectionSelect, RelatedFieldSelect },
-	setup() {
-		const { t } = useI18n();
-
-		const fieldDetailStore = useFieldDetailStore();
-		const collectionsStore = useCollectionsStore();
-		const relationsStore = useRelationsStore();
-		const fieldsStore = useFieldsStore();
-
-		const { collection, editing, generationInfo } = storeToRefs(fieldDetailStore);
-
-		const autoGenerateJunctionRelation = syncFieldDetailStoreProperty('autoGenerateJunctionRelation');
-		const junctionCollection = syncFieldDetailStoreProperty('relations.o2m.collection');
-		const junctionFieldCurrent = syncFieldDetailStoreProperty('relations.o2m.field');
-		const junctionFieldRelated = syncFieldDetailStoreProperty('relations.m2o.field');
-		const oneCollectionField = syncFieldDetailStoreProperty('relations.m2o.meta.one_collection_field');
-		const oneAllowedCollections = syncFieldDetailStoreProperty('relations.m2o.meta.one_allowed_collections', []);
-		const sortField = syncFieldDetailStoreProperty('relations.o2m.meta.sort_field');
-		const onDelete = syncFieldDetailStoreProperty('relations.o2m.schema.on_delete');
-		const onDeselect = syncFieldDetailStoreProperty('relations.o2m.meta.one_deselect_action');
-
-		const isExisting = computed(() => editing.value !== '+');
-		const currentPrimaryKey = computed(() => fieldsStore.getPrimaryKeyFieldForCollection(collection.value!)?.field);
-
-		const availableCollections = computed(() => {
-			return orderBy(
-				[
-					...collectionsStore.databaseCollections,
-					{
-						divider: true,
-					},
-					{
-						name: t('system'),
-						selectable: false,
-						children: collectionsStore.crudSafeSystemCollections,
-					},
-				],
-				['collection'],
-				['asc']
-			);
-		});
-
-		const unsortableJunctionFields = computed(() => {
-			let fields = ['item', 'collection'];
-
-			if (junctionCollection.value) {
-				const relations = relationsStore.getRelationsForCollection(junctionCollection.value);
-				fields.push(...relations.map((field) => field.field));
-			}
-
-			return fields;
-		});
-
-		return {
-			t,
-			availableCollections,
-			generationInfo,
-			collection,
-			isExisting,
-			autoGenerateJunctionRelation,
-			junctionCollection,
-			oneAllowedCollections,
-			currentPrimaryKey,
-			junctionFieldCurrent,
-			junctionFieldRelated,
-			oneCollectionField,
-			sortField,
-			onDelete,
-			onDeselect,
-			unsortableJunctionFields,
-		};
-	},
-=======
 	return fields;
->>>>>>> d16c3896
 });
 </script>
 
