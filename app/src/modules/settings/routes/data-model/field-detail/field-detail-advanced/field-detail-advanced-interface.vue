<template>
	<div>
		<v-skeleton-loader v-if="loading" />
		<v-fancy-select v-else v-model="interfaceId" class="select" :items="selectItems" />

		<v-skeleton-loader v-if="loading" />
		<template v-else>
			<v-notice v-if="interfaceId && !selectedInterface" class="not-found" type="danger">
				{{ t('interface_not_found', { interface: interfaceId }) }}
				<div class="spacer" />
				<button @click="interfaceId = null">{{ t('reset_interface') }}</button>
			</v-notice>

			<extension-options
				v-if="interfaceId && selectedInterface"
				v-model="options"
				type="interface"
				:options="customOptionsFields"
				:extension="interfaceId"
				show-advanced
			/>
		</template>
	</div>
</template>

<script setup lang="ts">
import { FancySelectItem } from '@/components/v-fancy-select.vue';
import { useExtension } from '@/composables/use-extension';
import { storeToRefs } from 'pinia';
import { computed } from 'vue';
import { useI18n } from 'vue-i18n';
import ExtensionOptions from '../shared/extension-options.vue';
import { syncFieldDetailStoreProperty, useFieldDetailStore } from '../store/';

const { t } = useI18n();

const fieldDetailStore = useFieldDetailStore();

const interfaceId = syncFieldDetailStoreProperty('field.meta.interface');

const { loading, field, interfacesForType } = storeToRefs(fieldDetailStore);
const type = computed(() => field.value.type);

const selectItems = computed(() => {
	const recommendedInterfacesPerType: { [type: string]: string[] } = {
		string: ['input', 'select-dropdown'],
		text: ['input-rich-text-html'],
		boolean: ['boolean'],
		integer: ['input'],
		bigInteger: ['input'],
		float: ['input'],
		decimal: ['input'],
		timestamp: ['datetime'],
		datetime: ['datetime'],
		date: ['datetime'],
		time: ['datetime'],
		json: ['select-multiple-checkbox', 'tags'],
		uuid: ['input'],
		csv: ['tags'],
	};

	const recommended = recommendedInterfacesPerType[type.value ?? 'alias'] || [];

	const interfaceItems: FancySelectItem[] = interfacesForType.value.map((inter) => {
		const item: FancySelectItem = {
			text: inter.name,
			description: inter.description,
			value: inter.id,
			icon: inter.icon,
		};

		if (recommended.includes(item.value as string)) {
			item.iconRight = 'star';
		}

		return item;
	});

	const recommendedItems: (FancySelectItem | { divider: boolean } | undefined)[] = [];

	const recommendedList = recommended.map((key) => interfaceItems.find((item) => item.value === key));

	if (recommendedList !== undefined) {
		recommendedItems.push(...recommendedList.filter((i) => i));
	}

<<<<<<< HEAD
			const recommendedList = recommended.map((key) => interfaceItems.find((item) => item.value === key));

			if (recommendedList !== undefined) {
				recommendedItems.push(...recommendedList.filter((i) => i));
			}
=======
	if (interfaceItems.length >= 5 && recommended.length > 0) {
		recommendedItems.push({ divider: true });
	}
>>>>>>> d16c3896

	const interfaceList = interfaceItems.filter((item) => recommended.includes(item.value as string) === false);

<<<<<<< HEAD
			const interfaceList = interfaceItems.filter((item) => recommended.includes(item.value as string) === false);

			if (interfaceList !== undefined) {
				recommendedItems.push(...interfaceList.filter((i) => i));
			}
=======
	if (interfaceList !== undefined) {
		recommendedItems.push(...interfaceList.filter((i) => i));
	}
>>>>>>> d16c3896

	return recommendedItems;
});

const selectedInterface = useExtension('interface', interfaceId);

const customOptionsFields = computed(() => {
	if (typeof selectedInterface.value?.options === 'function') {
		return selectedInterface.value?.options(fieldDetailStore);
	}

	return null;
});

const options = computed({
	get() {
		return fieldDetailStore.field.meta?.options ?? {};
	},
	set(newOptions: Record<string, any>) {
		fieldDetailStore.$patch((state) => {
			state.field.meta = {
				...(state.field.meta ?? {}),
				options: newOptions,
			};
		});
	},
});
</script>

<style lang="scss" scoped>
.type-title,
.select {
	margin-bottom: 32px;
}

.not-found {
	.spacer {
		flex-grow: 1;
	}

	button {
		text-decoration: underline;
	}
}

.v-notice,
.v-skeleton-loader {
	margin-bottom: 36px;
}
</style><|MERGE_RESOLUTION|>--- conflicted
+++ resolved
@@ -84,31 +84,15 @@
 		recommendedItems.push(...recommendedList.filter((i) => i));
 	}
 
-<<<<<<< HEAD
-			const recommendedList = recommended.map((key) => interfaceItems.find((item) => item.value === key));
-
-			if (recommendedList !== undefined) {
-				recommendedItems.push(...recommendedList.filter((i) => i));
-			}
-=======
 	if (interfaceItems.length >= 5 && recommended.length > 0) {
 		recommendedItems.push({ divider: true });
 	}
->>>>>>> d16c3896
 
 	const interfaceList = interfaceItems.filter((item) => recommended.includes(item.value as string) === false);
 
-<<<<<<< HEAD
-			const interfaceList = interfaceItems.filter((item) => recommended.includes(item.value as string) === false);
-
-			if (interfaceList !== undefined) {
-				recommendedItems.push(...interfaceList.filter((i) => i));
-			}
-=======
 	if (interfaceList !== undefined) {
 		recommendedItems.push(...interfaceList.filter((i) => i));
 	}
->>>>>>> d16c3896
 
 	return recommendedItems;
 });
