--- conflicted
+++ resolved
@@ -122,53 +122,6 @@
 import { useFieldsStore } from '@/stores/fields';
 import { useRelationsStore } from '@/stores/relations';
 
-<<<<<<< HEAD
-export default defineComponent({
-	components: { RelatedCollectionSelect, RelatedFieldSelect },
-	setup() {
-		const { t } = useI18n();
-
-		const fieldDetailStore = useFieldDetailStore();
-		const relationsStore = useRelationsStore();
-		const fieldsStore = useFieldsStore();
-
-		const relatedCollection = syncFieldDetailStoreProperty('relations.o2m.collection');
-		const relatedField = syncFieldDetailStoreProperty('relations.o2m.field');
-		const sortField = syncFieldDetailStoreProperty('relations.o2m.meta.sort_field');
-		const onDelete = syncFieldDetailStoreProperty('relations.o2m.schema.on_delete');
-		const onDeselect = syncFieldDetailStoreProperty('relations.o2m.meta.one_deselect_action');
-
-		const { collection, editing, generationInfo } = storeToRefs(fieldDetailStore);
-
-		const isExisting = computed(() => editing.value !== '+');
-		const currentPrimaryKey = computed(() => fieldsStore.getPrimaryKeyFieldForCollection(collection.value!)?.field);
-
-		const unsortableJunctionFields = computed(() => {
-			let fields = [];
-
-			if (relatedCollection.value) {
-				const relations = relationsStore.getRelationsForCollection(relatedCollection.value);
-				fields.push(...relations.map((field) => field.field));
-			}
-
-			return fields;
-		});
-
-		return {
-			t,
-			isExisting,
-			collection,
-			relatedCollection,
-			currentPrimaryKey,
-			relatedField,
-			generationInfo,
-			sortField,
-			onDelete,
-			onDeselect,
-			unsortableJunctionFields,
-		};
-	},
-=======
 const { t } = useI18n();
 
 const fieldDetailStore = useFieldDetailStore();
@@ -195,7 +148,6 @@
 	}
 
 	return fields;
->>>>>>> d16c3896
 });
 </script>
 
