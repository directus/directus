<template>
	<v-tabs v-model="currentTabSync" vertical>
		<v-tab v-for="tab in tabs" :key="tab.value" :value="tab.value" :disabled="tab.disabled">
			{{ tab.text }}
		</v-tab>
	</v-tabs>
</template>

<script setup lang="ts">
import { useSync } from '@directus/composables';
import { storeToRefs } from 'pinia';
import { computed } from 'vue';
import { useI18n } from 'vue-i18n';
<<<<<<< HEAD
import { useSync } from '@directus/composables';
=======
>>>>>>> d16c3896
import { useFieldDetailStore } from '../store';

const props = defineProps<{
	currentTab: string[];
}>();

const emit = defineEmits(['update:currentTab']);

const fieldDetail = useFieldDetailStore();

const { localType } = storeToRefs(fieldDetail);

const currentTabSync = useSync(props, 'currentTab', emit);

const { t } = useI18n();

const tabs = computed(() => {
	const tabs = [
		{
			text: t('schema'),
			value: 'schema',
		},
		{
			text: t('field', 1),
			value: 'field',
		},
		{
			text: t('interface_label'),
			value: 'interface',
		},
	];

	if (localType.value !== 'presentation' && localType.value !== 'group') {
		tabs.push({
			text: t('display'),
			value: 'display',
		});
	}

	if (['o2m', 'm2o', 'm2m', 'm2a', 'files', 'file'].includes(localType.value)) {
		tabs.splice(1, 0, {
			text: t('relationship'),
			value: 'relationship',
		});
	}

	if (localType.value === 'translations') {
		tabs.splice(
			1,
			0,
			...[
				{
					text: t('translations'),
					value: 'relationship',
				},
			]
		);
	}

	tabs.push({
		text: t('validation'),
		value: 'validation',
	});

	tabs.push({
		text: t('conditions'),
		value: 'conditions',
	});

	return tabs;
});
</script><|MERGE_RESOLUTION|>--- conflicted
+++ resolved
@@ -11,10 +11,6 @@
 import { storeToRefs } from 'pinia';
 import { computed } from 'vue';
 import { useI18n } from 'vue-i18n';
-<<<<<<< HEAD
-import { useSync } from '@directus/composables';
-=======
->>>>>>> d16c3896
 import { useFieldDetailStore } from '../store';
 
 const props = defineProps<{
