<template>
	<div>
		<div class="form">
			<div class="field">
				<div class="label type-label">
					{{ t('key') }}
					<v-icon class="required" sup name="star" filled />
				</div>

				<v-input
					v-model="field"
					:disabled="isExisting"
					autofocus
					class="monospace"
					:nullable="false"
					db-safe
					:placeholder="t('a_unique_column_name')"
				/>

				<small class="note">{{ t('schema_setup_key') }}</small>
			</div>

			<div class="field half">
				<div class="label type-label">
					{{ t('type') }}
					<v-icon class="required" sup name="star" filled />
				</div>
				<v-input v-if="isAlias" :model-value="t('alias')" disabled />
				<v-select
					v-else
					v-model="type"
					:disabled="typeDisabled || isExisting"
					:items="typesWithLabels"
					:placeholder="typePlaceholder"
				/>
			</div>

			<template v-if="['decimal', 'float'].includes(type) === false">
				<div v-if="!isAlias" class="field half">
					<div class="label type-label">{{ t('length') }}</div>
					<v-input
						v-model="maxLength"
						type="number"
						:min="1"
						:placeholder="type !== 'string' ? t('not_available_for_type') : '255'"
						:disabled="isExisting || type !== 'string'"
					/>
				</div>
			</template>

			<template v-else>
				<div v-if="!isAlias" class="field half">
					<div class="label type-label">{{ t('precision_scale') }}</div>
					<div class="precision-scale">
						<v-input v-model="numericPrecision" type="number" :placeholder="10" />
						<v-input v-model="numericScale" type="number" :placeholder="5" />
					</div>
				</div>
			</template>

			<template v-if="hasCreateUpdateTriggers">
				<div class="field half-left">
					<div class="label type-label">{{ t('on_create') }}</div>
					<v-select v-model="onCreateValue" :items="onCreateOptions" />
				</div>

				<div class="field half-right">
					<div class="label type-label">{{ t('on_update') }}</div>
					<v-select v-model="onUpdateValue" :items="onUpdateOptions" />
				</div>
			</template>

			<div v-if="!isAlias && !isPrimaryKey && !isGenerated" class="field full">
				<div class="label type-label">{{ t('default_value') }}</div>

				<v-input v-if="['string', 'uuid'].includes(type)" v-model="defaultValue" class="monospace" placeholder="NULL" />

				<v-textarea v-else-if="['text'].includes(type)" v-model="defaultValue" class="monospace" placeholder="NULL" />
				<v-input
					v-else-if="['integer', 'bigInteger', 'float', 'decimal'].includes(type)"
					v-model="defaultValue"
					type="number"
					class="monospace"
					placeholder="NULL"
				/>
				<v-input
					v-else-if="['timestamp', 'dateTime', 'date', 'time'].includes(type)"
					v-model="defaultValue"
					class="monospace"
					placeholder="NULL"
				/>
				<v-select
					v-else-if="type === 'boolean'"
					v-model="defaultValue"
					class="monospace"
					:items="[
						{
							text: 'true',
							value: true,
						},
						{
							text: 'false',
							value: false,
						},
						{
							text: 'NULL',
							value: null,
						},
					]"
				/>
				<interface-input-code
					v-else-if="type === 'json'"
					:value="defaultValue"
					language="JSON"
					placeholder="NULL"
					type="json"
					@input="defaultValue = $event"
				/>
				<v-input v-else v-model="defaultValue" class="monospace" disabled placeholder="NULL" />
			</div>

			<div v-if="!isAlias" class="field half-left">
				<div class="label type-label">{{ t('nullable') }}</div>
				<v-checkbox v-model="nullable" :disabled="isGenerated" :label="t('allow_null_value')" block />
			</div>

			<div v-if="!isAlias" class="field half-right">
				<div class="label type-label">{{ t('unique') }}</div>
				<v-checkbox v-model="unique" :disabled="isGenerated" :label="t('value_unique')" block />
			</div>
		</div>
	</div>
</template>

<<<<<<< HEAD
<script lang="ts">
import { useI18n } from 'vue-i18n';
import { defineComponent, computed } from 'vue';
import { GEOMETRY_TYPES } from '@directus/constants';
import { translate } from '@/utils/translate-object-values';
import { Type } from '@directus/types';
import { TranslateResult } from 'vue-i18n';
import { useFieldDetailStore, syncFieldDetailStoreProperty } from '../store';
=======
<script setup lang="ts">
import { translate } from '@/utils/translate-object-values';
import { Type } from '@directus/types';
>>>>>>> d16c3896
import { storeToRefs } from 'pinia';
import { computed } from 'vue';
import { TranslateResult, useI18n } from 'vue-i18n';
import { syncFieldDetailStoreProperty, useFieldDetailStore } from '../store';

type FieldTypeOption = { value: Type; text: TranslateResult | string; children?: FieldTypeOption[] };

const fieldTypes: Array<FieldTypeOption | { divider: true }> = [
	{
		text: '$t:string',
		value: 'string',
	},
	{
		text: '$t:text',
		value: 'text',
	},
	{ divider: true },
	{
		text: '$t:boolean',
		value: 'boolean',
	},
	{ divider: true },
	{
		text: '$t:integer',
		value: 'integer',
	},
	{
		text: '$t:bigInteger',
		value: 'bigInteger',
	},
	{
		text: '$t:float',
		value: 'float',
	},
	{
		text: '$t:decimal',
		value: 'decimal',
	},
	{ divider: true },
	{
		text: '$t:timestamp',
		value: 'timestamp',
	},
	{
		text: '$t:datetime',
		value: 'dateTime',
	},
	{
		text: '$t:date',
		value: 'date',
	},
	{
		text: '$t:time',
		value: 'time',
	},
	{ divider: true },
	{
		text: '$t:json',
		value: 'json',
	},
	{
		text: '$t:csv',
		value: 'csv',
	},
	{
		text: '$t:uuid',
		value: 'uuid',
	},
	{
		text: '$t:hash',
		value: 'hash',
	},
	{ divider: true },
	{
		text: '$t:geometry',
		value: 'geometry',
	},
	{
		text: '$t:geometry.Point',
		value: 'geometry.Point',
	},
	{
		text: '$t:geometry.LineString',
		value: 'geometry.LineString',
	},
	{
		text: '$t:geometry.Polygon',
		value: 'geometry.Polygon',
	},
	{
		text: '$t:geometry.MultiPoint',
		value: 'geometry.MultiPoint',
	},
	{
		text: '$t:geometry.MultiLineString',
		value: 'geometry.MultiLineString',
	},
	{
		text: '$t:geometry.MultiPolygon',
		value: 'geometry.MultiPolygon',
	},
];

const fieldDetailStore = useFieldDetailStore();

const { localType, relations, editing } = storeToRefs(fieldDetailStore);

const isExisting = computed(() => editing.value !== '+');

const type = syncFieldDetailStoreProperty('field.type');
const defaultValue = syncFieldDetailStoreProperty('field.schema.default_value');
const field = syncFieldDetailStoreProperty('field.field');
const special = syncFieldDetailStoreProperty('field.meta.special');
const maxLength = syncFieldDetailStoreProperty('field.schema.max_length');
const numericPrecision = syncFieldDetailStoreProperty('field.schema.numeric_precision');
const nullable = syncFieldDetailStoreProperty('field.schema.is_nullable', true);
const unique = syncFieldDetailStoreProperty('field.schema.is_unique', false);
const numericScale = syncFieldDetailStoreProperty('field.schema.numeric_scale');

const { t } = useI18n();

const typesWithLabels = computed(() => translate(fieldTypes));

const typeDisabled = computed(() => localType.value !== 'standard');

const typePlaceholder = computed(() => {
	if (localType.value === 'm2o') {
		return t('determined_by_relationship');
	}

	return t('choose_a_type');
});

const { onCreateOptions, onCreateValue } = useOnCreate();
const { onUpdateOptions, onUpdateValue } = useOnUpdate();

const hasCreateUpdateTriggers = computed(() => {
	return ['uuid', 'date', 'time', 'dateTime', 'timestamp'].includes(type.value) && localType.value !== 'file';
});

<<<<<<< HEAD
					return options;
				} else if (['date', 'time', 'dateTime', 'timestamp'].includes(type.value!)) {
					return [
						{
							text: t('do_nothing'),
							value: null,
						},
						{
							text: t('save_current_datetime'),
							value: 'date-created',
						},
					];
				}

				return [];
			});
=======
const isAlias = computed(() => {
	return !fieldDetailStore.field.schema;
});
>>>>>>> d16c3896

const isPrimaryKey = computed(() => {
	return fieldDetailStore.field.schema?.is_primary_key === true;
});

const isGenerated = computed(() => {
	return fieldDetailStore.field.schema?.is_generated;
});

function useOnCreate() {
	const onCreateSpecials = ['uuid', 'user-created', 'role-created', 'date-created'];

	const onCreateOptions = computed(() => {
		if (type.value === 'uuid') {
			const options = [
				{
					text: t('do_nothing'),
					value: null,
				},
				{
					text: t('generate_and_save_uuid'),
					value: 'uuid',
				},
				{
					text: t('save_current_user_id'),
					value: 'user-created',
				},
				{
					text: t('save_current_user_role'),
					value: 'role-created',
				},
			];

			if (localType.value === 'm2o' && relations.value.m2o?.related_collection === 'directus_users') {
				return options.filter(({ value }) => [null, 'user-created'].includes(value));
			}

			if (localType.value === 'm2o' && relations.value.m2o?.related_collection === 'directus_roles') {
				return options.filter(({ value }) => [null, 'role-created'].includes(value));
			}

			return options;
		} else if (['date', 'time', 'dateTime', 'timestamp'].includes(type.value!)) {
			return [
				{
					text: t('do_nothing'),
					value: null,
				},
				{
					text: t('save_current_datetime'),
					value: 'date-created',
				},
			];
		}

		return [];
	});

	const onCreateValue = computed({
		get() {
			const specials = special.value ?? [];

			for (const special of onCreateSpecials) {
				if (specials.includes(special)) {
					return special;
				}
			}

			return null;
		},
		set(newOption: string | null) {
			// In case of previously persisted empty string
			if (typeof special.value === 'string') {
				special.value = [];
			}

			special.value = (special.value ?? []).filter((special: string) => onCreateSpecials.includes(special) === false);

			if (newOption) {
				special.value = [...(special.value ?? []), newOption];
			}

			// Prevent empty array saved as empty string
			if (special.value && special.value.length === 0) {
				special.value = null;
			}
		},
	});

	return { onCreateSpecials, onCreateOptions, onCreateValue };
}

function useOnUpdate() {
	const onUpdateSpecials = ['user-updated', 'role-updated', 'date-updated'];

	const onUpdateOptions = computed(() => {
		if (type.value === 'uuid') {
			const options = [
				{
					text: t('do_nothing'),
					value: null,
				},
				{
					text: t('save_current_user_id'),
					value: 'user-updated',
				},
				{
					text: t('save_current_user_role'),
					value: 'role-updated',
				},
			];

			if (localType.value === 'm2o' && relations.value.m2o?.related_collection === 'directus_users') {
				return options.filter(({ value }) => [null, 'user-updated'].includes(value));
			}

			if (localType.value === 'm2o' && relations.value.m2o?.related_collection === 'directus_roles') {
				return options.filter(({ value }) => [null, 'role-updated'].includes(value));
			}

			return options;
		} else if (['date', 'time', 'dateTime', 'timestamp'].includes(type.value!)) {
			return [
				{
					text: t('do_nothing'),
					value: null,
				},
				{
					text: t('save_current_datetime'),
					value: 'date-updated',
				},
			];
		}

		return [];
	});

	const onUpdateValue = computed({
		get() {
			const specials = special.value ?? [];

			for (const special of onUpdateSpecials) {
				if (specials.includes(special)) {
					return special;
				}
			}

			return null;
		},
		set(newOption: string | null) {
			// In case of previously persisted empty string
			if (typeof special.value === 'string') {
				special.value = [];
			}

			special.value = (special.value ?? []).filter((special: string) => onUpdateSpecials.includes(special) === false);

			if (newOption) {
				special.value = [...(special.value ?? []), newOption];
			}

			// Prevent empty array saved as empty string
			if (special.value && special.value.length === 0) {
				special.value = null;
			}
		},
	});

	return { onUpdateSpecials, onUpdateOptions, onUpdateValue };
}
</script>

<style lang="scss" scoped>
@import '@/styles/mixins/form-grid';

.form {
	--form-vertical-gap: 32px;
	--form-horizontal-gap: 32px;
	@include form-grid;
}

.note {
	display: block;
	max-width: 520px;
	margin-top: 4px;
	color: var(--foreground-subdued);
	font-style: italic;
}

.monospace {
	--v-input-font-family: var(--family-monospace);
	--v-select-font-family: var(--family-monospace);
}

.required {
	--v-icon-color: var(--primary);
}

.precision-scale {
	display: grid;
	grid-gap: 12px;
	grid-template-columns: 1fr 1fr;
}

.v-notice {
	margin-bottom: 36px;
}
</style><|MERGE_RESOLUTION|>--- conflicted
+++ resolved
@@ -132,20 +132,9 @@
 	</div>
 </template>
 
-<<<<<<< HEAD
-<script lang="ts">
-import { useI18n } from 'vue-i18n';
-import { defineComponent, computed } from 'vue';
-import { GEOMETRY_TYPES } from '@directus/constants';
-import { translate } from '@/utils/translate-object-values';
-import { Type } from '@directus/types';
-import { TranslateResult } from 'vue-i18n';
-import { useFieldDetailStore, syncFieldDetailStoreProperty } from '../store';
-=======
 <script setup lang="ts">
 import { translate } from '@/utils/translate-object-values';
 import { Type } from '@directus/types';
->>>>>>> d16c3896
 import { storeToRefs } from 'pinia';
 import { computed } from 'vue';
 import { TranslateResult, useI18n } from 'vue-i18n';
@@ -286,28 +275,9 @@
 	return ['uuid', 'date', 'time', 'dateTime', 'timestamp'].includes(type.value) && localType.value !== 'file';
 });
 
-<<<<<<< HEAD
-					return options;
-				} else if (['date', 'time', 'dateTime', 'timestamp'].includes(type.value!)) {
-					return [
-						{
-							text: t('do_nothing'),
-							value: null,
-						},
-						{
-							text: t('save_current_datetime'),
-							value: 'date-created',
-						},
-					];
-				}
-
-				return [];
-			});
-=======
 const isAlias = computed(() => {
 	return !fieldDetailStore.field.schema;
 });
->>>>>>> d16c3896
 
 const isPrimaryKey = computed(() => {
 	return fieldDetailStore.field.schema?.is_primary_key === true;
