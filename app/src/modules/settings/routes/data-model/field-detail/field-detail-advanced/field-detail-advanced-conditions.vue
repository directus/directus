--- conflicted
+++ resolved
@@ -5,16 +5,8 @@
 </template>
 
 <script setup lang="ts">
-<<<<<<< HEAD
-import { computed, unref } from 'vue';
-import type { Field, DeepPartial } from '@directus/types';
-import { useI18n } from 'vue-i18n';
-import { useFieldDetailStore, syncFieldDetailStoreProperty } from '../store';
-import { storeToRefs } from 'pinia';
-=======
->>>>>>> 99f93926
 import { useExtension } from '@/composables/use-extension';
-import { DeepPartial, Field } from '@directus/types';
+import type { DeepPartial, Field } from '@directus/types';
 import { isVueComponent } from '@directus/utils';
 import { storeToRefs } from 'pinia';
 import { computed, unref } from 'vue';
