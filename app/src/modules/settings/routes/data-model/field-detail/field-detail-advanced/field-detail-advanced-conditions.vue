<template>
	<div>
		<interface-list :fields="repeaterFields" template="{{ name }}" :value="conditions" @input="onInput($event)" />
	</div>
</template>

<script setup lang="ts">
import { computed, unref } from 'vue';
import { Field, DeepPartial } from '@directus/shared/types';
import { useI18n } from 'vue-i18n';
import { useFieldDetailStore, syncFieldDetailStoreProperty } from '../store';
import { storeToRefs } from 'pinia';
import { getInterface } from '@/interfaces';

const { t } = useI18n();

const fieldDetailStore = useFieldDetailStore();

const { field, collection } = storeToRefs(fieldDetailStore);

const conditions = syncFieldDetailStoreProperty('field.meta.conditions');
const interfaceID = computed(() => field.value.meta?.interface);

const repeaterFields = computed<DeepPartial<Field>[]>(() => [
	{
		field: 'name',
		name: t('name'),
		type: 'string',
		meta: {
			interface: 'input',
			options: {
				iconLeft: 'label',
				placeholder: t('enter_a_value'),
			},
		},
	},
	{
		field: 'rule',
		name: t('rule'),
		type: 'json',
		meta: {
			interface: 'system-filter',
			options: {
				collectionName: collection.value,
				includeRelations: false,
			},
<<<<<<< HEAD
			{
				field: 'readonly',
				name: t('readonly'),
				type: 'boolean',
				meta: {
					interface: 'boolean',
					options: {
						label: t('disabled_editing_value'),
					},
					width: 'half',
					note: field.value.schema?.has_auto_increment ?? false ? t('readonly_warning_aif') : null,
				},
=======
		},
	},
	{
		field: 'readonly',
		name: t('readonly'),
		type: 'boolean',
		meta: {
			interface: 'boolean',
			options: {
				label: t('disabled_editing_value'),
>>>>>>> 4d465764
			},
			width: 'half',
		},
	},
	{
		field: 'hidden',
		name: t('hidden'),
		type: 'boolean',
		meta: {
			interface: 'boolean',
			options: {
				label: t('hidden_on_detail'),
			},
			width: 'half',
		},
	},
	{
		field: 'required',
		name: t('required'),
		type: 'boolean',
		meta: {
			interface: 'boolean',
			options: {
				label: t('require_value_to_be_set'),
			},
			width: 'half',
		},
	},
	{
		field: 'options',
		name: t('interface_options'),
		collection: collection.value,
		type: 'json',
		meta: {
			interface: 'system-interface-options',
			options: {
				interface: interfaceID.value,
			},
		},
	},
]);

const optionDefaults = computed(() => {
	const selectedInterface = getInterface(interfaceID.value);
	if (!selectedInterface || !selectedInterface.options) return [];

	// Indicates a custom vue component is used for the interface options
	if ('render' in selectedInterface.options) return [];

	let optionsObjectOrArray;

	if (typeof selectedInterface.options === 'function') {
		optionsObjectOrArray = selectedInterface.options({
			field: {
				type: 'unknown',
			},
			editing: '+',
			collection: collection.value,
			relations: {
				o2m: undefined,
				m2o: undefined,
				m2a: undefined,
			},
			collections: {
				related: undefined,
				junction: undefined,
			},
			fields: {
				corresponding: undefined,
				junctionCurrent: undefined,
				junctionRelated: undefined,
				sort: undefined,
			},
			items: {},
			localType: 'standard',
			autoGenerateJunctionRelation: false,
			saving: false,
		});
	} else {
		optionsObjectOrArray = selectedInterface.options;
	}

	const optionsArray = Array.isArray(optionsObjectOrArray)
		? optionsObjectOrArray
		: [...optionsObjectOrArray.standard, ...optionsObjectOrArray.advanced];

	return optionsArray
		.filter((option) => option.schema?.default_value !== undefined)
		.reduce((result, option) => ({ ...result, [option.field]: option.schema.default_value }), {});
});

function onInput(event: Array<any>) {
	conditions.value = (event ?? []).map((evt) => {
		const conditionOptions = evt.options ?? {};
		const defaultValues = unref(optionDefaults);
		evt.options = { ...defaultValues, ...conditionOptions };
		return evt;
	});
}
</script><|MERGE_RESOLUTION|>--- conflicted
+++ resolved
@@ -44,20 +44,6 @@
 				collectionName: collection.value,
 				includeRelations: false,
 			},
-<<<<<<< HEAD
-			{
-				field: 'readonly',
-				name: t('readonly'),
-				type: 'boolean',
-				meta: {
-					interface: 'boolean',
-					options: {
-						label: t('disabled_editing_value'),
-					},
-					width: 'half',
-					note: field.value.schema?.has_auto_increment ?? false ? t('readonly_warning_aif') : null,
-				},
-=======
 		},
 	},
 	{
@@ -68,9 +54,9 @@
 			interface: 'boolean',
 			options: {
 				label: t('disabled_editing_value'),
->>>>>>> 4d465764
 			},
 			width: 'half',
+      note: field.value.schema?.has_auto_increment ?? false ? t('readonly_warning_aif') : null,
 		},
 	},
 	{
