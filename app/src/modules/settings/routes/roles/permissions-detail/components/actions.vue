--- conflicted
+++ resolved
@@ -6,14 +6,7 @@
 	</div>
 </template>
 
-<<<<<<< HEAD
-<script lang="ts">
-import { useI18n } from 'vue-i18n';
-import { defineComponent, PropType, ref } from 'vue';
-import { Permission } from '@directus/types';
-=======
 <script setup lang="ts">
->>>>>>> d16c3896
 import api from '@/api';
 import { isPermissionEmpty } from '@/utils/is-permission-empty';
 import { unexpectedError } from '@/utils/unexpected-error';
