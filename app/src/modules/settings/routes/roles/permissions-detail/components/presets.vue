--- conflicted
+++ resolved
@@ -8,11 +8,7 @@
 				})
 			}}
 		</v-notice>
-<<<<<<< HEAD
-		<interface-code :value="presets" @input="presets = $event" language="json" type="json" />
-=======
-		<interface-input-code v-model="presets" language="json" type="json" />
->>>>>>> a86c0832
+		<interface-input-code :value="presets" @input="presets = $event" language="json" type="json" />
 	</div>
 </template>
 
