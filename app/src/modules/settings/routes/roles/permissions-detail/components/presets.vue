<template>
	<div>
		<v-notice type="info">
			{{
				t('presets_for_role', {
					action: t(permission.action).toLowerCase(),
					role: role ? role.name : t('public_label'),
				})
			}}
		</v-notice>
		<v-notice v-for="field in fieldWarnings" :key="field" type="warning">
			{{
				t('presets_field_warning', {
					field,
				})
			}}
		</v-notice>
		<interface-input-code :value="presets" language="json" type="json" @input="presets = $event" />
	</div>
</template>

<script setup lang="ts">
import { useRelationsStore } from '@/stores/relations';
import { useSync } from '@directus/composables';
import { Permission, Role } from '@directus/types';
import { computed } from 'vue';
import { useI18n } from 'vue-i18n';
<<<<<<< HEAD
import { defineComponent, PropType, computed } from 'vue';
import { Permission, Role } from '@directus/types';
import { useSync } from '@directus/composables';

export default defineComponent({
	props: {
		permission: {
			type: Object as PropType<Permission>,
			default: null,
		},
		role: {
			type: Object as PropType<Role>,
			default: null,
		},
=======

const props = defineProps<{
	permission: Permission;
	role?: Role;
}>();

const emit = defineEmits(['update:permission']);

const { t } = useI18n();

const internalPermission = useSync(props, 'permission', emit);

const presets = computed({
	get() {
		return internalPermission.value.presets;
>>>>>>> d16c3896
	},
	set(newPresets: Record<string, any> | null) {
		internalPermission.value = {
			...internalPermission.value,
			presets: newPresets,
		};
	},
});

const relationsStore = useRelationsStore();
const relations = relationsStore.getRelationsForCollection(props.permission.collection);
/**
 * Display a warning for all relational fields if an array is used as the preset value.
 * Interfaces in the app that use the useRelationMultiple composable expect the detailed syntax and not the array syntax.
 *
 * The useRelationMultiple composable treats arrays as an empty value and the preset would therefore not be shown in the app interface.
 * If the app interface is used, presets for relational fields have to be entered with the detailed syntax.
 * The api works correctly in both cases, so if the relational interface is not used in the app, the array syntax can be used as preset as well.
 */
// one_field is the field name that is used in the update syntax for a relational field
const relationFields = relations.map((relation) => relation.meta?.one_field).filter((field) => field);

const fieldWarnings = computed(() => {
	const warnings: string[] = [];

	if (!presets.value) {
		return warnings;
	}

	for (const key of Object.keys(presets.value)) {
		if (relationFields.includes(key) && Array.isArray(presets.value[key]) && presets.value[key].length > 0) {
			// Show the warning if the relational field uses a non-empty array as preset
			warnings.push(key);
		}
	}

	return warnings;
});
</script>

<style lang="scss" scoped>
.v-notice {
	margin-bottom: 36px;
}
</style><|MERGE_RESOLUTION|>--- conflicted
+++ resolved
@@ -25,22 +25,6 @@
 import { Permission, Role } from '@directus/types';
 import { computed } from 'vue';
 import { useI18n } from 'vue-i18n';
-<<<<<<< HEAD
-import { defineComponent, PropType, computed } from 'vue';
-import { Permission, Role } from '@directus/types';
-import { useSync } from '@directus/composables';
-
-export default defineComponent({
-	props: {
-		permission: {
-			type: Object as PropType<Permission>,
-			default: null,
-		},
-		role: {
-			type: Object as PropType<Role>,
-			default: null,
-		},
-=======
 
 const props = defineProps<{
 	permission: Permission;
@@ -56,7 +40,6 @@
 const presets = computed({
 	get() {
 		return internalPermission.value.presets;
->>>>>>> d16c3896
 	},
 	set(newPresets: Record<string, any> | null) {
 		internalPermission.value = {
