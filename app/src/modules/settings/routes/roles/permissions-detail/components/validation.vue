<template>
	<div>
		<v-notice type="info">
			{{
				t('validation_for_role', {
					action: t(permission.action).toLowerCase(),
					role: role ? role.name : t('public_label'),
				})
			}}
		</v-notice>

		<v-form v-model="permissionSync" :fields="fields" />
	</div>
</template>

<script setup lang="ts">
import { useSync } from '@directus/composables';
import { Permission, Role } from '@directus/types';
import { computed } from 'vue';
import { useI18n } from 'vue-i18n';
<<<<<<< HEAD
import { defineComponent, PropType, computed } from 'vue';
import { Permission, Role } from '@directus/types';
import { useSync } from '@directus/composables';
=======
>>>>>>> d16c3896

const props = defineProps<{
	permission: Permission;
	role?: Role;
}>();

const emit = defineEmits(['update:permission']);

const { t } = useI18n();

const permissionSync = useSync(props, 'permission', emit);

const fields = computed(() => [
	{
		field: 'validation',
		name: t('rule'),
		type: 'json',
		meta: {
			interface: 'system-filter',
			options: {
				collectionName: permissionSync.value.collection,
				includeValidation: true,
				includeRelations: false,
			},
		},
	},
]);
</script>

<style lang="scss" scoped>
.v-notice {
	margin-bottom: 36px;
}
</style><|MERGE_RESOLUTION|>--- conflicted
+++ resolved
@@ -18,12 +18,6 @@
 import { Permission, Role } from '@directus/types';
 import { computed } from 'vue';
 import { useI18n } from 'vue-i18n';
-<<<<<<< HEAD
-import { defineComponent, PropType, computed } from 'vue';
-import { Permission, Role } from '@directus/types';
-import { useSync } from '@directus/composables';
-=======
->>>>>>> d16c3896
 
 const props = defineProps<{
 	permission: Permission;
