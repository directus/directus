--- conflicted
+++ resolved
@@ -9,13 +9,13 @@
 			}}
 		</v-notice>
 
-<<<<<<< HEAD
 		<p class="type-label">{{ $t('field', 0) }}</p>
-		<interface-checkboxes :value="fields" @input="fields = $event" type="json" :choices="fieldsInCollection" />
-=======
-		<p class="type-label">{{ $tc('field', 0) }}</p>
-		<interface-select-multiple-checkbox v-model="fields" type="json" :choices="fieldsInCollection" />
->>>>>>> a86c0832
+		<interface-select-multiple-checkbox
+			:value="fields"
+			@input="fields = $event"
+			type="json"
+			:choices="fieldsInCollection"
+		/>
 
 		<div v-if="appMinimal" class="app-minimal">
 			<v-divider />
