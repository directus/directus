--- conflicted
+++ resolved
@@ -112,11 +112,8 @@
 import RoleInfoSidebarDetail from './components/role-info-sidebar-detail.vue';
 import PermissionsOverview from './components/permissions-overview.vue';
 import UsersInvite from '@/views/private/components/users-invite';
-<<<<<<< HEAD
 import useShortcut from '@/composables/use-shortcut';
-=======
 import unsavedChanges from '@/composables/unsaved-changes';
->>>>>>> ff99d0aa
 
 export default defineComponent({
 	name: 'RolesItem',
@@ -167,12 +164,10 @@
 			return !!values.app_access;
 		});
 
-<<<<<<< HEAD
 		useShortcut('meta+s', () => {
 			if (hasEdits.value) saveAndStay();
 		});
 
-=======
 		const isSavable = computed(() => {
 			if (hasEdits.value === true) return true;
 			return hasEdits.value;
@@ -193,7 +188,6 @@
 		onBeforeRouteUpdate(editsGuard);
 		onBeforeRouteLeave(editsGuard);
 
->>>>>>> ff99d0aa
 		return {
 			t,
 			item,
