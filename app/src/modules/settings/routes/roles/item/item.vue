--- conflicted
+++ resolved
@@ -121,142 +121,6 @@
 import PermissionsOverview from './components/permissions-overview.vue';
 import RoleInfoSidebarDetail from './components/role-info-sidebar-detail.vue';
 
-<<<<<<< HEAD
-export default defineComponent({
-	name: 'RolesItem',
-	components: { SettingsNavigation, RevisionsDrawerDetail, RoleInfoSidebarDetail, PermissionsOverview, UsersInvite },
-	props: {
-		primaryKey: {
-			type: String,
-			required: true,
-		},
-		permissionKey: {
-			type: String,
-			default: null,
-		},
-		lastAdminRoleId: {
-			type: String,
-			default: null,
-		},
-	},
-	setup(props) {
-		const { t } = useI18n();
-
-		const router = useRouter();
-
-		const userStore = useUserStore();
-		const permissionsStore = usePermissionsStore();
-		const serverStore = useServerStore();
-		const userInviteModalActive = ref(false);
-		const { primaryKey } = toRefs(props);
-
-		const revisionsDrawerDetailRef = ref<InstanceType<typeof RevisionsDrawerDetail> | null>(null);
-
-		const { edits, hasEdits, item, saving, loading, error, save, remove, deleting, isBatch } = useItem(
-			ref('directus_roles'),
-			primaryKey,
-			{ deep: { users: { _limit: 0 } } }
-		);
-
-		const confirmDelete = ref(false);
-
-		const adminEnabled = computed(() => {
-			const values = {
-				...item.value,
-				...edits.value,
-			} as Record<string, any>;
-
-			return !!values.admin_access;
-		});
-
-		const appAccess = computed(() => {
-			const values = {
-				...item.value,
-				...edits.value,
-			} as Record<string, any>;
-
-			return !!values.app_access;
-		});
-
-		useShortcut('meta+s', () => {
-			if (hasEdits.value) saveAndStay();
-		});
-
-		const { confirmLeave, leaveTo } = useEditsGuard(hasEdits);
-
-		const canInviteUsers = computed(() => {
-			if (serverStore.auth.disableDefault === true) return false;
-
-			const isAdmin = !!userStore.currentUser?.role?.admin_access;
-			if (isAdmin) return true;
-
-			const usersCreatePermission = permissionsStore.permissions.find(
-				(permission) => permission.collection === 'directus_users' && permission.action === 'create'
-			);
-
-			const rolesReadPermission = permissionsStore.permissions.find(
-				(permission) => permission.collection === 'directus_roles' && permission.action === 'read'
-			);
-
-			return !!usersCreatePermission && !!rolesReadPermission;
-		});
-
-		return {
-			t,
-			item,
-			loading,
-			error,
-			edits,
-			hasEdits,
-			saving,
-			saveAndQuit,
-			deleteAndQuit,
-			confirmDelete,
-			deleting,
-			isBatch,
-			adminEnabled,
-			userInviteModalActive,
-			appAccess,
-			confirmLeave,
-			leaveTo,
-			discardAndLeave,
-			canInviteUsers,
-			revisionsDrawerDetailRef,
-		};
-
-		/**
-		 * @NOTE
-		 * The userStore contains the information about the role of the current user. We want to
-		 * update the userstore to make sure the role information is accurate with the latest changes
-		 * in case we're changing the current user's role
-		 */
-
-		async function saveAndStay() {
-			await save();
-			await userStore.hydrate();
-			revisionsDrawerDetailRef.value?.refresh?.();
-		}
-
-		async function saveAndQuit() {
-			await save();
-			await userStore.hydrate();
-			router.push(`/settings/roles`);
-		}
-
-		async function deleteAndQuit() {
-			await remove();
-			edits.value = {};
-			router.replace(`/settings/roles`);
-		}
-
-		function discardAndLeave() {
-			if (!leaveTo.value) return;
-			edits.value = {};
-			confirmLeave.value = false;
-			router.push(leaveTo.value);
-		}
-	},
-=======
 const props = defineProps<{
 	primaryKey: string;
 	permissionKey?: string;
@@ -303,7 +167,6 @@
 
 useShortcut('meta+s', () => {
 	if (hasEdits.value) saveAndStay();
->>>>>>> d16c3896
 });
 
 const { confirmLeave, leaveTo } = useEditsGuard(hasEdits);
