<<<<<<< HEAD
import { ref, Ref, watch } from 'vue';
=======
>>>>>>> 99fcf12e
import api from '@/api';
import { Permission } from '@/types';
import { ref, Ref, watch } from '@vue/composition-api';

export default function usePermissions(role: Ref<number>): Record<string, any> {
	const loading = ref(false);
	const error = ref(null);
	const permissions = ref<Permission[] | null>(null);

	watch(role, (newRole, oldRole) => {
		if (newRole !== oldRole) {
			reset();
			fetchPermissions();
		}
	});

	return { loading, error, permissions, fetchPermissions, savePermission, saveAll };

	function reset() {
		loading.value = false;
		error.value = null;
		permissions.value = null;
	}

	async function fetchPermissions() {
		loading.value = true;

		try {
			const response = await api.get(`/permissions`, {
				params: {
					'filter[role][_eq]': role.value,
				},
			});

			permissions.value = response.data.data;
		} catch (err) {
			error.value = err;
		} finally {
			loading.value = false;
		}
	}

	async function savePermission(updates: Partial<Permission>) {
		try {
			if (updates.id !== undefined) {
				await api.patch(`/permissions/${updates.id}`, {
					...updates,
				});
			} else {
				await api.post(`/permissions`, updates);
			}

			await fetchPermissions();
		} catch (err) {
			error.value = err;
		}
	}

	async function saveAll(create: Partial<Permission>[], update: Partial<Permission>[]) {
		try {
			if (create.length > 0) {
				await api.post(`/permissions`, create);
			}

			if (update.length > 0) {
				await api.patch(`/permissions`, update);
			}

			await fetchPermissions();
		} catch (err) {
			error.value = err;
		}
	}
}<|MERGE_RESOLUTION|>--- conflicted
+++ resolved
@@ -1,10 +1,6 @@
-<<<<<<< HEAD
-import { ref, Ref, watch } from 'vue';
-=======
->>>>>>> 99fcf12e
 import api from '@/api';
 import { Permission } from '@/types';
-import { ref, Ref, watch } from '@vue/composition-api';
+import { ref, Ref, watch } from 'vue';
 
 export default function usePermissions(role: Ref<number>): Record<string, any> {
 	const loading = ref(false);
