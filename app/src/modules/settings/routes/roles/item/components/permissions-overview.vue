--- conflicted
+++ resolved
@@ -65,99 +65,10 @@
 <script setup lang="ts">
 import api from '@/api';
 import { useCollectionsStore } from '@/stores/collections';
+import { fetchAll } from '@/utils/fetch-all';
 import { unexpectedError } from '@/utils/unexpected-error';
 import { Permission } from '@directus/types';
 import { orderBy } from 'lodash';
-<<<<<<< HEAD
-import { fetchAll } from '@/utils/fetch-all';
-
-export default defineComponent({
-	components: { PermissionsOverviewHeader, PermissionsOverviewRow },
-	props: {
-		role: {
-			type: String,
-			default: null,
-		},
-		permission: {
-			// the permission row primary key in case we're on the permission detail modal view
-			type: String,
-			default: null,
-		},
-		appAccess: {
-			type: Boolean,
-			default: false,
-		},
-	},
-	setup(props) {
-		const { t } = useI18n();
-
-		const collectionsStore = useCollectionsStore();
-
-		const regularCollections = computed(() => collectionsStore.databaseCollections);
-
-		const systemCollections = computed(() =>
-			orderBy(
-				collectionsStore.collections.filter((collection) => collection.collection.startsWith('directus_') === true),
-				'name'
-			)
-		);
-
-		const systemVisible = ref(false);
-
-		const { permissions, loading, fetchPermissions, refreshPermission, refreshing } = usePermissions();
-
-		const { resetActive, resetSystemPermissions, resetting, resetError } = useReset();
-
-		fetchPermissions();
-
-		watch(() => props.permission, fetchPermissions, { immediate: true });
-
-		provide('refresh-permissions', fetchPermissions);
-
-		return {
-			t,
-			systemVisible,
-			regularCollections,
-			systemCollections,
-			permissions,
-			loading,
-			fetchPermissions,
-			refreshPermission,
-			refreshing,
-			resetActive,
-			resetSystemPermissions,
-			resetting,
-			resetError,
-			appMinimalPermissions,
-		};
-
-		function usePermissions() {
-			const permissions = ref<Permission[]>([]);
-			const loading = ref(false);
-			const refreshing = ref<number[]>([]);
-
-			return { permissions, loading, fetchPermissions, refreshPermission, refreshing };
-
-			async function fetchPermissions() {
-				loading.value = true;
-
-				try {
-					const params: any = { filter: { role: {} } };
-
-					if (props.role === null) {
-						params.filter.role = { _null: true };
-					} else {
-						params.filter.role = { _eq: props.role };
-					}
-
-					permissions.value = await fetchAll('/permissions', { params });
-				} catch (err: any) {
-					unexpectedError(err);
-				} finally {
-					loading.value = false;
-				}
-			}
-=======
 import { computed, provide, ref, watch } from 'vue';
 import { useI18n } from 'vue-i18n';
 import { appMinimalPermissions, appRecommendedPermissions } from '../../app-permissions';
@@ -200,7 +111,6 @@
 	const permissions = ref<Permission[]>([]);
 	const loading = ref(false);
 	const refreshing = ref<number[]>([]);
->>>>>>> e783cd15
 
 	return { permissions, loading, fetchPermissions, refreshPermission, refreshing };
 
@@ -208,7 +118,7 @@
 		loading.value = true;
 
 		try {
-			const params: any = { filter: { role: {} }, limit: -1 };
+			const params: any = { filter: { role: {} } };
 
 			if (props.role === null) {
 				params.filter.role = { _null: true };
@@ -216,9 +126,7 @@
 				params.filter.role = { _eq: props.role };
 			}
 
-			const response = await api.get('/permissions', { params });
-
-			permissions.value = response.data.data;
+			permissions.value = await fetchAll('/permissions', { params });
 		} catch (err: any) {
 			unexpectedError(err);
 		} finally {
