<template>
	<div
		v-tooltip="appMinimal && t('required_for_app_access')"
		class="permissions-overview-toggle"
		:class="[{ 'has-app-minimal': !!appMinimal }, permissionLevel, appMinimalLevel]"
	>
		<v-icon v-if="appMinimalLevel === 'full'" name="check" class="all app-minimal" />

		<v-menu v-else show-arrow>
			<template #activator="{ toggle }">
				<div>
					<v-progress-circular v-if="loading || saving" indeterminate small />
					<v-icon v-else-if="permissionLevel === 'all'" clickable name="check" @click="toggle" />
					<v-icon
						v-else-if="appMinimalLevel === 'partial' || permissionLevel === 'custom'"
						clickable
						name="rule"
						@click="toggle"
					/>
					<v-icon v-else-if="permissionLevel === 'none'" clickable name="block" @click="toggle" />
				</div>
			</template>

			<v-list>
				<v-list-item :disabled="permissionLevel === 'all'" clickable @click="setFullAccess(action)">
					<v-list-item-icon>
						<v-icon name="check" />
					</v-list-item-icon>
					<v-list-item-content>
						{{ t('all_access') }}
					</v-list-item-content>
				</v-list-item>

				<v-list-item
					v-if="!!appMinimalLevel === false"
					:disabled="permissionLevel === 'none'"
					clickable
					@click="setNoAccess(action)"
				>
					<v-list-item-icon>
						<v-icon name="block" />
					</v-list-item-icon>
					<v-list-item-content>
						{{ t('no_access') }}
					</v-list-item-content>
				</v-list-item>

				<v-divider />

				<v-list-item clickable @click="openPermissions">
					<v-list-item-icon>
						<v-icon name="rule" />
					</v-list-item-icon>
					<v-list-item-content>
						{{ t('use_custom') }}
					</v-list-item-content>
					<v-list-item-icon>
						<v-icon name="launch" />
					</v-list-item-icon>
				</v-list-item>
			</v-list>
		</v-menu>
	</div>
</template>

<script setup lang="ts">
import api from '@/api';
import { Collection, Permission } from '@directus/types';
import { computed, inject, ref, toRefs } from 'vue';
import { useI18n } from 'vue-i18n';
import { useRouter } from 'vue-router';
import useUpdatePermissions from '../composables/use-update-permissions';

<<<<<<< HEAD
const props = withDefaults(
	defineProps<{
		collection: Collection;
		action: string;
		role?: string;
		permissions?: Permission[];
		loading?: boolean;
		appMinimal?: false | Partial<Permission>;
	}>(),
	{
		loading: false,
		appMinimal: false,
	}
);
=======
export default defineComponent({
	props: {
		collection: {
			type: Object as PropType<Collection>,
			required: true,
		},
		role: {
			type: String,
			default: null,
		},
		action: {
			type: String,
			required: true,
		},
		permissions: {
			type: Array as PropType<Permission[]>,
			default: null,
		},
		loading: {
			type: Boolean,
			default: false,
		},
		appMinimal: {
			type: [Boolean, Object] as PropType<false | Partial<Permission>>,
			default: false,
		},
	},
	setup(props) {
		const { t } = useI18n();

		const router = useRouter();

		const { collection, role, permissions } = toRefs(props);
		const { setFullAccess, setNoAccess, getPermission } = useUpdatePermissions(collection, permissions, role);

		const permission = computed(() => getPermission(props.action));

		const permissionLevel = computed<'all' | 'none' | 'custom'>(() => {
			if (permission.value === undefined) return 'none';

			if (
				permission.value.fields?.includes('*') &&
				Object.keys(permission.value.permissions || {}).length === 0 &&
				Object.keys(permission.value.validation || {}).length === 0
			) {
				return 'all';
			}

			return 'custom';
		});
>>>>>>> 44b48637

const { t } = useI18n();

const router = useRouter();

const { collection, role, permissions } = toRefs(props);
const { setFullAccess, setNoAccess, getPermission } = useUpdatePermissions(collection, permissions, role);

const permission = computed(() => getPermission(props.action));

const permissionLevel = computed<'all' | 'none' | 'custom'>(() => {
	if (permission.value === undefined) return 'none';
	if (
		permission.value.fields?.includes('*') &&
		Object.keys(permission.value.permissions || {}).length === 0 &&
		Object.keys(permission.value.validation || {}).length === 0
	)
		return 'all';

	return 'custom';
});

const saving = ref(false);

const refresh = inject<() => Promise<void>>('refresh-permissions');

const appMinimalLevel = computed(() => {
	if (props.appMinimal === false) return null;
	if (Object.keys(props.appMinimal).length === 2) return 'full';
	return 'partial';
});

async function openPermissions() {
	// If this collection isn't "managed" yet, make sure to add it to directus_collections first
	// before trying to associate any permissions with it
	if (props.collection.meta === null) {
		await api.patch(`/collections/${props.collection.collection}`, {
			meta: {},
		});
	}

	if (permission.value) {
		router.push(`/settings/roles/${props.role || 'public'}/${permission.value.id}`);
	} else {
		saving.value = true;

		const permResponse = await api.post('/permissions', {
			role: props.role,
			collection: props.collection.collection,
			action: props.action,
		});

		await refresh?.();

		saving.value = false;
		router.push(`/settings/roles/${props.role || 'public'}/${permResponse.data.data.id}`);
	}
}
</script>

<style lang="scss" scoped>
.permissions-overview-toggle {
	position: relative;

	&::before {
		position: absolute;
		top: -4px;
		left: -4px;
		width: calc(100% + 8px);
		height: calc(100% + 8px);
		background-color: var(--background-highlight);
		border-radius: 50%;
		opacity: 0;
		transition: opacity var(--slow) var(--transition);
		content: '';
	}

	&:hover::before,
	&.has-app-minimal::before {
		opacity: 1;
	}
}

.none {
	--v-icon-color: var(--danger);
	--v-icon-color-hover: var(--danger);

	&::before {
		background-color: var(--danger-10);
	}
}

.partial,
.custom {
	--v-icon-color: var(--warning);
	--v-icon-color-hover: var(--warning);

	&::before {
		background-color: var(--warning-10);
	}
}

.all {
	--v-icon-color: var(--success);
	--v-icon-color-hover: var(--success);

	&::before {
		background-color: var(--success-10);
	}
}

.has-app-minimal {
	&::before {
		background-color: var(--background-highlight) !important;
	}
}

.app-minimal {
	cursor: not-allowed;
}
</style><|MERGE_RESOLUTION|>--- conflicted
+++ resolved
@@ -71,7 +71,6 @@
 import { useRouter } from 'vue-router';
 import useUpdatePermissions from '../composables/use-update-permissions';
 
-<<<<<<< HEAD
 const props = withDefaults(
 	defineProps<{
 		collection: Collection;
@@ -86,58 +85,6 @@
 		appMinimal: false,
 	}
 );
-=======
-export default defineComponent({
-	props: {
-		collection: {
-			type: Object as PropType<Collection>,
-			required: true,
-		},
-		role: {
-			type: String,
-			default: null,
-		},
-		action: {
-			type: String,
-			required: true,
-		},
-		permissions: {
-			type: Array as PropType<Permission[]>,
-			default: null,
-		},
-		loading: {
-			type: Boolean,
-			default: false,
-		},
-		appMinimal: {
-			type: [Boolean, Object] as PropType<false | Partial<Permission>>,
-			default: false,
-		},
-	},
-	setup(props) {
-		const { t } = useI18n();
-
-		const router = useRouter();
-
-		const { collection, role, permissions } = toRefs(props);
-		const { setFullAccess, setNoAccess, getPermission } = useUpdatePermissions(collection, permissions, role);
-
-		const permission = computed(() => getPermission(props.action));
-
-		const permissionLevel = computed<'all' | 'none' | 'custom'>(() => {
-			if (permission.value === undefined) return 'none';
-
-			if (
-				permission.value.fields?.includes('*') &&
-				Object.keys(permission.value.permissions || {}).length === 0 &&
-				Object.keys(permission.value.validation || {}).length === 0
-			) {
-				return 'all';
-			}
-
-			return 'custom';
-		});
->>>>>>> 44b48637
 
 const { t } = useI18n();
 
@@ -150,12 +97,14 @@
 
 const permissionLevel = computed<'all' | 'none' | 'custom'>(() => {
 	if (permission.value === undefined) return 'none';
+
 	if (
 		permission.value.fields?.includes('*') &&
 		Object.keys(permission.value.permissions || {}).length === 0 &&
 		Object.keys(permission.value.validation || {}).length === 0
-	)
+	) {
 		return 'all';
+	}
 
 	return 'custom';
 });
