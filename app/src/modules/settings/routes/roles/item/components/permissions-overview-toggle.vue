--- conflicted
+++ resolved
@@ -63,14 +63,7 @@
 	</div>
 </template>
 
-<<<<<<< HEAD
-<script lang="ts">
-import { useI18n } from 'vue-i18n';
-import { defineComponent, PropType, computed, inject, ref, toRefs } from 'vue';
-import { Permission, Collection } from '@directus/types';
-=======
 <script setup lang="ts">
->>>>>>> d16c3896
 import api from '@/api';
 import { Collection, Permission } from '@directus/types';
 import { computed, inject, ref, toRefs } from 'vue';
