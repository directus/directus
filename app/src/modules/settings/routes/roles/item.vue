<script setup lang="ts">
import { useEditsGuard } from '@/composables/use-edits-guard';
import { useItem } from '@/composables/use-item';
import { useShortcut } from '@/composables/use-shortcut';
import { useServerStore } from '@/stores/server';
import { useUserStore } from '@/stores/user';
import RevisionsSidebarDetail from '@/views/private/components/revisions-sidebar-detail.vue';
import SaveOptions from '@/views/private/components/save-options.vue';
import UsersInvite from '@/views/private/components/users-invite.vue';
import { Role } from '@directus/types';
import { computed, ref, toRefs } from 'vue';
import { useRouter } from 'vue-router';
import SettingsNavigation from '../../components/navigation.vue';
import RoleInfoSidebarDetail from './role-info-sidebar-detail.vue';

const props = defineProps<{
	primaryKey: string;
	permissionKey?: string;
}>();

const router = useRouter();

const userStore = useUserStore();
const serverStore = useServerStore();
const userInviteModalActive = ref(false);
const { primaryKey } = toRefs(props);

const revisionsSidebarDetailRef = ref<InstanceType<typeof RevisionsSidebarDetail> | null>(null);

const { edits, hasEdits, item, saving, loading, save, remove, deleting, validationErrors } = useItem<Role>(
	ref('directus_roles'),
	primaryKey,
	{
		deep: { users: { _limit: 0 } },
	},
);

const canInviteUsers = computed(() => !serverStore.auth.disableDefault);

const confirmDelete = ref(false);

useShortcut('meta+s', () => {
	if (hasEdits.value) saveAndStay();
});

useShortcut('meta+shift+s', () => {
	if (hasEdits.value) saveAndAddNew();
});

const { confirmLeave, leaveTo } = useEditsGuard(hasEdits);

/**
 * @NOTE
 * The userStore contains the information about the role of the current user. We want to
 * update the userStore to make sure the role information is accurate with the latest changes
 * in case we're changing the current user's role
 */

async function saveAndStay() {
	try {
		await save();
		await userStore.hydrate();
		revisionsSidebarDetailRef.value?.refresh?.();
	} catch {
		// `save` shows unexpected error dialog
	}
}

async function saveAndAddNew() {
	try {
		await save();
		await userStore.hydrate();
		router.push(`/settings/roles/+`);
	} catch {
		// `save` shows unexpected error dialog
	}
}

async function saveAndQuit() {
	try {
		await save();
		await userStore.hydrate();
		router.push(`/settings/roles`);
	} catch {
		// `save` shows unexpected error dialog
	}
}

async function deleteAndQuit() {
	if (deleting.value) return;

	try {
		await remove();
		edits.value = {};
		router.replace(`/settings/roles`);
	} catch {
		// `remove` shows unexpected error dialog
	}
}

function discardAndLeave() {
	if (!leaveTo.value) return;
	edits.value = {};
	confirmLeave.value = false;
	router.push(leaveTo.value);
}

function discardAndStay() {
	edits.value = {};
	confirmLeave.value = false;
}
</script>

<template>
<<<<<<< HEAD
	<private-view :title="loading ? t('loading') : t('editing_role', { role: item && item.name })" show-back>
=======
	<private-view :title="loading ? $t('loading') : $t('editing_role', { role: item && item.name })">
>>>>>>> 12ce3400
		<template #headline>
			<v-breadcrumb :items="[{ name: $t('settings_roles'), to: '/settings/roles' }]" />
		</template>

		<template #actions>
			<v-dialog v-model="confirmDelete" @esc="confirmDelete = false" @apply="deleteAndQuit">
				<template #activator="{ on }">
					<v-button
						v-tooltip.bottom="$t('delete_label')"
						rounded
						icon
						class="action-delete"
						secondary
						:disabled="item === null"
						small
						@click="on"
					>
						<v-icon name="delete" small />
					</v-button>
				</template>

				<v-card>
					<v-card-title>{{ $t('delete_are_you_sure') }}</v-card-title>

					<v-card-actions>
						<v-button secondary @click="confirmDelete = false">
							{{ $t('cancel') }}
						</v-button>
						<v-button kind="danger" :loading="deleting" @click="deleteAndQuit">
							{{ $t('delete_label') }}
						</v-button>
					</v-card-actions>
				</v-card>
			</v-dialog>

			<v-button
				v-if="canInviteUsers"
				v-tooltip.bottom="$t('invite_users')"
				rounded
				icon
				secondary
				small
				@click="userInviteModalActive = true"
			>
				<v-icon name="person_add" small />
			</v-button>

<<<<<<< HEAD
			<v-button rounded icon :tooltip="t('save')" :loading="saving" :disabled="!hasEdits" small @click="saveAndQuit">
				<v-icon name="check" small />
=======
			<v-button rounded icon :tooltip="$t('save')" :loading="saving" :disabled="!hasEdits" @click="saveAndQuit">
				<v-icon name="check" />
>>>>>>> 12ce3400

				<template #append-outer>
					<save-options
						v-if="hasEdits"
						:disabled-options="['save-as-copy']"
						@save-and-stay="saveAndStay"
						@save-and-add-new="saveAndAddNew"
						@discard-and-stay="discardAndStay"
					/>
				</template>
			</v-button>
		</template>

		<template #navigation>
			<settings-navigation />
		</template>

		<users-invite v-model="userInviteModalActive" :role="primaryKey" />

		<div class="content">
			<v-form
				v-model="edits"
				collection="directus_roles"
				:primary-key="primaryKey"
				:loading
				:initial-values="item"
				:validation-errors="validationErrors"
			/>
		</div>

		<template #sidebar>
			<role-info-sidebar-detail :role="item" />
			<revisions-sidebar-detail ref="revisionsSidebarDetailRef" collection="directus_roles" :primary-key="primaryKey" />
		</template>

		<v-dialog v-model="confirmLeave" @esc="confirmLeave = false" @apply="discardAndLeave">
			<v-card>
				<v-card-title>{{ $t('unsaved_changes') }}</v-card-title>
				<v-card-text>{{ $t('unsaved_changes_copy') }}</v-card-text>
				<v-card-actions>
					<v-button secondary @click="discardAndLeave">
						{{ $t('discard_changes') }}
					</v-button>
					<v-button @click="confirmLeave = false">{{ $t('keep_editing') }}</v-button>
				</v-card-actions>
			</v-card>
		</v-dialog>
	</private-view>
</template>

<style lang="scss" scoped>
.header-icon {
	--v-button-background-color: var(--theme--primary-background);
	--v-button-color: var(--theme--primary);
	--v-button-background-color-hover: var(--theme--primary-subdued);
	--v-button-color-hover: var(--theme--primary);
}

.action-delete {
	--v-button-background-color-hover: var(--theme--danger) !important;
	--v-button-color-hover: var(--white) !important;
}

.content {
	padding: var(--content-padding);
	padding-block-end: var(--content-padding-bottom);
}
</style><|MERGE_RESOLUTION|>--- conflicted
+++ resolved
@@ -112,11 +112,7 @@
 </script>
 
 <template>
-<<<<<<< HEAD
-	<private-view :title="loading ? t('loading') : t('editing_role', { role: item && item.name })" show-back>
-=======
-	<private-view :title="loading ? $t('loading') : $t('editing_role', { role: item && item.name })">
->>>>>>> 12ce3400
+	<private-view :title="loading ? $t('loading') : $t('editing_role', { role: item && item.name })" show-back>
 		<template #headline>
 			<v-breadcrumb :items="[{ name: $t('settings_roles'), to: '/settings/roles' }]" />
 		</template>
@@ -164,13 +160,8 @@
 				<v-icon name="person_add" small />
 			</v-button>
 
-<<<<<<< HEAD
-			<v-button rounded icon :tooltip="t('save')" :loading="saving" :disabled="!hasEdits" small @click="saveAndQuit">
+			<v-button rounded icon :tooltip="$t('save')" :loading="saving" :disabled="!hasEdits" small @click="saveAndQuit">
 				<v-icon name="check" small />
-=======
-			<v-button rounded icon :tooltip="$t('save')" :loading="saving" :disabled="!hasEdits" @click="saveAndQuit">
-				<v-icon name="check" />
->>>>>>> 12ce3400
 
 				<template #append-outer>
 					<save-options
