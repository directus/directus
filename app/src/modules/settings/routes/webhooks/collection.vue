<template>
	<component
		:is="layoutWrapper"
		ref="layoutRef"
		v-slot="{ layoutState }"
		v-model:selection="selection"
		v-model:layout-options="layoutOptions"
		v-model:layout-query="layoutQuery"
		:filter="filter"
		:search="search"
		collection="directus_webhooks"
	>
		<private-view
			:title="t('webhooks')"
			:small-header="currentLayout?.smallHeader"
			:header-shadow="currentLayout?.headerShadow"
		>
			<template #headline><v-breadcrumb :items="[{ name: t('settings'), to: '/settings' }]" /></template>

			<template #title-outer:prepend>
				<v-button class="header-icon" rounded icon exact disabled>
					<v-icon name="anchor" />
				</v-button>
			</template>

			<template #navigation>
				<settings-navigation />
			</template>

			<template #actions>
				<search-input v-model="search" collection="directus_webhooks" />

				<v-dialog v-if="selection.length > 0" v-model="confirmDelete" @esc="confirmDelete = false">
					<template #activator="{ on }">
						<v-button rounded icon class="action-delete" secondary @click="on">
							<v-icon name="delete" />
						</v-button>
					</template>

					<v-card>
						<v-card-title>{{ t('batch_delete_confirm', selection.length) }}</v-card-title>

						<v-card-actions>
							<v-button secondary @click="confirmDelete = false">
								{{ t('cancel') }}
							</v-button>
							<v-button kind="danger" :loading="deleting" @click="batchDelete">
								{{ t('delete_label') }}
							</v-button>
						</v-card-actions>
					</v-card>
				</v-dialog>

				<v-button v-if="selection.length > 0" v-tooltip.bottom="t('edit')" rounded icon secondary :to="batchLink">
					<v-icon name="edit" />
				</v-button>

				<v-button v-tooltip.bottom="t('create_webhook')" rounded icon :to="addNewLink">
					<v-icon name="add" />
				</v-button>
			</template>

			<component :is="`layout-${layout}`" v-bind="layoutState">
				<template #no-results>
					<v-info :title="t('no_results')" icon="search" center>
						{{ t('no_results_copy') }}

						<template #append>
							<v-button @click="clearFilters">{{ t('clear_filters') }}</v-button>
						</template>
					</v-info>
				</template>

				<template #no-items>
					<v-info :title="t('webhooks_count', 0)" icon="anchor" center type="info">
						{{ t('no_webhooks_copy') }}

						<template #append>
							<v-button :to="{ path: '/settings/webhooks/+' }">{{ t('create_webhook') }}</v-button>
						</template>
					</v-info>
				</template>
			</component>

			<template #sidebar>
				<sidebar-detail icon="info" :title="t('information')" close>
					<div v-md="t('page_help_settings_webhooks_collection')" class="page-description" />
				</sidebar-detail>
				<layout-sidebar-detail v-model="layout">
					<component :is="`layout-options-${layout}`" v-bind="layoutState" />
				</layout-sidebar-detail>
				<component :is="`layout-sidebar-${layout}`" v-bind="layoutState" />
			</template>
		</private-view>
	</component>
</template>

<<<<<<< HEAD
<script lang="ts">
import { useI18n } from 'vue-i18n';
import { defineComponent, computed, ref } from 'vue';
import SettingsNavigation from '../../components/navigation.vue';
import LayoutSidebarDetail from '@/views/private/components/layout-sidebar-detail.vue';
import { usePreset } from '@/composables/use-preset';
import { useLayout } from '@directus/composables';
=======
<script setup lang="ts">
>>>>>>> d16c3896
import api from '@/api';
import { useExtension } from '@/composables/use-extension';
import { usePreset } from '@/composables/use-preset';
import LayoutSidebarDetail from '@/views/private/components/layout-sidebar-detail.vue';
import SearchInput from '@/views/private/components/search-input.vue';
<<<<<<< HEAD
import { useExtension } from '@/composables/use-extension';
=======
import { useLayout } from '@directus/composables';
import { computed, ref } from 'vue';
import { useI18n } from 'vue-i18n';
import SettingsNavigation from '../../components/navigation.vue';
>>>>>>> d16c3896

type Item = {
	[field: string]: any;
};

<<<<<<< HEAD
export default defineComponent({
	name: 'WebhooksCollection',
	components: { SettingsNavigation, LayoutSidebarDetail, SearchInput },
	setup() {
		const { t } = useI18n();

		const layoutRef = ref();
		const selection = ref<Item[]>([]);

		const { layout, layoutOptions, layoutQuery, filter, search } = usePreset(ref('directus_webhooks'));
		const { addNewLink, batchLink } = useLinks();
		const { confirmDelete, deleting, batchDelete } = useBatchDelete();

		const { layoutWrapper } = useLayout(layout);

		const currentLayout = useExtension('layout', layout);

		return {
			t,
			addNewLink,
			batchDelete,
			batchLink,
			confirmDelete,
			deleting,
			layoutRef,
			layoutWrapper,
			filter,
			selection,
			layoutOptions,
			layoutQuery,
			layout,
			search,
			clearFilters,
			currentLayout,
		};

		async function refresh() {
			await layoutRef.value?.state?.refresh?.();
		}

		function useBatchDelete() {
			const confirmDelete = ref(false);
			const deleting = ref(false);

			return { confirmDelete, deleting, batchDelete };

			async function batchDelete() {
				deleting.value = true;

				confirmDelete.value = false;

				const batchPrimaryKeys = selection.value;

				await api.delete(`/webhooks/${batchPrimaryKeys}`);

				await refresh();

				selection.value = [];
				deleting.value = false;
				confirmDelete.value = false;
			}
		}

		function useLinks() {
			const addNewLink = computed<string>(() => {
				return `/settings/webhooks/+`;
			});

			const batchLink = computed<string>(() => {
				const batchPrimaryKeys = selection.value;
				return `/settings/webhooks/${batchPrimaryKeys}`;
			});

			return { addNewLink, batchLink };
		}

		function clearFilters() {
			filter.value = null;
			search.value = null;
		}
	},
});
=======
const { t } = useI18n();

const layoutRef = ref();
const selection = ref<Item[]>([]);

const { layout, layoutOptions, layoutQuery, filter, search } = usePreset(ref('directus_webhooks'));
const { addNewLink, batchLink } = useLinks();
const { confirmDelete, deleting, batchDelete } = useBatchDelete();

const { layoutWrapper } = useLayout(layout);

const currentLayout = useExtension('layout', layout);

async function refresh() {
	await layoutRef.value?.state?.refresh?.();
}

function useBatchDelete() {
	const confirmDelete = ref(false);
	const deleting = ref(false);

	return { confirmDelete, deleting, batchDelete };

	async function batchDelete() {
		deleting.value = true;

		confirmDelete.value = false;

		const batchPrimaryKeys = selection.value;

		await api.delete(`/webhooks/${batchPrimaryKeys}`);

		await refresh();

		selection.value = [];
		deleting.value = false;
		confirmDelete.value = false;
	}
}

function useLinks() {
	const addNewLink = computed<string>(() => {
		return `/settings/webhooks/+`;
	});

	const batchLink = computed<string>(() => {
		const batchPrimaryKeys = selection.value;
		return `/settings/webhooks/${batchPrimaryKeys}`;
	});

	return { addNewLink, batchLink };
}

function clearFilters() {
	filter.value = null;
	search.value = null;
}
>>>>>>> d16c3896
</script>

<style lang="scss" scoped>
.header-icon {
	--v-button-background-color-disabled: var(--primary-10);
	--v-button-color-disabled: var(--primary);
	--v-button-background-color-hover-disabled: var(--primary-25);
	--v-button-color-hover-disabled: var(--primary);
}

.action-delete {
	--v-button-background-color-hover: var(--danger) !important;
	--v-button-color-hover: var(--white) !important;
}

.layout {
	--layout-offset-top: 64px;
}
</style><|MERGE_RESOLUTION|>--- conflicted
+++ resolved
@@ -95,119 +95,21 @@
 	</component>
 </template>
 
-<<<<<<< HEAD
-<script lang="ts">
-import { useI18n } from 'vue-i18n';
-import { defineComponent, computed, ref } from 'vue';
-import SettingsNavigation from '../../components/navigation.vue';
-import LayoutSidebarDetail from '@/views/private/components/layout-sidebar-detail.vue';
-import { usePreset } from '@/composables/use-preset';
-import { useLayout } from '@directus/composables';
-=======
 <script setup lang="ts">
->>>>>>> d16c3896
 import api from '@/api';
 import { useExtension } from '@/composables/use-extension';
 import { usePreset } from '@/composables/use-preset';
 import LayoutSidebarDetail from '@/views/private/components/layout-sidebar-detail.vue';
 import SearchInput from '@/views/private/components/search-input.vue';
-<<<<<<< HEAD
-import { useExtension } from '@/composables/use-extension';
-=======
 import { useLayout } from '@directus/composables';
 import { computed, ref } from 'vue';
 import { useI18n } from 'vue-i18n';
 import SettingsNavigation from '../../components/navigation.vue';
->>>>>>> d16c3896
 
 type Item = {
 	[field: string]: any;
 };
 
-<<<<<<< HEAD
-export default defineComponent({
-	name: 'WebhooksCollection',
-	components: { SettingsNavigation, LayoutSidebarDetail, SearchInput },
-	setup() {
-		const { t } = useI18n();
-
-		const layoutRef = ref();
-		const selection = ref<Item[]>([]);
-
-		const { layout, layoutOptions, layoutQuery, filter, search } = usePreset(ref('directus_webhooks'));
-		const { addNewLink, batchLink } = useLinks();
-		const { confirmDelete, deleting, batchDelete } = useBatchDelete();
-
-		const { layoutWrapper } = useLayout(layout);
-
-		const currentLayout = useExtension('layout', layout);
-
-		return {
-			t,
-			addNewLink,
-			batchDelete,
-			batchLink,
-			confirmDelete,
-			deleting,
-			layoutRef,
-			layoutWrapper,
-			filter,
-			selection,
-			layoutOptions,
-			layoutQuery,
-			layout,
-			search,
-			clearFilters,
-			currentLayout,
-		};
-
-		async function refresh() {
-			await layoutRef.value?.state?.refresh?.();
-		}
-
-		function useBatchDelete() {
-			const confirmDelete = ref(false);
-			const deleting = ref(false);
-
-			return { confirmDelete, deleting, batchDelete };
-
-			async function batchDelete() {
-				deleting.value = true;
-
-				confirmDelete.value = false;
-
-				const batchPrimaryKeys = selection.value;
-
-				await api.delete(`/webhooks/${batchPrimaryKeys}`);
-
-				await refresh();
-
-				selection.value = [];
-				deleting.value = false;
-				confirmDelete.value = false;
-			}
-		}
-
-		function useLinks() {
-			const addNewLink = computed<string>(() => {
-				return `/settings/webhooks/+`;
-			});
-
-			const batchLink = computed<string>(() => {
-				const batchPrimaryKeys = selection.value;
-				return `/settings/webhooks/${batchPrimaryKeys}`;
-			});
-
-			return { addNewLink, batchLink };
-		}
-
-		function clearFilters() {
-			filter.value = null;
-			search.value = null;
-		}
-	},
-});
-=======
 const { t } = useI18n();
 
 const layoutRef = ref();
@@ -265,7 +167,6 @@
 	filter.value = null;
 	search.value = null;
 }
->>>>>>> d16c3896
 </script>
 
 <style lang="scss" scoped>
