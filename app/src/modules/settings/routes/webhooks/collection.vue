--- conflicted
+++ resolved
@@ -68,17 +68,8 @@
 		:search="search"
 		collection="directus_webhooks"
 	>
-<<<<<<< HEAD
-		<private-view :title="t('webhooks')" icon="anchor">
-			<template #headline><v-breadcrumb :items="[{ name: t('settings'), to: '/settings' }]" /></template>
-=======
-		<private-view
-			:title="$t('webhooks')"
-			:small-header="currentLayout?.smallHeader"
-			:header-shadow="currentLayout?.headerShadow"
-		>
+		<private-view :title="$t('webhooks')" icon="anchor">
 			<template #headline><v-breadcrumb :items="[{ name: $t('settings'), to: '/settings' }]" /></template>
->>>>>>> 12ce3400
 
 			<template #navigation>
 				<settings-navigation />
