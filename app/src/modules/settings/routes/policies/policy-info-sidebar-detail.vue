--- conflicted
+++ resolved
@@ -10,11 +10,10 @@
 </script>
 
 <template>
-<<<<<<< HEAD
-	<sidebar-detail v-if="policy" id="policy" icon="info" :title="t('information')">
+	<sidebar-detail v-if="policy" id="policy" icon="info" :title="$t('information')">
 		<dl>
 			<div class="description-list">
-				<dt>{{ t('primary_key') }}</dt>
+				<dt>{{ $t('primary_key') }}</dt>
 				<dd>{{ policy.id }}</dd>
 				<v-icon
 					v-if="isCopySupported"
@@ -26,28 +25,6 @@
 				/>
 			</div>
 		</dl>
-=======
-	<sidebar-detail icon="info" :title="$t('information')" close>
-		<template v-if="policy">
-			<dl>
-				<div class="description-list">
-					<dt>{{ $t('primary_key') }}</dt>
-					<dd>{{ policy.id }}</dd>
-					<v-icon
-						v-if="isCopySupported"
-						name="content_copy"
-						small
-						clickable
-						class="clipboard-icon"
-						@click="copyToClipboard(policy.id)"
-					/>
-				</div>
-			</dl>
-
-			<v-divider />
-		</template>
-		<div v-md="$t('page_help_settings_policies_item')" class="page-description" />
->>>>>>> 58d55437
 	</sidebar-detail>
 </template>
 
