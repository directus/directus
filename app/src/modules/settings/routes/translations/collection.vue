--- conflicted
+++ resolved
@@ -200,12 +200,6 @@
 			/>
 
 			<template #sidebar>
-<<<<<<< HEAD
-=======
-				<sidebar-detail icon="info" :title="$t('information')" close>
-					<div v-md="$t('page_help_settings_translations_collection')" class="page-description" />
-				</sidebar-detail>
->>>>>>> 58d55437
 				<layout-sidebar-detail v-model="layout">
 					<component :is="`layout-options-${layout || 'tabular'}`" v-bind="layoutState" />
 				</layout-sidebar-detail>
