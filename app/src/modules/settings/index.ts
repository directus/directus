import api from '@/api';
import { useCollectionsStore } from '@/stores/collections';
import { useFieldsStore } from '@/stores/fields';
import { useFlowsStore } from '@/stores/flows';
import RouterPass from '@/utils/router-passthrough';
import { defineModule } from '@directus/extensions';
import Appearance from './routes/appearance/item.vue';
import Collections from './routes/data-model/collections/collections.vue';
import FieldDetail from './routes/data-model/field-detail/field-detail.vue';
import Fields from './routes/data-model/fields/fields.vue';
import NewCollection from './routes/data-model/new-collection.vue';
import Extensions from './routes/extensions/extensions.vue';
import FlowOperationDetail from './routes/flows/components/operation-detail.vue';
import FlowsDetail from './routes/flows/flow.vue';
import FlowsOverview from './routes/flows/overview.vue';
import MarketplaceAccount from './routes/marketplace/routes/account/account.vue';
import MarketplaceExtension from './routes/marketplace/routes/extension/extension.vue';
import MarketplaceRegistry from './routes/marketplace/routes/registry/registry.vue';
import NotFound from './routes/not-found.vue';
import PoliciesCollection from './routes/policies/collection.vue';
import PoliciesItem from './routes/policies/item.vue';
import NewPolicy from './routes/policies/add-new.vue';
import PresetsCollection from './routes/presets/collection/collection.vue';
import PresetsItem from './routes/presets/item.vue';
import Project from './routes/project/project.vue';
import NewRole from './routes/roles/add-new.vue';
import RolesCollection from './routes/roles/collection.vue';
import RolesItem from './routes/roles/item.vue';
import RolesPublicItem from './routes/roles/public-item.vue';
import SystemLogs from './routes/system-logs/logs.vue';
import TranslationsCollection from './routes/translations/collection.vue';
import TranslationsItem from './routes/translations/item.vue';
import WebhooksCollection from './routes/webhooks/collection.vue';
import WebhooksItem from './routes/webhooks/item.vue';

export default defineModule({
	id: 'settings',
	name: '$t:settings',
	icon: 'settings',
	routes: [
		{
			name: 'settings-data-model-redirect',
			path: '',
			redirect: '/settings/data-model',
		},
		{
			name: 'settings-project',
			path: 'project',
			component: Project,
		},
		{
			name: 'settings-appearance',
			path: 'appearance',
			component: Appearance,
		},
		{
			path: 'data-model',
			component: RouterPass,
			children: [
				{
					name: 'settings-collections',
					path: '',
					component: Collections,
					beforeEnter() {
						const collectionsStore = useCollectionsStore();
						collectionsStore.hydrate();
					},
					children: [
						{
							path: '+',
							name: 'settings-add-new',
							components: {
								add: NewCollection,
							},
						},
					],
				},
				{
					name: 'settings-fields',
					path: ':collection',
					component: Fields,
					async beforeEnter(to) {
						const collectionsStore = useCollectionsStore();
						const info = collectionsStore.getCollection(to.params.collection as string);

						if (!info) {
							return {
								name: 'settings-not-found',
								params: { _: to.path.split('/').slice(1) },
							};
						}

						if (!info?.meta) {
							await api.patch(`/collections/${to.params.collection}`, { meta: {} });
						}

						const fieldsStore = useFieldsStore();
						fieldsStore.hydrate();
					},
					props: (route) => ({
						collection: route.params.collection,
						field: route.params.field,
						type: route.query.type,
					}),
					children: [
						{
							path: ':field',
							name: 'settings-fields-field',
							components: {
								field: FieldDetail,
							},
						},
					],
				},
			],
		},
		{
			path: 'policies',
			component: RouterPass,
			children: [
				{
					name: 'settings-policies-collection',
					path: '',
					component: PoliciesCollection,
					children: [
						{
							path: '+',
							name: 'settings-add-new-policy',
							components: {
								add: NewPolicy,
							},
						},
					],
				},
				{
					name: 'settings-policies-item',
					path: ':primaryKey',
					component: PoliciesItem,
					props: true,
				},
			],
		},
		{
			path: 'roles',
			component: RouterPass,
			children: [
				{
					name: 'settings-roles-collection',
					path: '',
					component: RolesCollection,
					children: [
						{
							path: '+',
							name: 'settings-add-new-role',
							components: {
								add: NewRole,
							},
						},
					],
				},
				{
					name: 'settings-roles-public-item',
					path: 'public',
					component: RolesPublicItem,
				},
				{
					name: 'settings-roles-item',
					path: ':primaryKey',
					component: RolesItem,
					props: true,
				},
			],
		},
		{
			path: 'presets',
			component: RouterPass,
			children: [
				{
					name: 'settings-presets-collection',
					path: '',
					component: PresetsCollection,
				},
				{
					name: 'settings-presets-item',
					path: ':id',
					component: PresetsItem,
					props: true,
				},
			],
		},
		{
			path: 'webhooks',
			component: RouterPass,
			children: [
				{
					name: 'settings-webhooks-collection',
					path: '',
					component: WebhooksCollection,
				},
				{
					name: 'settings-webhooks-item',
					path: ':primaryKey',
					component: WebhooksItem,
					props: true,
				},
			],
		},
		{
			path: 'flows',
			component: RouterPass,
			children: [
				{
					name: 'settings-flows-collection',
					path: '',
					component: FlowsOverview,
				},
				{
					name: 'settings-flows-item',
					path: ':primaryKey',
					component: FlowsDetail,
					props: true,
					async beforeEnter(to) {
						const { flows } = useFlowsStore();
						const existingFlow = flows.find((flow) => flow.id === to.params.primaryKey);

						if (!existingFlow) {
							return {
								name: 'settings-not-found',
								params: { _: to.path.split('/').slice(1) },
							};
						}
					},
					children: [
						{
							name: 'settings-flows-operation',
							path: ':operationId',
							component: FlowOperationDetail,
							props: true,
						},
					],
				},
			],
		},
		{
			path: 'extensions',
			component: Extensions,
		},
		{
			name: 'marketplace',
			path: 'marketplace',
			component: RouterPass,
			children: [
				{
					name: 'marketplace-registry',
					path: '',
					component: MarketplaceRegistry,
				},
				{
					name: 'marketplace-account',
					path: 'account/:accountId',
					component: MarketplaceAccount,
					props: true,
				},
				{
					name: 'marketplace-extension',
					path: 'extension/:extensionId',
					component: MarketplaceExtension,
					props: true,
				},
			],
		},
		{
			path: 'translations',
			component: RouterPass,
			children: [
				{
					name: 'settings-translations-collection',
					path: '',
					component: TranslationsCollection,
				},
				{
					name: 'settings-translations-item',
					path: ':primaryKey',
					component: TranslationsItem,
					props: true,
				},
			],
		},
		{
			name: 'settings-system-logs',
			path: 'system-logs',
			component: SystemLogs,
		},
		{
			name: 'settings-not-found',
			path: ':_(.+)+',
			component: NotFound,
		},
	],
	preRegisterCheck: (user) => {
<<<<<<< HEAD
		return user.role?.admin_access === true;
=======
		return user.admin_access === true;
>>>>>>> d7faf7ca
	},
});<|MERGE_RESOLUTION|>--- conflicted
+++ resolved
@@ -298,10 +298,6 @@
 		},
 	],
 	preRegisterCheck: (user) => {
-<<<<<<< HEAD
-		return user.role?.admin_access === true;
-=======
 		return user.admin_access === true;
->>>>>>> d7faf7ca
 	},
 });