--- conflicted
+++ resolved
@@ -224,15 +224,7 @@
 			],
 		},
 		{
-<<<<<<< HEAD
-			path: 'translation-strings',
-=======
-			path: 'extensions',
-			component: ExtensionsOverview,
-		},
-		{
 			path: 'translations',
->>>>>>> 2b27ede9
 			component: RouterPass,
 			children: [
 				{
@@ -244,6 +236,29 @@
 					name: 'settings-translations-item',
 					path: ':primaryKey',
 					component: TranslationsItem,
+					props: true,
+				},
+			],
+		},
+		{
+			path: 'market',
+			component: RouterPass,
+			children: [
+				{
+					name: 'extensions-overview',
+					path: '',
+					component: MarketOverview,
+				},
+				{
+					name: 'extension',
+					path: 'extensions/:name(.+)',
+					component: MarketExtension,
+					props: true,
+				},
+				{
+					name: 'user',
+					path: 'users/:name',
+					component: MarketUser,
 					props: true,
 				},
 			],
