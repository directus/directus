<script setup lang="ts">
import { useServerStore } from '@/stores/server';
import { storeToRefs } from 'pinia';
<<<<<<< HEAD
import { useSettingsStore } from '@/stores/settings';
import { DEFAULT_REPORT_BUG_URL, DEFAULT_REPORT_FEATURE_URL } from '@/constants.js';
=======
import { useI18n } from 'vue-i18n';
>>>>>>> af2a79fb

const { t } = useI18n();
const { info } = storeToRefs(useServerStore());
const { settings } = storeToRefs(useSettingsStore());

const links: { icon: string; name: string; to?: string; href?: string; chip?: string }[][] = [
	[
		{
			icon: 'database',
			name: t('settings_data_model'),
			to: `/settings/data-model`,
		},
		{
			icon: 'admin_panel_settings',
			name: t('settings_permissions'),
			to: `/settings/roles`,
		},
		{
			icon: 'anchor',
			name: t('settings_webhooks'),
			to: `/settings/webhooks`,
		},
		{
			icon: 'bolt',
			name: t('settings_flows'),
			to: `/settings/flows`,
		},
	],
	[
		{
			icon: 'tune',
			name: t('settings_project'),
			to: `/settings/project`,
		},
		{
			icon: 'palette',
			name: t('settings_appearance'),
			to: `/settings/appearance`,
		},
		{
			icon: 'bookmark',
			name: t('settings_presets'),
			to: `/settings/presets`,
		},
		{
			icon: 'translate',
			name: t('settings_translations'),
			to: `/settings/translations`,
		},
	],
	[
		{
			icon: 'storefront',
			name: t('marketplace'),
			to: '/settings/marketplace',
			chip: t('beta'),
		},
		{
			icon: 'category',
			name: t('extensions'),
			to: '/settings/extensions',
		},
	],
	[
		{
			icon: 'bug_report',
			name: t('report_bug'),
			href: settings.value?.report_bug_url ?? DEFAULT_REPORT_BUG_URL,
		},
		{
			icon: 'new_releases',
			name: t('request_feature'),
			href: settings.value?.report_feature_url ?? DEFAULT_REPORT_FEATURE_URL,
		},
	],
];
</script>

<template>
	<v-list nav>
		<template v-for="(group, index) in links">
			<v-list-item v-for="item in group" :key="item.to ?? item.href" :to="item.to" :href="item.href">
				<v-list-item-icon><v-icon :name="item.icon" /></v-list-item-icon>
				<v-list-item-content>
					<span class="label">
						<v-text-overflow class="label" :text="item.name" />
						<v-chip v-if="item.chip" class="chip" outlined x-small>{{ item.chip }}</v-chip>
					</span>
				</v-list-item-content>
			</v-list-item>

			<v-divider v-if="index !== links.length - 1" :key="index" />
		</template>

		<v-list-item href="https://github.com/directus/directus/releases" class="version">
			<v-list-item-icon><v-icon name="directus" /></v-list-item-icon>
			<v-list-item-content>
				<v-text-overflow class="version" :text="`Directus ${info.version}`" />
			</v-list-item-content>
		</v-list-item>
	</v-list>
</template>

<style scoped>
.version .v-icon {
	color: var(--theme--foreground-subdued);
	transition: color var(--fast) var(--transition);
}

.version :deep(.v-text-overflow) {
	color: var(--theme--foreground-subdued);
	transition: color var(--fast) var(--transition);
}

.version:hover .v-icon {
	color: var(--theme--foreground-accent);
}

.version:hover :deep(.v-text-overflow) {
	color: var(--theme--foreground-accent);
}

.label {
	display: flex;
	align-items: center;
}

.chip {
	--v-chip-color: var(--theme--primary);
	--v-chip-background-color: var(--theme--primary-subdued);
	margin-inline-start: auto;
}
</style><|MERGE_RESOLUTION|>--- conflicted
+++ resolved
@@ -1,12 +1,9 @@
 <script setup lang="ts">
 import { useServerStore } from '@/stores/server';
 import { storeToRefs } from 'pinia';
-<<<<<<< HEAD
+import { useI18n } from 'vue-i18n';
 import { useSettingsStore } from '@/stores/settings';
 import { DEFAULT_REPORT_BUG_URL, DEFAULT_REPORT_FEATURE_URL } from '@/constants.js';
-=======
-import { useI18n } from 'vue-i18n';
->>>>>>> af2a79fb
 
 const { t } = useI18n();
 const { info } = storeToRefs(useServerStore());
