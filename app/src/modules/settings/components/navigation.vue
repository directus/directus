<template>
	<v-list nav>
		<v-list-item v-for="item in navItems" :key="item.to" :to="item.to">
			<v-list-item-icon><v-icon :name="item.icon" /></v-list-item-icon>
			<v-list-item-content>
				<v-text-overflow :text="item.name" />
			</v-list-item-content>
		</v-list-item>

		<v-divider />

		<v-list-item v-for="item in externalItems" :key="item.href" :href="item.href">
			<v-list-item-icon><v-icon :name="item.icon" /></v-list-item-icon>
			<v-list-item-content>
				<v-text-overflow :text="item.name" />
			</v-list-item-content>
		</v-list-item>

		<v-list-item href="https://github.com/directus/directus/releases" class="version">
			<v-list-item-icon><v-icon name="directus" /></v-list-item-icon>
			<v-list-item-content>
				<v-text-overflow class="version" :text="`Directus ${version}`" />
			</v-list-item-content>
		</v-list-item>
	</v-list>
</template>

<script setup lang="ts">
import { computed } from 'vue';
import { useI18n } from 'vue-i18n';

const version = __DIRECTUS_VERSION__;

const { t } = useI18n();

<<<<<<< HEAD
		const navItems = [
			{
				icon: 'public',
				name: t('settings_project'),
				to: `/settings/project`,
			},
			{
				icon: 'list_alt',
				name: t('settings_data_model'),
				to: `/settings/data-model`,
			},
			{
				icon: 'admin_panel_settings',
				name: t('settings_permissions'),
				to: `/settings/roles`,
			},
			{
				icon: 'bookmark',
				name: t('settings_presets'),
				to: `/settings/presets`,
			},
			{
				icon: 'translate',
				name: t('settings_translation_strings'),
				to: `/settings/translation-strings`,
			},
			{
				icon: 'anchor',
				name: t('settings_webhooks'),
				to: `/settings/webhooks`,
			},
			{
				icon: 'bolt',
				name: t('settings_flows'),
				to: `/settings/flows`,
			},
			{
				icon: 'extension',
				name: t('extensions'),
				to: `/settings/extensions`,
			},
		];

		const externalItems = computed(() => {
			return [
				{
					icon: 'bug_report',
					name: t('report_bug'),
					href: 'https://github.com/directus/directus/issues/new?template=bug_report.yml',
				},
				{
					icon: 'new_releases',
					name: t('request_feature'),
					href: 'https://github.com/directus/directus/discussions/new?category=feature-requests',
				},
			];
		});

		return { version, navItems, externalItems };
=======
const navItems = [
	{
		icon: 'public',
		name: t('settings_project'),
		to: `/settings/project`,
	},
	{
		icon: 'list_alt',
		name: t('settings_data_model'),
		to: `/settings/data-model`,
	},
	{
		icon: 'admin_panel_settings',
		name: t('settings_permissions'),
		to: `/settings/roles`,
	},
	{
		icon: 'bookmark',
		name: t('settings_presets'),
		to: `/settings/presets`,
>>>>>>> e783cd15
	},
	{
		icon: 'translate',
		name: t('settings_translation_strings'),
		to: `/settings/translation-strings`,
	},
	{
		icon: 'anchor',
		name: t('settings_webhooks'),
		to: `/settings/webhooks`,
	},
	{
		icon: 'bolt',
		name: t('settings_flows'),
		to: `/settings/flows`,
	},
];

const externalItems = computed(() => {
	return [
		{
			icon: 'bug_report',
			name: t('report_bug'),
			href: 'https://github.com/directus/directus/issues/new?template=bug_report.yml',
		},
		{
			icon: 'new_releases',
			name: t('request_feature'),
			href: 'https://github.com/directus/directus/discussions/new?category=feature-requests',
		},
	];
});
</script>

<style scoped>
.version .v-icon {
	color: var(--foreground-subdued);
	transition: color var(--fast) var(--transition);
}

.version :deep(.v-text-overflow) {
	color: var(--foreground-subdued);
	transition: color var(--fast) var(--transition);
}

.version:hover .v-icon {
	color: var(--foreground-normal-alt);
}

.version:hover :deep(.v-text-overflow) {
	color: var(--foreground-normal-alt);
}
</style><|MERGE_RESOLUTION|>--- conflicted
+++ resolved
@@ -33,67 +33,6 @@
 
 const { t } = useI18n();
 
-<<<<<<< HEAD
-		const navItems = [
-			{
-				icon: 'public',
-				name: t('settings_project'),
-				to: `/settings/project`,
-			},
-			{
-				icon: 'list_alt',
-				name: t('settings_data_model'),
-				to: `/settings/data-model`,
-			},
-			{
-				icon: 'admin_panel_settings',
-				name: t('settings_permissions'),
-				to: `/settings/roles`,
-			},
-			{
-				icon: 'bookmark',
-				name: t('settings_presets'),
-				to: `/settings/presets`,
-			},
-			{
-				icon: 'translate',
-				name: t('settings_translation_strings'),
-				to: `/settings/translation-strings`,
-			},
-			{
-				icon: 'anchor',
-				name: t('settings_webhooks'),
-				to: `/settings/webhooks`,
-			},
-			{
-				icon: 'bolt',
-				name: t('settings_flows'),
-				to: `/settings/flows`,
-			},
-			{
-				icon: 'extension',
-				name: t('extensions'),
-				to: `/settings/extensions`,
-			},
-		];
-
-		const externalItems = computed(() => {
-			return [
-				{
-					icon: 'bug_report',
-					name: t('report_bug'),
-					href: 'https://github.com/directus/directus/issues/new?template=bug_report.yml',
-				},
-				{
-					icon: 'new_releases',
-					name: t('request_feature'),
-					href: 'https://github.com/directus/directus/discussions/new?category=feature-requests',
-				},
-			];
-		});
-
-		return { version, navItems, externalItems };
-=======
 const navItems = [
 	{
 		icon: 'public',
@@ -114,7 +53,6 @@
 		icon: 'bookmark',
 		name: t('settings_presets'),
 		to: `/settings/presets`,
->>>>>>> e783cd15
 	},
 	{
 		icon: 'translate',
@@ -130,6 +68,11 @@
 		icon: 'bolt',
 		name: t('settings_flows'),
 		to: `/settings/flows`,
+	},
+	{
+		icon: 'extension',
+		name: t('extensions'),
+		to: `/settings/extensions`,
 	},
 ];
 
