<script setup lang="ts">
import { useFeatureFlagStore } from '@/stores/feature-flags';
import { useServerStore } from '@/stores/server';
import { storeToRefs } from 'pinia';
import { ComputedRef, computed } from 'vue';
import { useI18n } from 'vue-i18n';
import { useSettingsStore } from '@/stores/settings';
import { DEFAULT_REPORT_BUG_URL, DEFAULT_REPORT_FEATURE_URL } from '@/constants.js';
import { computed } from 'vue';

type Link = { icon: string; name: string; to?: string; href?: string; chip?: string };

const { t } = useI18n();
const { info } = storeToRefs(useServerStore());
<<<<<<< HEAD
const { showWebhooks } = storeToRefs(useFeatureFlagStore());

const links: ComputedRef<{ icon: string; name: string; to?: string; href?: string; chip?: string }[][]> = computed(
	() => [
		[
			{
				icon: 'database',
				name: t('settings_data_model'),
				to: `/settings/data-model`,
			},
			{
				icon: 'admin_panel_settings',
				name: t('settings_permissions'),
				to: `/settings/roles`,
			},
			...(showWebhooks.value
				? [
						{
							icon: 'anchor',
							name: t('settings_webhooks'),
							to: `/settings/webhooks`,
						},
				  ]
				: []),
			{
				icon: 'bolt',
				name: t('settings_flows'),
				to: `/settings/flows`,
			},
		],
		[
			{
				icon: 'tune',
				name: t('settings_project'),
				to: `/settings/project`,
			},
			{
				icon: 'palette',
				name: t('settings_appearance'),
				to: `/settings/appearance`,
			},
			{
				icon: 'bookmark',
				name: t('settings_presets'),
				to: `/settings/presets`,
			},
			{
				icon: 'translate',
				name: t('settings_translations'),
				to: `/settings/translations`,
			},
		],
		[
			{
				icon: 'storefront',
				name: t('marketplace'),
				to: '/settings/marketplace',
				chip: t('beta'),
			},
			{
				icon: 'category',
				name: t('extensions'),
				to: '/settings/extensions',
			},
		],
		[
			{
				icon: 'bug_report',
				name: t('report_bug'),
				href: 'https://github.com/directus/directus/issues/new?template=bug_report.yml',
			},
			{
				icon: 'new_releases',
				name: t('request_feature'),
				href: 'https://github.com/directus/directus/discussions/new?category=feature-requests',
			},
		],
	],
);
=======
const { settings } = storeToRefs(useSettingsStore());

const links = computed<Link[][]>(() => [
	[
		{
			icon: 'database',
			name: t('settings_data_model'),
			to: `/settings/data-model`,
		},
		{
			icon: 'admin_panel_settings',
			name: t('settings_permissions'),
			to: `/settings/roles`,
		},
		{
			icon: 'anchor',
			name: t('settings_webhooks'),
			to: `/settings/webhooks`,
		},
		{
			icon: 'bolt',
			name: t('settings_flows'),
			to: `/settings/flows`,
		},
	],
	[
		{
			icon: 'tune',
			name: t('settings_project'),
			to: `/settings/project`,
		},
		{
			icon: 'palette',
			name: t('settings_appearance'),
			to: `/settings/appearance`,
		},
		{
			icon: 'bookmark',
			name: t('settings_presets'),
			to: `/settings/presets`,
		},
		{
			icon: 'translate',
			name: t('settings_translations'),
			to: `/settings/translations`,
		},
	],
	[
		{
			icon: 'storefront',
			name: t('marketplace'),
			to: '/settings/marketplace',
			chip: t('beta'),
		},
		{
			icon: 'category',
			name: t('extensions'),
			to: '/settings/extensions',
		},
	],
	[
		{
			icon: 'bug_report',
			name: t('report_bug'),
			href: settings.value?.report_bug_url ?? DEFAULT_REPORT_BUG_URL,
		},
		{
			icon: 'new_releases',
			name: t('request_feature'),
			href: settings.value?.report_feature_url ?? DEFAULT_REPORT_FEATURE_URL,
		},
	],
]);
>>>>>>> 17c54b71
</script>

<template>
	<v-list nav>
		<template v-for="(group, index) in links">
			<v-list-item v-for="item in group" :key="item.to ?? item.href" :to="item.to" :href="item.href">
				<v-list-item-icon><v-icon :name="item.icon" /></v-list-item-icon>
				<v-list-item-content>
					<span class="label">
						<v-text-overflow class="label" :text="item.name" />
						<v-chip v-if="item.chip" class="chip" outlined x-small>{{ item.chip }}</v-chip>
					</span>
				</v-list-item-content>
			</v-list-item>

			<v-divider v-if="index !== links.length - 1" :key="index" />
		</template>

		<v-list-item href="https://github.com/directus/directus/releases" class="version">
			<v-list-item-icon><v-icon name="directus" /></v-list-item-icon>
			<v-list-item-content>
				<v-text-overflow class="version" :text="`Directus ${info.version}`" />
			</v-list-item-content>
		</v-list-item>
	</v-list>
</template>

<style scoped>
.version .v-icon {
	color: var(--theme--foreground-subdued);
	transition: color var(--fast) var(--transition);
}

.version :deep(.v-text-overflow) {
	color: var(--theme--foreground-subdued);
	transition: color var(--fast) var(--transition);
}

.version:hover .v-icon {
	color: var(--theme--foreground-accent);
}

.version:hover :deep(.v-text-overflow) {
	color: var(--theme--foreground-accent);
}

.label {
	display: flex;
	align-items: center;
}

.chip {
	--v-chip-color: var(--theme--primary);
	--v-chip-background-color: var(--theme--primary-subdued);
	margin-inline-start: auto;
}
</style><|MERGE_RESOLUTION|>--- conflicted
+++ resolved
@@ -1,118 +1,48 @@
 <script setup lang="ts">
+import { DEFAULT_REPORT_BUG_URL, DEFAULT_REPORT_FEATURE_URL } from '@/constants.js';
 import { useFeatureFlagStore } from '@/stores/feature-flags';
 import { useServerStore } from '@/stores/server';
+import { useSettingsStore } from '@/stores/settings';
 import { storeToRefs } from 'pinia';
-import { ComputedRef, computed } from 'vue';
+import { computed } from 'vue';
 import { useI18n } from 'vue-i18n';
-import { useSettingsStore } from '@/stores/settings';
-import { DEFAULT_REPORT_BUG_URL, DEFAULT_REPORT_FEATURE_URL } from '@/constants.js';
-import { computed } from 'vue';
 
-type Link = { icon: string; name: string; to?: string; href?: string; chip?: string };
+type Link = {
+	isVisible: boolean;
+	icon: string;
+	name: string;
+	to?: string;
+	href?: string;
+	chip?: string;
+};
 
 const { t } = useI18n();
 const { info } = storeToRefs(useServerStore());
-<<<<<<< HEAD
+const { settings } = storeToRefs(useSettingsStore());
 const { showWebhooks } = storeToRefs(useFeatureFlagStore());
-
-const links: ComputedRef<{ icon: string; name: string; to?: string; href?: string; chip?: string }[][]> = computed(
-	() => [
-		[
-			{
-				icon: 'database',
-				name: t('settings_data_model'),
-				to: `/settings/data-model`,
-			},
-			{
-				icon: 'admin_panel_settings',
-				name: t('settings_permissions'),
-				to: `/settings/roles`,
-			},
-			...(showWebhooks.value
-				? [
-						{
-							icon: 'anchor',
-							name: t('settings_webhooks'),
-							to: `/settings/webhooks`,
-						},
-				  ]
-				: []),
-			{
-				icon: 'bolt',
-				name: t('settings_flows'),
-				to: `/settings/flows`,
-			},
-		],
-		[
-			{
-				icon: 'tune',
-				name: t('settings_project'),
-				to: `/settings/project`,
-			},
-			{
-				icon: 'palette',
-				name: t('settings_appearance'),
-				to: `/settings/appearance`,
-			},
-			{
-				icon: 'bookmark',
-				name: t('settings_presets'),
-				to: `/settings/presets`,
-			},
-			{
-				icon: 'translate',
-				name: t('settings_translations'),
-				to: `/settings/translations`,
-			},
-		],
-		[
-			{
-				icon: 'storefront',
-				name: t('marketplace'),
-				to: '/settings/marketplace',
-				chip: t('beta'),
-			},
-			{
-				icon: 'category',
-				name: t('extensions'),
-				to: '/settings/extensions',
-			},
-		],
-		[
-			{
-				icon: 'bug_report',
-				name: t('report_bug'),
-				href: 'https://github.com/directus/directus/issues/new?template=bug_report.yml',
-			},
-			{
-				icon: 'new_releases',
-				name: t('request_feature'),
-				href: 'https://github.com/directus/directus/discussions/new?category=feature-requests',
-			},
-		],
-	],
-);
-=======
-const { settings } = storeToRefs(useSettingsStore());
 
 const links = computed<Link[][]>(() => [
 	[
 		{
+			isVisible: true,
 			icon: 'database',
 			name: t('settings_data_model'),
 			to: `/settings/data-model`,
 		},
 		{
+			isVisible: true,
 			icon: 'admin_panel_settings',
 			name: t('settings_permissions'),
 			to: `/settings/roles`,
 		},
 		{
+			isVisible: showWebhooks.value,
 			icon: 'anchor',
 			name: t('settings_webhooks'),
 			to: `/settings/webhooks`,
 		},
 		{
+			isVisible: true,
 			icon: 'bolt',
 			name: t('settings_flows'),
 			to: `/settings/flows`,
@@ -120,21 +50,25 @@
 	],
 	[
 		{
+			isVisible: true,
 			icon: 'tune',
 			name: t('settings_project'),
 			to: `/settings/project`,
 		},
 		{
+			isVisible: true,
 			icon: 'palette',
 			name: t('settings_appearance'),
 			to: `/settings/appearance`,
 		},
 		{
+			isVisible: true,
 			icon: 'bookmark',
 			name: t('settings_presets'),
 			to: `/settings/presets`,
 		},
 		{
+			isVisible: true,
 			icon: 'translate',
 			name: t('settings_translations'),
 			to: `/settings/translations`,
@@ -142,12 +76,14 @@
 	],
 	[
 		{
+			isVisible: true,
 			icon: 'storefront',
 			name: t('marketplace'),
 			to: '/settings/marketplace',
 			chip: t('beta'),
 		},
 		{
+			isVisible: true,
 			icon: 'category',
 			name: t('extensions'),
 			to: '/settings/extensions',
@@ -155,32 +91,35 @@
 	],
 	[
 		{
+			isVisible: true,
 			icon: 'bug_report',
 			name: t('report_bug'),
 			href: settings.value?.report_bug_url ?? DEFAULT_REPORT_BUG_URL,
 		},
 		{
+			isVisible: true,
 			icon: 'new_releases',
 			name: t('request_feature'),
 			href: settings.value?.report_feature_url ?? DEFAULT_REPORT_FEATURE_URL,
 		},
 	],
 ]);
->>>>>>> 17c54b71
 </script>
 
 <template>
 	<v-list nav>
 		<template v-for="(group, index) in links">
-			<v-list-item v-for="item in group" :key="item.to ?? item.href" :to="item.to" :href="item.href">
-				<v-list-item-icon><v-icon :name="item.icon" /></v-list-item-icon>
-				<v-list-item-content>
-					<span class="label">
-						<v-text-overflow class="label" :text="item.name" />
-						<v-chip v-if="item.chip" class="chip" outlined x-small>{{ item.chip }}</v-chip>
-					</span>
-				</v-list-item-content>
-			</v-list-item>
+			<template v-for="item in group" :key="item.to ?? item.href">
+				<v-list-item v-if="item.isVisible" :to="item.to" :href="item.href">
+					<v-list-item-icon><v-icon :name="item.icon" /></v-list-item-icon>
+					<v-list-item-content>
+						<span class="label">
+							<v-text-overflow class="label" :text="item.name" />
+							<v-chip v-if="item.chip" class="chip" outlined x-small>{{ item.chip }}</v-chip>
+						</span>
+					</v-list-item-content>
+				</v-list-item>
+			</template>
 
 			<v-divider v-if="index !== links.length - 1" :key="index" />
 		</template>
