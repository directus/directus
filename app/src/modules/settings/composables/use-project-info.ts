--- conflicted
+++ resolved
@@ -1,13 +1,7 @@
-<<<<<<< HEAD
-import { ref, computed, Ref } from 'vue';
-import prettyMS from 'pretty-ms';
-import bytes from 'bytes';
-=======
->>>>>>> 99fcf12e
 import api from '@/api';
-import { computed, ref, Ref } from '@vue/composition-api';
 import bytes from 'bytes';
 import prettyMS from 'pretty-ms';
+import { computed, ref, Ref } from 'vue';
 
 type ServerInfo = {
 	directus: {
