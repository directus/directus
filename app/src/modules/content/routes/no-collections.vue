<script setup lang="ts">
import { useUserStore } from '@/stores/user';
import ContentNavigation from '../components/navigation.vue';

const userStore = useUserStore();
</script>

<template>
	<private-view class="content-overview" :title="$t('content')" icon="box">
		<template #navigation>
			<content-navigation />
		</template>

		<v-info icon="box" :title="$t('no_collections')" center>
			<template v-if="userStore.isAdmin">
				{{ $t('no_collections_copy_admin') }}
			</template>

			<template v-else>
				{{ $t('no_collections_copy') }}
			</template>

			<template v-if="userStore.isAdmin" #append>
				<v-button to="/settings/data-model/+">{{ $t('create_collection') }}</v-button>
			</template>
		</v-info>
<<<<<<< HEAD
=======

		<template #sidebar>
			<sidebar-detail icon="info" :title="$t('information')" close>
				<div v-md="$t('page_help_collections_overview')" class="page-description" />
			</sidebar-detail>
		</template>
>>>>>>> 58d55437
	</private-view>
</template>

<style lang="scss" scoped>
.icon {
	--v-icon-color: var(--theme--foreground-subdued);

	:deep(i) {
		vertical-align: unset;
	}
}

.header-icon {
	--v-button-color-disabled: var(--theme--foreground);
}

.v-table {
	padding: var(--content-padding);
	padding-block-start: 0;
}
</style><|MERGE_RESOLUTION|>--- conflicted
+++ resolved
@@ -24,15 +24,6 @@
 				<v-button to="/settings/data-model/+">{{ $t('create_collection') }}</v-button>
 			</template>
 		</v-info>
-<<<<<<< HEAD
-=======
-
-		<template #sidebar>
-			<sidebar-detail icon="info" :title="$t('information')" close>
-				<div v-md="$t('page_help_collections_overview')" class="page-description" />
-			</sidebar-detail>
-		</template>
->>>>>>> 58d55437
 	</private-view>
 </template>
 
