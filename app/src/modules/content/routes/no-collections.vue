--- conflicted
+++ resolved
@@ -6,17 +6,7 @@
 </script>
 
 <template>
-<<<<<<< HEAD
-	<private-view class="content-overview" :title="t('content')" icon="box">
-=======
-	<private-view class="content-overview" :title="$t('content')">
-		<template #title-outer:prepend>
-			<v-button class="header-icon" rounded disabled icon secondary>
-				<v-icon name="box" />
-			</v-button>
-		</template>
-
->>>>>>> 12ce3400
+	<private-view class="content-overview" :title="$t('content')" icon="box">
 		<template #navigation>
 			<content-navigation />
 		</template>
