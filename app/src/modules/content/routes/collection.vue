--- conflicted
+++ resolved
@@ -272,12 +272,7 @@
 
 <script setup lang="ts">
 import api from '@/api';
-<<<<<<< HEAD
-import ContentNotFound from './not-found.vue';
-import { useCollection, useLayout } from '@directus/composables';
-=======
 import { useExtension } from '@/composables/use-extension';
->>>>>>> d16c3896
 import { usePreset } from '@/composables/use-preset';
 import { usePermissionsStore } from '@/stores/permissions';
 import { useUserStore } from '@/stores/user';
@@ -296,18 +291,8 @@
 import { computed, ref, toRefs, watch } from 'vue';
 import { useI18n } from 'vue-i18n';
 import { useRouter } from 'vue-router';
-<<<<<<< HEAD
-import { usePermissionsStore } from '@/stores/permissions';
-import { useUserStore } from '@/stores/user';
-import DrawerBatch from '@/views/private/components/drawer-batch.vue';
-import { unexpectedError } from '@/utils/unexpected-error';
-import { mergeFilters } from '@directus/utils';
-import { Filter } from '@directus/types';
-import { useExtension } from '@/composables/use-extension';
-=======
 import ContentNavigation from '../components/navigation.vue';
 import ContentNotFound from './not-found.vue';
->>>>>>> d16c3896
 
 type Item = {
 	[field: string]: any;
@@ -551,43 +536,11 @@
 
 			router.push(`/content/${newBookmark.collection}?bookmark=${newBookmark.id}`);
 
-<<<<<<< HEAD
-		function useBookmarks() {
-			const bookmarkDialogActive = ref(false);
-			const creatingBookmark = ref(false);
-
-			return {
-				bookmarkDialogActive,
-				creatingBookmark,
-				createBookmark,
-			};
-
-			async function createBookmark(bookmark: any) {
-				creatingBookmark.value = true;
-
-				try {
-					const newBookmark = await saveCurrentAsBookmark({
-						bookmark: bookmark.name,
-						icon: bookmark.icon,
-						color: bookmark.color,
-					});
-
-					router.push(`/content/${newBookmark.collection}?bookmark=${newBookmark.id}`);
-
-					bookmarkDialogActive.value = false;
-				} catch (err: any) {
-					unexpectedError(err);
-				} finally {
-					creatingBookmark.value = false;
-				}
-			}
-=======
 			bookmarkDialogActive.value = false;
 		} catch (err: any) {
 			unexpectedError(err);
 		} finally {
 			creatingBookmark.value = false;
->>>>>>> d16c3896
 		}
 	}
 }
@@ -602,54 +555,21 @@
 		const admin = userStore?.currentUser?.role.admin_access === true;
 		if (admin) return true;
 
-<<<<<<< HEAD
-				const updatePermissions = permissionsStore.permissions.find(
-					(permission) => permission.action === 'update' && permission.collection === collection.value
-				);
-
-				return !!updatePermissions;
-			});
-
-			const batchArchiveAllowed = computed(() => {
-				if (!currentCollection.value?.meta?.archive_field) return false;
-				const admin = userStore?.currentUser?.role.admin_access === true;
-				if (admin) return true;
-
-				const updatePermissions = permissionsStore.permissions.find(
-					(permission) => permission.action === 'update' && permission.collection === collection.value
-				);
-
-				if (!updatePermissions) return false;
-				if (!updatePermissions.fields) return false;
-				if (updatePermissions.fields.includes('*')) return true;
-				return updatePermissions.fields.includes(currentCollection.value.meta.archive_field);
-			});
-=======
 		const updatePermissions = permissionsStore.permissions.find(
 			(permission) => permission.action === 'update' && permission.collection === collection.value
 		);
 
 		return !!updatePermissions;
 	});
->>>>>>> d16c3896
 
 	const batchArchiveAllowed = computed(() => {
 		if (!currentCollection.value?.meta?.archive_field) return false;
 		const admin = userStore?.currentUser?.role.admin_access === true;
 		if (admin) return true;
 
-<<<<<<< HEAD
-				const deletePermissions = permissionsStore.permissions.find(
-					(permission) => permission.action === 'delete' && permission.collection === collection.value
-				);
-
-				return !!deletePermissions;
-			});
-=======
 		const updatePermissions = permissionsStore.permissions.find(
 			(permission) => permission.action === 'update' && permission.collection === collection.value
 		);
->>>>>>> d16c3896
 
 		if (!updatePermissions) return false;
 		if (!updatePermissions.fields) return false;
@@ -657,18 +577,9 @@
 		return updatePermissions.fields.includes(currentCollection.value.meta.archive_field);
 	});
 
-<<<<<<< HEAD
-				const createPermissions = permissionsStore.permissions.find(
-					(permission) => permission.action === 'create' && permission.collection === collection.value
-				);
-
-				return !!createPermissions;
-			});
-=======
 	const batchDeleteAllowed = computed(() => {
 		const admin = userStore?.currentUser?.role.admin_access === true;
 		if (admin) return true;
->>>>>>> d16c3896
 
 		const deletePermissions = permissionsStore.permissions.find(
 			(permission) => permission.action === 'delete' && permission.collection === collection.value
