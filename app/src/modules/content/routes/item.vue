<script setup lang="ts">
import { useEditsGuard } from '@/composables/use-edits-guard';
import { useItem } from '@/composables/use-item';
import { useLocalStorage } from '@/composables/use-local-storage';
import { useItemPermissions } from '@/composables/use-permissions';
import { useShortcut } from '@/composables/use-shortcut';
import { useTemplateData } from '@/composables/use-template-data';
import { useVersions } from '@/composables/use-versions';
import { getCollectionRoute, getItemRoute } from '@/utils/get-route';
import { renderStringTemplate } from '@/utils/render-string-template';
import { translateShortcut } from '@/utils/translate-shortcut';
import CommentsSidebarDetail from '@/views/private/components/comments-sidebar-detail.vue';
import FlowSidebarDetail from '@/views/private/components/flow-sidebar-detail.vue';
import LivePreview from '@/views/private/components/live-preview.vue';
import RevisionsDrawerDetail from '@/views/private/components/revisions-drawer-detail.vue';
import SaveOptions from '@/views/private/components/save-options.vue';
import SharesSidebarDetail from '@/views/private/components/shares-sidebar-detail.vue';
import { useCollection } from '@directus/composables';
import type { PrimaryKey } from '@directus/types';
import { useHead } from '@unhead/vue';
import { computed, onBeforeUnmount, ref, toRefs, unref, watch } from 'vue';
import { useI18n } from 'vue-i18n';
import { useRouter } from 'vue-router';
import ContentNavigation from '../components/navigation.vue';
import VersionMenu from '../components/version-menu.vue';
import ContentNotFound from './not-found.vue';

interface Props {
	collection: string;
	primaryKey?: string | null;
	singleton?: boolean;
}

const props = withDefaults(defineProps<Props>(), {
	primaryKey: null,
	singleton: false,
});

const { t, te } = useI18n();

const router = useRouter();

const form = ref<HTMLElement>();

const { collection, primaryKey } = toRefs(props);
const { breadcrumb } = useBreadcrumb();

const revisionsDrawerDetailRef = ref<InstanceType<typeof RevisionsDrawerDetail> | null>(null);

const { info: collectionInfo, defaults, primaryKeyField, isSingleton, accountabilityScope } = useCollection(collection);

const {
	readVersionsAllowed,
	currentVersion,
	versions,
	loading: versionsLoading,
	query,
	addVersion,
	updateVersion,
	deleteVersion,
	saveVersionLoading,
	saveVersion,
	validationErrors: versionValidationErrors,
} = useVersions(collection, isSingleton, primaryKey);

const {
	isNew,
	edits,
	hasEdits,
	item,
	permissions,
	saving,
	loading,
	error,
	save,
	remove,
	deleting,
	archive,
	archiving,
	isArchived,
	saveAsCopy,
	refresh,
	validationErrors: itemValidationErrors,
} = useItem(collection, primaryKey, query);

const validationErrors = computed(() => {
	if (currentVersion.value === null) return itemValidationErrors.value;
	return versionValidationErrors.value;
});

const {
	collectionPermissions: { createAllowed, revisionsAllowed },
	itemPermissions: { updateAllowed, deleteAllowed, saveAllowed, archiveAllowed, shareAllowed, fields },
} = permissions;

const { templateData } = useTemplateData(collectionInfo, primaryKey);

const { confirmLeave, leaveTo } = useEditsGuard(hasEdits, { compareQuery: ['version'] });
const confirmDelete = ref(false);
const confirmArchive = ref(false);

const title = computed(() => {
	if (te(`collection_names_singular.${props.collection}`)) {
		return isNew.value
			? t('creating_unit', { unit: t(`collection_names_singular.${props.collection}`) })
			: t('editing_unit', { unit: t(`collection_names_singular.${props.collection}`) });
	}

	return isNew.value
		? t('creating_in', { collection: collectionInfo.value?.name })
		: t('editing_in', { collection: collectionInfo.value?.name });
});

useHead({
	title: () => {
		const tabTitle = (collectionInfo.value?.name || '') + ' | ';

		if (collectionInfo.value && collectionInfo.value.meta) {
			if (collectionInfo.value.meta.singleton === true) {
				return tabTitle + collectionInfo.value.name;
			} else if (isNew.value === false && collectionInfo.value.meta.display_template) {
				const { displayValue } = renderStringTemplate(collectionInfo.value.meta.display_template, templateData);

				if (displayValue.value !== undefined) return tabTitle + displayValue.value;
			}
		}

		return tabTitle + title.value;
	},
});

const archiveTooltip = computed(() => {
	if (archiveAllowed.value === false) return t('not_allowed');
	if (isArchived.value === true) return t('unarchive');
	return t('archive');
});

useShortcut(
	'meta+s',
	() => {
		if (unref(currentVersion) === null) {
			saveAndStay();
		} else {
			saveVersionAction('stay');
		}
	},
	form,
);

useShortcut(
	'meta+shift+s',
	() => {
		if (unref(currentVersion) === null) {
			saveAndAddNew();
		} else {
			saveVersionAction('quit');
		}
	},
	form,
);

useShortcut(
	'meta+alt+s',
	() => {
		if (unref(currentVersion) !== null) {
			saveVersionAction('main');
		}
	},
	form,
);

const isSavable = computed(() => {
	if (saveAllowed.value === false && currentVersion.value === null) return false;
	if (hasEdits.value === true) return true;

	if (
		primaryKeyField.value &&
		!primaryKeyField.value?.schema?.has_auto_increment &&
		!primaryKeyField.value?.meta?.special?.includes('uuid')
	) {
		return !!edits.value?.[primaryKeyField.value.field];
	}

	if (isNew.value === true) {
		return Object.keys(defaults.value).length > 0 || hasEdits.value;
	}

	return hasEdits.value;
});

const { updateAllowed: updateVersionsAllowed } = useItemPermissions(
	'directus_versions',
	computed(() => currentVersion.value?.id ?? null),
	computed(() => !currentVersion.value),
);

const isFormDisabled = computed(() => {
	if (isNew.value) return false;
	if (updateAllowed.value) return false;
	if (currentVersion.value !== null && updateVersionsAllowed.value) return false;
	return true;
});

const actualPrimaryKey = computed(() => {
	if (unref(isSingleton)) {
		const singleton = unref(item);
		const pkField = unref(primaryKeyField)?.field;
		return (singleton && pkField ? singleton[pkField] ?? null : null) as PrimaryKey | null;
	}

	return props.primaryKey;
});

const internalPrimaryKey = computed(() => {
	if (unref(loading)) return '+';
	if (unref(isNew)) return '+';

	if (unref(isSingleton)) {
		const singleton = unref(item);
		const pkField = unref(primaryKeyField)?.field;
		return (singleton && pkField ? singleton[pkField] ?? '+' : '+') as PrimaryKey;
	}

	return props.primaryKey;
});

const disabledOptions = computed(() => {
	if (!createAllowed.value) return ['save-and-add-new', 'save-as-copy'];
	if (isNew.value) return ['save-as-copy'];
	return [];
});

watch(currentVersion, () => {
	edits.value = {};
});

const previewTemplate = computed(() => collectionInfo.value?.meta?.preview_url ?? '');

const { templateData: previewData, fetchTemplateValues } = useTemplateData(collectionInfo, primaryKey, {
	template: previewTemplate,
	injectData: computed(() => ({ $version: currentVersion.value?.key ?? 'main' })),
});

const previewUrl = computed(() => {
	const { displayValue } = renderStringTemplate(previewTemplate.value, previewData.value);

	if (!displayValue.value) return null;

	return displayValue.value.trim() || null;
});

const { data: livePreviewMode } = useLocalStorage<'split' | 'popup'>('live-preview-mode', null);

const splitView = computed({
	get() {
		if (!collectionInfo.value?.meta?.preview_url) return false;
		if (unref(isNew)) return false;

		return livePreviewMode.value === 'split';
	},
	set(value) {
		livePreviewMode.value = value ? 'split' : null;
	},
});

let popupWindow: Window | null = null;

watch(
	[livePreviewMode, previewUrl],
	([mode, url]) => {
		if (mode !== 'popup' || !url) {
			if (popupWindow) popupWindow.close();
			return;
		}

		const targetUrl = new URL(window.location.href);
		targetUrl.pathname += targetUrl.pathname.endsWith('/') ? 'preview' : '/preview';

		popupWindow = window.open(
			targetUrl,
			'live-preview',
			'width=900,height=800,menubar=no,toolbar=no,location=no,status=no,scrollbars=yes,resizable=yes',
		);

		if (popupWindow) {
			const timer = setInterval(() => {
				if (!popupWindow?.closed) return;

				clearInterval(timer);
				popupWindow = null;

				if (livePreviewMode.value === 'popup') livePreviewMode.value = 'split';
			}, 1000);
		}
	},
	{ immediate: true },
);

function toggleSplitView() {
	if (livePreviewMode.value === null) {
		livePreviewMode.value = 'split';
	} else {
		livePreviewMode.value = null;
	}
}

async function refreshLivePreview() {
	try {
		await fetchTemplateValues();
		window.refreshLivePreview(previewUrl.value);
		if (popupWindow) popupWindow.refreshLivePreview(previewUrl.value);
	} catch {
		// noop
	}
}

watch(saving, async (newVal, oldVal) => {
	if (newVal === true || oldVal === false) return;

	await refreshLivePreview();
});

watch(saveVersionLoading, async (newVal, oldVal) => {
	if (newVal === true || oldVal === false) return;

	await refreshLivePreview();
});

onBeforeUnmount(() => {
	if (popupWindow) popupWindow.close();
});

function navigateBack() {
	const backState = router.options.history.state.back;

	if (typeof backState !== 'string' || !backState.startsWith('/login')) {
		router.back();
		return;
	}

	router.push(getCollectionRoute(props.collection));
}

function useBreadcrumb() {
	const breadcrumb = computed(() => [
		{
			name: collectionInfo.value?.name,
			to: getCollectionRoute(props.collection),
		},
	]);

	return { breadcrumb };
}

async function saveVersionAction(action: 'main' | 'stay' | 'quit') {
	if (isSavable.value === false) return;

	try {
		await saveVersion(edits, ref(item.value ?? {}));
		edits.value = {};

<<<<<<< HEAD
		switch (action) {
			case 'main':
				currentVersion.value = null;
				break;
			case 'stay':
				revisionsDrawerDetailRef.value?.refresh?.();
				refresh();
				break;
			case 'quit':
				redirectAfterSave();
				break;
		}
	} catch {
		// Save version shows unexpected error dialog
	}
}

function redirectAfterSave() {
	const returnToPreviousPage = router.currentRoute.value.query?.return;

	if (returnToPreviousPage === 'true' && !props.singleton) {
		router.back();
	} else if (!props.singleton) {
		router.push(getCollectionRoute(props.collection));
	}
}

async function saveAndQuit() {
	if (isSavable.value === false) return;

	try {
		await save();
		redirectAfterSave();
	} catch {
=======
		if (action === 'main') {
			currentVersion.value = null;
		} else if (action === 'stay') {
			revisionsDrawerDetailRef.value?.refresh?.();
		} else if (action === 'quit') {
			if (!props.singleton) router.push(`/content/${props.collection}`);
		}
	} catch {
>>>>>>> a09ad2f7
		// Save shows unexpected error dialog
	}
}

async function saveAndStay() {
	if (isSavable.value === false) return;

	try {
		const savedItem: Record<string, any> = await save();

		if (props.primaryKey === '+') {
			const newPrimaryKey = savedItem[primaryKeyField.value!.field];

			router.replace(getItemRoute(props.collection, newPrimaryKey));
		} else {
			revisionsDrawerDetailRef.value?.refresh?.();
			refresh();
		}
	} catch {
		// Save shows unexpected error dialog
	}
}

async function saveAndAddNew() {
	if (isSavable.value === false) return;
	if (unref(currentVersion) !== null) return;

	try {
		await save();

		if (isNew.value === true) {
			refresh();
		} else {
			router.push(getItemRoute(props.collection, '+'));
		}
	} catch {
		// Save shows unexpected error dialog
	}
}

async function saveAsCopyAndNavigate() {
	try {
		const newPrimaryKey = await saveAsCopy();

		if (newPrimaryKey) router.replace(getItemRoute(props.collection, newPrimaryKey));
	} catch {
		// Save shows unexpected error dialog
	}
}

async function saveAndQuit() {
	if (isSavable.value === false) return;

	try {
		await save();
		if (props.singleton === false) router.push(getCollectionRoute(props.collection));
	} catch {
		// Save shows unexpected error dialog
	}
}

async function deleteAndQuit() {
	try {
		await remove();
		edits.value = {};
		router.replace(getCollectionRoute(props.collection));
	} catch {
		// `remove` will show the unexpected error dialog
	} finally {
		confirmDelete.value = false;
	}
}

async function toggleArchive() {
	try {
		await archive();

		if (isArchived.value === true) {
			router.push(getCollectionRoute(props.collection));
		} else {
			confirmArchive.value = false;
		}
	} catch {
		// `archive` will show the unexpected error dialog
	}
}

function discardAndLeave() {
	if (!leaveTo.value) return;
	edits.value = {};
	confirmLeave.value = false;
	router.push(leaveTo.value);
}

function discardAndStay() {
	edits.value = {};
	confirmLeave.value = false;
}

function revert(values: Record<string, any>) {
	edits.value = {
		...edits.value,
		...values,
	};
}

const shouldShowVersioning = computed(
	() =>
		collectionInfo.value?.meta?.versioning &&
		!isNew.value &&
		internalPrimaryKey.value !== '+' &&
		readVersionsAllowed.value &&
		!versionsLoading.value,
);
</script>

<template>
	<content-not-found
		v-if="error || !collectionInfo || (collectionInfo?.meta?.singleton === true && primaryKey !== null)"
	/>

	<private-view
		v-else
		v-model:split-view="splitView"
		:class="{ 'has-content-versioning': shouldShowVersioning }"
		:split-view-min-width="310"
		:title="title"
	>
		<template v-if="collectionInfo.meta && collectionInfo.meta.singleton === true" #title>
			<h1 class="type-title">
				{{ collectionInfo.name }}
			</h1>
		</template>

		<template v-else-if="isNew === false && collectionInfo.meta && collectionInfo.meta.display_template" #title>
			<v-skeleton-loader v-if="loading" class="title-loader" type="text" />

			<h1 v-else class="type-title">
				<render-template
					:collection="collectionInfo.collection"
					:item="templateData"
					:template="collectionInfo.meta.display_template"
				/>
			</h1>
		</template>

		<template #title-outer:prepend>
			<v-button
				v-if="collectionInfo.meta && collectionInfo.meta.singleton === true"
				class="header-icon"
				rounded
				icon
				secondary
				disabled
			>
				<v-icon :name="collectionInfo.icon" />
			</v-button>

			<v-button
				v-else
				v-tooltip.bottom="t('back')"
				class="header-icon"
				rounded
				icon
				secondary
				exact
				@click="navigateBack"
			>
				<v-icon name="arrow_back" />
			</v-button>
		</template>

		<template #headline>
			<div class="headline-wrapper" :class="{ 'has-version-menu': shouldShowVersioning }">
				<v-breadcrumb
					v-if="collectionInfo.meta && collectionInfo.meta.singleton === true"
					:items="[{ name: t('content'), to: '/content' }]"
					class="headline-breadcrumb"
				/>
				<v-breadcrumb v-else :items="breadcrumb" class="headline-breadcrumb" />

				<version-menu
					v-if="shouldShowVersioning"
					:collection="collection"
					:primary-key="internalPrimaryKey!"
					:update-allowed="updateAllowed"
					:has-edits="hasEdits"
					:current-version="currentVersion"
					:versions="versions"
					@add="addVersion"
					@update="updateVersion"
					@delete="deleteVersion"
					@switch="currentVersion = $event"
				/>
			</div>
		</template>

		<template #title-outer:append></template>

		<template #actions>
			<v-button
				v-if="previewUrl"
				v-tooltip.bottom="t(livePreviewMode === null ? 'live_preview.enable' : 'live_preview.disable')"
				rounded
				icon
				class="action-preview"
				:secondary="livePreviewMode === null"
				@click="toggleSplitView"
			>
				<v-icon name="visibility" outline />
			</v-button>

			<v-dialog
				v-if="!isNew && currentVersion === null"
				v-model="confirmDelete"
				:disabled="deleteAllowed === false"
				@esc="confirmDelete = false"
			>
				<template #activator="{ on }">
					<v-button
						v-if="collectionInfo.meta && collectionInfo.meta.singleton === false"
						v-tooltip.bottom="deleteAllowed ? t('delete_label') : t('not_allowed')"
						rounded
						icon
						class="action-delete"
						secondary
						:disabled="item === null || deleteAllowed !== true"
						@click="on"
					>
						<v-icon name="delete" outline />
					</v-button>
				</template>

				<v-card>
					<v-card-title>{{ t('delete_are_you_sure') }}</v-card-title>

					<v-card-actions>
						<v-button secondary @click="confirmDelete = false">
							{{ t('cancel') }}
						</v-button>
						<v-button kind="danger" :loading="deleting" @click="deleteAndQuit">
							{{ t('delete_label') }}
						</v-button>
					</v-card-actions>
				</v-card>
			</v-dialog>

			<v-dialog
				v-if="collectionInfo.meta && collectionInfo.meta.archive_field && !isNew && currentVersion === null"
				v-model="confirmArchive"
				:disabled="archiveAllowed === false"
				@esc="confirmArchive = false"
			>
				<template #activator="{ on }">
					<v-button
						v-if="collectionInfo.meta && collectionInfo.meta.singleton === false"
						v-tooltip.bottom="archiveTooltip"
						rounded
						icon
						secondary
						:disabled="item === null || archiveAllowed !== true"
						@click="on"
					>
						<v-icon :name="isArchived ? 'unarchive' : 'archive'" outline />
					</v-button>
				</template>

				<v-card>
					<v-card-title>{{ isArchived ? t('unarchive_confirm') : t('archive_confirm') }}</v-card-title>

					<v-card-actions>
						<v-button secondary @click="confirmArchive = false">
							{{ t('cancel') }}
						</v-button>
						<v-button kind="warning" :loading="archiving" @click="toggleArchive">
							{{ isArchived ? t('unarchive') : t('archive') }}
						</v-button>
					</v-card-actions>
				</v-card>
			</v-dialog>

			<v-button
				v-if="currentVersion === null"
				rounded
				icon
				:tooltip="saveAllowed ? t('save') : t('not_allowed')"
				:loading="saving"
				:disabled="!isSavable"
				@click="saveAndQuit"
			>
				<v-icon name="check" />

				<template #append-outer>
					<save-options
						v-if="collectionInfo.meta && collectionInfo.meta.singleton !== true && isSavable === true"
						:disabled-options="disabledOptions"
						@save-and-stay="saveAndStay"
						@save-and-add-new="saveAndAddNew"
						@save-as-copy="saveAsCopyAndNavigate"
						@discard-and-stay="discardAndStay"
					/>
				</template>
			</v-button>
			<v-button
				v-else
				rounded
				icon
				:tooltip="t('save_version')"
				:loading="saveVersionLoading"
				:disabled="!isSavable"
				@click="saveVersionAction('stay')"
			>
				<v-icon name="beenhere" />

				<template #append-outer>
					<v-menu v-if="collectionInfo.meta && collectionInfo.meta.singleton !== true && isSavable === true" show-arrow>
						<template #activator="{ toggle }">
							<v-icon class="version-more-options" name="more_vert" clickable @click="toggle" />
						</template>

						<v-list>
							<v-list-item clickable @click="saveVersionAction('main')">
								<v-list-item-icon><v-icon name="check" /></v-list-item-icon>
								<v-list-item-content>{{ t('save_and_return_to_main') }}</v-list-item-content>
								<v-list-item-hint>{{ translateShortcut(['meta', 'alt', 's']) }}</v-list-item-hint>
							</v-list-item>
							<v-list-item clickable @click="saveVersionAction('quit')">
								<v-list-item-icon><v-icon name="done_all" /></v-list-item-icon>
								<v-list-item-content>{{ t('save_and_quit') }}</v-list-item-content>
								<v-list-item-hint>{{ translateShortcut(['meta', 'shift', 's']) }}</v-list-item-hint>
							</v-list-item>
							<v-list-item clickable @click="discardAndStay">
								<v-list-item-icon><v-icon name="undo" /></v-list-item-icon>
								<v-list-item-content>{{ t('discard_all_changes') }}</v-list-item-content>
							</v-list-item>
						</v-list>
					</v-menu>
				</template>
			</v-button>
		</template>

		<template #navigation>
			<content-navigation :current-collection="collection" />
		</template>

		<v-form
			ref="form"
			v-model="edits"
			:autofocus="isNew"
			:disabled="isFormDisabled"
			:loading="loading"
			:initial-values="item"
			:fields="fields"
			:primary-key="internalPrimaryKey"
			:validation-errors="validationErrors"
			:version="currentVersion"
		/>

		<v-dialog v-model="confirmLeave" @esc="confirmLeave = false">
			<v-card>
				<v-card-title>{{ t('unsaved_changes') }}</v-card-title>
				<v-card-text>{{ t('unsaved_changes_copy') }}</v-card-text>
				<v-card-actions>
					<v-button secondary @click="discardAndLeave">
						{{ t('discard_changes') }}
					</v-button>
					<v-button @click="confirmLeave = false">{{ t('keep_editing') }}</v-button>
				</v-card-actions>
			</v-card>
		</v-dialog>

		<template #splitView>
			<live-preview v-if="previewUrl" :url="previewUrl" @new-window="livePreviewMode = 'popup'" />
		</template>

		<template #sidebar>
			<sidebar-detail icon="info" :title="t('information')" close>
				<div v-md="t('page_help_collections_item')" class="page-description" />
			</sidebar-detail>
			<template v-if="isNew === false && actualPrimaryKey">
				<revisions-drawer-detail
					v-if="revisionsAllowed && accountabilityScope === 'all'"
					ref="revisionsDrawerDetailRef"
					:collection="collection"
					:primary-key="actualPrimaryKey"
					:version="currentVersion"
					:scope="accountabilityScope"
					@revert="revert"
				/>
				<comments-sidebar-detail
					v-if="currentVersion === null"
					:collection="collection"
					:primary-key="actualPrimaryKey"
				/>
				<shares-sidebar-detail
					v-if="currentVersion === null"
					:collection="collection"
					:primary-key="actualPrimaryKey"
					:allowed="shareAllowed"
				/>
				<flow-sidebar-detail
					v-if="currentVersion === null"
					location="item"
					:collection="collection"
					:primary-key="actualPrimaryKey"
					:has-edits="hasEdits"
					@refresh="refresh"
				/>
			</template>
		</template>
	</private-view>
</template>

<style lang="scss" scoped>
.action-delete {
	--v-button-background-color-hover: var(--theme--danger) !important;
	--v-button-color-hover: var(--white) !important;
}

.header-icon.secondary {
	--v-button-background-color: var(--theme--background-normal);
	--v-button-color-disabled: var(--theme--foreground);
	--v-button-color-active: var(--theme--foreground);
}

.v-form {
	padding: calc(var(--content-padding) * 3) var(--content-padding) var(--content-padding);
	padding-bottom: var(--content-padding-bottom);

	@media (min-width: 600px) {
		padding: var(--content-padding);
		padding-bottom: var(--content-padding-bottom);
	}
}

.title-loader {
	width: 260px;
}

:deep(.version-more-options.v-icon) {
	color: var(--theme--foreground-subdued);

	&:hover {
		color: var(--theme--foreground);
	}
}

.has-content-versioning {
	:deep(.header-bar .title-container) {
		flex-direction: column;
		justify-content: center;
		gap: 0;
		align-items: start;

		.headline {
			opacity: 1;
			top: 3px;
		}

		.title {
			top: 4px;
		}

		@media (min-width: 600px) {
			opacity: 1;
		}
	}

	.headline-wrapper {
		display: flex;
		align-items: center;
		gap: 0.25rem;
	}

	:deep(.header-bar.collapsed.shadow .title-container .headline) {
		opacity: 1;
		pointer-events: auto;
	}
	:deep(.header-bar.small.shadow .title-container .headline) {
		opacity: 1;
	}
}

.headline-wrapper.has-version-menu .headline-breadcrumb {
	@media (max-width: 600px) {
		display: none;
	}
}
</style><|MERGE_RESOLUTION|>--- conflicted
+++ resolved
@@ -359,7 +359,12 @@
 		await saveVersion(edits, ref(item.value ?? {}));
 		edits.value = {};
 
-<<<<<<< HEAD
+		if (action === 'main') {
+			currentVersion.value = null;
+		} else if (action === 'stay') {
+			revisionsDrawerDetailRef.value?.refresh?.();
+		} else if (action === 'quit') {
+			if (!props.singleton) router.push(`/content/${props.collection}`);
 		switch (action) {
 			case 'main':
 				currentVersion.value = null;
@@ -394,16 +399,6 @@
 		await save();
 		redirectAfterSave();
 	} catch {
-=======
-		if (action === 'main') {
-			currentVersion.value = null;
-		} else if (action === 'stay') {
-			revisionsDrawerDetailRef.value?.refresh?.();
-		} else if (action === 'quit') {
-			if (!props.singleton) router.push(`/content/${props.collection}`);
-		}
-	} catch {
->>>>>>> a09ad2f7
 		// Save shows unexpected error dialog
 	}
 }
