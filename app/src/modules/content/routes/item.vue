--- conflicted
+++ resolved
@@ -752,12 +752,6 @@
 		</template>
 
 		<template #sidebar>
-<<<<<<< HEAD
-=======
-			<sidebar-detail icon="info" :title="$t('information')" close>
-				<div v-md="$t('page_help_collections_item')" class="page-description" />
-			</sidebar-detail>
->>>>>>> 58d55437
 			<template v-if="isNew === false && actualPrimaryKey">
 				<revisions-sidebar-detail
 					v-if="revisionsAllowed && accountabilityScope === 'all'"
