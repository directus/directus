--- conflicted
+++ resolved
@@ -1,4 +1,424 @@
-<<<<<<< HEAD
+<script setup lang="ts">
+import { computed, onBeforeUnmount, ref, toRefs, unref, watch } from 'vue';
+import { useI18n } from 'vue-i18n';
+
+import { useEditsGuard } from '@/composables/use-edits-guard';
+import { useItem } from '@/composables/use-item';
+import { useLocalStorage } from '@/composables/use-local-storage';
+import { usePermissions } from '@/composables/use-permissions';
+import { useShortcut } from '@/composables/use-shortcut';
+import { useTemplateData } from '@/composables/use-template-data';
+import { useVersions } from '@/composables/use-versions';
+import { getCollectionRoute, getItemRoute } from '@/utils/get-route';
+import { renderStringTemplate } from '@/utils/render-string-template';
+import CommentsSidebarDetail from '@/views/private/components/comments-sidebar-detail.vue';
+import FlowSidebarDetail from '@/views/private/components/flow-sidebar-detail.vue';
+import RevisionsDrawerDetail from '@/views/private/components/revisions-drawer-detail.vue';
+import SaveOptions from '@/views/private/components/save-options.vue';
+import SharesSidebarDetail from '@/views/private/components/shares-sidebar-detail.vue';
+import { useCollection } from '@directus/composables';
+import { useHead } from '@unhead/vue';
+import { useRouter } from 'vue-router';
+import LivePreview from '../components/live-preview.vue';
+import ContentNavigation from '../components/navigation.vue';
+import VersionMenu from '../components/version-menu.vue';
+import ContentNotFound from './not-found.vue';
+
+interface Props {
+	collection: string;
+	primaryKey?: string | null;
+	singleton?: boolean;
+}
+
+const props = withDefaults(defineProps<Props>(), {
+	primaryKey: null,
+	singleton: false,
+});
+
+const { t, te } = useI18n();
+
+const router = useRouter();
+
+const form = ref<HTMLElement>();
+
+const { collection, primaryKey } = toRefs(props);
+const { breadcrumb } = useBreadcrumb();
+
+const revisionsDrawerDetailRef = ref<InstanceType<typeof RevisionsDrawerDetail> | null>(null);
+
+const { info: collectionInfo, defaults, primaryKeyField, isSingleton, accountabilityScope } = useCollection(collection);
+
+const {
+	readVersionsAllowed,
+	currentVersion,
+	versions,
+	loading: versionsLoading,
+	query,
+	addVersion,
+	updateVersion,
+	deleteVersion,
+	saveVersionLoading,
+	saveVersion,
+} = useVersions(collection, isSingleton, primaryKey);
+
+const {
+	isNew,
+	edits,
+	hasEdits,
+	item,
+	saving,
+	loading,
+	error,
+	save,
+	remove,
+	deleting,
+	archive,
+	archiving,
+	isArchived,
+	saveAsCopy,
+	refresh,
+	validationErrors,
+} = useItem(collection, primaryKey, query);
+
+const { templateData } = useTemplateData(collectionInfo, primaryKey);
+
+const isSavable = computed(() => {
+	if (saveAllowed.value === false) return false;
+	if (hasEdits.value === true) return true;
+
+	if (!primaryKeyField.value?.schema?.has_auto_increment && !primaryKeyField.value?.meta?.special?.includes('uuid')) {
+		return !!edits.value?.[primaryKeyField.value.field];
+	}
+
+	if (isNew.value === true) {
+		return Object.keys(defaults.value).length > 0 || hasEdits.value;
+	}
+
+	return hasEdits.value;
+});
+
+const { confirmLeave, leaveTo } = useEditsGuard(hasEdits);
+const confirmDelete = ref(false);
+const confirmArchive = ref(false);
+
+const title = computed(() => {
+	if (te(`collection_names_singular.${props.collection}`)) {
+		return isNew.value
+			? t('creating_unit', { unit: t(`collection_names_singular.${props.collection}`) })
+			: t('editing_unit', { unit: t(`collection_names_singular.${props.collection}`) });
+	}
+
+	return isNew.value
+		? t('creating_in', { collection: collectionInfo.value?.name })
+		: t('editing_in', { collection: collectionInfo.value?.name });
+});
+
+useHead({
+	title: () => {
+		const tabTitle = (collectionInfo.value?.name || '') + ' | ';
+
+		if (collectionInfo.value && collectionInfo.value.meta) {
+			if (collectionInfo.value.meta.singleton === true) {
+				return tabTitle + collectionInfo.value.name;
+			} else if (isNew.value === false && collectionInfo.value.meta.display_template) {
+				const { displayValue } = renderStringTemplate(collectionInfo.value.meta.display_template, templateData);
+
+				if (displayValue.value !== undefined) return tabTitle + displayValue.value;
+			}
+		}
+
+		return tabTitle + title.value;
+	},
+});
+
+const archiveTooltip = computed(() => {
+	if (archiveAllowed.value === false) return t('not_allowed');
+	if (isArchived.value === true) return t('unarchive');
+	return t('archive');
+});
+
+useShortcut('meta+s', saveAndStay, form);
+useShortcut('meta+shift+s', saveAndAddNew, form);
+
+const {
+	createAllowed,
+	deleteAllowed,
+	archiveAllowed,
+	saveAllowed,
+	updateAllowed,
+	shareAllowed,
+	fields,
+	revisionsAllowed,
+} = usePermissions(collection, item, isNew);
+
+const internalPrimaryKey = computed(() => {
+	if (unref(loading)) return '+';
+	if (unref(isNew)) return '+';
+
+	if (unref(isSingleton)) return unref(item)?.[unref(primaryKeyField)?.field] ?? '+';
+
+	return props.primaryKey;
+});
+
+const disabledOptions = computed(() => {
+	if (!createAllowed.value) return ['save-and-add-new', 'save-as-copy'];
+	if (isNew.value) return ['save-as-copy'];
+	return [];
+});
+
+watch(currentVersion, () => {
+	edits.value = {};
+});
+
+const previewTemplate = computed(() => collectionInfo.value?.meta?.preview_url ?? '');
+
+const { templateData: previewData, fetchTemplateValues } = useTemplateData(collectionInfo, primaryKey, previewTemplate);
+
+const previewURL = computed(() => {
+	const enrichedPreviewData = {
+		...unref(previewData),
+		$version: currentVersion.value ? currentVersion.value.name : 'main',
+	};
+
+	const { displayValue } = renderStringTemplate(previewTemplate.value, enrichedPreviewData);
+
+	return displayValue.value || null;
+});
+
+const { data: livePreviewMode } = useLocalStorage<'split' | 'popup'>('live-preview-mode', null);
+
+const splitView = computed({
+	get() {
+		if (!collectionInfo.value?.meta?.preview_url) return false;
+		if (unref(isNew)) return false;
+
+		return livePreviewMode.value === 'split';
+	},
+	set(value) {
+		livePreviewMode.value = value ? 'split' : null;
+	},
+});
+
+let popupWindow: Window | null = null;
+
+watch(
+	[livePreviewMode, previewURL],
+	([mode, url]) => {
+		if (mode !== 'popup' || !url) {
+			if (popupWindow) popupWindow.close();
+			return;
+		}
+
+		const targetUrl = window.location.href + (window.location.href.endsWith('/') ? 'preview' : '/preview');
+
+		popupWindow = window.open(
+			targetUrl,
+			'live-preview',
+			'width=900,height=800,menubar=no,toolbar=no,location=no,status=no,scrollbars=yes,resizable=yes'
+		);
+
+		if (popupWindow) {
+			const timer = setInterval(() => {
+				if (!popupWindow?.closed) return;
+
+				clearInterval(timer);
+				popupWindow = null;
+
+				if (livePreviewMode.value === 'popup') livePreviewMode.value = 'split';
+			}, 1000);
+		}
+	},
+	{ immediate: true }
+);
+
+function toggleSplitView() {
+	if (livePreviewMode.value === null) {
+		livePreviewMode.value = 'split';
+	} else {
+		livePreviewMode.value = null;
+	}
+}
+
+async function refreshLivePreview() {
+	try {
+		await fetchTemplateValues();
+		window.refreshLivePreview(previewURL.value);
+		if (popupWindow) popupWindow.refreshLivePreview(previewURL.value);
+	} catch (error) {
+		// noop
+	}
+}
+
+watch(saving, async (newVal, oldVal) => {
+	if (newVal === true || oldVal === false) return;
+
+	await refreshLivePreview();
+});
+
+watch(saveVersionLoading, async (newVal, oldVal) => {
+	if (newVal === true || oldVal === false) return;
+
+	await refreshLivePreview();
+});
+
+onBeforeUnmount(() => {
+	if (popupWindow) popupWindow.close();
+});
+
+function navigateBack() {
+	const backState = router.options.history.state.back;
+
+	if (typeof backState !== 'string' || !backState.startsWith('/login')) {
+		router.back();
+		return;
+	}
+
+	router.push(getCollectionRoute(props.collection));
+}
+
+function useBreadcrumb() {
+	const breadcrumb = computed(() => [
+		{
+			name: collectionInfo.value?.name,
+			to: getCollectionRoute(props.collection),
+		},
+	]);
+
+	return { breadcrumb };
+}
+
+async function saveVersionAndQuit() {
+	if (isSavable.value === false) return;
+
+	try {
+		await saveVersion(edits);
+		edits.value = {};
+		if (props.singleton === false) router.push(`/content/${props.collection}`);
+	} catch {
+		// Save version shows unexpected error dialog
+	}
+}
+
+async function saveVersionAndStay() {
+	if (isSavable.value === false) return;
+
+	try {
+		await saveVersion(edits);
+		edits.value = {};
+		refresh();
+	} catch {
+		// Save version shows unexpected error dialog
+	}
+}
+
+async function saveAndQuit() {
+	if (isSavable.value === false) return;
+
+	try {
+		await save();
+		if (props.singleton === false) router.push(getCollectionRoute(props.collection));
+	} catch {
+		// Save shows unexpected error dialog
+	}
+}
+
+async function saveAndStay() {
+	if (isSavable.value === false) return;
+
+	if (unref(currentVersion) !== null) {
+		saveVersionAndStay();
+		return;
+	}
+
+	try {
+		const savedItem: Record<string, any> = await save();
+
+		if (props.primaryKey === '+') {
+			const newPrimaryKey = savedItem[primaryKeyField.value!.field];
+
+			router.replace(getItemRoute(props.collection, newPrimaryKey));
+		} else {
+			revisionsDrawerDetailRef.value?.refresh?.();
+			refresh();
+		}
+	} catch {
+		// Save shows unexpected error dialog
+	}
+}
+
+async function saveAndAddNew() {
+	if (isSavable.value === false) return;
+	if (unref(currentVersion) !== null) return;
+
+	try {
+		await save();
+
+		if (isNew.value === true) {
+			refresh();
+		} else {
+			router.push(getItemRoute(props.collection, '+'));
+		}
+	} catch {
+		// Save shows unexpected error dialog
+	}
+}
+
+async function saveAsCopyAndNavigate() {
+	try {
+		const newPrimaryKey = await saveAsCopy();
+
+		if (newPrimaryKey) router.replace(getItemRoute(props.collection, newPrimaryKey));
+	} catch {
+		// Save shows unexpected error dialog
+	}
+}
+
+async function deleteAndQuit() {
+	try {
+		await remove();
+		edits.value = {};
+		router.replace(getCollectionRoute(props.collection));
+	} catch {
+		// `remove` will show the unexpected error dialog
+	} finally {
+		confirmDelete.value = false;
+	}
+}
+
+async function toggleArchive() {
+	try {
+		await archive();
+
+		if (isArchived.value === true) {
+			router.push(getCollectionRoute(props.collection));
+		} else {
+			confirmArchive.value = false;
+		}
+	} catch {
+		// `archive` will show the unexpected error dialog
+	}
+}
+
+function discardAndLeave() {
+	if (!leaveTo.value) return;
+	edits.value = {};
+	confirmLeave.value = false;
+	router.push(leaveTo.value);
+}
+
+function discardAndStay() {
+	edits.value = {};
+	confirmLeave.value = false;
+}
+
+function revert(values: Record<string, any>) {
+	edits.value = {
+		...edits.value,
+		...values,
+	};
+}
+</script>
+
 <template>
 	<content-not-found
 		v-if="error || !collectionInfo || (collectionInfo?.meta?.singleton === true && primaryKey !== null)"
@@ -282,647 +702,6 @@
 	</private-view>
 </template>
 
-=======
->>>>>>> bdbf47d1
-<script setup lang="ts">
-import { computed, onBeforeUnmount, ref, toRefs, unref, watch } from 'vue';
-import { useI18n } from 'vue-i18n';
-
-import { useEditsGuard } from '@/composables/use-edits-guard';
-import { useItem } from '@/composables/use-item';
-import { useLocalStorage } from '@/composables/use-local-storage';
-import { usePermissions } from '@/composables/use-permissions';
-import { useShortcut } from '@/composables/use-shortcut';
-import { useTemplateData } from '@/composables/use-template-data';
-import { useVersions } from '@/composables/use-versions';
-import { getCollectionRoute, getItemRoute } from '@/utils/get-route';
-import { renderStringTemplate } from '@/utils/render-string-template';
-import CommentsSidebarDetail from '@/views/private/components/comments-sidebar-detail.vue';
-import FlowSidebarDetail from '@/views/private/components/flow-sidebar-detail.vue';
-import RevisionsDrawerDetail from '@/views/private/components/revisions-drawer-detail.vue';
-import SaveOptions from '@/views/private/components/save-options.vue';
-import SharesSidebarDetail from '@/views/private/components/shares-sidebar-detail.vue';
-import { useCollection } from '@directus/composables';
-import { useHead } from '@unhead/vue';
-import { useRouter } from 'vue-router';
-import LivePreview from '../components/live-preview.vue';
-import ContentNavigation from '../components/navigation.vue';
-import VersionMenu from '../components/version-menu.vue';
-import ContentNotFound from './not-found.vue';
-
-interface Props {
-	collection: string;
-	primaryKey?: string | null;
-	singleton?: boolean;
-}
-
-const props = withDefaults(defineProps<Props>(), {
-	primaryKey: null,
-	singleton: false,
-});
-
-const { t, te } = useI18n();
-
-const router = useRouter();
-
-const form = ref<HTMLElement>();
-
-const { collection, primaryKey } = toRefs(props);
-const { breadcrumb } = useBreadcrumb();
-
-const revisionsDrawerDetailRef = ref<InstanceType<typeof RevisionsDrawerDetail> | null>(null);
-
-const { info: collectionInfo, defaults, primaryKeyField, isSingleton, accountabilityScope } = useCollection(collection);
-
-const {
-	readVersionsAllowed,
-	currentVersion,
-	versions,
-	loading: versionsLoading,
-	query,
-	addVersion,
-	updateVersion,
-	deleteVersion,
-	saveVersionLoading,
-	saveVersion,
-} = useVersions(collection, isSingleton, primaryKey);
-
-const {
-	isNew,
-	edits,
-	hasEdits,
-	item,
-	saving,
-	loading,
-	error,
-	save,
-	remove,
-	deleting,
-	archive,
-	archiving,
-	isArchived,
-	saveAsCopy,
-	refresh,
-	validationErrors,
-} = useItem(collection, primaryKey, query);
-
-const { templateData } = useTemplateData(collectionInfo, primaryKey);
-
-const isSavable = computed(() => {
-	if (saveAllowed.value === false) return false;
-	if (hasEdits.value === true) return true;
-
-	if (!primaryKeyField.value?.schema?.has_auto_increment && !primaryKeyField.value?.meta?.special?.includes('uuid')) {
-		return !!edits.value?.[primaryKeyField.value.field];
-	}
-
-	if (isNew.value === true) {
-		return Object.keys(defaults.value).length > 0 || hasEdits.value;
-	}
-
-	return hasEdits.value;
-});
-
-const { confirmLeave, leaveTo } = useEditsGuard(hasEdits);
-const confirmDelete = ref(false);
-const confirmArchive = ref(false);
-
-const title = computed(() => {
-	if (te(`collection_names_singular.${props.collection}`)) {
-		return isNew.value
-			? t('creating_unit', { unit: t(`collection_names_singular.${props.collection}`) })
-			: t('editing_unit', { unit: t(`collection_names_singular.${props.collection}`) });
-	}
-
-	return isNew.value
-		? t('creating_in', { collection: collectionInfo.value?.name })
-		: t('editing_in', { collection: collectionInfo.value?.name });
-});
-
-useHead({
-	title: () => {
-		const tabTitle = (collectionInfo.value?.name || '') + ' | ';
-
-		if (collectionInfo.value && collectionInfo.value.meta) {
-			if (collectionInfo.value.meta.singleton === true) {
-				return tabTitle + collectionInfo.value.name;
-			} else if (isNew.value === false && collectionInfo.value.meta.display_template) {
-				const { displayValue } = renderStringTemplate(collectionInfo.value.meta.display_template, templateData);
-
-				if (displayValue.value !== undefined) return tabTitle + displayValue.value;
-			}
-		}
-
-		return tabTitle + title.value;
-	},
-});
-
-const archiveTooltip = computed(() => {
-	if (archiveAllowed.value === false) return t('not_allowed');
-	if (isArchived.value === true) return t('unarchive');
-	return t('archive');
-});
-
-useShortcut('meta+s', saveAndStay, form);
-useShortcut('meta+shift+s', saveAndAddNew, form);
-
-const {
-	createAllowed,
-	deleteAllowed,
-	archiveAllowed,
-	saveAllowed,
-	updateAllowed,
-	shareAllowed,
-	fields,
-	revisionsAllowed,
-} = usePermissions(collection, item, isNew);
-
-const internalPrimaryKey = computed(() => {
-	if (unref(loading)) return '+';
-	if (unref(isNew)) return '+';
-
-	if (unref(isSingleton)) return unref(item)?.[unref(primaryKeyField)?.field] ?? '+';
-
-	return props.primaryKey;
-});
-
-const disabledOptions = computed(() => {
-	if (!createAllowed.value) return ['save-and-add-new', 'save-as-copy'];
-	if (isNew.value) return ['save-as-copy'];
-	return [];
-});
-
-watch(currentVersion, () => {
-	edits.value = {};
-});
-
-const previewTemplate = computed(() => collectionInfo.value?.meta?.preview_url ?? '');
-
-const { templateData: previewData, fetchTemplateValues } = useTemplateData(collectionInfo, primaryKey, previewTemplate);
-
-const previewURL = computed(() => {
-	const enrichedPreviewData = {
-		...unref(previewData),
-		$version: currentVersion.value ? currentVersion.value.name : 'main',
-	};
-
-	const { displayValue } = renderStringTemplate(previewTemplate.value, enrichedPreviewData);
-
-	return displayValue.value || null;
-});
-
-const { data: livePreviewMode } = useLocalStorage<'split' | 'popup'>('live-preview-mode', null);
-
-const splitView = computed({
-	get() {
-		if (!collectionInfo.value?.meta?.preview_url) return false;
-		if (unref(isNew)) return false;
-
-		return livePreviewMode.value === 'split';
-	},
-	set(value) {
-		livePreviewMode.value = value ? 'split' : null;
-	},
-});
-
-let popupWindow: Window | null = null;
-
-watch(
-	[livePreviewMode, previewURL],
-	([mode, url]) => {
-		if (mode !== 'popup' || !url) {
-			if (popupWindow) popupWindow.close();
-			return;
-		}
-
-		const targetUrl = window.location.href + (window.location.href.endsWith('/') ? 'preview' : '/preview');
-
-		popupWindow = window.open(
-			targetUrl,
-			'live-preview',
-			'width=900,height=800,menubar=no,toolbar=no,location=no,status=no,scrollbars=yes,resizable=yes'
-		);
-
-		if (popupWindow) {
-			const timer = setInterval(() => {
-				if (!popupWindow?.closed) return;
-
-				clearInterval(timer);
-				popupWindow = null;
-
-				if (livePreviewMode.value === 'popup') livePreviewMode.value = 'split';
-			}, 1000);
-		}
-	},
-	{ immediate: true }
-);
-
-function toggleSplitView() {
-	if (livePreviewMode.value === null) {
-		livePreviewMode.value = 'split';
-	} else {
-		livePreviewMode.value = null;
-	}
-}
-
-async function refreshLivePreview() {
-	try {
-		await fetchTemplateValues();
-		window.refreshLivePreview(previewURL.value);
-		if (popupWindow) popupWindow.refreshLivePreview(previewURL.value);
-	} catch (error) {
-		// noop
-	}
-}
-
-watch(saving, async (newVal, oldVal) => {
-	if (newVal === true || oldVal === false) return;
-
-	await refreshLivePreview();
-});
-
-watch(saveVersionLoading, async (newVal, oldVal) => {
-	if (newVal === true || oldVal === false) return;
-
-	await refreshLivePreview();
-});
-
-onBeforeUnmount(() => {
-	if (popupWindow) popupWindow.close();
-});
-
-function navigateBack() {
-	const backState = router.options.history.state.back;
-
-	if (typeof backState !== 'string' || !backState.startsWith('/login')) {
-		router.back();
-		return;
-	}
-
-	router.push(getCollectionRoute(props.collection));
-}
-
-function useBreadcrumb() {
-	const breadcrumb = computed(() => [
-		{
-			name: collectionInfo.value?.name,
-			to: getCollectionRoute(props.collection),
-		},
-	]);
-
-	return { breadcrumb };
-}
-
-async function saveVersionAndQuit() {
-	if (isSavable.value === false) return;
-
-	try {
-		await saveVersion(edits);
-		edits.value = {};
-		if (props.singleton === false) router.push(`/content/${props.collection}`);
-	} catch {
-		// Save version shows unexpected error dialog
-	}
-}
-
-async function saveVersionAndStay() {
-	if (isSavable.value === false) return;
-
-	try {
-		await saveVersion(edits);
-		edits.value = {};
-		refresh();
-	} catch {
-		// Save version shows unexpected error dialog
-	}
-}
-
-async function saveAndQuit() {
-	if (isSavable.value === false) return;
-
-	try {
-		await save();
-		if (props.singleton === false) router.push(getCollectionRoute(props.collection));
-	} catch {
-		// Save shows unexpected error dialog
-	}
-}
-
-async function saveAndStay() {
-	if (isSavable.value === false) return;
-
-	if (unref(currentVersion) !== null) {
-		saveVersionAndStay();
-		return;
-	}
-
-	try {
-		const savedItem: Record<string, any> = await save();
-
-		if (props.primaryKey === '+') {
-			const newPrimaryKey = savedItem[primaryKeyField.value!.field];
-
-			router.replace(getItemRoute(props.collection, newPrimaryKey));
-		} else {
-			revisionsDrawerDetailRef.value?.refresh?.();
-			refresh();
-		}
-	} catch {
-		// Save shows unexpected error dialog
-	}
-}
-
-async function saveAndAddNew() {
-	if (isSavable.value === false) return;
-	if (unref(currentVersion) !== null) return;
-
-	try {
-		await save();
-
-		if (isNew.value === true) {
-			refresh();
-		} else {
-			router.push(getItemRoute(props.collection, '+'));
-		}
-	} catch {
-		// Save shows unexpected error dialog
-	}
-}
-
-async function saveAsCopyAndNavigate() {
-	try {
-		const newPrimaryKey = await saveAsCopy();
-
-		if (newPrimaryKey) router.replace(getItemRoute(props.collection, newPrimaryKey));
-	} catch {
-		// Save shows unexpected error dialog
-	}
-}
-
-async function deleteAndQuit() {
-	try {
-		await remove();
-		edits.value = {};
-		router.replace(getCollectionRoute(props.collection));
-	} catch {
-		// `remove` will show the unexpected error dialog
-	} finally {
-		confirmDelete.value = false;
-	}
-}
-
-async function toggleArchive() {
-	try {
-		await archive();
-
-		if (isArchived.value === true) {
-			router.push(getCollectionRoute(props.collection));
-		} else {
-			confirmArchive.value = false;
-		}
-	} catch {
-		// `archive` will show the unexpected error dialog
-	}
-}
-
-function discardAndLeave() {
-	if (!leaveTo.value) return;
-	edits.value = {};
-	confirmLeave.value = false;
-	router.push(leaveTo.value);
-}
-
-function discardAndStay() {
-	edits.value = {};
-	confirmLeave.value = false;
-}
-
-function revert(values: Record<string, any>) {
-	edits.value = {
-		...edits.value,
-		...values,
-	};
-}
-</script>
-
-<template>
-	<content-not-found
-		v-if="error || !collectionInfo || (collectionInfo?.meta?.singleton === true && primaryKey !== null)"
-	/>
-
-	<private-view v-else v-model:splitView="splitView" :split-view-min-width="310" :title="title">
-		<template v-if="collectionInfo.meta && collectionInfo.meta.singleton === true" #title>
-			<h1 class="type-title">
-				{{ collectionInfo.name }}
-			</h1>
-		</template>
-
-		<template v-else-if="isNew === false && collectionInfo.meta && collectionInfo.meta.display_template" #title>
-			<v-skeleton-loader v-if="loading || templateDataLoading" class="title-loader" type="text" />
-
-			<h1 v-else class="type-title">
-				<render-template
-					:collection="collectionInfo.collection"
-					:item="templateData"
-					:template="collectionInfo.meta.display_template"
-				/>
-			</h1>
-		</template>
-
-		<template #title-outer:prepend>
-			<v-button
-				v-if="collectionInfo.meta && collectionInfo.meta.singleton === true"
-				class="header-icon"
-				rounded
-				icon
-				secondary
-				disabled
-			>
-				<v-icon :name="collectionInfo.icon" />
-			</v-button>
-
-			<v-button
-				v-else
-				v-tooltip.bottom="t('back')"
-				class="header-icon"
-				rounded
-				icon
-				secondary
-				exact
-				@click="navigateBack"
-			>
-				<v-icon name="arrow_back" />
-			</v-button>
-		</template>
-
-		<template #headline>
-			<v-breadcrumb
-				v-if="collectionInfo.meta && collectionInfo.meta.singleton === true"
-				:items="[{ name: t('content'), to: '/content' }]"
-			/>
-			<v-breadcrumb v-else :items="breadcrumb" />
-		</template>
-
-		<template #actions>
-			<v-button
-				v-if="previewURL"
-				v-tooltip.bottom="t(livePreviewMode === null ? 'live_preview.enable' : 'live_preview.disable')"
-				rounded
-				icon
-				class="action-preview"
-				:secondary="livePreviewMode === null"
-				@click="toggleSplitView"
-			>
-				<v-icon name="visibility" outline />
-			</v-button>
-
-			<v-dialog v-if="!isNew" v-model="confirmDelete" :disabled="deleteAllowed === false" @esc="confirmDelete = false">
-				<template #activator="{ on }">
-					<v-button
-						v-if="collectionInfo.meta && collectionInfo.meta.singleton === false"
-						v-tooltip.bottom="deleteAllowed ? t('delete_label') : t('not_allowed')"
-						rounded
-						icon
-						class="action-delete"
-						secondary
-						:disabled="item === null || deleteAllowed !== true"
-						@click="on"
-					>
-						<v-icon name="delete" outline />
-					</v-button>
-				</template>
-
-				<v-card>
-					<v-card-title>{{ t('delete_are_you_sure') }}</v-card-title>
-
-					<v-card-actions>
-						<v-button secondary @click="confirmDelete = false">
-							{{ t('cancel') }}
-						</v-button>
-						<v-button kind="danger" :loading="deleting" @click="deleteAndQuit">
-							{{ t('delete_label') }}
-						</v-button>
-					</v-card-actions>
-				</v-card>
-			</v-dialog>
-
-			<v-dialog
-				v-if="collectionInfo.meta && collectionInfo.meta.archive_field && !isNew"
-				v-model="confirmArchive"
-				:disabled="archiveAllowed === false"
-				@esc="confirmArchive = false"
-			>
-				<template #activator="{ on }">
-					<v-button
-						v-if="collectionInfo.meta && collectionInfo.meta.singleton === false"
-						v-tooltip.bottom="archiveTooltip"
-						rounded
-						icon
-						secondary
-						:disabled="item === null || archiveAllowed !== true"
-						@click="on"
-					>
-						<v-icon :name="isArchived ? 'unarchive' : 'archive'" outline />
-					</v-button>
-				</template>
-
-				<v-card>
-					<v-card-title>{{ isArchived ? t('unarchive_confirm') : t('archive_confirm') }}</v-card-title>
-
-					<v-card-actions>
-						<v-button secondary @click="confirmArchive = false">
-							{{ t('cancel') }}
-						</v-button>
-						<v-button kind="warning" :loading="archiving" @click="toggleArchive">
-							{{ isArchived ? t('unarchive') : t('archive') }}
-						</v-button>
-					</v-card-actions>
-				</v-card>
-			</v-dialog>
-
-			<v-button
-				v-tooltip.bottom="saveAllowed ? t('save') : t('not_allowed')"
-				rounded
-				icon
-				:loading="saving"
-				:disabled="!isSavable"
-				@click="saveAndQuit"
-			>
-				<v-icon name="check" />
-
-				<template #append-outer>
-					<save-options
-						v-if="collectionInfo.meta && collectionInfo.meta.singleton !== true && isSavable === true"
-						:disabled-options="disabledOptions"
-						@save-and-stay="saveAndStay"
-						@save-and-add-new="saveAndAddNew"
-						@save-as-copy="saveAsCopyAndNavigate"
-						@discard-and-stay="discardAndStay"
-					/>
-				</template>
-			</v-button>
-		</template>
-
-		<template #navigation>
-			<content-navigation :current-collection="collection" />
-		</template>
-
-		<v-form
-			ref="form"
-			v-model="edits"
-			:autofocus="isNew"
-			:disabled="isNew ? false : updateAllowed === false"
-			:loading="loading"
-			:initial-values="item"
-			:fields="fields"
-			:primary-key="internalPrimaryKey"
-			:validation-errors="validationErrors"
-		/>
-
-		<v-dialog v-model="confirmLeave" @esc="confirmLeave = false">
-			<v-card>
-				<v-card-title>{{ t('unsaved_changes') }}</v-card-title>
-				<v-card-text>{{ t('unsaved_changes_copy') }}</v-card-text>
-				<v-card-actions>
-					<v-button secondary @click="discardAndLeave">
-						{{ t('discard_changes') }}
-					</v-button>
-					<v-button @click="confirmLeave = false">{{ t('keep_editing') }}</v-button>
-				</v-card-actions>
-			</v-card>
-		</v-dialog>
-
-		<template #splitView>
-			<LivePreview v-if="previewURL" :url="previewURL" @new-window="livePreviewMode = 'popup'" />
-		</template>
-
-		<template #sidebar>
-			<sidebar-detail icon="info" :title="t('information')" close>
-				<div v-md="t('page_help_collections_item')" class="page-description" />
-			</sidebar-detail>
-			<template v-if="isNew === false && loading === false && internalPrimaryKey">
-				<revisions-drawer-detail
-					v-if="revisionsAllowed && accountabilityScope === 'all'"
-					ref="revisionsDrawerDetailRef"
-					:collection="collection"
-					:primary-key="internalPrimaryKey"
-					:scope="accountabilityScope"
-					@revert="revert"
-				/>
-				<comments-sidebar-detail :collection="collection" :primary-key="internalPrimaryKey" />
-				<shares-sidebar-detail :collection="collection" :primary-key="internalPrimaryKey" :allowed="shareAllowed" />
-				<flow-sidebar-detail
-					location="item"
-					:collection="collection"
-					:primary-key="internalPrimaryKey"
-					:has-edits="hasEdits"
-					@refresh="refresh"
-				/>
-			</template>
-		</template>
-	</private-view>
-</template>
-
 <style lang="scss" scoped>
 .action-delete {
 	--v-button-background-color-hover: var(--danger) !important;
