<script setup lang="ts">
import { useEditsGuard } from '@/composables/use-edits-guard';
import { useItem } from '@/composables/use-item';
import { useLocalStorage } from '@/composables/use-local-storage';
import { useItemPermissions } from '@/composables/use-permissions';
import { useShortcut } from '@/composables/use-shortcut';
import { useTemplateData } from '@/composables/use-template-data';
import { useVersions } from '@/composables/use-versions';
<<<<<<< HEAD
import { useUserStore } from '@/stores/user';
=======
import { useFlows } from '@/composables/use-flows';
>>>>>>> 57e05abd
import { getCollectionRoute, getItemRoute } from '@/utils/get-route';
import { renderStringTemplate } from '@/utils/render-string-template';
import { translateShortcut } from '@/utils/translate-shortcut';
import CommentsSidebarDetail from '@/views/private/components/comments-sidebar-detail.vue';
import FlowSidebarDetail from '@/views/private/components/flow-sidebar-detail.vue';
import LivePreview from '@/views/private/components/live-preview.vue';
import RevisionsSidebarDetail from '@/views/private/components/revisions-sidebar-detail.vue';
import SaveOptions from '@/views/private/components/save-options.vue';
import SharesSidebarDetail from '@/views/private/components/shares-sidebar-detail.vue';
import FlowDialogs from '@/views/private/components/flow-dialogs.vue';
import { useCollection } from '@directus/composables';
import type { PrimaryKey } from '@directus/types';
import { useHead } from '@unhead/vue';
import { computed, onBeforeUnmount, ref, toRefs, unref, watch } from 'vue';
import { useI18n } from 'vue-i18n';
import { useRouter, useRoute } from 'vue-router';
import ContentNavigation from '../components/navigation.vue';
import VersionMenu from '../components/version-menu.vue';
import ContentNotFound from './not-found.vue';

interface Props {
	collection: string;
	primaryKey?: string | null;
	singleton?: boolean;
}

const props = withDefaults(defineProps<Props>(), {
	primaryKey: null,
	singleton: false,
});

const { t, te } = useI18n();

const router = useRouter();
const { collectionRoute } = useCollectionRoute();

const userStore = useUserStore();

const form = ref<HTMLElement>();

const { collection, primaryKey } = toRefs(props);
const { breadcrumb } = useBreadcrumb();

const revisionsSidebarDetailRef = ref<InstanceType<typeof RevisionsSidebarDetail> | null>(null);

const { info: collectionInfo, defaults, primaryKeyField, isSingleton, accountabilityScope } = useCollection(collection);

const {
	readVersionsAllowed,
	currentVersion,
	versions,
	loading: versionsLoading,
	query,
	addVersion,
	updateVersion,
	deleteVersion,
	saveVersionLoading,
	saveVersion,
	validationErrors: versionValidationErrors,
} = useVersions(collection, isSingleton, primaryKey);

const {
	isNew,
	edits,
	hasEdits,
	item,
	permissions,
	saving,
	loading,
	error,
	save,
	remove,
	deleting,
	archive,
	archiving,
	isArchived,
	saveAsCopy,
	refresh,
	validationErrors: itemValidationErrors,
} = useItem(collection, primaryKey, query);

const validationErrors = computed(() => {
	if (currentVersion.value === null) return itemValidationErrors.value;
	return versionValidationErrors.value;
});

const {
	collectionPermissions: { createAllowed, revisionsAllowed },
	itemPermissions: { updateAllowed, deleteAllowed, saveAllowed, archiveAllowed, shareAllowed, fields },
} = permissions;

const { templateData } = useTemplateData(collectionInfo, primaryKey);

const { confirmLeave, leaveTo } = useEditsGuard(hasEdits, { compareQuery: ['version'] });
const confirmDelete = ref(false);
const confirmArchive = ref(false);

const title = computed(() => {
	if (te(`collection_names_singular.${props.collection}`)) {
		return isNew.value
			? t('creating_unit', { unit: t(`collection_names_singular.${props.collection}`) })
			: t('editing_unit', { unit: t(`collection_names_singular.${props.collection}`) });
	}

	return isNew.value
		? t('creating_in', { collection: collectionInfo.value?.name })
		: t('editing_in', { collection: collectionInfo.value?.name });
});

useHead({
	title: () => {
		const tabTitle = (collectionInfo.value?.name || '') + ' | ';

		if (collectionInfo.value && collectionInfo.value.meta) {
			if (collectionInfo.value.meta.singleton === true) {
				return tabTitle + collectionInfo.value.name;
			} else if (isNew.value === false && collectionInfo.value.meta.display_template) {
				const { displayValue } = renderStringTemplate(collectionInfo.value.meta.display_template, templateData);

				if (displayValue.value !== undefined) return tabTitle + displayValue.value;
			}
		}

		return tabTitle + title.value;
	},
});

const archiveTooltip = computed(() => {
	if (archiveAllowed.value === false) return t('not_allowed');
	if (isArchived.value === true) return t('unarchive');
	return t('archive');
});

useShortcut(
	'meta+s',
	() => {
		if (unref(currentVersion) === null) {
			saveAndStay();
		} else {
			saveVersionAction('stay');
		}
	},
	form,
);

useShortcut(
	'meta+shift+s',
	() => {
		if (unref(currentVersion) === null) {
			saveAndAddNew();
		} else {
			saveVersionAction('quit');
		}
	},
	form,
);

useShortcut(
	'meta+alt+s',
	() => {
		if (unref(currentVersion) !== null) {
			saveVersionAction('main');
		}
	},
	form,
);

const isSavable = computed(() => {
	if (saveAllowed.value === false && currentVersion.value === null) return false;
	if (hasEdits.value === true) return true;

	if (
		primaryKeyField.value &&
		!primaryKeyField.value?.schema?.has_auto_increment &&
		!primaryKeyField.value?.meta?.special?.includes('uuid')
	) {
		return !!edits.value?.[primaryKeyField.value.field];
	}

	if (isNew.value === true) {
		return Object.keys(defaults.value).length > 0 || hasEdits.value;
	}

	return hasEdits.value;
});

const { updateAllowed: updateVersionsAllowed } = useItemPermissions(
	'directus_versions',
	computed(() => currentVersion.value?.id ?? null),
	computed(() => !currentVersion.value),
);

const isFormDisabled = computed(() => {
	if (isNew.value) return false;
	if (updateAllowed.value) return false;
	if (currentVersion.value !== null && updateVersionsAllowed.value) return false;
	return true;
});

const actualPrimaryKey = computed(() => {
	if (unref(isSingleton)) {
		const singleton = unref(item);
		const pkField = unref(primaryKeyField)?.field;
		return (singleton && pkField ? (singleton[pkField] ?? null) : null) as PrimaryKey | null;
	}

	return props.primaryKey;
});

const internalPrimaryKey = computed(() => {
	if (unref(loading)) return '+';
	if (unref(isNew)) return '+';

	if (unref(isSingleton)) {
		const singleton = unref(item);
		const pkField = unref(primaryKeyField)?.field;
		return (singleton && pkField ? (singleton[pkField] ?? '+') : '+') as PrimaryKey;
	}

	return props.primaryKey;
});

const disabledOptions = computed(() => {
	if (!createAllowed.value) return ['save-and-add-new', 'save-as-copy'];
	if (isNew.value) return ['save-as-copy'];
	return [];
});

watch(currentVersion, () => {
	edits.value = {};
});

const previewTemplate = computed(() => collectionInfo.value?.meta?.preview_url ?? '');

const { templateData: previewData, fetchTemplateValues } = useTemplateData(collectionInfo, primaryKey, {
	template: previewTemplate,
	injectData: computed(() => ({ $version: currentVersion.value?.key ?? 'main' })),
});

const previewUrl = computed(() => {
	const { displayValue } = renderStringTemplate(previewTemplate.value, previewData.value);

	if (!displayValue.value) return null;

	return displayValue.value.trim() || null;
});

const { data: livePreviewMode } = useLocalStorage<'split' | 'popup'>('live-preview-mode', null);

const splitView = computed({
	get() {
		if (!collectionInfo.value?.meta?.preview_url) return false;
		if (unref(isNew)) return false;

		return livePreviewMode.value === 'split';
	},
	set(value) {
		livePreviewMode.value = value ? 'split' : null;
	},
});

let popupWindow: Window | null = null;

watch(
	[livePreviewMode, previewUrl],
	([mode, url]) => {
		if (mode !== 'popup' || !url) {
			if (popupWindow) popupWindow.close();
			return;
		}

		const targetUrl = new URL(window.location.href);
		targetUrl.pathname += targetUrl.pathname.endsWith('/') ? 'preview' : '/preview';

		popupWindow = window.open(
			targetUrl,
			'live-preview',
			'width=900,height=800,menubar=no,toolbar=no,location=no,status=no,scrollbars=yes,resizable=yes',
		);

		if (popupWindow) {
			const timer = setInterval(() => {
				if (!popupWindow?.closed) return;

				clearInterval(timer);
				popupWindow = null;

				if (livePreviewMode.value === 'popup') livePreviewMode.value = 'split';
			}, 1000);
		}
	},
	{ immediate: true },
);

const { flowDialogsContext, manualFlows, provideRunManualFlow } = useFlows({
	collection: collection.value,
	primaryKey: actualPrimaryKey.value,
	location: 'item',
	hasEdits,
	onRefreshCallback: refresh,
});

provideRunManualFlow();

function toggleSplitView() {
	if (livePreviewMode.value === null) {
		livePreviewMode.value = 'split';
	} else {
		livePreviewMode.value = null;
	}
}

async function refreshLivePreview() {
	try {
		await fetchTemplateValues();
		window.refreshLivePreview(previewUrl.value);
		if (popupWindow) popupWindow.refreshLivePreview(previewUrl.value);
	} catch {
		// noop
	}
}

watch(saving, async (newVal, oldVal) => {
	if (newVal === true || oldVal === false) return;

	await refreshLivePreview();
});

watch(saveVersionLoading, async (newVal, oldVal) => {
	if (newVal === true || oldVal === false) return;

	await refreshLivePreview();
});

onBeforeUnmount(() => {
	if (popupWindow) popupWindow.close();
});

function navigateBack() {
	const backState = router.options.history.state.back;

	if (typeof backState !== 'string' || !backState.startsWith('/login')) {
		router.back();
		return;
	}

	router.push(collectionRoute.value);
}

function useBreadcrumb() {
	const breadcrumb = computed(() => [
		{
			name: collectionInfo.value?.name,
			to: collectionRoute.value,
		},
	]);

	return { breadcrumb };
}

async function saveVersionAction(action: 'main' | 'stay' | 'quit') {
	if (isSavable.value === false) return;

	try {
		await saveVersion(edits, ref(item.value ?? {}));
		edits.value = {};

		if (action === 'main') {
			currentVersion.value = null;
			refresh();
		} else if (action === 'stay') {
			refresh();
			revisionsSidebarDetailRef.value?.refresh?.();
		} else if (action === 'quit') {
			if (!props.singleton) router.push(`/content/${props.collection}`);
		}
	} catch {
		// Save shows unexpected error dialog
	}
}

async function saveAndStay() {
	if (isSavable.value === false) return;

	try {
		const savedItem: Record<string, any> = await save();

		if (props.primaryKey === '+') {
			const newPrimaryKey = savedItem[primaryKeyField.value!.field];

			router.replace(getItemRoute(props.collection, newPrimaryKey));
		} else {
			revisionsSidebarDetailRef.value?.refresh?.();
			refresh();
		}
	} catch {
		// Save shows unexpected error dialog
	}
}

async function saveAndAddNew() {
	if (isSavable.value === false) return;
	if (unref(currentVersion) !== null) return;

	try {
		await save();

		if (isNew.value === true) {
			refresh();
		} else {
			router.push(getItemRoute(props.collection, '+'));
		}
	} catch {
		// Save shows unexpected error dialog
	}
}

async function saveAsCopyAndNavigate() {
	try {
		const newPrimaryKey = await saveAsCopy();

		if (newPrimaryKey) router.replace(getItemRoute(props.collection, newPrimaryKey));
	} catch {
		// Save shows unexpected error dialog
	}
}

async function saveAndQuit() {
	if (isSavable.value === false) return;

	try {
		await save();
		if (props.singleton === false) router.push(collectionRoute.value);
	} catch {
		// Save shows unexpected error dialog
	}
}

async function deleteAndQuit() {
	if (deleting.value) return;

	try {
		await remove();
		edits.value = {};
		router.replace(collectionRoute.value);
	} catch {
		// `remove` will show the unexpected error dialog
	} finally {
		confirmDelete.value = false;
	}
}

async function toggleArchive() {
	if (archiving.value) return;

	try {
		await archive();

		if (isArchived.value === true) {
			router.push(collectionRoute.value);
		} else {
			confirmArchive.value = false;
		}
	} catch {
		// `archive` will show the unexpected error dialog
	}
}

function discardAndLeave() {
	if (!leaveTo.value) return;
	edits.value = {};
	confirmLeave.value = false;
	router.push(leaveTo.value);
}

function discardAndStay() {
	edits.value = {};
	confirmLeave.value = false;
}

function revert(values: Record<string, any>) {
	edits.value = {
		...edits.value,
		...values,
	};
}

const shouldShowVersioning = computed(
	() =>
		collectionInfo.value?.meta?.versioning &&
		!isNew.value &&
		internalPrimaryKey.value !== '+' &&
		readVersionsAllowed.value &&
		!versionsLoading.value,
);

function useCollectionRoute() {
	const route = useRoute();

	const collectionRoute = computed(() => {
		const collectionPath = getCollectionRoute(props.collection);
		if (route.query.bookmark) return `${collectionPath}?bookmark=${route.query.bookmark}`;
		return collectionPath;
	});

	return { collectionRoute };
}
</script>

<template>
	<content-not-found
		v-if="error || !collectionInfo || (collectionInfo?.meta?.singleton === true && primaryKey !== null)"
	/>

	<private-view
		v-else
		v-model:split-view="splitView"
		:class="{ 'has-content-versioning': shouldShowVersioning }"
		:split-view-min-width="310"
		:title="title"
	>
		<template v-if="collectionInfo.meta && collectionInfo.meta.singleton === true" #title>
			<h1 class="type-title">
				{{ collectionInfo.name }}
			</h1>
		</template>

		<template v-else-if="isNew === false && collectionInfo.meta && collectionInfo.meta.display_template" #title>
			<v-skeleton-loader v-if="loading" class="title-loader" type="text" />

			<h1 v-else class="type-title">
				<render-template
					:collection="collectionInfo.collection"
					:item="templateData"
					:template="collectionInfo.meta!.display_template"
				/>
			</h1>
		</template>

		<template #title-outer:prepend>
			<v-button
				v-if="collectionInfo.meta && collectionInfo.meta.singleton === true"
				class="header-icon"
				rounded
				icon
				secondary
				disabled
			>
				<v-icon :name="collectionInfo.icon" />
			</v-button>

			<v-button
				v-else
				v-tooltip.bottom="t('back')"
				class="header-icon"
				rounded
				icon
				secondary
				exact
				@click="navigateBack"
			>
				<v-icon name="arrow_back" />
			</v-button>
		</template>

		<template #headline>
			<div class="headline-wrapper" :class="{ 'has-version-menu': shouldShowVersioning }">
				<v-breadcrumb
					v-if="collectionInfo.meta && collectionInfo.meta.singleton === true"
					:items="[{ name: t('content'), to: '/content' }]"
					class="headline-breadcrumb"
				/>
				<v-breadcrumb v-else :items="breadcrumb" class="headline-breadcrumb" />

				<version-menu
					v-if="shouldShowVersioning"
					:collection="collection"
					:primary-key="internalPrimaryKey!"
					:update-allowed="updateAllowed"
					:has-edits="hasEdits"
					:current-version="currentVersion"
					:versions="versions"
					@add="addVersion"
					@update="updateVersion"
					@delete="deleteVersion"
					@switch="currentVersion = $event"
				/>
			</div>
		</template>

		<template #title-outer:append></template>

		<template #actions>
			<v-button
				v-if="previewUrl"
				v-tooltip.bottom="t(livePreviewMode === null ? 'live_preview.enable' : 'live_preview.disable')"
				rounded
				icon
				class="action-preview"
				:secondary="livePreviewMode === null"
				@click="toggleSplitView"
			>
				<v-icon name="visibility" outline />
			</v-button>

			<v-dialog
				v-if="!isNew && currentVersion === null"
				v-model="confirmDelete"
				:disabled="deleteAllowed === false"
				@esc="confirmDelete = false"
				@apply="deleteAndQuit"
			>
				<template #activator="{ on }">
					<v-button
						v-if="collectionInfo.meta && collectionInfo.meta.singleton === false"
						v-tooltip.bottom="deleteAllowed ? t('delete_label') : t('not_allowed')"
						rounded
						icon
						class="action-delete"
						secondary
						:disabled="item === null || deleteAllowed !== true"
						@click="on"
					>
						<v-icon name="delete" outline />
					</v-button>
				</template>

				<v-card>
					<v-card-title>{{ t('delete_are_you_sure') }}</v-card-title>

					<v-card-actions>
						<v-button secondary @click="confirmDelete = false">
							{{ t('cancel') }}
						</v-button>
						<v-button kind="danger" :loading="deleting" @click="deleteAndQuit">
							{{ t('delete_label') }}
						</v-button>
					</v-card-actions>
				</v-card>
			</v-dialog>

			<v-dialog
				v-if="collectionInfo.meta && collectionInfo.meta.archive_field && !isNew && currentVersion === null"
				v-model="confirmArchive"
				:disabled="archiveAllowed === false"
				@esc="confirmArchive = false"
				@apply="toggleArchive"
			>
				<template #activator="{ on }">
					<v-button
						v-if="collectionInfo.meta && collectionInfo.meta.singleton === false"
						v-tooltip.bottom="archiveTooltip"
						rounded
						icon
						secondary
						:disabled="item === null || archiveAllowed !== true"
						@click="on"
					>
						<v-icon :name="isArchived ? 'unarchive' : 'archive'" outline />
					</v-button>
				</template>

				<v-card>
					<v-card-title>{{ isArchived ? t('unarchive_confirm') : t('archive_confirm') }}</v-card-title>

					<v-card-actions>
						<v-button secondary @click="confirmArchive = false">
							{{ t('cancel') }}
						</v-button>
						<v-button kind="warning" :loading="archiving" @click="toggleArchive">
							{{ isArchived ? t('unarchive') : t('archive') }}
						</v-button>
					</v-card-actions>
				</v-card>
			</v-dialog>

			<v-button
				v-if="currentVersion === null"
				rounded
				icon
				:tooltip="saveAllowed ? t('save') : t('not_allowed')"
				:loading="saving"
				:disabled="!isSavable"
				@click="saveAndQuit"
			>
				<v-icon name="check" />

				<template #append-outer>
					<save-options
						v-if="collectionInfo.meta && collectionInfo.meta.singleton !== true && isSavable === true"
						:disabled-options="disabledOptions"
						@save-and-stay="saveAndStay"
						@save-and-add-new="saveAndAddNew"
						@save-as-copy="saveAsCopyAndNavigate"
						@discard-and-stay="discardAndStay"
					/>
				</template>
			</v-button>
			<v-button
				v-else
				rounded
				icon
				:tooltip="t('save_version')"
				:loading="saveVersionLoading"
				:disabled="!isSavable"
				@click="saveVersionAction('stay')"
			>
				<v-icon name="beenhere" />

				<template #append-outer>
					<v-menu v-if="collectionInfo.meta && collectionInfo.meta.singleton !== true && isSavable === true" show-arrow>
						<template #activator="{ toggle }">
							<v-icon class="version-more-options" name="more_vert" clickable @click="toggle" />
						</template>

						<v-list>
							<v-list-item clickable @click="saveVersionAction('main')">
								<v-list-item-icon><v-icon name="check" /></v-list-item-icon>
								<v-list-item-content>{{ t('save_and_return_to_main') }}</v-list-item-content>
								<v-list-item-hint>{{ translateShortcut(['meta', 'alt', 's']) }}</v-list-item-hint>
							</v-list-item>
							<v-list-item clickable @click="saveVersionAction('quit')">
								<v-list-item-icon><v-icon name="done_all" /></v-list-item-icon>
								<v-list-item-content>{{ t('save_and_quit') }}</v-list-item-content>
								<v-list-item-hint>{{ translateShortcut(['meta', 'shift', 's']) }}</v-list-item-hint>
							</v-list-item>
							<v-list-item clickable @click="discardAndStay">
								<v-list-item-icon><v-icon name="undo" /></v-list-item-icon>
								<v-list-item-content>{{ t('discard_all_changes') }}</v-list-item-content>
							</v-list-item>
						</v-list>
					</v-menu>
				</template>
			</v-button>

			<flow-dialogs v-bind="flowDialogsContext" />
		</template>

		<template #navigation>
			<content-navigation :current-collection="collection" />
		</template>

		<v-form
			ref="form"
			v-model="edits"
			:autofocus="isNew"
			:disabled="isFormDisabled"
			:loading="loading"
			:initial-values="item"
			:fields="fields"
			:primary-key="internalPrimaryKey"
			:validation-errors="validationErrors"
			:version="currentVersion"
			:direction="userStore.textDirection"
		/>

		<v-dialog v-model="confirmLeave" @esc="confirmLeave = false" @apply="discardAndLeave">
			<v-card>
				<v-card-title>{{ t('unsaved_changes') }}</v-card-title>
				<v-card-text>{{ t('unsaved_changes_copy') }}</v-card-text>
				<v-card-actions>
					<v-button secondary @click="discardAndLeave">
						{{ t('discard_changes') }}
					</v-button>
					<v-button @click="confirmLeave = false">{{ t('keep_editing') }}</v-button>
				</v-card-actions>
			</v-card>
		</v-dialog>

		<template #splitView>
			<live-preview v-if="previewUrl" :url="previewUrl" @new-window="livePreviewMode = 'popup'" />
		</template>

		<template #sidebar>
			<sidebar-detail icon="info" :title="t('information')" close>
				<div v-md="t('page_help_collections_item')" class="page-description" />
			</sidebar-detail>
			<template v-if="isNew === false && actualPrimaryKey">
				<revisions-sidebar-detail
					v-if="revisionsAllowed && accountabilityScope === 'all'"
					ref="revisionsSidebarDetailRef"
					:collection="collection"
					:primary-key="actualPrimaryKey"
					:version="currentVersion"
					:scope="accountabilityScope"
					@revert="revert"
				/>
				<comments-sidebar-detail
					v-if="currentVersion === null"
					:collection="collection"
					:primary-key="actualPrimaryKey"
				/>
				<shares-sidebar-detail
					v-if="currentVersion === null"
					:collection="collection"
					:primary-key="actualPrimaryKey"
					:allowed="shareAllowed"
				/>
				<flow-sidebar-detail v-if="currentVersion === null" :manual-flows />
			</template>
		</template>
	</private-view>
</template>

<style lang="scss" scoped>
.action-delete {
	--v-button-background-color-hover: var(--theme--danger) !important;
	--v-button-color-hover: var(--white) !important;
}

.header-icon.secondary {
	--v-button-background-color: var(--theme--background-normal);
	--v-button-color-disabled: var(--theme--foreground);
	--v-button-color-active: var(--theme--foreground);
}

.v-form {
	padding: calc(var(--content-padding) * 3) var(--content-padding) var(--content-padding);
	padding-block-end: var(--content-padding-bottom);

	@media (min-width: 600px) {
		padding: var(--content-padding);
		padding-block-end: var(--content-padding-bottom);
	}
}

.title-loader {
	inline-size: 260px;
}

.version-more-options.v-icon {
	--focus-ring-offset: var(--focus-ring-offset-invert);

	color: var(--theme--foreground-subdued);

	&:hover {
		color: var(--theme--foreground);
	}
}

.has-content-versioning {
	:deep(.header-bar .title-container) {
		flex-direction: column;
		justify-content: center;
		gap: 0;
		align-items: start;

		.headline {
			opacity: 1;
			inset-block-start: 3px;
		}

		.title {
			inset-block-start: 4px;
		}

		@media (min-width: 600px) {
			opacity: 1;
		}
	}

	.headline-wrapper {
		display: flex;
		align-items: center;
		gap: 0.25rem;
	}

	:deep(.header-bar.collapsed.shadow .title-container .headline) {
		opacity: 1;
		pointer-events: auto;
	}
	:deep(.header-bar.small.shadow .title-container .headline) {
		opacity: 1;
	}
}

.headline-wrapper.has-version-menu .headline-breadcrumb {
	@media (max-width: 600px) {
		display: none;
	}
}
</style><|MERGE_RESOLUTION|>--- conflicted
+++ resolved
@@ -6,11 +6,8 @@
 import { useShortcut } from '@/composables/use-shortcut';
 import { useTemplateData } from '@/composables/use-template-data';
 import { useVersions } from '@/composables/use-versions';
-<<<<<<< HEAD
+import { useFlows } from '@/composables/use-flows';
 import { useUserStore } from '@/stores/user';
-=======
-import { useFlows } from '@/composables/use-flows';
->>>>>>> 57e05abd
 import { getCollectionRoute, getItemRoute } from '@/utils/get-route';
 import { renderStringTemplate } from '@/utils/render-string-template';
 import { translateShortcut } from '@/utils/translate-shortcut';
