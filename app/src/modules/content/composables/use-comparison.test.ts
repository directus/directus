import { describe, it, expect, vi, beforeEach } from 'vitest';
import { ref } from 'vue';
import { createTestingPinia } from '@pinia/testing';
import { setActivePinia } from 'pinia';

vi.mock('@/api', () => ({
	default: {
		get: vi.fn(),
	},
}));

vi.mock('@/utils/unexpected-error', () => ({
	unexpectedError: vi.fn(),
}));

import api from '@/api';
import { useComparison } from './use-comparison';
import type { Revision } from '@/types/revisions';
import type { ContentVersion } from '@directus/types';

const itemVersions = {
	data: [
		{
			id: 'cbbd19f9-a826-4850-9038-85f68508300f',
			key: 'comparison-item-1-version-1',
			name: 'Comparison Item 1 - Version 1',
			collection: 'comparison_tests',
			item: '1',
			date_created: '2025-09-19T20:09:42.498Z',
			date_updated: '2025-09-19T20:10:52.897Z',
			user_created: '821f48c3-3606-4903-b424-a3f1c35315bf',
			user_updated: null,
			hash: '0ef0f677fcef0f9201fd35e1eca71060b9178884',
		},
	],
};

const versionComparison = {
	data: {
		outdated: false,
		mainHash: '0ef0f677fcef0f9201fd35e1eca71060b9178884',
		current: {
			title: 'Comparison Item 1 - Version 1 - Revision 1',
			description:
				'Id ad eiusmod pariatur nulla id. Lorem anim aliqua labore pariatur occaecat. Ea anim consequat magna minim tempor officia adipisicing sunt velit ad. Voluptate aliqua aute fugiat.\nrevision 1',
			things: 'guitar',
			enable: true,
			categories: {
				create: [],
				update: [
					{
						category_id: '1',
						id: 2,
					},
				],
				delete: [],
			},
		},
		main: {
			id: 1,
			status: 'draft',
			sort: null,
			user_created: '821f48c3-3606-4903-b424-a3f1c35315bf',
			date_created: '2025-09-19T20:08:20.419Z',
			user_updated: null,
			date_updated: null,
			title: 'Comparison Item 1',
			description:
				'Id ad eiusmod pariatur nulla id. Lorem anim aliqua labore pariatur occaecat. Ea anim consequat magna minim tempor officia adipisicing sunt velit ad. Voluptate aliqua aute fugiat.',
			things: 'apple',
			enable: null,
			categories: [1],
		},
	},
};

const versionRevisions = {
	data: [
		{
			id: 804,
			data: {
				title: 'Comparison Item 1 - Version 1 - Revision 1',
				description:
					'Id ad eiusmod pariatur nulla id. Lorem anim aliqua labore pariatur occaecat. Ea anim consequat magna minim tempor officia adipisicing sunt velit ad. Voluptate aliqua aute fugiat.\nrevision 1',
				things: 'guitar',
				enable: true,
				categories: {
					create: [],
					update: [
						{
							category_id: '1',
							id: 2,
						},
					],
					delete: [],
				},
			},
			delta: {
				title: 'Comparison Item 1 - Version 1 - Revision 1',
				description:
					'Id ad eiusmod pariatur nulla id. Lorem anim aliqua labore pariatur occaecat. Ea anim consequat magna minim tempor officia adipisicing sunt velit ad. Voluptate aliqua aute fugiat.\nrevision 1',
				things: 'guitar',
				enable: true,
				categories: {
					create: [],
					update: [
						{
							category_id: '1',
							id: 2,
						},
					],
					delete: [],
				},
			},
			collection: 'comparison_tests',
			version: 'cbbd19f9-a826-4850-9038-85f68508300f',
			item: '1',
			activity: {
				action: 'version_save',
				timestamp: '2025-09-19T20:10:52.890Z',
				user: '821f48c3-3606-4903-b424-a3f1c35315bf',
			},
		},
	],
};

describe('normalizeComparisonData', () => {
	beforeEach(() => {
		setActivePinia(
			createTestingPinia({
				createSpy: vi.fn,
				stubActions: false,
			}),
		);

		vi.clearAllMocks();
	});

	it('normalizes revision comparison using provided revisions list (no API calls)', async () => {
		const currentVersion = itemVersions.data[0] as unknown as ContentVersion;

		const versions = [currentVersion] as unknown as ContentVersion[];

		const revisions: Revision[] = versionRevisions.data as unknown as Revision[];

		(api.get as any).mockResolvedValueOnce({
			data: { data: versionComparison.data },
		});

		const comparisonData = ref(null);
		const { normalizeComparisonData } = useComparison({ comparisonData });

		const firstRevision = revisions[0]!;

		const result = await normalizeComparisonData(firstRevision.id, 'revision', currentVersion, versions, revisions);

		// Base should be main item + version delta
		expect(result.base.title).toBe(versionComparison.data.current.title);
		expect(result.base.things).toBe(versionComparison.data.current.things);
		expect(result.base.enable).toBe(true);

		expect(result.incoming.categories).toEqual({
			create: [],
			delete: [],
			update: [
				{
					category_id: '1',
					id: 2,
				},
			],
		});

		expect(result.base.date_updated).toBeNull();

		// Incoming should merge revision data and set date_updated from activity.timestamp
		expect(result.incoming.title).toBe(versionRevisions.data[0]!.data.title);
		expect(result.incoming.things).toBe('guitar');
		expect(result.incoming.enable).toBe(true);

		expect(result.incoming.categories).toEqual({
			create: [],
			delete: [],
			update: [
				{
					category_id: '1',
					id: 2,
				},
			],
		});

		expect(result.incoming.date_updated).toBe(versionRevisions.data[0]!.activity.timestamp);
	});

	it('normalizes version comparison using provided versions list', async () => {
		const currentVersion = itemVersions.data[0] as unknown as ContentVersion;

		const versions = [currentVersion] as unknown as ContentVersion[];

		(api.get as any).mockResolvedValueOnce({
			data: { data: versionComparison.data },
		});

		const comparisonData = ref(null);
		const { normalizeComparisonData } = useComparison({ comparisonData });

		const result = await normalizeComparisonData(currentVersion.id, 'version', currentVersion, versions);

		expect(result.base).toEqual(versionComparison.data.main);
		// Check that the incoming data contains the expected fields from versionComparison.data.current
		expect(result.incoming.title).toBe(versionComparison.data.current.title);
		expect(result.incoming.description).toBe(versionComparison.data.current.description);
		expect(result.incoming.things).toBe(versionComparison.data.current.things);
		expect(result.incoming.enable).toBe(versionComparison.data.current.enable);
		expect(result.incoming.categories).toEqual(versionComparison.data.current.categories);
	});
<<<<<<< HEAD
});

describe('getFieldsWithDifferences', () => {
	it('excludes related item fields when comparing revisions', () => {
		const comparedData = {
			outdated: false,
			mainHash: '',
			incoming: {
				title: 'New Title',
				description: 'New Description',
				related_items: [{ id: 1, name: 'Item 1' }],
				categories: [{ id: 2, name: 'Category 1' }],
				status: 'published',
			},
			base: {
				title: 'Old Title',
				description: 'Old Description',
				related_items: [{ id: 2, name: 'Item 2' }],
				categories: [{ id: 3, name: 'Category 2' }],
				status: 'draft',
			},
		};

		const fieldMetadata = {
			title: { meta: { special: [] } },
			description: { meta: { special: [] } },
			related_items: { meta: { special: ['m2m'] } },
			categories: { meta: { special: ['o2m'] } },
			status: { meta: { special: [] } },
		};

		// Test version comparison - should include all fields with differences
		const versionFields = getFieldsWithDifferences(comparedData, fieldMetadata, 'version');
		expect(versionFields).toContain('title');
		expect(versionFields).toContain('description');
		expect(versionFields).toContain('related_items');
		expect(versionFields).toContain('categories');
		expect(versionFields).toContain('status');

		// Test revision comparison - should exclude related item fields
		const revisionFields = getFieldsWithDifferences(comparedData, fieldMetadata, 'revision');
		expect(revisionFields).toContain('title');
		expect(revisionFields).toContain('description');
		expect(revisionFields).toContain('status');
		expect(revisionFields).not.toContain('related_items');
		expect(revisionFields).not.toContain('categories');
	});

	it('includes related item fields when comparing versions', () => {
		const comparedData = {
			outdated: false,
			mainHash: '',
			incoming: {
				title: 'New Title',
				related_items: [{ id: 1, name: 'Item 1' }],
			},
			base: {
				title: 'Old Title',
				related_items: [{ id: 2, name: 'Item 2' }],
			},
		};

		const fieldMetadata = {
			title: { meta: { special: [] } },
			related_items: { meta: { special: ['m2m'] } },
		};

		// Version comparison should include related item fields
		const versionFields = getFieldsWithDifferences(comparedData, fieldMetadata, 'version');
		expect(versionFields).toContain('title');
		expect(versionFields).toContain('related_items');
	});

	it('detects m2o field changes when comparing versions', () => {
		const comparedData = {
			outdated: false,
			mainHash: '',
			incoming: {
				title: 'New Title',
				author: 2,
				category: { id: 5, name: 'New Category' },
			},
			base: {
				title: 'Old Title',
				author: 1,
				category: { id: 3, name: 'Old Category' },
			},
		};

		const fieldMetadata = {
			title: { meta: { special: [] } },
			author: { meta: { special: ['m2o'] } },
			category: { meta: { special: ['m2o'] } },
		};

		const versionFields = getFieldsWithDifferences(comparedData, fieldMetadata, 'version');
		expect(versionFields).toContain('title');
		expect(versionFields).toContain('author');
		expect(versionFields).toContain('category');
	});

	it('does not detect m2o fields as different when IDs are the same', () => {
		const comparedData = {
			outdated: false,
			mainHash: '',
			incoming: {
				author: 1,
				category: { id: 3, name: 'Updated Category Name' },
			},
			base: {
				author: { id: 1, name: 'Author Name' },
				category: 3,
			},
		};

		const fieldMetadata = {
			author: { meta: { special: ['m2o'] } },
			category: { meta: { special: ['m2o'] } },
		};

		const versionFields = getFieldsWithDifferences(comparedData, fieldMetadata, 'version');
		expect(versionFields).not.toContain('author');
		expect(versionFields).not.toContain('category');
	});

	it('detects m2a field changes when data comes as arrays', () => {
		const comparedData = {
			outdated: false,
			mainHash: '',
			incoming: {
				blocks: [
					{ id: 1, item: 'block1', collection: 'hero_blocks' },
					{ id: 2, item: 'block2', collection: 'text_blocks' },
				],
			},
			base: {
				blocks: [
					{ id: 1, item: 'block1', collection: 'hero_blocks' },
					{ id: 3, item: 'block3', collection: 'gallery_blocks' },
				],
			},
		};

		const fieldMetadata = {
			blocks: { meta: { special: ['m2a'] } },
		};

		const versionFields = getFieldsWithDifferences(comparedData, fieldMetadata, 'version');
		expect(versionFields).toContain('blocks');
	});

	it('does not detect m2a fields as different when arrays are identical', () => {
		const comparedData = {
			outdated: false,
			mainHash: '',
			incoming: {
				blocks: [
					{ id: 1, item: 'block1', collection: 'hero_blocks' },
					{ id: 2, item: 'block2', collection: 'text_blocks' },
				],
			},
			base: {
				blocks: [
					{ id: 1, item: 'block1', collection: 'hero_blocks' },
					{ id: 2, item: 'block2', collection: 'text_blocks' },
				],
			},
		};

		const fieldMetadata = {
			blocks: { meta: { special: ['m2a'] } },
		};

		const versionFields = getFieldsWithDifferences(comparedData, fieldMetadata, 'version');
		expect(versionFields).not.toContain('blocks');
	});
=======
>>>>>>> 3d55e7c9
});<|MERGE_RESOLUTION|>--- conflicted
+++ resolved
@@ -213,183 +213,4 @@
 		expect(result.incoming.enable).toBe(versionComparison.data.current.enable);
 		expect(result.incoming.categories).toEqual(versionComparison.data.current.categories);
 	});
-<<<<<<< HEAD
-});
-
-describe('getFieldsWithDifferences', () => {
-	it('excludes related item fields when comparing revisions', () => {
-		const comparedData = {
-			outdated: false,
-			mainHash: '',
-			incoming: {
-				title: 'New Title',
-				description: 'New Description',
-				related_items: [{ id: 1, name: 'Item 1' }],
-				categories: [{ id: 2, name: 'Category 1' }],
-				status: 'published',
-			},
-			base: {
-				title: 'Old Title',
-				description: 'Old Description',
-				related_items: [{ id: 2, name: 'Item 2' }],
-				categories: [{ id: 3, name: 'Category 2' }],
-				status: 'draft',
-			},
-		};
-
-		const fieldMetadata = {
-			title: { meta: { special: [] } },
-			description: { meta: { special: [] } },
-			related_items: { meta: { special: ['m2m'] } },
-			categories: { meta: { special: ['o2m'] } },
-			status: { meta: { special: [] } },
-		};
-
-		// Test version comparison - should include all fields with differences
-		const versionFields = getFieldsWithDifferences(comparedData, fieldMetadata, 'version');
-		expect(versionFields).toContain('title');
-		expect(versionFields).toContain('description');
-		expect(versionFields).toContain('related_items');
-		expect(versionFields).toContain('categories');
-		expect(versionFields).toContain('status');
-
-		// Test revision comparison - should exclude related item fields
-		const revisionFields = getFieldsWithDifferences(comparedData, fieldMetadata, 'revision');
-		expect(revisionFields).toContain('title');
-		expect(revisionFields).toContain('description');
-		expect(revisionFields).toContain('status');
-		expect(revisionFields).not.toContain('related_items');
-		expect(revisionFields).not.toContain('categories');
-	});
-
-	it('includes related item fields when comparing versions', () => {
-		const comparedData = {
-			outdated: false,
-			mainHash: '',
-			incoming: {
-				title: 'New Title',
-				related_items: [{ id: 1, name: 'Item 1' }],
-			},
-			base: {
-				title: 'Old Title',
-				related_items: [{ id: 2, name: 'Item 2' }],
-			},
-		};
-
-		const fieldMetadata = {
-			title: { meta: { special: [] } },
-			related_items: { meta: { special: ['m2m'] } },
-		};
-
-		// Version comparison should include related item fields
-		const versionFields = getFieldsWithDifferences(comparedData, fieldMetadata, 'version');
-		expect(versionFields).toContain('title');
-		expect(versionFields).toContain('related_items');
-	});
-
-	it('detects m2o field changes when comparing versions', () => {
-		const comparedData = {
-			outdated: false,
-			mainHash: '',
-			incoming: {
-				title: 'New Title',
-				author: 2,
-				category: { id: 5, name: 'New Category' },
-			},
-			base: {
-				title: 'Old Title',
-				author: 1,
-				category: { id: 3, name: 'Old Category' },
-			},
-		};
-
-		const fieldMetadata = {
-			title: { meta: { special: [] } },
-			author: { meta: { special: ['m2o'] } },
-			category: { meta: { special: ['m2o'] } },
-		};
-
-		const versionFields = getFieldsWithDifferences(comparedData, fieldMetadata, 'version');
-		expect(versionFields).toContain('title');
-		expect(versionFields).toContain('author');
-		expect(versionFields).toContain('category');
-	});
-
-	it('does not detect m2o fields as different when IDs are the same', () => {
-		const comparedData = {
-			outdated: false,
-			mainHash: '',
-			incoming: {
-				author: 1,
-				category: { id: 3, name: 'Updated Category Name' },
-			},
-			base: {
-				author: { id: 1, name: 'Author Name' },
-				category: 3,
-			},
-		};
-
-		const fieldMetadata = {
-			author: { meta: { special: ['m2o'] } },
-			category: { meta: { special: ['m2o'] } },
-		};
-
-		const versionFields = getFieldsWithDifferences(comparedData, fieldMetadata, 'version');
-		expect(versionFields).not.toContain('author');
-		expect(versionFields).not.toContain('category');
-	});
-
-	it('detects m2a field changes when data comes as arrays', () => {
-		const comparedData = {
-			outdated: false,
-			mainHash: '',
-			incoming: {
-				blocks: [
-					{ id: 1, item: 'block1', collection: 'hero_blocks' },
-					{ id: 2, item: 'block2', collection: 'text_blocks' },
-				],
-			},
-			base: {
-				blocks: [
-					{ id: 1, item: 'block1', collection: 'hero_blocks' },
-					{ id: 3, item: 'block3', collection: 'gallery_blocks' },
-				],
-			},
-		};
-
-		const fieldMetadata = {
-			blocks: { meta: { special: ['m2a'] } },
-		};
-
-		const versionFields = getFieldsWithDifferences(comparedData, fieldMetadata, 'version');
-		expect(versionFields).toContain('blocks');
-	});
-
-	it('does not detect m2a fields as different when arrays are identical', () => {
-		const comparedData = {
-			outdated: false,
-			mainHash: '',
-			incoming: {
-				blocks: [
-					{ id: 1, item: 'block1', collection: 'hero_blocks' },
-					{ id: 2, item: 'block2', collection: 'text_blocks' },
-				],
-			},
-			base: {
-				blocks: [
-					{ id: 1, item: 'block1', collection: 'hero_blocks' },
-					{ id: 2, item: 'block2', collection: 'text_blocks' },
-				],
-			},
-		};
-
-		const fieldMetadata = {
-			blocks: { meta: { special: ['m2a'] } },
-		};
-
-		const versionFields = getFieldsWithDifferences(comparedData, fieldMetadata, 'version');
-		expect(versionFields).not.toContain('blocks');
-	});
-=======
->>>>>>> 3d55e7c9
 });