import api from '@/api';
import { useFieldsStore } from '@/stores/fields';
import type { Revision } from '@/types/revisions';
import { getDefaultValuesFromFields } from '@/utils/get-default-values-from-fields';
import { unexpectedError } from '@/utils/unexpected-error';
<<<<<<< HEAD
import type { ContentVersion, User } from '@directus/types';
import { getEndpoint } from '@directus/utils';
=======
import type { ContentVersion, PrimaryKey, User } from '@directus/types';
>>>>>>> 3d55e7c9
import {
	toggleFieldInSelection,
	toggleAllFields,
	areAllFieldsSelected,
	areSomeFieldsSelected,
	normalizeComparisonData as normalizeComparisonDataUtil,
	copySpecialFieldsFromBaseToIncoming,
	replaceArraysInMergeCustomizer,
	type ComparisonData,
	type VersionComparisonResponse,
	type RevisionComparisonResponse,
	type NormalizedComparisonData,
} from '../comparison-utils';
import { mergeWith } from 'lodash';
import { computed, ref, watch, type Ref } from 'vue';

interface UseComparisonOptions {
	comparisonData: Ref<ComparisonData | null>;
	collection?: Ref<string>;
}

export function useComparison(options: UseComparisonOptions) {
	const { comparisonData, collection } = options;
	const selectedComparisonFields = ref<string[]>([]);
	const userUpdated = ref<User | null>(null);
	const mainItemUserUpdated = ref<User | null>(null);

	const userLoading = ref(false);
	const mainItemUserLoading = ref(false);
	const fieldsStore = useFieldsStore();

	const isVersionMode = computed(() => comparisonData.value?.comparisonType === 'version');
	const isRevisionMode = computed(() => comparisonData.value?.comparisonType === 'revision');

	const normalizedData = computed((): NormalizedComparisonData | null => {
		if (!comparisonData.value) return null;

		let fieldMetadata: Record<string, any> | undefined;

		if (collection?.value) {
			const collectionFields = fieldsStore.getFieldsForCollection(collection.value);
			fieldMetadata = Object.fromEntries(collectionFields.map((field) => [field.field, field]));
		}

		return normalizeComparisonDataUtil(comparisonData.value, fieldMetadata);
	});

	const mainHash = computed(() => normalizedData.value?.mainHash ?? '');

	const fieldsWithDifferences = computed(() => {
		return normalizedData.value?.fieldsWithDifferences || [];
	});

	const allFieldsSelected = computed(() => {
		return areAllFieldsSelected(selectedComparisonFields.value, fieldsWithDifferences.value);
	});

	const someFieldsSelected = computed(() => {
		return areSomeFieldsSelected(selectedComparisonFields.value, fieldsWithDifferences.value);
	});

	const availableFieldsCount = computed(() => {
		return fieldsWithDifferences.value.length;
	});

	const comparisonFields = computed(() => {
		return new Set(fieldsWithDifferences.value);
	});

	const baseDisplayName = computed(() => {
		return normalizedData.value?.base?.displayName || 'Current';
	});

	const deltaDisplayName = computed(() => {
		return normalizedData.value?.incoming?.displayName || '';
	});

	function debugComparison(label?: string) {
		const normalized = normalizedData.value;

		let mode = 'unknown';

		if (isRevisionMode.value) {
			mode = 'revision';
		} else if (isVersionMode.value) {
			mode = 'version';
		}

		const fields = fieldsWithDifferences.value || [];
		const selected = selectedComparisonFields.value || [];

		const header = label ? `Comparison Debug: ${label}` : 'Comparison Debug';

		// eslint-disable-next-line no-console
		console.groupCollapsed(header);

		try {
			// eslint-disable-next-line no-console
			console.info('Mode:', mode);
			// eslint-disable-next-line no-console
			console.info('Available fields with differences (%d):', fields.length, fields);
			// eslint-disable-next-line no-console
			console.info('Selected fields (%d):', selected.length, selected);

			if (normalized) {
				// eslint-disable-next-line no-console
				console.info('Base item:', normalized.base);
				// eslint-disable-next-line no-console
				console.info('Incoming item:', normalized.incoming);
			} else {
				// eslint-disable-next-line no-console
				console.warn('No normalized data available');
			}

			if (comparisonData.value?.comparisonType === 'revision') {
				const selectedId = normalized?.initialSelectedDeltaId ?? null;

				const revisions = (comparisonData.value.selectableDeltas as Revision[]) || [];

				const matching =
					typeof selectedId !== 'undefined' && selectedId !== null
						? revisions.find((r) => r && 'id' in r && r.id === selectedId)
						: revisions[0];

				if (matching) {
					// eslint-disable-next-line no-console
					console.info('Revision (from drawer list):', matching);
				} else {
					// eslint-disable-next-line no-console
					console.warn('No matching revision found for selectedId:', selectedId);
				}

				// Provide a quick diff map for changed fields

				const diffPreview: Record<string, { base: any; incoming: any }> = {};

				for (const key of fields) {
					diffPreview[key] = {
						base: (comparisonData.value.base as any)?.[key],
						incoming: (comparisonData.value.incoming as any)?.[key],
					};
				}

				// eslint-disable-next-line no-console
				console.info('Field diffs preview:', diffPreview);
			}
		} catch (error) {
			// eslint-disable-next-line no-console
			console.error('Error in debugComparison:', error);
		} finally {
			// eslint-disable-next-line no-console
			console.groupEnd();
		}
	}

	function toggleSelectAll() {
		selectedComparisonFields.value = toggleAllFields(
			selectedComparisonFields.value,
			fieldsWithDifferences.value,
			allFieldsSelected.value,
		);
	}

	function toggleComparisonField(fieldKey: string) {
		selectedComparisonFields.value = toggleFieldInSelection(selectedComparisonFields.value, fieldKey);
	}

	watch(
		fieldsWithDifferences,
		(newFields) => {
			if (newFields.length > 0) {
				selectedComparisonFields.value = newFields;
			} else {
				selectedComparisonFields.value = [];
			}
		},
		{ immediate: true },
	);

	async function fetchUserUpdated() {
		const normalized = normalizedData.value;
		if (!normalized?.incoming?.user?.id) return;

		userLoading.value = true;

		try {
			const response = await api.get(`/users/${normalized.incoming.user.id}`, {
				params: {
					fields: ['id', 'first_name', 'last_name', 'email'],
				},
			});

			userUpdated.value = response.data.data;
		} catch (error) {
			unexpectedError(error);
		} finally {
			userLoading.value = false;
		}
	}

	async function fetchMainItemUserUpdated() {
		const normalized = normalizedData.value;
		if (!normalized?.base.user?.id) return;

		mainItemUserLoading.value = true;

		try {
			const response = await api.get(`/users/${normalized.base.user.id}`, {
				params: {
					fields: ['id', 'first_name', 'last_name', 'email'],
				},
			});

			mainItemUserUpdated.value = response.data.data;
		} catch (error) {
			unexpectedError(error);
		} finally {
			mainItemUserLoading.value = false;
		}
	}

	async function normalizeComparisonData(
		id: string,
		type: 'version',
		currentVersion?: ContentVersion | null,
		versions?: ContentVersion[] | null,
		revisions?: Revision[] | null,
	): Promise<ComparisonData>;
	async function normalizeComparisonData(
		id: number,
		type: 'revision',
		currentVersion?: ContentVersion | null,
		versions?: ContentVersion[] | null,
		revisions?: Revision[] | null,
	): Promise<ComparisonData>;
	async function normalizeComparisonData(
		id: string | number,
		type: 'version' | 'revision',
		currentVersion?: ContentVersion | null,
		versions?: ContentVersion[] | null,
		revisions?: Revision[] | null,
	): Promise<ComparisonData> {
		if (type === 'version') {
			return await normalizeVersionComparison(id as string, currentVersion, versions);
		} else {
			return await normalizeRevisionComparison(id as number, currentVersion, revisions);
		}
	}

	async function normalizeVersionComparison(
		versionId: string,
		currentVersion?: ContentVersion | null,
		versions?: ContentVersion[] | null,
	): Promise<ComparisonData> {
		const version = getVersionFromComposable(versionId, currentVersion, versions);

		if (!version) {
			return await fetchVersionComparison(versionId, undefined, versions);
		}

		return await fetchVersionComparison(version.id, version, versions);
	}

	async function normalizeRevisionComparison(
		revisionId: number,
		currentVersion?: ContentVersion | null,
		revisions?: Revision[] | null,
	): Promise<ComparisonData> {
		const revision = getRevisionFromComposable(revisionId, revisions);

		if (!revision) {
			return await fetchRevisionComparison(revisionId, currentVersion, revisions);
		}

		return await buildRevisionComparison(revision, currentVersion, revisions);
	}

	function getVersionFromComposable(
		versionId: string,
		currentVersion?: ContentVersion | null,
		versions?: ContentVersion[] | null,
	): ContentVersion | null {
		if (currentVersion?.id === versionId) {
			return currentVersion;
		}

		if (versions) {
			return versions.find((version) => version.id === versionId) || null;
		}

		return null;
	}

	function getRevisionFromComposable(revisionId: number, revisions?: Revision[] | null): Revision | null {
		if (revisions) {
			return revisions.find((revision) => revision.id === revisionId) || null;
		}

		return null;
	}

	async function fetchRevisionComparison(
		revisionId: number,
		currentVersion?: ContentVersion | null,
		revisions?: Revision[] | null,
	): Promise<ComparisonData> {
		try {
			const response = await api.get(`/revisions/${revisionId}`, {
				params: {
					fields: [
						'id',
						'data',
						'delta',
						'collection',
						'item',
						'activity.action',
						'activity.timestamp',
						'activity.user',
					],
				},
			});

			const revision: RevisionComparisonResponse = response.data.data;

			return await buildRevisionComparison(revision, currentVersion, revisions);
		} catch (error: any) {
			unexpectedError(error);
			throw error;
		}
	}

	async function fetchVersionComparison(
		versionId: string,
		version?: ContentVersion,
		versions?: ContentVersion[] | null,
	): Promise<ComparisonData> {
		try {
			const response = await api.get(`/versions/${versionId}/compare`);
			const data: VersionComparisonResponse = response.data.data;
			const base = data.main || {};
			const incomingMerged = mergeWith({}, base, data.current || {}, replaceArraysInMergeCustomizer);

			return {
				base,
				incoming: incomingMerged,
				selectableDeltas: versions ?? (version ? [version] : []),
				comparisonType: 'version' as const,
				outdated: data.outdated,
				mainHash: data.mainHash,
				initialSelectedDeltaId: version?.id,
			};
		} catch (error) {
			unexpectedError(error);
			throw error;
		}
	}

	async function fetchVersionComparisonForRevision(versionId: string) {
		try {
			const response = await api.get(`/versions/${versionId}/compare`);
			const data: VersionComparisonResponse = response.data.data;
			const main = data.main || {};
			const mainMergedWithVersionLatest = mergeWith({}, main, data.current || {}, replaceArraysInMergeCustomizer);

			return {
				main,
				base: mainMergedWithVersionLatest,
			};
		} catch (error) {
			unexpectedError(error);
			throw error;
		}
	}

	async function fetchMainVersion(collection: string, item: PrimaryKey): Promise<Record<string, any>> {
		const itemEndpoint = getItemEndpoint(collection, item);

		try {
			const itemResponse = await api.get(itemEndpoint);
			return itemResponse.data?.data || {};
		} catch (error) {
			unexpectedError(error);
			throw error;
		}
	}

	async function buildRevisionComparison(
		revision: Revision | RevisionComparisonResponse,
		currentVersion?: ContentVersion | null,
		revisions?: Revision[] | null,
	): Promise<ComparisonData> {
		let base: Record<string, any> = {};
		let incoming = revision.data || {};
		const targetCollection = revision.collection || collection?.value || '';
		const fields = fieldsStore.getFieldsForCollection(targetCollection);

		if (currentVersion) {
			const versionComparison = await fetchVersionComparisonForRevision(currentVersion.id);
			base = versionComparison.base;
			incoming = mergeWith({}, versionComparison.main, incoming, replaceArraysInMergeCustomizer);
		} else if ('collection' in revision && 'item' in revision) {
			const { collection, item } = revision as { collection: string; item: string | number };
			base = await fetchMainVersion(collection, item);
			const defaultValues = getDefaultValuesFromFields(fields).value;
			incoming = mergeWith({}, defaultValues, incoming, replaceArraysInMergeCustomizer);
		}

		// Revisions don’t support relational fields, so we need to merge them into incoming. Primary Key and User Reference fields (user_created, user_updated) as well.
		incoming = copySpecialFieldsFromBaseToIncoming(base, incoming, fields);

		if ('activity' in revision && (revision as any)?.activity?.timestamp) {
			incoming.date_updated = (revision as any).activity.timestamp;
		}

		const revisionsList = revisions || [];
		const revisionId = 'id' in revision ? revision.id : null;
		const revisionFields = new Set(Object.keys(revision.delta ?? {}));

		return {
			base,
			incoming,
			selectableDeltas: revisionsList,
			revisionFields,
			comparisonType: 'revision',
			outdated: false,
			mainHash: '',
			currentVersion: currentVersion || null,
			initialSelectedDeltaId: revisionId || undefined,
		};

		function getItemEndpoint(collection: string, itemId: string | number) {
			const endpoint = getEndpoint(collection);
			return `${endpoint}/${itemId}`;
		}
	}

	return {
		selectedComparisonFields,
		userUpdated,
		mainItemUserUpdated,
		mainHash,
		allFieldsSelected,
		someFieldsSelected,
		availableFieldsCount,
		comparisonFields,
		isVersionMode,
		isRevisionMode,
		userLoading,
		mainItemUserLoading,
		baseDisplayName,
		deltaDisplayName,
		normalizedData,
		debugComparison,
		toggleSelectAll,
		toggleComparisonField,
		fetchUserUpdated,
		fetchMainItemUserUpdated,
		normalizeComparisonData,
	};
}<|MERGE_RESOLUTION|>--- conflicted
+++ resolved
@@ -3,12 +3,8 @@
 import type { Revision } from '@/types/revisions';
 import { getDefaultValuesFromFields } from '@/utils/get-default-values-from-fields';
 import { unexpectedError } from '@/utils/unexpected-error';
-<<<<<<< HEAD
-import type { ContentVersion, User } from '@directus/types';
+import type { ContentVersion, PrimaryKey, User } from '@directus/types';
 import { getEndpoint } from '@directus/utils';
-=======
-import type { ContentVersion, PrimaryKey, User } from '@directus/types';
->>>>>>> 3d55e7c9
 import {
 	toggleFieldInSelection,
 	toggleAllFields,
@@ -384,7 +380,8 @@
 	}
 
 	async function fetchMainVersion(collection: string, item: PrimaryKey): Promise<Record<string, any>> {
-		const itemEndpoint = getItemEndpoint(collection, item);
+		const endpoint = getEndpoint(collection);
+		const itemEndpoint = `${endpoint}/${item}`;
 
 		try {
 			const itemResponse = await api.get(itemEndpoint);
@@ -438,11 +435,6 @@
 			currentVersion: currentVersion || null,
 			initialSelectedDeltaId: revisionId || undefined,
 		};
-
-		function getItemEndpoint(collection: string, itemId: string | number) {
-			const endpoint = getEndpoint(collection);
-			return `${endpoint}/${itemId}`;
-		}
 	}
 
 	return {
