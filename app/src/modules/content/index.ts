--- conflicted
+++ resolved
@@ -85,13 +85,6 @@
 		}
 	}
 
-<<<<<<< HEAD
-	if (to.params.collection === 'directus_insights') {
-		if (to.params.primaryKey) {
-			return `/insights/${to.params.primaryKey}`;
-		} else {
-			return '/insights';
-=======
 	if (to.params.collection === 'directus_webhooks') {
 		if (to.params.primaryKey) {
 			return `/settings/webhooks/${to.params.primaryKey}`;
@@ -105,7 +98,6 @@
 			return `/settings/flows/${to.params.primaryKey}`;
 		} else {
 			return '/settings/flows';
->>>>>>> ad42bfff
 		}
 	}
 
