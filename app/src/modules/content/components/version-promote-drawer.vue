<<<<<<< HEAD
<template>
	<v-drawer
		:title="t('promote_version_drawer_title', { version: currentVersionDisplayName })"
		class="version-drawer"
		persistent
		:model-value="active"
		@cancel="$emit('cancel')"
		@esc="$emit('cancel')"
	>
		<template #sidebar>
			<v-tabs v-model="currentTab" vertical>
				<v-tab v-for="tab in tabs" :key="tab.value" :value="tab.value">
					{{ tab.text }}
				</v-tab>
			</v-tabs>
		</template>

		<div class="content">
			<div v-if="currentTab[0] === 'changes'" class="grid">
				<v-notice v-if="isOutdated" type="warning" class="field full">
					{{ t('outdated_notice') }}
				</v-notice>
				<v-notice v-else type="info" class="field full">
					{{ t('promote_notice') }}
				</v-notice>
				<div v-for="field in comparedFields" :key="field.field" class="field full">
					<div class="type-label">
						{{ field.name }}
					</div>
					<div
						class="compare main"
						:class="{ active: !selectedFields.includes(field.field) }"
						@click="removeField(field.field)"
					>
						<v-icon name="looks_one" />
						<version-promote-field class="field-content" :value="comparedData?.main[field.field]" />
						<v-chip class="version" x-small>{{ t('main_version') }}</v-chip>
						<v-icon :name="!selectedFields.includes(field.field) ? 'check' : 'close'" />
					</div>
					<div
						class="compare current"
						:class="{ active: selectedFields.includes(field.field) }"
						@click="addField(field.field)"
					>
						<v-icon name="looks_two" />
						<version-promote-field class="field-content" :value="comparedData?.current[field.field]" />
						<v-chip class="version" x-small>{{ currentVersionDisplayName }}</v-chip>
						<v-icon :name="selectedFields.includes(field.field) ? 'check' : 'close'" />
					</div>
				</div>
			</div>
			<div v-if="currentTab[0] === 'preview'">
				<v-form
					disabled
					:collection="currentVersion.collection"
					:primary-key="currentVersion.item"
					:initial-values="previewData"
				/>
			</div>
		</div>

		<v-dialog v-model="confirmDeleteOnPromoteDialogActive" @esc="confirmDeleteOnPromoteDialogActive = false">
			<v-card>
				<v-card-title>
					{{ t('delete_on_promote_copy', { version: currentVersionDisplayName }) }}
				</v-card-title>
				<v-card-actions>
					<v-button secondary @click="promote(false)">{{ t('keep') }}</v-button>
					<v-button :loading="promoting" kind="danger" @click="promote(true)">
						{{ t('delete_label') }}
					</v-button>
				</v-card-actions>
			</v-card>
		</v-dialog>

		<template #actions>
			<v-button
				v-tooltip.bottom="selectedFields.length === 0 ? t('promote_version_disabled') : t('promote_version')"
				:disabled="selectedFields.length === 0"
				icon
				rounded
				@click="confirmDeleteOnPromoteDialogActive = true"
			>
				<v-icon name="check" />
			</v-button>
		</template>
	</v-drawer>
</template>

=======
>>>>>>> e948c908
<script setup lang="ts">
import api from '@/api';
import { useFieldsStore } from '@/stores/fields';
import { unexpectedError } from '@/utils/unexpected-error';
import { Field, Version } from '@directus/types';
import { isNil } from 'lodash';
import { computed, ref, toRefs, unref, watch } from 'vue';
import { useI18n } from 'vue-i18n';
import VersionPromoteField from './version-promote-field.vue';

type Comparison = {
	outdated: boolean;
	mainHash: string;
	current: Record<string, any>;
	main: Record<string, any>;
};

interface Props {
	active: boolean;
	currentVersion: Version;
}

const { t } = useI18n();

const fieldsStore = useFieldsStore();

const props = defineProps<Props>();

const { active, currentVersion } = toRefs(props);

const selectedFields = ref<string[]>([]);

const comparedData = ref<Comparison | null>(null);

const loading = ref(false);

const { tabs, currentTab } = useTab();

const { confirmDeleteOnPromoteDialogActive, promoting, promote } = usePromoteDialog();

const emit = defineEmits<{
	cancel: [];
	promote: [deleteOnPromote: boolean];
}>();

const currentVersionDisplayName = computed(() =>
	isNil(currentVersion.value.name) ? currentVersion.value.key : currentVersion.value.name
);

const isOutdated = computed(() => comparedData.value?.outdated ?? false);

const mainHash = computed(() => comparedData.value?.mainHash ?? '');

const comparedFields = computed<Field[]>(() => {
	if (comparedData.value === null) return [];

	return Object.keys(comparedData.value.current)
		.map((fieldKey) => fieldsStore.getField(unref(currentVersion).collection, fieldKey))
		.filter((field) => !!field && !isPrimaryKey(field)) as Field[];

	function isPrimaryKey(field: Field) {
		return (
			field.schema?.is_primary_key === true &&
			(field.schema?.has_auto_increment === true || field.meta?.special?.includes('uuid'))
		);
	}
});

const previewData = computed(() => {
	if (!comparedData.value) return null;

	const data: Record<string, any> = {};

	for (const fieldKey of Object.keys(comparedData.value.main)) {
		data[fieldKey] = selectedFields.value.includes(fieldKey)
			? comparedData.value.current[fieldKey]
			: comparedData.value.main[fieldKey];
	}

	return data;
});

watch(
	active,
	(value) => {
		if (value) getComparison();
	},
	{ immediate: true }
);

function addField(field: string) {
	selectedFields.value = [...selectedFields.value, field];
}

function removeField(field: string) {
	selectedFields.value = selectedFields.value.filter((f) => f !== field);
}

async function getComparison() {
	loading.value = true;

	try {
		const result: Comparison = await api
			.get(`/versions/${unref(currentVersion).id}/compare`)
			.then((res) => res.data.data);

		comparedData.value = result;

		const comparedFieldsKeys = comparedFields.value.map((field) => field.field);

		selectedFields.value = Object.keys(result.current).filter((fieldKey) => comparedFieldsKeys.includes(fieldKey));
	} catch (err: any) {
		unexpectedError(err);
	} finally {
		loading.value = false;
	}
}

function usePromoteDialog() {
	const confirmDeleteOnPromoteDialogActive = ref(false);
	const promoting = ref(false);

	return { confirmDeleteOnPromoteDialogActive, promoting, promote };

	async function promote(deleteOnPromote: boolean) {
		promoting.value = true;

		try {
			await api.post(
				`/versions/${unref(currentVersion).id}/promote`,
				unref(selectedFields).length > 0
					? { mainHash: unref(mainHash), fields: unref(selectedFields) }
					: { mainHash: unref(mainHash) }
			);

			confirmDeleteOnPromoteDialogActive.value = false;

			emit('promote', deleteOnPromote);
		} catch (err: any) {
			unexpectedError(err);
		} finally {
			promoting.value = false;
		}
	}
}

function useTab() {
	const tabs = [
		{
			text: t('promote_version_changes'),
			value: 'changes',
		},
		{
			text: t('promote_version_preview'),
			value: 'preview',
		},
	];

	const currentTab = ref([tabs[0]!.value]);

	return { tabs, currentTab };
}
</script>

<template>
	<v-drawer
		:title="t('promote_version_drawer_title', { version: currentVersion.name })"
		class="version-drawer"
		persistent
		:model-value="active"
		@cancel="$emit('cancel')"
		@esc="$emit('cancel')"
	>
		<template #sidebar>
			<v-tabs v-model="currentTab" vertical>
				<v-tab v-for="tab in tabs" :key="tab.value" :value="tab.value">
					{{ tab.text }}
				</v-tab>
			</v-tabs>
		</template>

		<div class="content">
			<div v-if="currentTab[0] === 'changes'" class="grid">
				<v-notice v-if="isOutdated" type="warning" class="field full">
					{{ t('outdated_notice') }}
				</v-notice>
				<v-notice v-else type="info" class="field full">
					{{ t('promote_notice') }}
				</v-notice>
				<div v-for="field in comparedFields" :key="field.field" class="field full">
					<div class="type-label">
						{{ field.name }}
					</div>
					<div
						class="compare main"
						:class="{ active: !selectedFields.includes(field.field) }"
						@click="removeField(field.field)"
					>
						<v-icon name="looks_one" />
						<version-promote-field class="field-content" :value="comparedData?.main[field.field]" />
						<v-chip class="version" x-small>{{ t('main_version') }}</v-chip>
						<v-icon :name="!selectedFields.includes(field.field) ? 'check' : 'close'" />
					</div>
					<div
						class="compare current"
						:class="{ active: selectedFields.includes(field.field) }"
						@click="addField(field.field)"
					>
						<v-icon name="looks_two" />
						<version-promote-field class="field-content" :value="comparedData?.current[field.field]" />
						<v-chip class="version" x-small>{{ currentVersion.name }}</v-chip>
						<v-icon :name="selectedFields.includes(field.field) ? 'check' : 'close'" />
					</div>
				</div>
			</div>
			<div v-if="currentTab[0] === 'preview'">
				<v-form
					disabled
					:collection="currentVersion.collection"
					:primary-key="currentVersion.item"
					:initial-values="previewData"
				/>
			</div>
		</div>

		<template #actions>
			<v-button
				v-tooltip.bottom="selectedFields.length === 0 ? t('promote_version_disabled') : t('promote_version')"
				:loading="promoting"
				:disabled="selectedFields.length === 0"
				icon
				rounded
				@click="promote"
			>
				<v-icon name="check" />
			</v-button>
		</template>
	</v-drawer>
</template>

<style lang="scss" scoped>
@import '@/styles/mixins/form-grid';

.content {
	padding: var(--content-padding);
	padding-top: 0;
	padding-bottom: var(--content-padding-bottom);

	.grid {
		@include form-grid;
	}
}

.compare {
	display: flex;
	align-items: center;
	width: 100%;
	padding: 8px;
	gap: 8px;
	color: var(--foreground-subdued);
	background-color: var(--background-subdued);
	cursor: pointer;

	.field-content {
		flex-grow: 1;
	}

	.version {
		text-transform: uppercase;
	}

	&.main {
		border-radius: var(--border-radius) var(--border-radius) 0 0;
		&.active {
			color: var(--secondary);
			background-color: var(--secondary-alt);

			.version {
				color: var(--secondary);
				border-color: var(--secondary);
				background-color: var(--secondary-25);
			}
		}
	}

	&.current {
		border-radius: 0 0 var(--border-radius) var(--border-radius);
		&.active {
			color: var(--primary);
			background-color: var(--primary-alt);

			.version {
				color: var(--primary);
				border-color: var(--primary);
				background-color: var(--primary-25);
			}
		}
	}
}
</style><|MERGE_RESOLUTION|>--- conflicted
+++ resolved
@@ -1,4 +1,167 @@
-<<<<<<< HEAD
+<script setup lang="ts">
+import api from '@/api';
+import { useFieldsStore } from '@/stores/fields';
+import { unexpectedError } from '@/utils/unexpected-error';
+import { Field, Version } from '@directus/types';
+import { isNil } from 'lodash';
+import { computed, ref, toRefs, unref, watch } from 'vue';
+import { useI18n } from 'vue-i18n';
+import VersionPromoteField from './version-promote-field.vue';
+
+type Comparison = {
+	outdated: boolean;
+	mainHash: string;
+	current: Record<string, any>;
+	main: Record<string, any>;
+};
+
+interface Props {
+	active: boolean;
+	currentVersion: Version;
+}
+
+const { t } = useI18n();
+
+const fieldsStore = useFieldsStore();
+
+const props = defineProps<Props>();
+
+const { active, currentVersion } = toRefs(props);
+
+const selectedFields = ref<string[]>([]);
+
+const comparedData = ref<Comparison | null>(null);
+
+const loading = ref(false);
+
+const { tabs, currentTab } = useTab();
+
+const { confirmDeleteOnPromoteDialogActive, promoting, promote } = usePromoteDialog();
+
+const emit = defineEmits<{
+	cancel: [];
+	promote: [deleteOnPromote: boolean];
+}>();
+
+const currentVersionDisplayName = computed(() =>
+	isNil(currentVersion.value.name) ? currentVersion.value.key : currentVersion.value.name
+);
+
+const isOutdated = computed(() => comparedData.value?.outdated ?? false);
+
+const mainHash = computed(() => comparedData.value?.mainHash ?? '');
+
+const comparedFields = computed<Field[]>(() => {
+	if (comparedData.value === null) return [];
+
+	return Object.keys(comparedData.value.current)
+		.map((fieldKey) => fieldsStore.getField(unref(currentVersion).collection, fieldKey))
+		.filter((field) => !!field && !isPrimaryKey(field)) as Field[];
+
+	function isPrimaryKey(field: Field) {
+		return (
+			field.schema?.is_primary_key === true &&
+			(field.schema?.has_auto_increment === true || field.meta?.special?.includes('uuid'))
+		);
+	}
+});
+
+const previewData = computed(() => {
+	if (!comparedData.value) return null;
+
+	const data: Record<string, any> = {};
+
+	for (const fieldKey of Object.keys(comparedData.value.main)) {
+		data[fieldKey] = selectedFields.value.includes(fieldKey)
+			? comparedData.value.current[fieldKey]
+			: comparedData.value.main[fieldKey];
+	}
+
+	return data;
+});
+
+watch(
+	active,
+	(value) => {
+		if (value) getComparison();
+	},
+	{ immediate: true }
+);
+
+function addField(field: string) {
+	selectedFields.value = [...selectedFields.value, field];
+}
+
+function removeField(field: string) {
+	selectedFields.value = selectedFields.value.filter((f) => f !== field);
+}
+
+async function getComparison() {
+	loading.value = true;
+
+	try {
+		const result: Comparison = await api
+			.get(`/versions/${unref(currentVersion).id}/compare`)
+			.then((res) => res.data.data);
+
+		comparedData.value = result;
+
+		const comparedFieldsKeys = comparedFields.value.map((field) => field.field);
+
+		selectedFields.value = Object.keys(result.current).filter((fieldKey) => comparedFieldsKeys.includes(fieldKey));
+	} catch (err: any) {
+		unexpectedError(err);
+	} finally {
+		loading.value = false;
+	}
+}
+
+function usePromoteDialog() {
+	const confirmDeleteOnPromoteDialogActive = ref(false);
+	const promoting = ref(false);
+
+	return { confirmDeleteOnPromoteDialogActive, promoting, promote };
+
+	async function promote(deleteOnPromote: boolean) {
+		promoting.value = true;
+
+		try {
+			await api.post(
+				`/versions/${unref(currentVersion).id}/promote`,
+				unref(selectedFields).length > 0
+					? { mainHash: unref(mainHash), fields: unref(selectedFields) }
+					: { mainHash: unref(mainHash) }
+			);
+
+			confirmDeleteOnPromoteDialogActive.value = false;
+
+			emit('promote', deleteOnPromote);
+		} catch (err: any) {
+			unexpectedError(err);
+		} finally {
+			promoting.value = false;
+		}
+	}
+}
+
+function useTab() {
+	const tabs = [
+		{
+			text: t('promote_version_changes'),
+			value: 'changes',
+		},
+		{
+			text: t('promote_version_preview'),
+			value: 'preview',
+		},
+	];
+
+	const currentTab = ref([tabs[0]!.value]);
+
+	return { tabs, currentTab };
+}
+</script>
+
 <template>
 	<v-drawer
 		:title="t('promote_version_drawer_title', { version: currentVersionDisplayName })"
@@ -88,248 +251,6 @@
 	</v-drawer>
 </template>
 
-=======
->>>>>>> e948c908
-<script setup lang="ts">
-import api from '@/api';
-import { useFieldsStore } from '@/stores/fields';
-import { unexpectedError } from '@/utils/unexpected-error';
-import { Field, Version } from '@directus/types';
-import { isNil } from 'lodash';
-import { computed, ref, toRefs, unref, watch } from 'vue';
-import { useI18n } from 'vue-i18n';
-import VersionPromoteField from './version-promote-field.vue';
-
-type Comparison = {
-	outdated: boolean;
-	mainHash: string;
-	current: Record<string, any>;
-	main: Record<string, any>;
-};
-
-interface Props {
-	active: boolean;
-	currentVersion: Version;
-}
-
-const { t } = useI18n();
-
-const fieldsStore = useFieldsStore();
-
-const props = defineProps<Props>();
-
-const { active, currentVersion } = toRefs(props);
-
-const selectedFields = ref<string[]>([]);
-
-const comparedData = ref<Comparison | null>(null);
-
-const loading = ref(false);
-
-const { tabs, currentTab } = useTab();
-
-const { confirmDeleteOnPromoteDialogActive, promoting, promote } = usePromoteDialog();
-
-const emit = defineEmits<{
-	cancel: [];
-	promote: [deleteOnPromote: boolean];
-}>();
-
-const currentVersionDisplayName = computed(() =>
-	isNil(currentVersion.value.name) ? currentVersion.value.key : currentVersion.value.name
-);
-
-const isOutdated = computed(() => comparedData.value?.outdated ?? false);
-
-const mainHash = computed(() => comparedData.value?.mainHash ?? '');
-
-const comparedFields = computed<Field[]>(() => {
-	if (comparedData.value === null) return [];
-
-	return Object.keys(comparedData.value.current)
-		.map((fieldKey) => fieldsStore.getField(unref(currentVersion).collection, fieldKey))
-		.filter((field) => !!field && !isPrimaryKey(field)) as Field[];
-
-	function isPrimaryKey(field: Field) {
-		return (
-			field.schema?.is_primary_key === true &&
-			(field.schema?.has_auto_increment === true || field.meta?.special?.includes('uuid'))
-		);
-	}
-});
-
-const previewData = computed(() => {
-	if (!comparedData.value) return null;
-
-	const data: Record<string, any> = {};
-
-	for (const fieldKey of Object.keys(comparedData.value.main)) {
-		data[fieldKey] = selectedFields.value.includes(fieldKey)
-			? comparedData.value.current[fieldKey]
-			: comparedData.value.main[fieldKey];
-	}
-
-	return data;
-});
-
-watch(
-	active,
-	(value) => {
-		if (value) getComparison();
-	},
-	{ immediate: true }
-);
-
-function addField(field: string) {
-	selectedFields.value = [...selectedFields.value, field];
-}
-
-function removeField(field: string) {
-	selectedFields.value = selectedFields.value.filter((f) => f !== field);
-}
-
-async function getComparison() {
-	loading.value = true;
-
-	try {
-		const result: Comparison = await api
-			.get(`/versions/${unref(currentVersion).id}/compare`)
-			.then((res) => res.data.data);
-
-		comparedData.value = result;
-
-		const comparedFieldsKeys = comparedFields.value.map((field) => field.field);
-
-		selectedFields.value = Object.keys(result.current).filter((fieldKey) => comparedFieldsKeys.includes(fieldKey));
-	} catch (err: any) {
-		unexpectedError(err);
-	} finally {
-		loading.value = false;
-	}
-}
-
-function usePromoteDialog() {
-	const confirmDeleteOnPromoteDialogActive = ref(false);
-	const promoting = ref(false);
-
-	return { confirmDeleteOnPromoteDialogActive, promoting, promote };
-
-	async function promote(deleteOnPromote: boolean) {
-		promoting.value = true;
-
-		try {
-			await api.post(
-				`/versions/${unref(currentVersion).id}/promote`,
-				unref(selectedFields).length > 0
-					? { mainHash: unref(mainHash), fields: unref(selectedFields) }
-					: { mainHash: unref(mainHash) }
-			);
-
-			confirmDeleteOnPromoteDialogActive.value = false;
-
-			emit('promote', deleteOnPromote);
-		} catch (err: any) {
-			unexpectedError(err);
-		} finally {
-			promoting.value = false;
-		}
-	}
-}
-
-function useTab() {
-	const tabs = [
-		{
-			text: t('promote_version_changes'),
-			value: 'changes',
-		},
-		{
-			text: t('promote_version_preview'),
-			value: 'preview',
-		},
-	];
-
-	const currentTab = ref([tabs[0]!.value]);
-
-	return { tabs, currentTab };
-}
-</script>
-
-<template>
-	<v-drawer
-		:title="t('promote_version_drawer_title', { version: currentVersion.name })"
-		class="version-drawer"
-		persistent
-		:model-value="active"
-		@cancel="$emit('cancel')"
-		@esc="$emit('cancel')"
-	>
-		<template #sidebar>
-			<v-tabs v-model="currentTab" vertical>
-				<v-tab v-for="tab in tabs" :key="tab.value" :value="tab.value">
-					{{ tab.text }}
-				</v-tab>
-			</v-tabs>
-		</template>
-
-		<div class="content">
-			<div v-if="currentTab[0] === 'changes'" class="grid">
-				<v-notice v-if="isOutdated" type="warning" class="field full">
-					{{ t('outdated_notice') }}
-				</v-notice>
-				<v-notice v-else type="info" class="field full">
-					{{ t('promote_notice') }}
-				</v-notice>
-				<div v-for="field in comparedFields" :key="field.field" class="field full">
-					<div class="type-label">
-						{{ field.name }}
-					</div>
-					<div
-						class="compare main"
-						:class="{ active: !selectedFields.includes(field.field) }"
-						@click="removeField(field.field)"
-					>
-						<v-icon name="looks_one" />
-						<version-promote-field class="field-content" :value="comparedData?.main[field.field]" />
-						<v-chip class="version" x-small>{{ t('main_version') }}</v-chip>
-						<v-icon :name="!selectedFields.includes(field.field) ? 'check' : 'close'" />
-					</div>
-					<div
-						class="compare current"
-						:class="{ active: selectedFields.includes(field.field) }"
-						@click="addField(field.field)"
-					>
-						<v-icon name="looks_two" />
-						<version-promote-field class="field-content" :value="comparedData?.current[field.field]" />
-						<v-chip class="version" x-small>{{ currentVersion.name }}</v-chip>
-						<v-icon :name="selectedFields.includes(field.field) ? 'check' : 'close'" />
-					</div>
-				</div>
-			</div>
-			<div v-if="currentTab[0] === 'preview'">
-				<v-form
-					disabled
-					:collection="currentVersion.collection"
-					:primary-key="currentVersion.item"
-					:initial-values="previewData"
-				/>
-			</div>
-		</div>
-
-		<template #actions>
-			<v-button
-				v-tooltip.bottom="selectedFields.length === 0 ? t('promote_version_disabled') : t('promote_version')"
-				:loading="promoting"
-				:disabled="selectedFields.length === 0"
-				icon
-				rounded
-				@click="promote"
-			>
-				<v-icon name="check" />
-			</v-button>
-		</template>
-	</v-drawer>
-</template>
-
 <style lang="scss" scoped>
 @import '@/styles/mixins/form-grid';
 
