--- conflicted
+++ resolved
@@ -28,8 +28,6 @@
 	group: groupScope,
 	value: groupValue,
 });
-<<<<<<< HEAD
-=======
 
 const isBookmarkActive = computed(() => 'bookmark' in route.query);
 
@@ -79,7 +77,6 @@
 function getChildBookmarks(collection: Collection) {
 	return presetsStore.bookmarks.filter((bookmark) => bookmark.collection === collection.collection);
 }
->>>>>>> 69d7ba53
 </script>
 
 <template>
