--- conflicted
+++ resolved
@@ -37,18 +37,14 @@
 			</template>
 		</template>
 
-<<<<<<< HEAD
 		<v-list-item
+			v-for="navItem in navItems"
 			v-else
-			v-for="navItem in navItems"
 			:key="navItem.to"
 			:to="navItem.to"
 			query
 			@contextmenu.prevent.stop="activateContextMenu($event, navItem.to)"
 		>
-=======
-		<v-list-item v-for="navItem in navItems" v-else :key="navItem.to" :to="navItem.to" query>
->>>>>>> 2f18f275
 			<v-list-item-icon><v-icon :name="navItem.icon" :color="navItem.color" /></v-list-item-icon>
 			<v-list-item-content>
 				<v-text-overflow :text="navItem.name" />
@@ -76,18 +72,14 @@
 		<template v-if="hiddenShown">
 			<v-divider />
 
-<<<<<<< HEAD
 			<v-list-item
-				class="hidden-collection"
 				v-for="navItem in hiddenNavItems"
 				:key="navItem.to"
+				class="hidden-collection"
 				:to="navItem.to"
 				query
 				@contextmenu.prevent.stop="activateContextMenu($event, navItem.to)"
 			>
-=======
-			<v-list-item v-for="navItem in hiddenNavItems" :key="navItem.to" class="hidden-collection" :to="navItem.to" query>
->>>>>>> 2f18f275
 				<v-list-item-icon><v-icon :name="navItem.icon" :color="navItem.color" /></v-list-item-icon>
 				<v-list-item-content>
 					<v-text-overflow :text="navItem.name" />
