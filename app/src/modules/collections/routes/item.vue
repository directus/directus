--- conflicted
+++ resolved
@@ -171,13 +171,8 @@
 		</v-dialog>
 
 		<template #sidebar>
-<<<<<<< HEAD
 			<sidebar-detail icon="info_outline" :title="t('information')" close>
-				<div class="page-description" v-html="marked(t('page_help_collections_item'))" />
-=======
-			<sidebar-detail icon="info_outline" :title="$t('information')" close>
-				<div class="page-description" v-html="md($t('page_help_collections_item'))" />
->>>>>>> 6f51fa44
+				<div class="page-description" v-html="md(t('page_help_collections_item'))" />
 			</sidebar-detail>
 			<revisions-drawer-detail
 				v-if="isNew === false && internalPrimaryKey && revisionsAllowed && accountabilityScope === 'all'"
@@ -208,12 +203,7 @@
 import CommentsSidebarDetail from '@/views/private/components/comments-sidebar-detail';
 import useItem from '@/composables/use-item';
 import SaveOptions from '@/views/private/components/save-options';
-<<<<<<< HEAD
-import marked from 'marked';
-=======
-import i18n from '@/lang';
 import { md } from '@/utils/md';
->>>>>>> 6f51fa44
 import useShortcut from '@/composables/use-shortcut';
 import { useRouter, NavigationGuard } from 'vue-router';
 import { usePermissions } from '@/composables/use-permissions';
