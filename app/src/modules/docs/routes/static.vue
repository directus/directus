<template>
	<private-view :title="title">
		<template #title-outer:prepend>
			<v-button rounded disabled icon>
				<v-icon name="info" />
			</v-button>
		</template>

		<template #title>
			<h1 v-html="title" class="type-title"></h1>
		</template>

		<template #navigation>
			<docs-navigation :path="path" />
		</template>

		<div class="docs-content selectable">
			<markdown>{{ markdownWithoutTitle }}</markdown>
		</div>

		<template #sidebar>
<<<<<<< HEAD
			<sidebar-detail icon="info_outline" :title="t('information')" close>
				<div class="page-description" v-html="marked(t('page_help_docs_global'))" />
=======
			<sidebar-detail icon="info_outline" :title="$t('information')" close>
				<div class="page-description" v-html="md($t('page_help_docs_global'))" />
>>>>>>> 6f51fa44
			</sidebar-detail>
		</template>
	</private-view>
</template>

<script lang="ts">
import { useI18n } from 'vue-i18n';
import { defineComponent, defineAsyncComponent, ref, computed } from 'vue';
import DocsNavigation from '../components/navigation.vue';
import { md } from '@/utils/md';

// @TODO3 Investigate manual chunking and prefetching
const Markdown = defineAsyncComponent(() => import('../components/markdown.vue'));

async function getMarkdownForPath(path: string) {
	const pathParts = path.split('/');

	while (pathParts.includes('docs')) {
		pathParts.shift();
	}

	let docsPath = pathParts.join('/');

	if (docsPath.endsWith('/')) {
		docsPath = docsPath.slice(0, -1);
	}

	const mdModule = await import(`@vite-module!@directus/docs/${docsPath}.md?raw`);

	return mdModule.default;
}

export default defineComponent({
	name: 'StaticDocs',
	components: { DocsNavigation, Markdown },
	async beforeRouteEnter(to, from, next) {
		const md = await getMarkdownForPath(to.path);

		next((vm: any) => {
			vm.markdown = md;
			vm.path = to.path;
		});
	},
	async beforeRouteUpdate(to, from, next) {
		this.markdown = await getMarkdownForPath(to.path);
		this.path = to.path;

		next();
	},
	setup() {
		const { t } = useI18n();

		const path = ref<string | null>(null);
		const markdown = ref('');
		const title = computed(() => {
			const lines = markdown.value.split('\n');

			for (let i = 0; i < lines.length; i++) {
				if (lines[i].startsWith('# ')) {
					return lines[i].substring(2).trim();
				}
			}

			return null;
		});

		const markdownWithoutTitle = computed(() => {
			const lines = markdown.value.split('\n');

			for (let i = 0; i < lines.length; i++) {
				if (lines[i].startsWith('# ')) {
					lines.splice(i, 1);
					break;
				}
			}

			return lines.join('\n');
		});

<<<<<<< HEAD
		return { t, markdown, title, markdownWithoutTitle, marked, path };
=======
		return { markdown, title, markdownWithoutTitle, md, path };
>>>>>>> 6f51fa44
	},
});
</script>

<style lang="scss" scoped>
.docs-content {
	padding: 0 var(--content-padding) var(--content-padding-bottom);
}
</style><|MERGE_RESOLUTION|>--- conflicted
+++ resolved
@@ -19,13 +19,8 @@
 		</div>
 
 		<template #sidebar>
-<<<<<<< HEAD
 			<sidebar-detail icon="info_outline" :title="t('information')" close>
-				<div class="page-description" v-html="marked(t('page_help_docs_global'))" />
-=======
-			<sidebar-detail icon="info_outline" :title="$t('information')" close>
-				<div class="page-description" v-html="md($t('page_help_docs_global'))" />
->>>>>>> 6f51fa44
+				<div class="page-description" v-html="md(t('page_help_docs_global'))" />
 			</sidebar-detail>
 		</template>
 	</private-view>
@@ -105,11 +100,7 @@
 			return lines.join('\n');
 		});
 
-<<<<<<< HEAD
-		return { t, markdown, title, markdownWithoutTitle, marked, path };
-=======
-		return { markdown, title, markdownWithoutTitle, md, path };
->>>>>>> 6f51fa44
+		return { t, markdown, title, markdownWithoutTitle, md, path };
 	},
 });
 </script>
