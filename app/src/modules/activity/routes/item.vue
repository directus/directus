<template>
	<v-drawer :model-value="isOpen" :title="t('activity_item')" @update:model-value="close" @cancel="close">
		<v-progress-circular v-if="loading" indeterminate />

		<div v-else-if="error" class="content">
			<v-notice type="danger">
				{{ error }}
			</v-notice>
		</div>

		<div v-else-if="item" class="content">
			<!-- @TODO add final design -->
			<p class="type-label">{{ t('user') }}:</p>
			<user-popover v-if="item.user" :user="item.user.id">
				{{ userName(item.user) }}
			</user-popover>

			<p class="type-label">{{ t('action') }}:</p>
			<p>{{ item.action_translated }}</p>

			<p class="type-label">{{ t('date') }}:</p>
			<p>{{ item.timestamp }}</p>

			<p class="type-label">{{ t('ip_address') }}:</p>
			<p>{{ item.ip }}</p>

			<p class="type-label">{{ t('user_agent') }}:</p>
			<p>{{ item.user_agent }}</p>

			<p class="type-label">{{ t('origin') }}:</p>
			<p>{{ item.origin }}</p>

			<p class="type-label">{{ t('collection') }}:</p>
			<p>{{ item.collection }}</p>

			<p class="type-label">{{ t('item') }}:</p>
			<p>{{ item.item }}</p>
		</div>

		<template #actions>
			<v-button v-if="openItemLink" v-tooltip.bottom="t('open')" :to="openItemLink" icon rounded>
				<v-icon name="launch" />
			</v-button>
		</template>
	</v-drawer>
</template>

<script setup lang="ts">
import api from '@/api';
import { useDialogRoute } from '@/composables/use-dialog-route';
import { i18n } from '@/lang';
import { userName } from '@/utils/user-name';
import { computed, ref, watch } from 'vue';
import { useI18n } from 'vue-i18n';
import { useRouter } from 'vue-router';

type ActivityRecord = {
	user: {
		id: string;
		email: string;
		first_name: string;
		last_name: string;
	} | null;
	action: string;
	action_translated: string;
	timestamp: string;
	ip: string;
	user_agent: string;
	origin: string;
	collection: string;
	item: string;
};

const props = defineProps<{
	primaryKey: string;
}>();

const { t, te } = useI18n();

const router = useRouter();

const isOpen = useDialogRoute();

const item = ref<ActivityRecord>();
const loading = ref(false);
const error = ref<any>(null);

const openItemLink = computed(() => {
	if (!item.value || item.value.collection.startsWith('directus_') || item.value.action === 'delete') return;
	return `/content/${item.value.collection}/${encodeURIComponent(item.value.item)}`;
});

watch(() => props.primaryKey, loadActivity, { immediate: true });

async function loadActivity() {
	loading.value = true;

	try {
		const response = await api.get(`/activity/${props.primaryKey}`, {
			params: {
				fields: [
					'user.id',
					'user.email',
					'user.first_name',
					'user.last_name',
					'action',
					'timestamp',
					'ip',
					'user_agent',
					'origin',
					'collection',
					'item',
				],
			},
		});

<<<<<<< HEAD
		watch(() => props.primaryKey, loadActivity, { immediate: true });

		return { t, isOpen, item, loading, error, close, openItemLink, userName };

		async function loadActivity() {
			loading.value = true;

			try {
				const response = await api.get(`/activity/${props.primaryKey}`, {
					params: {
						fields: [
							'user.id',
							'user.email',
							'user.first_name',
							'user.last_name',
							'action',
							'timestamp',
							'ip',
							'user_agent',
							'origin',
							'collection',
							'item',
						],
					},
				});

				item.value = response.data.data;

				if (item.value) {
					if (te(`field_options.directus_activity.${item.value.action}`))
						item.value.action_translated = t(`field_options.directus_activity.${item.value.action}`);
					item.value.timestamp = new Date(item.value.timestamp).toLocaleString(i18n.global.locale.value);
				}
			} catch (err: any) {
				error.value = err;
			} finally {
				loading.value = false;
=======
		item.value = response.data.data;

		if (item.value) {
			if (te(`field_options.directus_activity.${item.value.action}`)) {
				item.value.action_translated = t(`field_options.directus_activity.${item.value.action}`);
>>>>>>> d16c3896
			}

			item.value.timestamp = new Date(item.value.timestamp).toLocaleString(i18n.global.locale.value);
		}
	} catch (err: any) {
		error.value = err;
	} finally {
		loading.value = false;
	}
}

function close() {
	router.push('/activity');
}
</script>

<style lang="scss" scoped>
.type-label:not(:first-child) {
	margin-top: 24px;
}

.content {
	padding: var(--content-padding);
	padding-top: 0;
	padding-bottom: var(--content-padding);
}
</style><|MERGE_RESOLUTION|>--- conflicted
+++ resolved
@@ -114,51 +114,11 @@
 			},
 		});
 
-<<<<<<< HEAD
-		watch(() => props.primaryKey, loadActivity, { immediate: true });
-
-		return { t, isOpen, item, loading, error, close, openItemLink, userName };
-
-		async function loadActivity() {
-			loading.value = true;
-
-			try {
-				const response = await api.get(`/activity/${props.primaryKey}`, {
-					params: {
-						fields: [
-							'user.id',
-							'user.email',
-							'user.first_name',
-							'user.last_name',
-							'action',
-							'timestamp',
-							'ip',
-							'user_agent',
-							'origin',
-							'collection',
-							'item',
-						],
-					},
-				});
-
-				item.value = response.data.data;
-
-				if (item.value) {
-					if (te(`field_options.directus_activity.${item.value.action}`))
-						item.value.action_translated = t(`field_options.directus_activity.${item.value.action}`);
-					item.value.timestamp = new Date(item.value.timestamp).toLocaleString(i18n.global.locale.value);
-				}
-			} catch (err: any) {
-				error.value = err;
-			} finally {
-				loading.value = false;
-=======
 		item.value = response.data.data;
 
 		if (item.value) {
 			if (te(`field_options.directus_activity.${item.value.action}`)) {
 				item.value.action_translated = t(`field_options.directus_activity.${item.value.action}`);
->>>>>>> d16c3896
 			}
 
 			item.value.timestamp = new Date(item.value.timestamp).toLocaleString(i18n.global.locale.value);
