<template>
	<v-list nav>
		<v-list-item clickable :active="!filterField" @click="clearNavFilter">
			<v-list-item-icon>
				<v-icon name="access_time" />
			</v-list-item-icon>
			<v-list-item-content>
				<v-text-overflow :text="t('all_activity')" />
			</v-list-item-content>
		</v-list-item>

		<v-list-item
			clickable
			:active="filterField === 'user' && filterValue === currentUserID"
			@click="setNavFilter('user', currentUserID)"
		>
			<v-list-item-icon>
				<v-icon name="face" />
			</v-list-item-icon>
			<v-list-item-content>
				<v-text-overflow :text="t('my_activity')" />
			</v-list-item-content>
		</v-list-item>

		<v-divider />

		<v-list-item
			clickable
			:active="filterField === 'action' && filterValue === 'create'"
			@click="setNavFilter('action', 'create')"
		>
			<v-list-item-icon>
				<v-icon name="add" />
			</v-list-item-icon>
			<v-list-item-content>
				<v-text-overflow :text="t('create')" />
			</v-list-item-content>
		</v-list-item>

		<v-list-item
			clickable
			:active="filterField === 'action' && filterValue === 'update'"
			@click="setNavFilter('action', 'update')"
		>
			<v-list-item-icon>
				<v-icon name="check" />
			</v-list-item-icon>
			<v-list-item-content>
				<v-text-overflow :text="t('update')" />
			</v-list-item-content>
		</v-list-item>

		<v-list-item
			clickable
			:active="filterField === 'action' && filterValue === 'delete'"
			@click="setNavFilter('action', 'delete')"
		>
			<v-list-item-icon>
				<v-icon name="clear" />
			</v-list-item-icon>
			<v-list-item-content>
				<v-text-overflow :text="t('delete_label')" />
			</v-list-item-content>
		</v-list-item>

		<v-list-item
			clickable
			:active="filterField === 'action' && filterValue === 'comment'"
			@click="setNavFilter('action', 'comment')"
		>
			<v-list-item-icon>
				<v-icon name="chat_bubble_outline" />
			</v-list-item-icon>
			<v-list-item-content>
				<v-text-overflow :text="t('comment')" />
			</v-list-item-content>
		</v-list-item>

		<v-list-item
			clickable
			:active="filterField === 'action' && filterValue === 'login'"
			@click="setNavFilter('action', 'login')"
		>
			<v-list-item-icon>
				<v-icon name="login" />
			</v-list-item-icon>
			<v-list-item-content>
				<v-text-overflow :text="t('login')" />
			</v-list-item-content>
		</v-list-item>
	</v-list>
</template>

<script setup lang="ts">
import { useUserStore } from '@/stores/user';
import { Filter } from '@directus/types';
<<<<<<< HEAD
=======
import { computed } from 'vue';
import { useI18n } from 'vue-i18n';
>>>>>>> d16c3896

const props = defineProps<{
	filter?: Filter;
}>();

const emit = defineEmits(['update:filter']);

const { t } = useI18n();

const userStore = useUserStore();
const currentUserID = computed(() => userStore.currentUser?.id);

const filterField = computed(() => Object.keys(props.filter ?? {})[0] ?? null);
const filterValue = computed(() => Object.values(props.filter ?? {})[0]?._eq ?? null);

function setNavFilter(key: string, value: any) {
	emit('update:filter', {
		[key]: {
			_eq: value,
		},
	});
}

function clearNavFilter() {
	emit('update:filter', null);
}
</script><|MERGE_RESOLUTION|>--- conflicted
+++ resolved
@@ -94,11 +94,8 @@
 <script setup lang="ts">
 import { useUserStore } from '@/stores/user';
 import { Filter } from '@directus/types';
-<<<<<<< HEAD
-=======
 import { computed } from 'vue';
 import { useI18n } from 'vue-i18n';
->>>>>>> d16c3896
 
 const props = defineProps<{
 	filter?: Filter;
