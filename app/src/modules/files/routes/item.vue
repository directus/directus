<script setup lang="ts">
import api from '@/api';
import { useEditsGuard } from '@/composables/use-edits-guard';
import { useItem } from '@/composables/use-item';
import { useShortcut } from '@/composables/use-shortcut';
import { getAssetUrl } from '@/utils/get-asset-url';
import { notify } from '@/utils/notify';
import { unexpectedError } from '@/utils/unexpected-error';
import CommentsSidebarDetail from '@/views/private/components/comments-sidebar-detail.vue';
import FilePreviewReplace from '@/views/private/components/file-preview-replace.vue';
import FilesNavigation from '@/views/private/components/files-navigation.vue';
import FolderPicker from '@/views/private/components/folder-picker.vue';
import ImageEditor from '@/views/private/components/image-editor.vue';
import RevisionsSidebarDetail from '@/views/private/components/revisions-sidebar-detail.vue';
import SaveOptions from '@/views/private/components/save-options.vue';
import type { Field, File } from '@directus/types';
import { computed, ref, toRefs, watch } from 'vue';
import { useI18n } from 'vue-i18n';
import { useRouter } from 'vue-router';
import FileInfoSidebarDetail from '../components/file-info-sidebar-detail.vue';
import FilesNotFound from './not-found.vue';

const props = defineProps<{
	primaryKey: string;
}>();

const { t } = useI18n();

const router = useRouter();

const form = ref<HTMLElement>();
const { primaryKey } = toRefs(props);
const { breadcrumb } = useBreadcrumb();

const revisionsSidebarDetailRef = ref<InstanceType<typeof RevisionsSidebarDetail> | null>(null);

const {
	isNew,
	edits,
	hasEdits,
	item,
	permissions,
	saving,
	loading,
	save,
	remove,
	deleting,
	saveAsCopy,
	refresh,
	validationErrors,
} = useItem<File>(ref('directus_files'), primaryKey);

const {
	collectionPermissions: { createAllowed, revisionsAllowed },
	itemPermissions: { updateAllowed, deleteAllowed, saveAllowed, fields },
} = permissions;

const isSavable = computed(() => saveAllowed.value && hasEdits.value);

const { confirmLeave, leaveTo } = useEditsGuard(hasEdits);

const confirmDelete = ref(false);
const editActive = ref(false);

// These are the fields that will be prevented from showing up in the form because they'll be shown in the sidebar
const fieldsDenyList: string[] = [
	'type',
	'width',
	'height',
	'filesize',
	'created_on',
	'uploaded_by',
	'uploaded_on',
	'modified_by',
	'modified_on',
	'duration',
	'folder',
	'charset',
	'embed',
];

const to = computed(() => {
	if (item.value && item.value?.folder) return `/files/folders/${item.value.folder}`;
	else return '/files';
});

const { moveToDialogActive, moveToFolder, moving, selectedFolder } = useMovetoFolder();

useShortcut('meta+s', saveAndStay, form);

const fieldsFiltered = computed(() => {
	return fields.value.filter((field: Field) => fieldsDenyList.includes(field.field) === false);
});

function useBreadcrumb() {
	const breadcrumb = computed(() => {
		if (!item?.value?.folder) {
			return [
				{
					name: t('file_library'),
					to: '/files',
				},
			];
		}

		return [
			{
				name: t('file_library'),
				to: { path: `/files/folders/${item.value.folder}` },
			},
		];
	});

	return { breadcrumb };
}

async function saveAndQuit() {
	try {
		await save();
		router.push(to.value);
	} catch {
		// `save` will show unexpected error dialog
	}
}

async function saveAndStay() {
	try {
		await save();
		revisionsSidebarDetailRef.value?.refresh?.();
		refresh();
	} catch {
		// `save` will show unexpected error dialog
	}
}

async function saveAsCopyAndNavigate() {
	const newPrimaryKey = await saveAsCopy();
	if (newPrimaryKey) router.push(`/files/${newPrimaryKey}`);
}

async function deleteAndQuit() {
	if (deleting.value) return;

	try {
		await remove();
		edits.value = {};
		router.replace(to.value);
	} catch {
		// `remove` will show the unexpected error dialog
		confirmDelete.value = false;
	}
}

function discardAndLeave() {
	if (!leaveTo.value) return;
	edits.value = {};
	confirmLeave.value = false;
	router.push(leaveTo.value);
}

function discardAndStay() {
	edits.value = {};
	confirmLeave.value = false;
}

function useMovetoFolder() {
	const moveToDialogActive = ref(false);
	const moving = ref(false);
	const selectedFolder = ref<string | null>(null);

	watch(item, () => {
		selectedFolder.value = item.value?.folder || null;
	});

	return { moveToDialogActive, moving, moveToFolder, selectedFolder };

	async function moveToFolder() {
		if (moving.value) return;

		moving.value = true;

		try {
			const response = await api.patch(
				`/files/${props.primaryKey}`,
				{
					folder: selectedFolder.value,
				},
				{
					params: {
						fields: 'folder.name',
					},
				},
			);

			refresh();
			const folder = response.data.data.folder?.name || t('file_library');

			notify({
				title: t('file_moved', { folder }),
				icon: 'folder_move',
			});
		} catch (error) {
			unexpectedError(error);
		} finally {
			moveToDialogActive.value = false;
			moving.value = false;
		}
	}
}

function revert(values: Record<string, any>) {
	edits.value = {
		...edits.value,
		...values,
	};
}
</script>

<template>
	<files-not-found v-if="!loading && !item" />
<<<<<<< HEAD
	<private-view v-else :title="loading || !item ? t('loading') : item.title" show-back>
=======
	<private-view v-else :title="loading || !item ? $t('loading') : item.title">
		<template #title-outer:prepend>
			<v-button class="header-icon" rounded icon secondary exact @click="navigateBack">
				<v-icon name="arrow_back" />
			</v-button>
		</template>

>>>>>>> 12ce3400
		<template #headline>
			<v-breadcrumb :items="breadcrumb" />
		</template>

		<template #actions>
			<v-dialog v-model="confirmDelete" @esc="confirmDelete = false" @apply="deleteAndQuit">
				<template #activator="{ on }">
					<v-button
						v-tooltip.bottom="deleteAllowed ? $t('delete_label') : $t('not_allowed')"
						rounded
						icon
						class="action-delete"
						secondary
						:disabled="item === null || deleteAllowed === false"
						small
						@click="on"
					>
						<v-icon name="delete" outline small />
					</v-button>
				</template>

				<v-card>
					<v-card-title>{{ $t('delete_are_you_sure') }}</v-card-title>

					<v-card-actions>
						<v-button secondary @click="confirmDelete = false">
							{{ $t('cancel') }}
						</v-button>
						<v-button kind="danger" :loading="deleting" @click="deleteAndQuit">
							{{ $t('delete_label') }}
						</v-button>
					</v-card-actions>
				</v-card>
			</v-dialog>

			<v-dialog
				v-if="isNew === false"
				v-model="moveToDialogActive"
				@esc="moveToDialogActive = false"
				@apply="moveToFolder"
			>
				<template #activator="{ on }">
					<v-button
						v-tooltip.bottom="item === null || !updateAllowed ? $t('not_allowed') : $t('move_to_folder')"
						rounded
						icon
						secondary
						:disabled="item === null || !updateAllowed"
						small
						@click="on"
					>
						<v-icon name="folder_move" small />
					</v-button>
				</template>

				<v-card>
					<v-card-title>{{ $t('move_to_folder') }}</v-card-title>

					<v-card-text>
						<folder-picker v-model="selectedFolder" />
					</v-card-text>

					<v-card-actions>
						<v-button secondary @click="moveToDialogActive = false">
							{{ $t('cancel') }}
						</v-button>
						<v-button :loading="moving" @click="moveToFolder">
							{{ $t('move') }}
						</v-button>
					</v-card-actions>
				</v-card>
			</v-dialog>
			<v-button
				v-tooltip.bottom="$t('download')"
				secondary
				icon
				rounded
				:download="item?.filename_download"
				:href="getAssetUrl(props.primaryKey, { isDownload: true })"
				small
			>
				<v-icon name="download" small />
			</v-button>

			<v-button
				v-if="item?.type?.includes('image') && updateAllowed"
				v-tooltip.bottom="$t('edit')"
				rounded
				icon
				secondary
				small
				@click="editActive = true"
			>
				<v-icon name="tune" small />
			</v-button>

			<v-button
				v-tooltip.bottom="saveAllowed ? $t('save') : $t('not_allowed')"
				rounded
				icon
				:loading="saving"
				:disabled="!isSavable"
				small
				@click="saveAndQuit"
			>
				<v-icon name="check" small />

				<template #append-outer>
					<save-options
						v-if="isSavable"
						:disabled-options="createAllowed ? ['save-and-add-new'] : ['save-and-add-new', 'save-as-copy']"
						@save-and-stay="saveAndStay"
						@save-as-copy="saveAsCopyAndNavigate"
						@discard-and-stay="discardAndStay"
					/>
				</template>
			</v-button>
		</template>

		<template #navigation>
			<files-navigation :current-folder="item?.folder ?? undefined" />
		</template>

		<div class="file-item">
			<file-preview-replace v-if="item" class="preview" :file="item" @replace="refresh" />

			<image-editor v-if="item?.type?.startsWith('image')" :id="item.id" v-model="editActive" @refresh="refresh" />

			<v-form
				ref="form"
				v-model="edits"
				:fields="fieldsFiltered"
				:loading="loading"
				:initial-values="item"
				:primary-key="primaryKey"
				:disabled="updateAllowed === false"
				:validation-errors="validationErrors"
			/>
		</div>

		<v-dialog v-model="confirmLeave" @esc="confirmLeave = false" @apply="discardAndLeave">
			<v-card>
				<v-card-title>{{ $t('unsaved_changes') }}</v-card-title>
				<v-card-text>{{ $t('unsaved_changes_copy') }}</v-card-text>
				<v-card-actions>
					<v-button secondary @click="discardAndLeave">
						{{ $t('discard_changes') }}
					</v-button>
					<v-button @click="confirmLeave = false">{{ $t('keep_editing') }}</v-button>
				</v-card-actions>
			</v-card>
		</v-dialog>

		<template #sidebar>
			<file-info-sidebar-detail :file="item" :is-new="isNew" />
			<revisions-sidebar-detail
				v-if="isNew === false && revisionsAllowed"
				ref="revisionsSidebarDetailRef"
				collection="directus_files"
				:primary-key="primaryKey"
				@revert="revert"
			/>
			<comments-sidebar-detail v-if="isNew === false" collection="directus_files" :primary-key="primaryKey" />
		</template>
	</private-view>
</template>

<style lang="scss" scoped>
.action-delete {
	--v-button-background-color-hover: var(--theme--danger) !important;
	--v-button-color-hover: var(--white) !important;
}

.header-icon.secondary {
	--v-button-background-color: var(--theme--background-normal);
}

.file-item {
	padding: var(--content-padding);
	padding-block-end: var(--content-padding-bottom);
}

.preview {
	margin-block-end: var(--theme--form--row-gap);
}
</style><|MERGE_RESOLUTION|>--- conflicted
+++ resolved
@@ -218,17 +218,7 @@
 
 <template>
 	<files-not-found v-if="!loading && !item" />
-<<<<<<< HEAD
-	<private-view v-else :title="loading || !item ? t('loading') : item.title" show-back>
-=======
-	<private-view v-else :title="loading || !item ? $t('loading') : item.title">
-		<template #title-outer:prepend>
-			<v-button class="header-icon" rounded icon secondary exact @click="navigateBack">
-				<v-icon name="arrow_back" />
-			</v-button>
-		</template>
-
->>>>>>> 12ce3400
+	<private-view v-else :title="loading || !item ? $t('loading') : item.title" show-back>
 		<template #headline>
 			<v-breadcrumb :items="breadcrumb" />
 		</template>
