--- conflicted
+++ resolved
@@ -208,12 +208,7 @@
 import SearchInput from '@/views/private/components/search-input.vue';
 import { useLayout } from '@directus/composables';
 import { mergeFilters } from '@directus/utils';
-<<<<<<< HEAD
 import { PropType, computed, defineComponent, nextTick, onMounted, onUnmounted, ref } from 'vue';
-=======
-import { subDays } from 'date-fns';
-import { computed, nextTick, onMounted, onUnmounted, ref } from 'vue';
->>>>>>> d16c3896
 import { useI18n } from 'vue-i18n';
 import { onBeforeRouteLeave, onBeforeRouteUpdate, useRouter } from 'vue-router';
 import AddFolder from '../components/add-folder.vue';
@@ -224,53 +219,6 @@
 	[field: string]: any;
 };
 
-<<<<<<< HEAD
-export default defineComponent({
-	name: 'FilesCollection',
-	components: {
-		FilesNavigation,
-		LayoutSidebarDetail,
-		AddFolder,
-		SearchInput,
-		FolderPicker,
-		DrawerBatch,
-	},
-	props: {
-		folder: {
-			type: String,
-			default: undefined,
-		},
-		special: {
-			type: String as PropType<SpecialFolder>,
-			default: undefined,
-		},
-	},
-	setup(props) {
-		const { t } = useI18n();
-
-		const router = useRouter();
-
-		const notificationsStore = useNotificationsStore();
-		const permissionsStore = usePermissionsStore();
-		const { folders } = useFolders();
-
-		const layoutRef = ref();
-		const selection = ref<Item[]>([]);
-
-		const userStore = useUserStore();
-
-		const { layout, layoutOptions, layoutQuery, filter, search, resetPreset } = usePreset(ref('directus_files'));
-
-		const currentLayout = useExtension('layout', layout);
-
-		const { confirmDelete, deleting, batchDelete, error: deleteError, batchEditActive } = useBatch();
-
-		const { breadcrumb, title } = useBreadcrumb();
-
-		const folderFilter = computed(() => {
-			return getFolderFilter(props.folder, props.special, userStore?.currentUser?.id);
-		});
-=======
 const props = defineProps<{
 	folder?: string;
 	special?: 'all' | 'recent' | 'mine';
@@ -283,7 +231,6 @@
 const notificationsStore = useNotificationsStore();
 const permissionsStore = usePermissionsStore();
 const { folders } = useFolders();
->>>>>>> d16c3896
 
 const layoutRef = ref();
 const selection = ref<Item[]>([]);
@@ -298,133 +245,9 @@
 
 const { breadcrumb, title } = useBreadcrumb();
 
-const folderTypeFilter = computed(() => {
-	const filterParsed: Filter = {
-		_and: [
-			{
-				type: {
-					_nnull: true,
-				},
-			},
-		],
-	};
-
-	if (props.special === null) {
-		if (props.folder !== null) {
-			filterParsed._and.push({
-				folder: {
-					_eq: props.folder,
-				},
-			});
-		} else {
-			filterParsed._and.push({
-				folder: {
-					_null: true,
-				},
-			});
-		}
-	}
-
-	if (props.special === 'mine' && userStore.currentUser) {
-		filterParsed._and.push({
-			uploaded_by: {
-				_eq: userStore.currentUser.id,
-			},
-		});
-	}
-
-	if (props.special === 'recent') {
-		filterParsed._and.push({
-			uploaded_on: {
-				_gt: subDays(new Date(), 5).toISOString(),
-			},
-		});
-	}
-
-<<<<<<< HEAD
-		const { onDragEnter, onDragLeave, onDrop, onDragOver, showDropEffect, dragging } = useFileUpload();
-
-		useEventListener(window, 'dragenter', onDragEnter);
-		useEventListener(window, 'dragover', onDragOver);
-		useEventListener(window, 'dragleave', onDragLeave);
-		useEventListener(window, 'drop', onDrop);
-
-		const { batchEditAllowed, batchDeleteAllowed, createAllowed, createFolderAllowed } = usePermissions();
-
-		return {
-			t,
-			breadcrumb,
-			title,
-			layoutRef,
-			layoutWrapper,
-			selection,
-			layoutOptions,
-			layoutQuery,
-			layout,
-			folderFilter,
-			search,
-			moveToDialogActive,
-			moveToFolder,
-			moving,
-			selectedFolder,
-			refresh,
-			clearFilters,
-			onDragEnter,
-			onDragLeave,
-			showDropEffect,
-			onDrop,
-			dragging,
-			batchEditAllowed,
-			batchDeleteAllowed,
-			createAllowed,
-			createFolderAllowed,
-			resetPreset,
-			confirmDelete,
-			deleting,
-			batchDelete,
-			deleteError,
-			batchEditActive,
-			filter,
-			mergeFilters,
-			currentLayout,
-		};
-
-		function useBatch() {
-			const confirmDelete = ref(false);
-			const deleting = ref(false);
-
-			const batchEditActive = ref(false);
-
-			const error = ref<any>();
-
-			return { batchEditActive, confirmDelete, deleting, batchDelete, error };
-
-			async function batchDelete() {
-				deleting.value = true;
-
-				const batchPrimaryKeys = selection.value;
-
-				try {
-					await api.delete('/files', {
-						data: batchPrimaryKeys,
-					});
-
-					await refresh();
-
-					selection.value = [];
-				} catch (err: any) {
-					unexpectedError(err);
-					error.value = err;
-				} finally {
-					confirmDelete.value = false;
-					deleting.value = false;
-				}
-			}
-		}
-=======
-	return filterParsed;
+const folderFilter = computed(() => {
+	return getFolderFilter(props.folder, props.special, userStore?.currentUser?.id);
 });
->>>>>>> d16c3896
 
 const { layoutWrapper } = useLayout(layout);
 
@@ -721,10 +544,10 @@
 			loading: true,
 		});
 
-		const preset = props.folder ? { folder: props.folder } : undefined;
-
 		await uploadFiles(files, {
-			preset,
+			preset: {
+				folder: props.folder,
+			},
 			onProgressChange: (progress) => {
 				const percentageDone = progress.reduce((val, cur) => (val += cur)) / progress.length;
 
