--- conflicted
+++ resolved
@@ -144,13 +144,8 @@
 		/>
 
 		<template #sidebar>
-<<<<<<< HEAD
 			<sidebar-detail icon="info_outline" :title="t('information')" close>
 				<div class="page-description" v-html="marked(t('page_help_files_collection'))" />
-=======
-			<sidebar-detail icon="info_outline" :title="$t('information')" close>
-				<div class="page-description" v-html="md($t('page_help_files_collection'))" />
->>>>>>> 6f51fa44
 			</sidebar-detail>
 			<layout-sidebar-detail v-model="layout" />
 			<div id="target-sidebar"></div>
