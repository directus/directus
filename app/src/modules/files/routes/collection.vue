<template>
	<component
		:is="layoutWrapper"
		ref="layoutRef"
		v-slot="{ layoutState }"
		v-model:selection="selection"
		v-model:layout-options="layoutOptions"
		v-model:layout-query="layoutQuery"
		:filter="mergeFilters(filter, folderTypeFilter)"
		:filter-user="filter"
		:filter-system="folderTypeFilter"
		:search="search"
		collection="directus_files"
		:reset-preset="resetPreset"
	>
		<private-view
			:title="title"
			:class="{ dragging }"
			:small-header="currentLayout?.smallHeader"
			:header-shadow="currentLayout?.headerShadow"
		>
			<template v-if="breadcrumb" #headline>
				<v-breadcrumb :items="breadcrumb" />
			</template>

			<template #title-outer:prepend>
				<v-button class="header-icon" rounded disabled icon secondary>
					<v-icon name="folder" outline />
				</v-button>
			</template>

			<template #actions:prepend>
				<component :is="`layout-actions-${layout}`" v-bind="layoutState" />
			</template>

			<template #actions>
				<search-input v-model="search" v-model:filter="filter" collection="directus_files" />

				<add-folder :parent="folder" :disabled="createFolderAllowed !== true" />

				<v-dialog v-if="selection.length > 0" v-model="moveToDialogActive" @esc="moveToDialogActive = false">
					<template #activator="{ on }">
						<v-button v-tooltip.bottom="t('move_to_folder')" rounded icon class="folder" secondary @click="on">
							<v-icon name="folder_move" />
						</v-button>
					</template>

					<v-card>
						<v-card-title>{{ t('move_to_folder') }}</v-card-title>

						<v-card-text>
							<folder-picker v-model="selectedFolder" />
						</v-card-text>

						<v-card-actions>
							<v-button secondary @click="moveToDialogActive = false">
								{{ t('cancel') }}
							</v-button>
							<v-button :loading="moving" @click="moveToFolder">
								{{ t('move') }}
							</v-button>
						</v-card-actions>
					</v-card>
				</v-dialog>

				<v-dialog v-if="selection.length > 0" v-model="confirmDelete" @esc="confirmDelete = false">
					<template #activator="{ on }">
						<v-button
							v-tooltip.bottom="batchDeleteAllowed ? t('delete_label') : t('not_allowed')"
							:disabled="batchDeleteAllowed !== true"
							rounded
							icon
							class="action-delete"
							secondary
							@click="on"
						>
							<v-icon name="delete" outline />
						</v-button>
					</template>

					<v-card>
						<v-card-title>{{ t('batch_delete_confirm', selection.length) }}</v-card-title>

						<v-card-actions>
							<v-button secondary @click="confirmDelete = false">
								{{ t('cancel') }}
							</v-button>
							<v-button kind="danger" :loading="deleting" @click="batchDelete">
								{{ t('delete_label') }}
							</v-button>
						</v-card-actions>
					</v-card>
				</v-dialog>

				<v-button
					v-if="selection.length > 0"
					v-tooltip.bottom="batchEditAllowed ? t('edit') : t('not_allowed')"
					rounded
					icon
					secondary
					:disabled="batchEditAllowed === false"
					@click="batchEditActive = true"
				>
					<v-icon name="edit" outline />
				</v-button>

				<v-button
					v-tooltip.bottom="createAllowed ? t('create_item') : t('not_allowed')"
					rounded
					icon
					:to="folder ? { path: `/files/folders/${folder}/+` } : { path: '/files/+' }"
					:disabled="createAllowed === false"
				>
					<v-icon name="add" />
				</v-button>
			</template>

			<template #navigation>
				<files-navigation :current-folder="folder" />
			</template>

			<component :is="`layout-${layout}`" v-bind="layoutState">
				<template #no-results>
					<v-info v-if="!filter && !search" :title="t('file_count', 0)" icon="folder" center>
						{{ t('no_files_copy') }}

						<template #append>
							<v-button :to="folder ? { path: `/files/folders/${folder}/+` } : { path: '/files/+' }">
								{{ t('add_file') }}
							</v-button>
						</template>
					</v-info>

					<v-info v-else :title="t('no_results')" icon="search" center>
						{{ t('no_results_copy') }}

						<template #append>
							<v-button @click="clearFilters">{{ t('clear_filters') }}</v-button>
						</template>
					</v-info>
				</template>

				<template #no-items>
					<v-info :title="t('file_count', 0)" icon="folder" center>
						{{ t('no_files_copy') }}

						<template #append>
							<v-button :to="folder ? { path: `/files/folders/${folder}/+` } : { path: '/files/+' }">
								{{ t('add_file') }}
							</v-button>
						</template>
					</v-info>
				</template>
			</component>

			<router-view name="addNew" :folder="folder" @upload="refresh" />

			<drawer-batch
				v-model:active="batchEditActive"
				:primary-keys="selection"
				collection="directus_files"
				@refresh="refresh"
			/>

			<template #sidebar>
				<sidebar-detail icon="info_outline" :title="t('information')" close>
					<div v-md="t('page_help_files_collection')" class="page-description" />
				</sidebar-detail>
				<layout-sidebar-detail v-model="layout">
					<component :is="`layout-options-${layout}`" v-bind="layoutState" />
				</layout-sidebar-detail>
				<component :is="`layout-sidebar-${layout}`" v-bind="layoutState" />
				<export-sidebar-detail
					collection="directus_files"
					:layout-query="layoutQuery"
					:filter="mergeFilters(filter, folderTypeFilter)"
					:search="search"
					@refresh="refresh"
				/>
			</template>

			<template v-if="showDropEffect">
				<div class="drop-border top" />
				<div class="drop-border right" />
				<div class="drop-border bottom" />
				<div class="drop-border left" />
			</template>
		</private-view>
	</component>
</template>

<script lang="ts">
import { useI18n } from 'vue-i18n';
import { defineComponent, computed, ref, PropType, onMounted, onUnmounted, nextTick } from 'vue';
import FilesNavigation from '../components/navigation.vue';
import api from '@/api';
import { usePreset } from '@/composables/use-preset';
import LayoutSidebarDetail from '@/views/private/components/layout-sidebar-detail.vue';
import AddFolder from '../components/add-folder.vue';
import SearchInput from '@/views/private/components/search-input.vue';
import FolderPicker from '@/views/private/components/folder-picker.vue';
import emitter, { Events } from '@/events';
import { useRouter, onBeforeRouteLeave, onBeforeRouteUpdate } from 'vue-router';
import { useNotificationsStore } from '@/stores/notifications';
import { useUserStore } from '@/stores/user';
import { usePermissionsStore } from '@/stores/permissions';
import { subDays } from 'date-fns';
import { useFolders, Folder } from '@/composables/use-folders';
import { useEventListener } from '@/composables/use-event-listener';
import { useLayout } from '@directus/composables';
import { uploadFiles } from '@/utils/upload-files';
import { unexpectedError } from '@/utils/unexpected-error';
import DrawerBatch from '@/views/private/components/drawer-batch.vue';
<<<<<<< HEAD
import { Filter } from '@directus/shared/types';
import { mergeFilters } from '@directus/shared/utils';
import { useExtension } from '@/composables/use-extension';
=======
import { Filter } from '@directus/types';
import { mergeFilters } from '@directus/utils';
>>>>>>> e3f688ac

type Item = {
	[field: string]: any;
};

export default defineComponent({
	name: 'FilesCollection',
	components: {
		FilesNavigation,
		LayoutSidebarDetail,
		AddFolder,
		SearchInput,
		FolderPicker,
		DrawerBatch,
	},
	props: {
		folder: {
			type: String,
			default: null,
		},
		special: {
			type: String as PropType<'all' | 'recent' | 'mine'>,
			default: null,
		},
	},
	setup(props) {
		const { t } = useI18n();

		const router = useRouter();

		const notificationsStore = useNotificationsStore();
		const permissionsStore = usePermissionsStore();
		const { folders } = useFolders();

		const layoutRef = ref();
		const selection = ref<Item[]>([]);

		const userStore = useUserStore();

		const { layout, layoutOptions, layoutQuery, filter, search, resetPreset } = usePreset(ref('directus_files'));

		const currentLayout = useExtension('layout', layout);

		const { confirmDelete, deleting, batchDelete, error: deleteError, batchEditActive } = useBatch();

		const { breadcrumb, title } = useBreadcrumb();

		const folderTypeFilter = computed(() => {
			const filterParsed: Filter = {
				_and: [
					{
						type: {
							_nnull: true,
						},
					},
				],
			};

			if (props.special === null) {
				if (props.folder !== null) {
					filterParsed._and.push({
						folder: {
							_eq: props.folder,
						},
					});
				} else {
					filterParsed._and.push({
						folder: {
							_null: true,
						},
					});
				}
			}

			if (props.special === 'mine' && userStore.currentUser) {
				filterParsed._and.push({
					uploaded_by: {
						_eq: userStore.currentUser.id,
					},
				});
			}

			if (props.special === 'recent') {
				filterParsed._and.push({
					uploaded_on: {
						_gt: subDays(new Date(), 5).toISOString(),
					},
				});
			}

			return filterParsed;
		});

		const { layoutWrapper } = useLayout(layout);

		const { moveToDialogActive, moveToFolder, moving, selectedFolder } = useMovetoFolder();

		onMounted(() => emitter.on(Events.upload, refresh));
		onUnmounted(() => emitter.off(Events.upload, refresh));

		onBeforeRouteLeave(() => {
			selection.value = [];
		});
		onBeforeRouteUpdate(() => {
			selection.value = [];
		});

		const { onDragEnter, onDragLeave, onDrop, onDragOver, showDropEffect, dragging } = useFileUpload();

		useEventListener(window, 'dragenter', onDragEnter);
		useEventListener(window, 'dragover', onDragOver);
		useEventListener(window, 'dragleave', onDragLeave);
		useEventListener(window, 'drop', onDrop);

		const { batchEditAllowed, batchDeleteAllowed, createAllowed, createFolderAllowed } = usePermissions();

		return {
			t,
			breadcrumb,
			title,
			layoutRef,
			layoutWrapper,
			selection,
			layoutOptions,
			layoutQuery,
			layout,
			folderTypeFilter,
			search,
			moveToDialogActive,
			moveToFolder,
			moving,
			selectedFolder,
			refresh,
			clearFilters,
			onDragEnter,
			onDragLeave,
			showDropEffect,
			onDrop,
			dragging,
			batchEditAllowed,
			batchDeleteAllowed,
			createAllowed,
			createFolderAllowed,
			resetPreset,
			confirmDelete,
			deleting,
			batchDelete,
			deleteError,
			batchEditActive,
			filter,
			mergeFilters,
			currentLayout,
		};

		function useBatch() {
			const confirmDelete = ref(false);
			const deleting = ref(false);

			const batchEditActive = ref(false);

			const error = ref<any>();

			return { batchEditActive, confirmDelete, deleting, batchDelete, error };

			async function batchDelete() {
				deleting.value = true;

				const batchPrimaryKeys = selection.value;

				try {
					await api.delete('/files', {
						data: batchPrimaryKeys,
					});

					await refresh();

					selection.value = [];
				} catch (err: any) {
					unexpectedError(err);
					error.value = err;
				} finally {
					confirmDelete.value = false;
					deleting.value = false;
				}
			}
		}

		function useBreadcrumb() {
			const title = computed(() => {
				if (props.special === 'all') {
					return t('all_files');
				}

				if (props.special === 'mine') {
					return t('my_files');
				}

				if (props.special === 'recent') {
					return t('recent_files');
				}

				if (props.folder) {
					const folder = folders.value?.find((folder: Folder) => folder.id === props.folder);

					if (folder) {
						return folder.name;
					}
				}

				return t('file_library');
			});

			const breadcrumb = computed(() => {
				if (title.value !== t('file_library')) {
					return [
						{
							name: t('file_library'),
							to: `/files`,
						},
					];
				}

				return null;
			});

			return { breadcrumb, title };
		}

		function useMovetoFolder() {
			const moveToDialogActive = ref(false);
			const moving = ref(false);
			const selectedFolder = ref<number | null>();

			return { moveToDialogActive, moving, moveToFolder, selectedFolder };

			async function moveToFolder() {
				moving.value = true;

				try {
					await api.patch(`/files`, {
						keys: selection.value,
						data: {
							folder: selectedFolder.value,
						},
					});

					selection.value = [];

					if (selectedFolder.value) {
						router.push(`/files/folders/${selectedFolder.value}`);
					}

					await nextTick();
					await refresh();
				} catch (err: any) {
					unexpectedError(err);
				} finally {
					moveToDialogActive.value = false;
					moving.value = false;
				}
			}
		}

		async function refresh() {
			await layoutRef.value?.state?.refresh?.();
		}

		function clearFilters() {
			filter.value = null;
			search.value = null;
		}

		function usePermissions() {
			const batchEditAllowed = computed(() => {
				const admin = userStore?.currentUser?.role.admin_access === true;
				if (admin) return true;

				const updatePermissions = permissionsStore.permissions.find(
					(permission) => permission.action === 'update' && permission.collection === 'directus_files'
				);
				return !!updatePermissions;
			});

			const batchDeleteAllowed = computed(() => {
				const admin = userStore?.currentUser?.role.admin_access === true;
				if (admin) return true;

				const deletePermissions = permissionsStore.permissions.find(
					(permission) => permission.action === 'delete' && permission.collection === 'directus_files'
				);
				return !!deletePermissions;
			});

			const createAllowed = computed(() => {
				const admin = userStore?.currentUser?.role.admin_access === true;
				if (admin) return true;

				const createPermissions = permissionsStore.permissions.find(
					(permission) => permission.action === 'create' && permission.collection === 'directus_files'
				);
				return !!createPermissions;
			});

			const createFolderAllowed = computed(() => {
				const admin = userStore?.currentUser?.role.admin_access === true;
				if (admin) return true;

				const createPermissions = permissionsStore.permissions.find(
					(permission) => permission.action === 'create' && permission.collection === 'directus_folders'
				);
				return !!createPermissions;
			});

			return { batchEditAllowed, batchDeleteAllowed, createAllowed, createFolderAllowed };
		}

		function useFileUpload() {
			const showDropEffect = ref(false);

			let dragNotificationID: string;
			let fileUploadNotificationID: string;

			const dragCounter = ref(0);

			const dragging = computed(() => dragCounter.value > 0);

			return { onDragEnter, onDragLeave, onDrop, onDragOver, showDropEffect, dragging };

			function enableDropEffect() {
				showDropEffect.value = true;

				dragNotificationID = notificationsStore.add({
					title: t('drop_to_upload'),
					icon: 'cloud_upload',
					type: 'info',
					persist: true,
					closeable: false,
				});
			}

			function disableDropEffect() {
				showDropEffect.value = false;

				if (dragNotificationID) {
					notificationsStore.remove(dragNotificationID);
				}
			}

			function onDragEnter(event: DragEvent) {
				if (!event.dataTransfer) return;
				if (event.dataTransfer?.types.indexOf('Files') === -1) return;

				event.preventDefault();
				dragCounter.value++;

				const isDropzone = event.target && (event.target as HTMLElement).getAttribute?.('data-dropzone') === '';

				if (dragCounter.value === 1 && showDropEffect.value === false && isDropzone === false) {
					enableDropEffect();
				}

				if (isDropzone) {
					disableDropEffect();
					dragCounter.value = 0;
				}
			}

			function onDragOver(event: DragEvent) {
				if (!event.dataTransfer) return;
				if (event.dataTransfer?.types.indexOf('Files') === -1) return;

				event.preventDefault();
			}

			function onDragLeave(event: DragEvent) {
				if (!event.dataTransfer) return;
				if (event.dataTransfer?.types.indexOf('Files') === -1) return;

				event.preventDefault();
				dragCounter.value--;

				if (dragCounter.value === 0) {
					disableDropEffect();
				}

				if (event.target && (event.target as HTMLElement).getAttribute?.('data-dropzone') === '') {
					enableDropEffect();
					dragCounter.value = 1;
				}
			}

			async function onDrop(event: DragEvent) {
				if (!event.dataTransfer) return;
				if (event.dataTransfer?.types.indexOf('Files') === -1) return;

				event.preventDefault();
				showDropEffect.value = false;

				dragCounter.value = 0;

				if (dragNotificationID) {
					notificationsStore.remove(dragNotificationID);
				}

				const files = [...(event.dataTransfer.files as any)];

				fileUploadNotificationID = notificationsStore.add({
					title: t(
						'upload_files_indeterminate',
						{
							done: 0,
							total: files.length,
						},
						files.length
					),
					type: 'info',
					persist: true,
					closeable: false,
					loading: true,
				});

				await uploadFiles(files, {
					preset: {
						folder: props.folder,
					},
					onProgressChange: (progress) => {
						const percentageDone = progress.reduce((val, cur) => (val += cur)) / progress.length;

						const total = files.length;
						const done = progress.filter((p) => p === 100).length;

						notificationsStore.update(fileUploadNotificationID, {
							title: t(
								'upload_files_indeterminate',
								{
									done,
									total,
								},
								files.length
							),
							loading: false,
							progress: percentageDone,
						});
					},
				});

				notificationsStore.remove(fileUploadNotificationID);
				emitter.emit(Events.upload);
			}
		}
	},
});
</script>

<style lang="scss" scoped>
.action-delete {
	--v-button-background-color-hover: var(--danger) !important;
	--v-button-color-hover: var(--white) !important;
}

.header-icon {
	--v-button-color-disabled: var(--foreground-normal);
}
.drop-border {
	position: fixed;
	z-index: 500;
	background-color: var(--primary);

	&.top,
	&.bottom {
		width: 100%;
		height: 4px;
	}

	&.left,
	&.right {
		width: 4px;
		height: 100%;
	}

	&.top {
		top: 0;
		left: 0;
	}

	&.right {
		top: 0;
		right: 0;
	}

	&.bottom {
		bottom: 0;
		left: 0;
	}

	&.left {
		top: 0;
		left: 0;
	}
}

.dragging {
	:deep(*) {
		pointer-events: none;
	}

	:deep([data-dropzone]) {
		pointer-events: all;
	}
}
</style><|MERGE_RESOLUTION|>--- conflicted
+++ resolved
@@ -190,35 +190,30 @@
 </template>
 
 <script lang="ts">
-import { useI18n } from 'vue-i18n';
-import { defineComponent, computed, ref, PropType, onMounted, onUnmounted, nextTick } from 'vue';
-import FilesNavigation from '../components/navigation.vue';
 import api from '@/api';
+import { useEventListener } from '@/composables/use-event-listener';
+import { useExtension } from '@/composables/use-extension';
+import { Folder, useFolders } from '@/composables/use-folders';
 import { usePreset } from '@/composables/use-preset';
+import emitter, { Events } from '@/events';
+import { useNotificationsStore } from '@/stores/notifications';
+import { usePermissionsStore } from '@/stores/permissions';
+import { useUserStore } from '@/stores/user';
+import { unexpectedError } from '@/utils/unexpected-error';
+import { uploadFiles } from '@/utils/upload-files';
+import DrawerBatch from '@/views/private/components/drawer-batch.vue';
+import FolderPicker from '@/views/private/components/folder-picker.vue';
 import LayoutSidebarDetail from '@/views/private/components/layout-sidebar-detail.vue';
-import AddFolder from '../components/add-folder.vue';
 import SearchInput from '@/views/private/components/search-input.vue';
-import FolderPicker from '@/views/private/components/folder-picker.vue';
-import emitter, { Events } from '@/events';
-import { useRouter, onBeforeRouteLeave, onBeforeRouteUpdate } from 'vue-router';
-import { useNotificationsStore } from '@/stores/notifications';
-import { useUserStore } from '@/stores/user';
-import { usePermissionsStore } from '@/stores/permissions';
-import { subDays } from 'date-fns';
-import { useFolders, Folder } from '@/composables/use-folders';
-import { useEventListener } from '@/composables/use-event-listener';
 import { useLayout } from '@directus/composables';
-import { uploadFiles } from '@/utils/upload-files';
-import { unexpectedError } from '@/utils/unexpected-error';
-import DrawerBatch from '@/views/private/components/drawer-batch.vue';
-<<<<<<< HEAD
-import { Filter } from '@directus/shared/types';
-import { mergeFilters } from '@directus/shared/utils';
-import { useExtension } from '@/composables/use-extension';
-=======
 import { Filter } from '@directus/types';
 import { mergeFilters } from '@directus/utils';
->>>>>>> e3f688ac
+import { subDays } from 'date-fns';
+import { PropType, computed, defineComponent, nextTick, onMounted, onUnmounted, ref } from 'vue';
+import { useI18n } from 'vue-i18n';
+import { onBeforeRouteLeave, onBeforeRouteUpdate, useRouter } from 'vue-router';
+import AddFolder from '../components/add-folder.vue';
+import FilesNavigation from '../components/navigation.vue';
 
 type Item = {
 	[field: string]: any;
