<script setup lang="ts">
import api from '@/api';
import { formatFilesize } from '@/utils/format-filesize';
import { getAssetUrl } from '@/utils/get-asset-url';
import { localizedFormat } from '@/utils/localized-format';
import { readableMimeType } from '@/utils/readable-mime-type';
import { userName } from '@/utils/user-name';
import { computed, ref, watch } from 'vue';
import { useI18n } from 'vue-i18n';
import type { File } from '@directus/types';
import { useClipboard } from '@/composables/use-clipboard';

const props = defineProps<{
	file: File | null;
	isNew: boolean;
}>();

const { t, n, d } = useI18n();
const { userCreated, userModified } = useUser();
const { folder, folderLink } = useFolder();

const size = computed(() => {
	if (props.isNew) return;
	if (!props.file?.filesize) return;

	return formatFilesize(props.file.filesize);
});

const fileLink = computed(() => {
	if (!props.file?.id) return;

	return getAssetUrl(props.file.id);
});

const creationDate = computed(() => ({
	short: localizedFormat(new Date(props.file.created_on), String(t('date-fns_date_short'))),
	long: d(props.file.created_on, 'long'),
}));

const uploadDate = computed(() => {
	if (!props.file?.uploaded_on) return;

	return {
		short: localizedFormat(new Date(props.file.uploaded_on), String(t('date-fns_date_short'))),
		long: d(props.file.uploaded_on, 'long'),
	};
});

const modificationDate = computed(() => {
	if (!props.file?.modified_on) return;

	return {
		short: localizedFormat(new Date(props.file.modified_on), String(t('date-fns_date_short'))),
		long: d(props.file.modified_on, 'long'),
	};
});

const imageMetadata = computed(() => {
	const metadata = props.file?.metadata;

	if (!metadata) return;

	const { ifd0, exif } = metadata;

	return {
		Make: ifd0?.Make,
		Model: ifd0?.Model,
		FNumber: exif?.FNumber,
		ExposureTime: exif?.ExposureTime,
		FocalLength: exif?.FocalLength,
		ISO: exif?.ISO ?? exif?.ISOSpeedRatings,
	};
});

function useUser() {
	type User = {
		id: string;
		name: string;
		link: string;
	};

	const loading = ref(false);
	const userCreated = ref<User>();
	const userModified = ref<User>();

	watch(() => props.file, fetchUser, { immediate: true });

	return { userCreated, userModified };

	async function fetchUser() {
		if (!props.file) return;
		if (!props.file.uploaded_by) return;

		loading.value = true;

		try {
			const response = await api.get(`/users/${props.file.uploaded_by}`, {
				params: {
					fields: ['id', 'email', 'first_name', 'last_name', 'role'],
				},
			});

			const user = response.data.data;

			userCreated.value = {
				id: props.file.uploaded_by,
				name: userName(user),
				link: `/users/${user.id}`,
			};

			if (props.file.modified_by) {
				const response = await api.get(`/users/${props.file.modified_by}`, {
					params: {
						fields: ['id', 'email', 'first_name', 'last_name', 'role'],
					},
				});

				const user = response.data.data;

				userModified.value = {
					id: props.file.modified_by,
					name: userName(user),
					link: `/users/${user.id}`,
				};
			}
		} finally {
			loading.value = false;
		}
	}
}

function useFolder() {
	type Folder = {
		id: string;
		name: string;
	};

	const loading = ref(false);
	const folder = ref<Folder | null>(null);

	const folderLink = computed(() => {
		if (folder.value === null) {
			return `/files`;
		}

		return `/files/folders/${folder.value.id}`;
	});

	watch(() => props.file, fetchFolder, { immediate: true });

	return { folder, folderLink };

	async function fetchFolder() {
		if (!props.file) return;
		if (!props.file.folder) return;
		loading.value = true;

		try {
			const response = await api.get(`/folders/${props.file.folder}`, {
				params: {
					fields: ['id', 'name'],
				},
			});

			const { name } = response.data.data;

			folder.value = {
				id: props.file.folder,
				name: name,
			};
		} finally {
			loading.value = false;
		}
	}
}

const { copyToClipboard } = useClipboard();

async function copyFileId() {
	if (!props.file?.id) return;

	await copyToClipboard(props.file.id, {
		success: t('copy_id_success'),
		fail: t('copy_id_fail'),
	});
}
</script>

<template>
<<<<<<< HEAD
	<sidebar-detail id="file-info" icon="info" :title="t('file_details')">
=======
	<sidebar-detail icon="info" :title="$t('file_details')" close>
>>>>>>> 58d55437
		<dl v-if="file">
			<div v-if="file.type">
				<dt>{{ $t('type') }}</dt>
				<dd>{{ readableMimeType(file.type) || file.type }}</dd>
			</div>

			<div v-if="file.width && file.height">
				<dt>{{ $t('dimensions') }}</dt>
				<dd>{{ n(file.width) }} × {{ n(file.height) }}</dd>
			</div>

			<div v-if="file.duration">
				<dt>{{ $t('duration') }}</dt>
				<dd>{{ n(file.duration) }}</dd>
			</div>

			<div v-if="file.filesize">
				<dt>{{ $t('size') }}</dt>
				<dd>{{ size }}</dd>
			</div>

			<div v-if="file.charset">
				<dt>{{ $t('charset') }}</dt>
				<dd>{{ file.charset }}</dd>
			</div>

			<div v-if="file.embed">
				<dt>{{ $t('embed') }}</dt>
				<dd>{{ file.embed }}</dd>
			</div>

			<div v-if="creationDate">
				<dt>{{ $t('created') }}</dt>
				<dd>
					<span v-tooltip="creationDate.long">{{ creationDate.short }}</span>
				</dd>
			</div>

			<div v-if="userCreated">
				<dt>{{ $t('owner') }}</dt>
				<dd>
					<user-popover :user="userCreated.id">
						<router-link :to="userCreated.link">{{ userCreated.name }}</router-link>
					</user-popover>
				</dd>
			</div>

			<div v-if="uploadDate">
				<dt>{{ $t('uploaded') }}</dt>
				<dd>
					<span v-tooltip="uploadDate.long">{{ uploadDate.short }}</span>
				</dd>
			</div>

			<div v-if="modificationDate">
				<dt>{{ $t('modified') }}</dt>
				<dd>
					<span v-tooltip="modificationDate.long">{{ modificationDate.short }}</span>
				</dd>
			</div>

			<div v-if="userModified">
				<dt>{{ $t('edited_by') }}</dt>
				<dd>
					<user-popover :user="userModified.id">
						<router-link :to="userModified.link">{{ userModified.name }}</router-link>
					</user-popover>
				</dd>
			</div>

			<div v-if="fileLink">
				<dt>{{ $t('file') }}</dt>
				<dd>
					<a :href="fileLink" target="_blank">{{ $t('open_in_new_window') }}</a>
				</dd>
			</div>

			<div>
				<dt>{{ $t('folder') }}</dt>
				<dd>
					<router-link :to="folderLink">
						{{ $t('open_folder', { folder: folder ? folder.name : $t('file_library') }) }}
					</router-link>
				</dd>
			</div>

			<div v-if="file?.id" class="copy-id">
				<dt>{{ $t('copy_id') }}</dt>
				<dd>
					<v-button icon secondary small class="copy-id-button" @click="copyFileId">
						<v-icon small name="content_copy" outline />
					</v-button>
				</dd>
			</div>

			<template v-if="imageMetadata">
				<v-divider />

				<div v-if="imageMetadata.Make && imageMetadata.Model">
					<dt>{{ $t('camera') }}</dt>
					<dd>{{ imageMetadata.Make }} {{ imageMetadata.Model }}</dd>
				</div>

				<div v-if="imageMetadata.FNumber">
					<dt>{{ $t('exposure') }}</dt>
					<dd>ƒ/{{ imageMetadata.FNumber }}</dd>
				</div>

				<div v-if="imageMetadata.ExposureTime">
					<dt>{{ $t('shutter') }}</dt>
					<dd>1/{{ Math.round(1 / +imageMetadata.ExposureTime) }} {{ $t('second') }}</dd>
				</div>

				<div v-if="imageMetadata.FocalLength">
					<dt>{{ $t('focal_length') }}</dt>
					<dd>{{ imageMetadata.FocalLength }}mm</dd>
				</div>

				<div v-if="imageMetadata.ISO">
					<dt>{{ $t('iso') }}</dt>
					<dd>{{ imageMetadata.ISO }}</dd>
				</div>
			</template>
		</dl>
<<<<<<< HEAD
=======

		<v-divider />

		<div v-md="$t('page_help_files_item')" class="page-description" />
>>>>>>> 58d55437
	</sidebar-detail>
</template>

<style lang="scss" scoped>
button {
	color: var(--theme--primary);
}

.v-divider {
	margin: 20px 0;
}

.copy-id {
	display: flex;
	align-items: flex-start;

	:deep(.button) {
		block-size: auto;
		inline-size: auto;
	}
}
</style><|MERGE_RESOLUTION|>--- conflicted
+++ resolved
@@ -187,11 +187,7 @@
 </script>
 
 <template>
-<<<<<<< HEAD
-	<sidebar-detail id="file-info" icon="info" :title="t('file_details')">
-=======
-	<sidebar-detail icon="info" :title="$t('file_details')" close>
->>>>>>> 58d55437
+	<sidebar-detail id="file-info" icon="info" :title="$t('file_details')">
 		<dl v-if="file">
 			<div v-if="file.type">
 				<dt>{{ $t('type') }}</dt>
@@ -316,13 +312,6 @@
 				</div>
 			</template>
 		</dl>
-<<<<<<< HEAD
-=======
-
-		<v-divider />
-
-		<div v-md="$t('page_help_files_item')" class="page-description" />
->>>>>>> 58d55437
 	</sidebar-detail>
 </template>
 
