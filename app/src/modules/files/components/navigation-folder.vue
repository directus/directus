--- conflicted
+++ resolved
@@ -218,48 +218,6 @@
 						folder: {
 							_eq: props.folder.id,
 						},
-<<<<<<< HEAD
-					});
-
-					const newParent = props.folder.parent || null;
-
-					const folderKeys = foldersToUpdate.data.data.map((folder: { id: string }) => folder.id);
-					const fileKeys = filesToUpdate.data.data.map((file: { id: string }) => file.id);
-
-					await api.delete(`/folders/${props.folder.id}`);
-
-					if (folderKeys.length > 0) {
-						await api.patch(`/folders`, {
-							keys: folderKeys,
-							data: {
-								parent: newParent,
-							},
-						});
-					}
-
-					if (fileKeys.length > 0) {
-						await api.patch(`/files`, {
-							keys: fileKeys,
-							data: {
-								folder: newParent,
-							},
-						});
-					}
-
-					if (newParent) {
-						router.replace(`/files/folders/${newParent}`);
-					} else {
-						router.replace('/files');
-					}
-
-					deleteActive.value = false;
-				} catch (err: any) {
-					unexpectedError(err);
-				} finally {
-					await fetchFolders();
-					deleteSaving.value = false;
-				}
-=======
 					},
 					fields: ['id'],
 				},
@@ -288,7 +246,6 @@
 						folder: newParent,
 					},
 				});
->>>>>>> d16c3896
 			}
 
 			if (newParent) {
