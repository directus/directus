<template>
<<<<<<< HEAD
	<v-list-item
		v-if="folder.children.length === 0"
		clickable
		@click="clickHandler(folder.id)"
		:active="currentFolder === folder.id"
		:disabled="disabled"
	>
		<v-list-item-icon><v-icon :name="currentFolder === folder.id ? 'folder_open' : 'folder'" /></v-list-item-icon>
		<v-list-item-content>{{ folder.name }}</v-list-item-content>
	</v-list-item>
	<v-list-group
		v-else
		clickable
		@click="clickHandler(folder.id)"
		:active="currentFolder === folder.id"
		:disabled="disabled"
	>
		<template #activator>
			<v-list-item-icon>
				<v-icon :name="currentFolder === folder.id ? 'folder_open' : 'folder'" />
			</v-list-item-icon>
=======
	<div class="folder-picker-list-item">
		<v-list-item
			v-if="folder.children.length === 0"
			@click="clickHandler(folder.id)"
			:active="currentFolder === folder.id"
			:disabled="disabled"
		>
			<v-list-item-icon><v-icon :name="currentFolder === folder.id ? 'folder_open' : 'folder'" /></v-list-item-icon>
>>>>>>> 7f5e59b1
			<v-list-item-content>{{ folder.name }}</v-list-item-content>
		</v-list-item>
		<v-list-group v-else @click="clickHandler(folder.id)" :active="currentFolder === folder.id" :disabled="disabled">
			<template #activator>
				<v-list-item-icon>
					<v-icon :name="currentFolder === folder.id ? 'folder_open' : 'folder'" />
				</v-list-item-icon>
				<v-list-item-content>{{ folder.name }}</v-list-item-content>
			</template>
			<folder-picker-list-item
				v-for="childFolder in folder.children"
				:key="childFolder.id"
				:folder="childFolder"
				:current-folder="currentFolder"
				:click-handler="clickHandler"
				:disabled="disabledFolders.includes(childFolder.id)"
				:disabled-folders="disabledFolders"
			/>
		</v-list-group>
	</div>
</template>

<script lang="ts">
import { defineComponent, PropType } from 'vue';

type Folder = {
	id: string;
	name: string;
	children: Folder[];
};

export default defineComponent({
	name: 'folder-picker-list-item',
	props: {
		folder: {
			type: Object as PropType<Folder>,
			required: true,
		},
		currentFolder: {
			type: String,
			default: null,
		},
		clickHandler: {
			type: Function,
			default: () => undefined,
		},
		disabled: {
			type: Boolean,
			default: false,
		},
		disabledFolders: {
			type: Array as PropType<string[]>,
			default: () => [],
		},
	},
});
</script>

<style scoped>
.folder-picker-list-item {
	--v-list-item-background-color-hover: var(--background-normal-alt);
	--v-list-item-background-color-active: var(--background-normal-alt);
}
</style><|MERGE_RESOLUTION|>--- conflicted
+++ resolved
@@ -1,39 +1,22 @@
 <template>
-<<<<<<< HEAD
-	<v-list-item
-		v-if="folder.children.length === 0"
-		clickable
-		@click="clickHandler(folder.id)"
-		:active="currentFolder === folder.id"
-		:disabled="disabled"
-	>
-		<v-list-item-icon><v-icon :name="currentFolder === folder.id ? 'folder_open' : 'folder'" /></v-list-item-icon>
-		<v-list-item-content>{{ folder.name }}</v-list-item-content>
-	</v-list-item>
-	<v-list-group
-		v-else
-		clickable
-		@click="clickHandler(folder.id)"
-		:active="currentFolder === folder.id"
-		:disabled="disabled"
-	>
-		<template #activator>
-			<v-list-item-icon>
-				<v-icon :name="currentFolder === folder.id ? 'folder_open' : 'folder'" />
-			</v-list-item-icon>
-=======
 	<div class="folder-picker-list-item">
 		<v-list-item
 			v-if="folder.children.length === 0"
 			@click="clickHandler(folder.id)"
+			clickable
 			:active="currentFolder === folder.id"
 			:disabled="disabled"
 		>
 			<v-list-item-icon><v-icon :name="currentFolder === folder.id ? 'folder_open' : 'folder'" /></v-list-item-icon>
->>>>>>> 7f5e59b1
 			<v-list-item-content>{{ folder.name }}</v-list-item-content>
 		</v-list-item>
-		<v-list-group v-else @click="clickHandler(folder.id)" :active="currentFolder === folder.id" :disabled="disabled">
+		<v-list-group
+			v-else
+			@click="clickHandler(folder.id)"
+			clickable
+			:active="currentFolder === folder.id"
+			:disabled="disabled"
+		>
 			<template #activator>
 				<v-list-item-icon>
 					<v-icon :name="currentFolder === folder.id ? 'folder_open' : 'folder'" />
