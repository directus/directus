--- conflicted
+++ resolved
@@ -13,11 +13,7 @@
 </template>
 
 <script lang="ts">
-<<<<<<< HEAD
 import { defineComponent } from 'vue';
-=======
-import { defineComponent } from '@vue/composition-api';
->>>>>>> 99fcf12e
 
 export default defineComponent({
 	emits: ['toggle', 'replaced'],
