<template>
	<private-view :title="title">
		<template #title-outer:prepend>
			<v-button class="header-icon" rounded icon secondary exact @click="navigateBack">
				<v-icon name="arrow_back" />
			</v-button>
		</template>

		<template #headline>
			<v-breadcrumb :items="breadcrumb" />
		</template>

		<template #actions>
			<v-dialog v-model="confirmDelete" :disabled="deleteAllowed === false" @esc="confirmDelete = false">
				<template #activator="{ on }">
					<v-button
						v-tooltip.bottom="deleteAllowed ? t('delete_label') : t('not_allowed')"
						rounded
						icon
						class="action-delete"
						secondary
						:disabled="item === null || deleteAllowed !== true"
						@click="on"
					>
						<v-icon name="delete" />
					</v-button>
				</template>

				<v-card>
					<v-card-title>{{ t('delete_are_you_sure') }}</v-card-title>

					<v-card-actions>
						<v-button secondary @click="confirmDelete = false">
							{{ t('cancel') }}
						</v-button>
						<v-button kind="danger" :loading="deleting" @click="deleteAndQuit">
							{{ t('delete_label') }}
						</v-button>
					</v-card-actions>
				</v-card>
			</v-dialog>

			<v-dialog
				v-if="collectionInfo.meta && collectionInfo.meta.archive_field && !isNew"
				v-model="confirmArchive"
				:disabled="archiveAllowed === false"
				@esc="confirmArchive = false"
			>
				<template #activator="{ on }">
					<v-button
						v-if="collectionInfo.meta && collectionInfo.meta.singleton === false"
						v-tooltip.bottom="archiveTooltip"
						rounded
						icon
						secondary
						:disabled="item === null || archiveAllowed !== true"
						@click="on"
					>
						<v-icon :name="isArchived ? 'unarchive' : 'archive'" />
					</v-button>
				</template>

				<v-card>
					<v-card-title>{{ isArchived ? t('unarchive_confirm') : t('archive_confirm') }}</v-card-title>

					<v-card-actions>
						<v-button secondary @click="confirmArchive = false">
							{{ t('cancel') }}
						</v-button>
						<v-button kind="warning" :loading="archiving" @click="toggleArchive">
							{{ isArchived ? t('unarchive') : t('archive') }}
						</v-button>
					</v-card-actions>
				</v-card>
			</v-dialog>

			<v-button
				v-tooltip.bottom="saveAllowed ? t('save') : t('not_allowed')"
				rounded
				icon
				:loading="saving"
				:disabled="!isSavable"
				@click="saveAndQuit"
			>
				<v-icon name="check" />

				<template #append-outer>
					<save-options
						v-if="isSavable"
						:disabled-options="createAllowed ? [] : ['save-and-add-new', 'save-as-copy']"
						@save-and-stay="saveAndStay"
						@save-and-add-new="saveAndAddNew"
						@save-as-copy="saveAsCopyAndNavigate"
						@discard-and-stay="discardAndStay"
					/>
				</template>
			</v-button>
		</template>

		<template #navigation>
			<users-navigation :current-role="item?.role?.id ?? role" />
		</template>

		<div class="user-item">
			<div v-if="isNew === false" class="user-box">
				<div class="avatar">
					<v-skeleton-loader v-if="loading" />
					<v-image
						v-else-if="avatarSrc && !avatarError"
						:src="avatarSrc"
						:alt="t('avatar')"
						@error="avatarError = $event"
					/>
					<v-icon v-else name="account_circle" x-large />
				</div>
				<div class="user-box-content">
					<template v-if="loading">
						<v-skeleton-loader type="text" />
						<v-skeleton-loader type="text" />
						<v-skeleton-loader type="text" />
					</template>
					<template v-else-if="isNew === false && item">
						<div class="name type-label">
							{{ userName(item) }}
							<span v-if="item.title" class="title">, {{ item.title }}</span>
						</div>
						<div v-if="item.email" class="email">
							<v-icon name="alternate_email" small />
							{{ item.email }}
						</div>
						<div v-if="item.location" class="location">
							<v-icon name="place" small />
							{{ item.location }}
						</div>
						<v-chip v-if="item.role?.name" :class="item.status" small>{{ item.role.name }}</v-chip>
					</template>
				</div>
			</div>

			<v-form
				ref="form"
				v-model="edits"
				:disabled="isNew ? false : updateAllowed === false"
				:fields="formFields"
				:loading="loading"
				:initial-values="user"
				:primary-key="primaryKey"
				:validation-errors="validationErrors"
			/>
		</div>

		<v-dialog v-model="confirmLeave" @esc="confirmLeave = false">
			<v-card>
				<v-card-title>{{ t('unsaved_changes') }}</v-card-title>
				<v-card-text>{{ t('unsaved_changes_copy') }}</v-card-text>
				<v-card-actions>
					<v-button secondary @click="discardAndLeave">
						{{ t('discard_changes') }}
					</v-button>
					<v-button @click="confirmLeave = false">{{ t('keep_editing') }}</v-button>
				</v-card-actions>
			</v-card>
		</v-dialog>

		<template #sidebar>
			<user-info-sidebar-detail :is-new="isNew" :user="item" />
			<revisions-drawer-detail
				v-if="isNew === false && revisionsAllowed"
				ref="revisionsDrawerDetail"
				collection="directus_users"
				:primary-key="primaryKey"
				@revert="revert"
			/>
			<comments-sidebar-detail v-if="isNew === false" collection="directus_users" :primary-key="primaryKey" />
		</template>
	</private-view>
</template>

<script setup lang="ts">
import { useEditsGuard } from '@/composables/use-edits-guard';
import { useFormFields } from '@/composables/use-form-fields';
import { useItem } from '@/composables/use-item';
import { usePermissions } from '@/composables/use-permissions';
import { useShortcut } from '@/composables/use-shortcut';
import { setLanguage } from '@/lang/set-language';
import { useCollectionsStore } from '@/stores/collections';
import { useFieldsStore } from '@/stores/fields';
import { useServerStore } from '@/stores/server';
import { useUserStore } from '@/stores/user';
import { userName } from '@/utils/user-name';
import CommentsSidebarDetail from '@/views/private/components/comments-sidebar-detail.vue';
import RevisionsDrawerDetail from '@/views/private/components/revisions-drawer-detail.vue';
import SaveOptions from '@/views/private/components/save-options.vue';
import { useCollection } from '@directus/composables';
<<<<<<< HEAD
import type { Field } from '@directus/types';
=======
import type { Field, User } from '@directus/types';
>>>>>>> 5114169b
import { computed, ref, toRefs } from 'vue';
import { useI18n } from 'vue-i18n';
import { useRouter } from 'vue-router';
import UsersNavigation from '../components/navigation.vue';
import UserInfoSidebarDetail from '../components/user-info-sidebar-detail.vue';

const props = defineProps<{
	primaryKey: string;
	role?: string;
}>();

const { t, locale } = useI18n();

const router = useRouter();

const form = ref<HTMLElement>();
const fieldsStore = useFieldsStore();
const collectionsStore = useCollectionsStore();
const userStore = useUserStore();
const serverStore = useServerStore();

const { primaryKey } = toRefs(props);
const { breadcrumb } = useBreadcrumb();

const { info: collectionInfo } = useCollection('directus_users');

const revisionsDrawerDetail = ref<InstanceType<typeof RevisionsDrawerDetail> | null>(null);

const {
	isNew,
	edits,
	hasEdits,
	item,
	saving,
	loading,
	save,
	remove,
	deleting,
	saveAsCopy,
	archive,
	archiving,
	isArchived,
	validationErrors,
	refresh,
} = useItem<User>(
	ref('directus_users'),
	primaryKey,
	props.primaryKey !== '+'
		? {
				fields: ['*', 'role.*'],
		  }
		: undefined
);

const user = computed(() => ({ ...item.value, role: item.value?.role?.id }));

if (props.role) {
	edits.value = {
		role: props.role,
		...edits.value,
	};
}

const isSavable = computed(() => saveAllowed.value && hasEdits.value);

const { confirmLeave, leaveTo } = useEditsGuard(hasEdits);

const confirmDelete = ref(false);
const confirmArchive = ref(false);

const avatarSrc = computed(() => (item.value?.avatar ? `/assets/${item.value.avatar}?key=system-medium-cover` : null));

const avatarError = ref(null);

const title = computed(() => {
	if (loading.value === true) return t('loading');

	if (isNew.value === false && item.value) {
		const user = item.value as any;
		return userName(user);
	}

	return t('adding_user');
});

const { createAllowed, deleteAllowed, archiveAllowed, saveAllowed, updateAllowed, revisionsAllowed, fields } =
	usePermissions(ref('directus_users'), item, isNew);

// These fields will be shown in the sidebar instead
const fieldsDenyList = ['id', 'last_page', 'created_on', 'created_by', 'modified_by', 'modified_on', 'last_access'];

const fieldsFiltered = computed(() => {
	return fields.value.filter((field: Field) => {
		// These fields should only be editable when creating new users or by administrators
		if (!isNew.value && ['provider', 'external_identifier'].includes(field.field) && !userStore.isAdmin) {
			field.meta.readonly = true;
		}

		return !fieldsDenyList.includes(field.field);
	});
});

const { formFields } = useFormFields(fieldsFiltered);

const archiveTooltip = computed(() => {
	if (archiveAllowed.value === false) return t('not_allowed');
	if (isArchived.value === true) return t('unarchive');
	return t('archive');
});

useShortcut('meta+s', saveAndStay, form);
useShortcut('meta+shift+s', saveAndAddNew, form);

function navigateBack() {
	const backState = router.options.history.state.back;

	if (typeof backState !== 'string' || !backState.startsWith('/login')) {
		router.back();
		return;
	}

	router.push('/users');
}

function useBreadcrumb() {
	const breadcrumb = computed(() => [
		{
			name: t('user_directory'),
			to: `/users`,
		},
	]);

	return { breadcrumb };
}

async function saveAndQuit() {
	try {
		const savedItem: Record<string, any> = await save();
		await setLang(savedItem);
		await refreshCurrentUser();
		router.push(`/users`);
	} catch {
		// `save` will show unexpected error dialog
	}
}

async function saveAndStay() {
	try {
		const savedItem: Record<string, any> = await save();
		await setLang(savedItem);
		await refreshCurrentUser();

		if (props.primaryKey === '+') {
			const newPrimaryKey = savedItem.id;
			router.replace(`/users/${newPrimaryKey}`);
		} else {
			revisionsDrawerDetail.value?.refresh?.();
			refresh();
		}
	} catch {
		// `save` will show unexpected error dialog
	}
}

async function saveAndAddNew() {
	try {
		const savedItem: Record<string, any> = await save();
		await setLang(savedItem);
		await refreshCurrentUser();
		router.push(`/users/+`);
	} catch {
		// `save` will show unexpected error dialog
	}
}

async function saveAsCopyAndNavigate() {
	try {
		const newPrimaryKey = await saveAsCopy();
		if (newPrimaryKey) router.push(`/users/${newPrimaryKey}`);
	} catch {
		// `save` will show unexpected error dialog
	}
}

async function deleteAndQuit() {
	try {
		await remove();
		edits.value = {};
		router.replace(`/users`);
	} catch {
		// `remove` will show the unexpected error dialog
	}
}

async function setLang(user: Record<string, any>) {
	if (userStore.currentUser!.id !== item.value?.id) return;

	const newLang = user?.language ?? serverStore.info?.project?.default_language;

	if (newLang && newLang !== locale.value) {
		await setLanguage(newLang);

		await Promise.all([fieldsStore.hydrate(), collectionsStore.hydrate()]);
	}
}

async function refreshCurrentUser() {
	if (userStore.currentUser!.id === item.value?.id) {
		await userStore.hydrate();
	}
}

function discardAndLeave() {
	if (!leaveTo.value) return;
	edits.value = {};
	confirmLeave.value = false;
	router.push(leaveTo.value);
}

function discardAndStay() {
	edits.value = {};
	confirmLeave.value = false;
}

async function toggleArchive() {
	await archive();

	if (isArchived.value === true) {
		router.push('/users');
	} else {
		confirmArchive.value = false;
	}
}

function revert(values: Record<string, any>) {
	edits.value = {
		...edits.value,
		...values,
	};
}
</script>

<style lang="scss" scoped>
.action-delete {
	--v-button-background-color-hover: var(--danger) !important;
	--v-button-color-hover: var(--white) !important;
}

.header-icon.secondary {
	--v-button-background-color: var(--background-normal);
}

.user-item {
	padding: var(--content-padding);
	padding-bottom: var(--content-padding-bottom);
}

.user-box {
	--v-skeleton-loader-background-color: var(--background-normal);

	display: flex;
	align-items: center;
	max-width: calc(var(--form-column-max-width) * 2 + var(--form-horizontal-gap));
	height: 112px;
	margin-bottom: var(--form-vertical-gap);
	padding: 20px;
	background-color: var(--background-normal);
	border-radius: calc(var(--border-radius) + 4px);

	.avatar {
		--v-icon-color: var(--foreground-subdued);

		display: flex;
		flex-shrink: 0;
		align-items: center;
		justify-content: center;
		width: 84px;
		height: 84px;
		margin-right: 16px;
		overflow: hidden;
		background-color: var(--background-normal);
		border: solid 6px var(--white);
		border-radius: 100%;
		box-shadow: var(--card-shadow);

		.v-skeleton-loader {
			width: 100%;
			height: 100%;
		}

		img {
			width: 100%;
			height: 100%;
			object-fit: cover;
		}

		@media (min-width: 600px) {
			width: 144px;
			height: 144px;
			margin-right: 22px;
		}
	}

	.user-box-content {
		flex-grow: 1;
		overflow: hidden;

		.v-skeleton-loader {
			width: 175px;
		}

		.v-skeleton-loader:not(:last-child) {
			margin-bottom: 16px;
		}

		.v-chip {
			--v-chip-color: var(--foreground-subdued);
			--v-chip-background-color: var(--background-subdued);
			--v-chip-color-hover: var(--foreground-subdued);
			--v-chip-background-color-hover: var(--background-subdued);

			margin-top: 4px;

			&.active {
				--v-chip-color: var(--primary);
				--v-chip-background-color: var(--primary-25);
				--v-chip-color-hover: var(--primary);
				--v-chip-background-color-hover: var(--primary-25);
			}
		}

		.title,
		.email,
		.location {
			color: var(--foreground-subdued);
		}

		.name {
			white-space: nowrap;
		}

		.location {
			display: none;
		}
	}

	@media (min-width: 600px) {
		height: 188px;

		.user-box-content .location {
			display: block;
		}
	}
}
</style><|MERGE_RESOLUTION|>--- conflicted
+++ resolved
@@ -192,11 +192,7 @@
 import RevisionsDrawerDetail from '@/views/private/components/revisions-drawer-detail.vue';
 import SaveOptions from '@/views/private/components/save-options.vue';
 import { useCollection } from '@directus/composables';
-<<<<<<< HEAD
-import type { Field } from '@directus/types';
-=======
 import type { Field, User } from '@directus/types';
->>>>>>> 5114169b
 import { computed, ref, toRefs } from 'vue';
 import { useI18n } from 'vue-i18n';
 import { useRouter } from 'vue-router';
