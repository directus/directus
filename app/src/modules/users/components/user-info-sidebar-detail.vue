--- conflicted
+++ resolved
@@ -30,11 +30,7 @@
 </script>
 
 <template>
-<<<<<<< HEAD
-	<sidebar-detail id="user-info" icon="info" :title="t('information')">
-=======
-	<sidebar-detail icon="info" :title="$t('information')" close>
->>>>>>> 58d55437
+	<sidebar-detail id="user-info" icon="info" :title="$t('information')">
 		<dl v-if="isNew === false && user">
 			<div v-if="user.id" class="description-list">
 				<dt>{{ $t('key') }}</dt>
@@ -59,13 +55,6 @@
 				<dd>{{ lastAccessDate }}</dd>
 			</div>
 		</dl>
-<<<<<<< HEAD
-=======
-
-		<v-divider />
-
-		<div v-md="$t('page_help_users_item')" class="page-description" />
->>>>>>> 58d55437
 	</sidebar-detail>
 </template>
 
