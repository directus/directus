<<<<<<< HEAD
import { RouteRecordRaw } from 'vue-router';
import { Ref } from 'vue';
import { User, Permission } from '@/types';
=======
import { Permission, User } from '@/types';
import { Ref } from '@vue/composition-api';
import { RouteConfig } from 'vue-router';
>>>>>>> 99fcf12e

export interface ModuleConfig {
	id: string;
	name: string;
	hidden?: boolean | Ref<boolean>;
	icon: string;
	routes?: RouteRecordRaw[];
	link?: string;
	color?: string;
	preRegisterCheck?: (user: User, permissions: Permission[]) => boolean;
	order?: number;
	persistent?: boolean;
}

export type ModuleContext = Record<string, unknown>;

export type ModuleDefineParam = ModuleConfig | (() => ModuleConfig);<|MERGE_RESOLUTION|>--- conflicted
+++ resolved
@@ -1,12 +1,6 @@
-<<<<<<< HEAD
+import { Permission, User } from '@/types';
+import { Ref } from 'vue';
 import { RouteRecordRaw } from 'vue-router';
-import { Ref } from 'vue';
-import { User, Permission } from '@/types';
-=======
-import { Permission, User } from '@/types';
-import { Ref } from '@vue/composition-api';
-import { RouteConfig } from 'vue-router';
->>>>>>> 99fcf12e
 
 export interface ModuleConfig {
 	id: string;
