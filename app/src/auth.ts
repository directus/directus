--- conflicted
+++ resolved
@@ -25,7 +25,6 @@
 
 // TODO fix non-null assertions
 export async function login({ credentials, provider, share }: LoginParams): Promise<void> {
-<<<<<<< HEAD
 	const appStore = useAppStore();
 	const serverStore = useServerStore();
 
@@ -37,7 +36,7 @@
 	if (share) options.share = share;
 	if (provider !== DEFAULT_AUTH_PROVIDER) options.provider = provider;
 	if (credentials.otp) options.otp = credentials.otp;
-=======
+
 	const response = await api.post<any>(getAuthEndpoint(provider, share), {
 		...credentials,
 		mode: 'session',
@@ -45,7 +44,6 @@
 
 	// Refresh the token 10 seconds before the access token expires. This means the user will stay
 	// logged in without any noticeable hiccups or delays
->>>>>>> aecae24a
 
 	const response = await sdk.login(email, password, options);
 
@@ -98,47 +96,15 @@
 	// Skip if not logged in
 	else if (!appStore.authenticated) return;
 
-<<<<<<< HEAD
 	try {
 		const response = await sdk.refresh();
-=======
-	// Prevent concurrent refreshes
-	if (isRefreshing) return;
-
-	// Skip refresh if access token is still fresh
-	if (appStore.accessTokenExpiry && Date.now() < appStore.accessTokenExpiry - 10000) {
-		// Set a fresh timeout as it is cleared by idleTracker's idle or hide event
-		clearTimeout(refreshTimeout);
-		refreshTimeout = setTimeout(() => refresh(), appStore.accessTokenExpiry - 10000 - Date.now());
-		return;
-	}
-
-	isRefreshing = true;
-
-	try {
-		const response = await api.post<any>('/auth/refresh', { mode: 'session' });
-
-		// Refresh the token 10 seconds before the access token expires. This means the user will stay
-		// logged in without any notable hiccups or delays
-		clearTimeout(refreshTimeout);
-
-		// setTimeout breaks with numbers bigger than 32bits. This ensures that we don't try refreshing
-		// for tokens that last > 24 days. Ref #4054
-		if (response.data.data.expires <= 2100000000) {
-			refreshTimeout = setTimeout(() => refresh(), response.data.data.expires - 10000);
-		}
->>>>>>> aecae24a
 
 		if (!response.access_token) throw new Error();
 
-<<<<<<< HEAD
 		// Add the header to the old API handler for every request
 		api.defaults.headers.common['Authorization'] = `Bearer ${response.access_token}`;
 
 		return response.access_token;
-=======
-		return;
->>>>>>> aecae24a
 	} catch (error: any) {
 		await logout({ navigate, reason: LogoutReason.SESSION_EXPIRED });
 		return;
@@ -170,13 +136,9 @@
 		reason: LogoutReason.SIGN_OUT,
 	};
 
-<<<<<<< HEAD
 	delete api.defaults.headers.common['Authorization'];
 
 	sdk.stopRefreshing();
-=======
-	clearTimeout(refreshTimeout);
->>>>>>> aecae24a
 
 	const options = { ...defaultOptions, ...optionsRaw };
 
