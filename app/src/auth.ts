--- conflicted
+++ resolved
@@ -1,15 +1,8 @@
-<<<<<<< HEAD
-import { RouteLocationRaw } from 'vue-router';
-import api from '@/api';
-import { hydrate, dehydrate } from '@/hydrate';
-import { router } from '@/router';
-=======
 import api from '@/api';
 import { dehydrate, hydrate } from '@/hydrate';
-import router from '@/router';
->>>>>>> 99fcf12e
+import { router } from '@/router';
 import { useAppStore } from '@/stores';
-import { RawLocation } from 'vue-router';
+import { RouteLocationRaw } from 'vue-router';
 
 export type LoginCredentials = {
 	email: string;
