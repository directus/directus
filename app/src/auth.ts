--- conflicted
+++ resolved
@@ -10,7 +10,6 @@
 import { type LoginOptions } from '@directus/sdk';
 import { unexpectedError } from './utils/unexpected-error';
 
-import emitter from '@/events';
 type LoginCredentials = {
 	identifier?: string;
 	email?: string;
@@ -56,38 +55,15 @@
 let firstRefresh = true;
 
 // Prevent the auto-refresh when the app isn't in use
-<<<<<<< HEAD
-idleTracker.on('idle', () => {
-	clearTimeout(refreshTimeout);
-	idle = true;
-});
-
-idleTracker.on('hide', () => {
-	clearTimeout(refreshTimeout);
-
-=======
 emitter.on(Events.tabIdle, () => {
 	sdk.stopRefreshing();
->>>>>>> ec8b0129
 	idle = true;
 });
 
 // Restart the autorefresh process when the app is used (again)
-<<<<<<< HEAD
-idleTracker.on('active', () => {
+emitter.on(Events.tabActive, () => {
 	if (idle === true) {
 		refresh();
-		idle = false;
-	}
-});
-
-idleTracker.on('show', async () => {
-=======
-emitter.on(Events.tabActive, () => {
->>>>>>> ec8b0129
-	if (idle === true) {
-		await refresh();
-		emitter.emit('token-refreshed');
 		idle = false;
 	}
 });
