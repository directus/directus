--- conflicted
+++ resolved
@@ -5,12 +5,9 @@
 import { useAppStore } from '@directus/stores';
 import { RouteLocationRaw } from 'vue-router';
 import { idleTracker } from './idle';
-<<<<<<< HEAD
 import { login as loginCall, authenticateShare } from '@directus/sdk';
 import sdk from './sdk';
-=======
 import { useServerStore } from './stores/server';
->>>>>>> fda65b4f
 
 type LoginCredentials = {
 	identifier?: string;
@@ -33,10 +30,10 @@
 // 	return `/auth/login/${provider}`;
 // }
 
-<<<<<<< HEAD
 // TODO fix non-null assertions
 export async function login({ credentials, /*provider, */share }: LoginParams): Promise<void> {
 	const appStore = useAppStore();
+	const serverStore = useServerStore();
 
 	const response = share
 		? (await sdk.request(authenticateShare(credentials.share!, credentials.password!)))
@@ -44,15 +41,6 @@
 			...('otp' in credentials ? { otp: credentials.otp } : {}),
 			mode: 'cookie',
 		})));
-=======
-export async function login({ credentials, provider, share }: LoginParams): Promise<void> {
-	const response = await api.post<any>(getAuthEndpoint(provider, share), {
-		...credentials,
-		mode: 'cookie',
-	});
-
-	const accessToken = response.data.data.access_token;
->>>>>>> fda65b4f
 
 	// Add the header to the API handler for every request
 	api.defaults.headers.common['Authorization'] = `Bearer ${response.access_token}`;
@@ -66,14 +54,7 @@
 		refreshTimeout = setTimeout(() => refresh(), response.expires! - 10000);
 	}
 
-<<<<<<< HEAD
 	appStore.accessTokenExpiry = Date.now() + response.expires!;
-=======
-	const appStore = useAppStore();
-	const serverStore = useServerStore();
-
-	appStore.accessTokenExpiry = Date.now() + response.data.data.expires;
->>>>>>> fda65b4f
 	appStore.authenticated = true;
 
 	// Reload server store to get authenticated data
