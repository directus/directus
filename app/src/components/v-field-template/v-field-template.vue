--- conflicted
+++ resolved
@@ -32,13 +32,8 @@
 import { defineComponent, toRefs, ref, watch, onMounted, onUnmounted, PropType } from 'vue';
 import FieldListItem from './field-list-item.vue';
 import { FieldTree } from './types';
-<<<<<<< HEAD
-import { Relation } from '@/types';
-import { Field } from '@directus/shared/types';
+import { Field, Relation } from '@directus/shared/types';
 import useFieldTree from '@/composables/use-field-tree';
-=======
-import { Field, Relation } from '@directus/shared/types';
->>>>>>> abdabe24
 
 export default defineComponent({
 	components: { FieldListItem },
