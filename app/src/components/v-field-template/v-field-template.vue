<template>
	<v-menu v-model="menuActive" attached>
		<template #activator="{ toggle }">
			<v-input :disabled="disabled">
				<template #input>
					<span
						ref="contentEl"
						class="content"
						:contenteditable="!disabled"
						@keydown="onKeyDown"
						@input="onInput"
						@click="onClick"
					>
						<span class="text" />
					</span>
					<span v-if="placeholder && !modelValue" class="placeholder">{{ placeholder }}</span>
				</template>

				<template #append>
					<v-icon name="add_box" outline clickable :disabled="disabled" @click="toggle" />
				</template>
			</v-input>
		</template>

		<v-list v-if="!disabled" :mandatory="false" @toggle="loadFieldRelations($event.value)">
			<field-list-item v-for="field in treeList" :key="field.field" :field="field" :depth="depth" @add="addField" />
		</v-list>
	</v-menu>
</template>

<script setup lang="ts">
<<<<<<< HEAD
import { toRefs, ref, watch, onMounted, onUnmounted, computed } from 'vue';
import FieldListItem from './field-list-item.vue';
import { FieldTree } from './types';
import { Field, Relation } from '@directus/types';
=======
>>>>>>> d16c3896
import { useFieldTree } from '@/composables/use-field-tree';
import { flattenFieldGroups } from '@/utils/flatten-field-groups';
import { Field, Relation } from '@directus/types';
import { computed, onMounted, onUnmounted, ref, toRefs, watch } from 'vue';
import FieldListItem from './field-list-item.vue';
import { FieldTree } from './types';

interface Props {
	disabled?: boolean;
	modelValue?: string | null;
	nullable?: boolean;
	collection?: string | null;
	depth?: number;
	placeholder?: string | null;
	inject?: {
		fields: Field[];
		relations: Relation[];
	} | null;
}

const props = withDefaults(defineProps<Props>(), {
	disabled: false,
	modelValue: null,
	nullable: true,
	collection: null,
	depth: undefined,
	placeholder: null,
	inject: null,
});

const emit = defineEmits(['update:modelValue']);

const contentEl = ref<HTMLElement | null>(null);

const menuActive = ref(false);

const { collection, inject } = toRefs(props);
const { treeList, loadFieldRelations } = useFieldTree(collection, inject);

watch(() => props.modelValue, setContent, { immediate: true });

const grouplessTree = computed(() => {
	return flattenFieldGroups(treeList.value);
});

onMounted(() => {
	if (contentEl.value) {
		contentEl.value.addEventListener('selectstart', onSelect);
		setContent();
	}
});

onUnmounted(() => {
	if (contentEl.value) {
		contentEl.value.removeEventListener('selectstart', onSelect);
	}
});

function onInput() {
	if (!contentEl.value) return;

	const valueString = getInputValue();
	emit('update:modelValue', valueString);
}

function onClick(event: MouseEvent) {
	const target = event.target as HTMLElement;

	if (target.tagName.toLowerCase() !== 'button') return;

	const field = target.dataset.field;
	emit('update:modelValue', props.modelValue?.replace(`{{${field}}}`, ''));

	const before = target.previousElementSibling;
	const after = target.nextElementSibling;

	if (!before || !after || !(before instanceof HTMLElement) || !(after instanceof HTMLElement)) return;

	target.remove();
	joinElements(before, after);
	window.getSelection()?.removeAllRanges();
	onInput();
}

function onKeyDown(event: KeyboardEvent) {
	if (event.key === 'Enter') {
		event.preventDefault();
	}

	if (event.key === '{' || event.key === '}') {
		event.preventDefault();
		menuActive.value = true;
	}

	if (contentEl.value?.innerHTML === '') {
		contentEl.value.innerHTML = '<span class="text"></span>';
	}
}

function onSelect() {
	if (!contentEl.value) return;
	const selection = window.getSelection();
	if (!selection || selection.rangeCount <= 0) return;
	const range = selection.getRangeAt(0);
	if (!range) return;
	const start = range.startContainer;

	if (
		!(start instanceof HTMLElement && start.classList.contains('text')) &&
		!start.parentElement?.classList.contains('text')
	) {
		selection.removeAllRanges();
		const range = new Range();
		let textSpan = null;

		for (let i = 0; i < contentEl.value.childNodes.length || !textSpan; i++) {
			const child = contentEl.value.children[i];

			if (child.classList.contains('text')) {
				textSpan = child;
			}
		}

		if (!textSpan) {
			textSpan = document.createElement('span');
			textSpan.classList.add('text');
			contentEl.value.appendChild(textSpan);
		}

		range.setStart(textSpan as Node, 0);
		selection.addRange(range);
	}
}

function addField(field: FieldTree) {
	if (!contentEl.value) return;

	const button = document.createElement('button');
	button.dataset.field = field.key;
	button.setAttribute('contenteditable', 'false');
	button.innerText = String(field.name);

	if (window.getSelection()?.rangeCount == 0) {
		const range = document.createRange();
		range.selectNodeContents(contentEl.value.children[0] as Node);
		window.getSelection()?.addRange(range);
	}

	const range = window.getSelection()?.getRangeAt(0);
	if (!range) return;
	range.deleteContents();

	const end = splitElements();

	if (end) {
		contentEl.value.insertBefore(button, end);
		window.getSelection()?.removeAllRanges();
	} else {
		contentEl.value.appendChild(button);
		const span = document.createElement('span');
		span.classList.add('text');
		contentEl.value.appendChild(span);
	}

	onInput();
}

function findTree(tree: FieldTree[] | undefined, fieldSections: string[]): FieldTree | undefined {
	if (tree === undefined) return undefined;

	const fieldObject = tree.find((f) => f.field === fieldSections[0]);

	if (fieldObject === undefined) return undefined;
	if (fieldSections.length === 1) return fieldObject;
	return findTree(fieldObject.children, fieldSections.slice(1));
}

function joinElements(first: HTMLElement, second: HTMLElement) {
	first.innerText += second.innerText;
	second.remove();
}

function splitElements() {
	const range = window.getSelection()?.getRangeAt(0);
	if (!range) return;

	const textNode = range.startContainer;
	if (textNode.nodeType !== Node.TEXT_NODE) return;
	const start = textNode.parentElement;
	if (!start || !(start instanceof HTMLSpanElement) || !start.classList.contains('text')) return;

	const startOffset = range.startOffset;

	const left = start.textContent?.slice(0, startOffset) || '';
	const right = start.textContent?.slice(startOffset) || '';

	start.innerText = left;

	const nextSpan = document.createElement('span');
	nextSpan.classList.add('text');
	nextSpan.innerText = right;
	contentEl.value?.insertBefore(nextSpan, start.nextSibling);
	return nextSpan;
}

function getInputValue() {
	if (!contentEl.value) return null;

	const value = Array.from(contentEl.value.childNodes).reduce((acc, node) => {
		const el = node as HTMLElement;
		const tag = el.tagName;

		if (tag && tag.toLowerCase() === 'button') return (acc += `{{${el.dataset.field}}}`);
		else if ('textContent' in el) return (acc += el.textContent);

		return (acc += '');
	}, '');

	if (props.nullable === true && value === '') {
		return null;
	}

	return value;
}

function setContent() {
	if (!contentEl.value) return;

	if (props.modelValue === null || props.modelValue === '') {
		contentEl.value.innerHTML = '<span class="text"></span>';
		return;
	}

	if (props.modelValue !== getInputValue()) {
		const regex = /({{.*?}})/g;

		const newInnerHTML = props.modelValue
			.split(regex)
			.map((part) => {
				if (part.startsWith('{{') === false) {
					return `<span class="text">${part}</span>`;
				}

				const fieldKey = part.replace(/({|})/g, '').trim();
				const fieldPath = fieldKey.split('.');

				for (let i = 0; i < fieldPath.length; i++) {
					loadFieldRelations(fieldPath.slice(0, i).join('.'));
				}

				const field = findTree(grouplessTree.value, fieldPath);

				if (!field) return '';

				return `<button contenteditable="false" data-field="${fieldKey}" ${props.disabled ? 'disabled' : ''}>${
					field.name
				}</button>`;
			})
			.join('');

		contentEl.value.innerHTML = newInnerHTML;
	}
}
</script>

<style scoped lang="scss">
.content {
	display: block;
	flex-grow: 1;
	height: 100%;
	padding: var(--input-padding) 0;
	overflow: hidden;
	font-size: 14px;
	font-family: var(--family-monospace);
	white-space: nowrap;

	:deep(span) {
		min-width: 1px;
		min-height: 1em;
		white-space: pre;
	}
}

:deep(br) {
	display: none;
}

:deep(button) {
	margin: -1px 4px 0;
	padding: 2px 4px 0;
	color: var(--primary);
	background-color: var(--primary-alt);
	border-radius: var(--border-radius);
	transition: var(--fast) var(--transition);
	transition-property: background-color, color;
	user-select: none;
}

:deep(button:not(:disabled):hover) {
	color: var(--white);
	background-color: var(--danger);
}

.placeholder {
	position: absolute;
	top: 50%;
	left: 14px;
	color: var(--foreground-subdued);
	transform: translateY(-50%);
	user-select: none;
	pointer-events: none;
}

.content > :deep(*) {
	display: inline-block;
	white-space: nowrap;
}
</style><|MERGE_RESOLUTION|>--- conflicted
+++ resolved
@@ -29,13 +29,6 @@
 </template>
 
 <script setup lang="ts">
-<<<<<<< HEAD
-import { toRefs, ref, watch, onMounted, onUnmounted, computed } from 'vue';
-import FieldListItem from './field-list-item.vue';
-import { FieldTree } from './types';
-import { Field, Relation } from '@directus/types';
-=======
->>>>>>> d16c3896
 import { useFieldTree } from '@/composables/use-field-tree';
 import { flattenFieldGroups } from '@/utils/flatten-field-groups';
 import { Field, Relation } from '@directus/types';
