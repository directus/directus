--- conflicted
+++ resolved
@@ -35,13 +35,9 @@
 
 const emit = defineEmits(['add']);
 
-<<<<<<< HEAD
-const { t } = useI18n();
 const fieldsStore = useFieldsStore();
 const relationsStore = useRelationsStore();
 
-=======
->>>>>>> b5b80b78
 const supportedFunctions = computed(() => {
 	if (!props.includeFunctions || props.field.group) return [];
 	return getFunctionsForType(props.field.type);
