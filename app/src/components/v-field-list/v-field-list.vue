--- conflicted
+++ resolved
@@ -86,25 +86,17 @@
 	}
 });
 
-<<<<<<< HEAD
 function filter(field: Field, parent?: FieldNode): boolean {
-	if (!includeRelations.value && (field.collection !== collection.value || field.type === 'alias')) return false;
+	if (
+		!includeRelations.value &&
+		(field.collection !== collection.value || (field.type === 'alias' && !field.meta?.special?.includes('group')))
+	)
+		return false;
 	if (!search.value || isNil(parent) === false) return true;
 
 	const children = isNil(field.schema?.foreign_key_table)
 		? fieldsStore.getFieldGroupChildren(field.collection, field.field)
 		: fieldsStore.getFieldsForCollection(field.schema!.foreign_key_table);
-
-=======
-function filter(field: Field): boolean {
-	if (
-		!includeRelations.value &&
-		(field.collection !== collection.value || (field.type === 'alias' && !field.meta?.special?.includes('group')))
-	)
-		return false;
-	if (!search.value) return true;
-	const children = fieldsStore.getFieldGroupChildren(collection.value, field.field);
->>>>>>> 0bffb2b0
 	return children?.some((field) => matchesSearch(field)) || matchesSearch(field);
 
 	function matchesSearch(field: Field) {
