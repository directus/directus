<template>
	<v-list :mandatory="false" @toggle="loadFieldRelations($event.value)">
		<slot name="prepend" />
		<v-list-item v-if="fieldsCount > 20">
			<v-list-item-content>
				<v-input v-model="search" autofocus small :placeholder="t('search')" @click.stop>
					<template #append>
						<v-icon small name="search" />
					</template>
				</v-input>
			</v-list-item-content>
		</v-list-item>

		<template v-if="allowSelectAll">
			<v-divider />
			<v-list-item v-if="disabledFields?.length !== allFields?.length" clickable @click="selectAll">
				{{ t('select_all') }}
			</v-list-item>
			<v-list-item v-else clickable @click="deselectAll">
				{{ t('deselect_all') }}
			</v-list-item>
			<v-divider />
		</template>

		<v-field-list-item
			v-for="fieldNode in treeList"
			:key="fieldNode.field"
			:field="fieldNode"
			:search="search"
			:include-functions="includeFunctions"
			:relational-field-selectable="relationalFieldSelectable"
			@add="$emit('select-field', $event)"
		/>
	</v-list>
</template>

<script lang="ts" setup>
import { FieldNode, useFieldTree } from '@/composables/use-field-tree';
import { Field } from '@directus/shared/types';
import { computed, ref, toRefs, unref, watch } from 'vue';
import { useI18n } from 'vue-i18n';
import VFieldListItem from './v-field-list-item.vue';
import { debounce, isNil } from 'lodash';
import { useFieldsStore } from '@/stores/fields';

interface Props {
	collection: string;
	field?: string;
	disabledFields?: string[];
	includeFunctions?: boolean;
	includeRelations?: boolean;
<<<<<<< HEAD
	allowSelectAll?: boolean;
=======
	relationalFieldSelectable?: boolean;
>>>>>>> 21f6f3d0
}

const props = withDefaults(defineProps<Props>(), {
	field: undefined,
	disabledFields: () => [],
	includeFunctions: false,
	includeRelations: true,
<<<<<<< HEAD
	allowSelectAll: false,
=======
	relationalFieldSelectable: true,
>>>>>>> 21f6f3d0
});

const emit = defineEmits(['select-field', 'select-all']);

const fieldsStore = useFieldsStore();

const { collection, includeRelations } = toRefs(props);

const fieldsCount = computed(() => fieldsStore.getFieldsForCollection(collection.value)?.length ?? 0);

const search = ref('');

const { treeList: treeListOriginal, loadFieldRelations, refresh } = useFieldTree(collection, undefined, filter);

const debouncedRefresh = debounce(() => refresh(), 250);

watch(search, () => debouncedRefresh());

const { t } = useI18n();

const treeList = computed(() => {
	const list = treeListOriginal.value.map(setDisabled);

	if (props.field) return list.filter((fieldNode) => fieldNode.field === props.field);

	return list;

	function setDisabled(
		field: typeof treeListOriginal.value[number]
	): typeof treeListOriginal.value[number] & { disabled: boolean } {
		let disabled = field.group || false;

		if (props.disabledFields?.includes(field.key)) disabled = true;

		return {
			...field,
			disabled,
			children: field.children?.map(setDisabled),
		};
	}
});

const allFields = computed(() => {
	return treeList.value.flatMap(map());

	function map(parent?: string) {
		return function (field: FieldNode): string[] {
			if (field.children) {
				return field?.children?.flatMap(map(field.field)) || [];
			} else {
				return [parent ? `${parent}.${field.field}` : field.field];
			}
		};
	}
});

function filter(field: Field, parent?: FieldNode): boolean {
	if (
		!includeRelations.value &&
		(field.collection !== collection.value || (field.type === 'alias' && !field.meta?.special?.includes('group')))
	)
		return false;
	if (!search.value || isNil(parent) === false) return true;

	const children = isNil(field.schema?.foreign_key_table)
		? fieldsStore.getFieldGroupChildren(field.collection, field.field)
		: fieldsStore.getFieldsForCollection(field.schema!.foreign_key_table);
	return children?.some((field) => matchesSearch(field)) || matchesSearch(field);

	function matchesSearch(field: Field) {
		return (
			field.field.toLowerCase().includes(search.value.toLowerCase()) ||
			field.name.toLowerCase().includes(search.value.toLowerCase())
		);
	}
}

function selectAll() {
	emit('select-all', unref(allFields));
}

function deselectAll() {
	emit('select-all', []);
}
</script>

<style lang="scss" scoped>
.v-list {
	--v-list-min-width: 300px;
}
</style><|MERGE_RESOLUTION|>--- conflicted
+++ resolved
@@ -49,11 +49,8 @@
 	disabledFields?: string[];
 	includeFunctions?: boolean;
 	includeRelations?: boolean;
-<<<<<<< HEAD
 	allowSelectAll?: boolean;
-=======
 	relationalFieldSelectable?: boolean;
->>>>>>> 21f6f3d0
 }
 
 const props = withDefaults(defineProps<Props>(), {
@@ -61,11 +58,8 @@
 	disabledFields: () => [],
 	includeFunctions: false,
 	includeRelations: true,
-<<<<<<< HEAD
 	allowSelectAll: false,
-=======
 	relationalFieldSelectable: true,
->>>>>>> 21f6f3d0
 });
 
 const emit = defineEmits(['select-field', 'select-all']);
