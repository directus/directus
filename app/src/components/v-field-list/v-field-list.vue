--- conflicted
+++ resolved
@@ -39,13 +39,8 @@
 
 <script lang="ts" setup>
 import { FieldNode, useFieldTree } from '@/composables/use-field-tree';
-<<<<<<< HEAD
-import { Field } from '@directus/shared/types';
+import { Field } from '@directus/types';
 import { computed, ref, toRefs, unref, watch } from 'vue';
-=======
-import { Field } from '@directus/types';
-import { computed, ref, toRefs, watch } from 'vue';
->>>>>>> 0462d556
 import { useI18n } from 'vue-i18n';
 import VFieldListItem from './v-field-list-item.vue';
 import { debounce, isNil } from 'lodash';
