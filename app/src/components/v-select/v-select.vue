<script setup lang="ts">
import VCheckbox from '@/components/v-checkbox.vue';
import VDivider from '@/components/v-divider.vue';
import VIcon from '@/components/v-icon/v-icon.vue';
import VInput from '@/components/v-input.vue';
import VListItemContent from '@/components/v-list-item-content.vue';
import VListItemIcon from '@/components/v-list-item-icon.vue';
import VListItem from '@/components/v-list-item.vue';
import VList from '@/components/v-list.vue';
import VMenu from '@/components/v-menu.vue';
import DisplayColor from '@/displays/color/color.vue';
import { useCustomSelection, useCustomSelectionMultiple, type OtherValue } from '@directus/composables';
import { Placement } from '@popperjs/core';
import { debounce, get, isArray } from 'lodash';
import { computed, onMounted, Ref, ref, toRefs, useTemplateRef, watch } from 'vue';
import { useI18n } from 'vue-i18n';
import SelectListItemGroup from './SelectListItemGroup.vue';
import SelectListItem from './select-list-item.vue';
import { Option } from './types';
import { useFocusin } from '@/composables/use-focusin';

type ItemsRaw = (string | any)[];
type InputValue = string[] | string | number | null;

const props = withDefaults(
	defineProps<{
		/** The items that should be selectable */
		items: ItemsRaw;
		/** Which key in items is used to display the text */
		itemText?: string;
		/** Which key in items is used to model the active state */
		itemValue?: string;
		/** Which key in items is used to show an icon */
		itemIcon?: string | null;
		/** Which key in items is used to show an icon color */
		itemColor?: string | null;
		/** Which font family to use for checkbox item label */
		itemLabelFontFamily?: string;
		/** Which key in items is used to model the disabled state */
		itemDisabled?: string;
		/** Which key in items is used to model the selectable state */
		itemSelectable?: string;
		/** Which key in items is used to render the children */
		itemChildren?: string;
		/** Which items should be shown as selected, depending on their value */
		modelValue?: InputValue;
		/** Allow to select multiple values */
		multiple?: boolean;
		/** Allow to select the parent of a group */
		groupSelectable?: boolean;
		/** Require a minimum selection of at least one element */
		mandatory?: boolean;
		/** Text that is displayed when no items are selected */
		placeholder?: string | null;
		/** Spreads the select element to it's maximal width */
		fullWidth?: boolean;
		/** Disables any interaction */
		disabled?: boolean;
		/** Set the non-editable state for the select */
		nonEditable?: boolean;
		/** Allow to deselect all currently selected items */
		showDeselect?: boolean;
		/** Allow to enter custom values */
		allowOther?: boolean;
		/** Closes the dropdown after an items has been selected  */
		closeOnContentClick?: boolean;
		/** Renders the element inline, good for seamless selections */
		inline?: boolean;
		label?: boolean;
		/** Translation strings to replace items naming */
		allItemsTranslation?: string;
		itemCountTranslation?: string;
		/** Limits the amount of items inside the preview */
		multiplePreviewThreshold?: number;
		/** The direction the menu should open */
		placement?: Placement;
		menuFullHeight?: boolean;
	}>(),
	{
		itemText: 'text',
		itemValue: 'value',
		itemIcon: null,
		itemDisabled: 'disabled',
		itemSelectable: 'selectable',
		itemChildren: 'children',
		modelValue: null,
		mandatory: true,
		placeholder: null,
		fullWidth: true,
		closeOnContentClick: true,
		multiplePreviewThreshold: 3,
		placement: 'bottom',
	},
);

const emit = defineEmits(['update:modelValue', 'group-toggle']);

const { t } = useI18n();

const menu = useTemplateRef('menu');

const { active: menuActive } = useFocusin(menu);

const { internalItems, internalItemsCount, internalSearch } = useItems();
const { displayValue } = useDisplayValue();
const { modelValue } = toRefs(props);

const { otherValue, usesOtherValue } = useCustomSelection(modelValue as Ref<string>, internalItems, (value) =>
	emit('update:modelValue', value),
);

const { otherValues, addOtherValue, setOtherValue } = useCustomSelectionMultiple(
	modelValue as Ref<string[]>,
	internalItems,
	(value) => emit('update:modelValue', value),
);

const isDisabled = computed(() => {
	const hasSelection = Array.isArray(modelValue.value) && modelValue.value.length > 0;
	return props.disabled && !(props.nonEditable && props.multiple && hasSelection);
});

const search = ref<string | null>(null);

watch(
	search,
	debounce((val: string | null) => {
		internalSearch.value = val;
	}, 250),
);

function onBlurCustomInput(otherVal: OtherValue) {
	return (otherVal.value === null || otherVal.value?.length === 0) && setOtherValue(otherVal.key, null);
}

function useItems() {
	const internalSearch = ref<string | null>(null);

	const internalItems = computed(() => {
		const parseItem = (item: Record<string, any> | string): Option => {
			if (typeof item === 'string') {
				return {
					text: item,
					value: item,
					hidden: internalSearch.value ? !filterItem(item) : false,
				};
			}

			if (item.divider === true) return { value: null, divider: true };

			const text = get(item, props.itemText);
			const value = get(item, props.itemValue);
			const children = get(item, props.itemChildren) ? get(item, props.itemChildren).map(parseItem) : null;

			return {
				text,
				value,
				icon: props.itemIcon ? get(item, props.itemIcon) : undefined,
				color: props.itemColor ? get(item, props.itemColor) : undefined,
				disabled: get(item, props.itemDisabled),
				selectable: get(item, props.itemSelectable),
				children: children
					? children.filter((childItem: Record<string, any>) =>
							filterItem(childItem.text, childItem.value, childItem.children),
						)
					: children,
				hidden: internalSearch.value ? !filterItem(text, value, item.children) : false,
			};
		};

		const filterItem = (
			text: string | undefined,
			value?: string | number | null,
			children?: Record<string, any>[] | null,
		): boolean => {
			if (!internalSearch.value) return true;

			const searchValue = internalSearch.value.toLowerCase();

			return children
				? isMatchingCurrentItem(text, value, searchValue) ||
						children.some((childItem: Record<string, any>) =>
							filterItem(get(childItem, props.itemText), get(childItem, props.itemValue), childItem.children),
						)
				: isMatchingCurrentItem(text, value, searchValue);

			function isMatchingCurrentItem(
				text: string | undefined,
				value: string | number | null | undefined,
				searchValue: string,
			): boolean {
				return (
					(text ? String(text).toLowerCase().includes(searchValue) : false) ||
					(value ? String(value).toLowerCase().includes(searchValue) : false)
				);
			}
		};

		return props.items.map(parseItem);
	});

	const internalItemsCount = computed<number>(() => {
		const countItems = (items: Option[]): number => {
			const count = items.reduce((acc, item): number => {
				if (item?.children) {
					acc += countItems(item.children);
				}

				return acc + 1;
			}, 0);

			return count;
		};

		return countItems(props.items);
	});

	return { internalItems, internalItemsCount, internalSearch };
}

function useDisplayValue() {
	const displayValue = computed(() => {
		if (Array.isArray(props.modelValue)) {
			if (props.modelValue.length < props.multiplePreviewThreshold) {
				return {
					text: props.modelValue
						.map((value) => {
							return getItemForValue(value)?.text || value;
						})
						.join(', '),
				};
			} else {
				const itemCount = internalItems.value.length + otherValues.value.length;
				const selectionCount = props.modelValue.length;

				if (itemCount === selectionCount) {
					return { text: t(props.allItemsTranslation ?? 'all_items') };
				} else {
					return { text: t(props.itemCountTranslation ?? 'item_count', selectionCount) };
				}
			}
		}

		if (props.multiple) {
			return { text: t(props.itemCountTranslation ?? 'item_count', 0) };
		}

		const item = getItemForValue(props.modelValue);
		return { text: item?.text || props.modelValue, icon: item?.icon, color: item?.color };
	});

	return { displayValue };

	function getItemForValue(value: string | number | null) {
		return findValue(internalItems.value);

		function findValue(choices: Option[]): Option | undefined {
			let textValue: Option | undefined = choices.find((item) => item.value === value);

			for (const choice of choices) {
				if (!textValue) {
					if (choice.children) {
						textValue = findValue(choice.children);
					}
				}
			}

			return textValue;
		}
	}
}
</script>

<template>
<<<<<<< HEAD
	<VMenu
=======
	<v-menu
		ref="menu"
		v-model="menuActive"
>>>>>>> 93deb6cf
		class="v-select"
		:disabled="isDisabled"
		:attached="inline === false"
		:show-arrow="inline === true"
		:close-on-content-click="closeOnContentClick"
		:placement="placement"
		:full-height="menuFullHeight"
	>
		<template #activator="{ toggle, active }">
			<button
				v-if="inline"
				type="button"
				:disabled="disabled"
				:aria-pressed="active"
				class="inline-display"
				:class="{ placeholder: !displayValue.text, label, active, disabled }"
				@click="toggle"
			>
				<slot name="preview">{{ displayValue.text || placeholder }}</slot>
				<VIcon name="expand_more" :class="{ active }" />
			</button>
			<slot
				v-else
				name="preview"
				v-bind="{
					toggle: toggle,
					active: active,
				}"
			>
				<VInput
					:full-width="fullWidth"
					readonly
					:model-value="displayValue.text"
					clickable
					:placeholder="placeholder"
					:disabled="isDisabled"
					:non-editable="nonEditable"
					:active="active"
					@click="toggle"
					@keydown:enter="toggle"
					@keydown:space="toggle"
				>
					<template v-if="$slots.prepend || displayValue.icon || displayValue.color" #prepend>
						<slot v-if="$slots.prepend" name="prepend" />
						<VIcon v-else-if="displayValue.icon" :name="displayValue.icon" :color="displayValue.color" />
						<DisplayColor v-else-if="displayValue.color" :value="displayValue.color" />
					</template>
					<template #append>
						<VIcon name="expand_more" :class="{ active }" />
						<slot name="append" />
					</template>
				</VInput>
			</slot>
		</template>

		<VList class="list" :mandatory="mandatory" @toggle="$emit('group-toggle', $event)">
			<template v-if="showDeselect && !nonEditable">
				<VListItem
					clickable
					:disabled="modelValue === null || (Array.isArray(modelValue) && !modelValue.length)"
					@click="$emit('update:modelValue', null)"
				>
					<VListItemIcon v-if="multiple === true">
						<VIcon name="close" />
					</VListItemIcon>
					<VListItemContent>
						{{ multiple ? $t('deselect_all') : $t('deselect') }}
					</VListItemContent>
					<VListItemIcon v-if="multiple === false">
						<VIcon name="close" />
					</VListItemIcon>
				</VListItem>
				<VDivider />
			</template>

			<VListItem v-if="internalItemsCount === 0 && !allowOther">
				<VListItemContent>
					{{ $t('no_options_available') }}
				</VListItemContent>
			</VListItem>

			<VListItem v-if="internalItemsCount > 10 || search">
				<VListItemContent>
					<VInput v-model="search" autofocus small :placeholder="$t('search')" @click.stop.prevent>
						<template #append>
							<VIcon small name="search" />
						</template>
					</VInput>
				</VListItemContent>
			</VListItem>

			<template v-for="(item, index) in internalItems" :key="index">
				<SelectListItemGroup
					v-if="item.children"
					:item="item"
					:item-label-font-family="itemLabelFontFamily"
					:model-value="modelValue"
					:multiple="multiple"
					:allow-other="allowOther"
					:group-selectable="groupSelectable"
					:non-editable="nonEditable"
					@update:model-value="$emit('update:modelValue', $event)"
				/>
				<SelectListItem
					v-else
					:model-value="modelValue"
					:item="item"
					:item-label-font-family="itemLabelFontFamily"
					:multiple="multiple"
					:allow-other="allowOther"
					:non-editable="nonEditable"
					@update:model-value="$emit('update:modelValue', $event)"
				/>
			</template>

			<VListItem v-if="allowOther && multiple === false" :active="usesOtherValue" @click.stop>
				<VListItemContent>
					<input
						v-model="otherValue"
						class="other-input"
						:placeholder="$t('other')"
						@focus="otherValue ? $emit('update:modelValue', otherValue) : null"
					/>
				</VListItemContent>
			</VListItem>

			<template v-if="allowOther && multiple === true">
				<VListItem
					v-for="otherVal in otherValues"
					:key="otherVal.key"
					:active="
						(modelValue && (typeof modelValue === 'string' || isArray(modelValue)) ? modelValue : []).includes(
							otherVal.value,
						)
					"
				>
					<VListItemContent>
						<VCheckbox
							:model-value="modelValue || []"
							:value="otherVal.value"
							custom-value
							:autofocus-custom-input="otherVal.focus"
							:disabled="disabled"
							:non-editable="nonEditable"
							@update:model-value="$emit('update:modelValue', $event)"
							@update:value="setOtherValue(otherVal.key, $event)"
							@blur:custom-input="onBlurCustomInput(otherVal)"
						/>
					</VListItemContent>
					<VListItemIcon v-if="!nonEditable">
						<VIcon v-tooltip="$t('remove_item')" name="delete" clickable @click="setOtherValue(otherVal.key, null)" />
					</VListItemIcon>
				</VListItem>

				<VListItem v-if="!nonEditable" clickable @click.stop="addOtherValue('', true)">
					<VListItemIcon><VIcon name="add" /></VListItemIcon>
					<VListItemContent>{{ $t('other') }}</VListItemContent>
				</VListItem>
			</template>
		</VList>
	</VMenu>
</template>

<style scoped lang="scss">
/*

	Available Variables:

		--v-select-font-family        [var(--theme--fonts--sans--font-family)]
		--v-select-placeholder-color  [var(--theme--foreground-subdued)]

*/

.list {
	--v-list-min-width: 180px;
}

.v-input {
	--v-input-font-family: var(--v-select-font-family, var(--theme--fonts--sans--font-family));

	cursor: pointer;
}

.v-input .v-icon {
	transition: transform var(--medium) var(--transition-out);
}

.v-input .v-icon.active {
	transform: scaleY(-1);
	transition-timing-function: var(--transition-in);
}

.v-input :deep(input) {
	cursor: pointer;
}

.other-input {
	margin: 0;
	padding: 0;
	line-height: 1.2;
	background-color: transparent;
	border: none;
	border-radius: 0;
}

.inline-display {
	inline-size: max-content;
	padding-inline-end: 18px;

	&:not(.disabled) {
		cursor: pointer;
	}
}

.inline-display.label {
	padding: 4px 8px;
	padding-inline-end: 26px;
	color: var(--theme--foreground-subdued);
	background-color: var(--theme--form--field--input--background-subdued);
	border-radius: var(--theme--border-radius);
	transition: color var(--fast) var(--transition);

	&:hover,
	&.active {
		color: var(--foreground);
	}
}

.inline-display .v-icon {
	position: absolute;
}

.inline-display.placeholder {
	color: var(--v-select-placeholder-color, var(--theme--foreground-subdued));
}

.color-dot {
	margin-inline: 7px;
}
</style><|MERGE_RESOLUTION|>--- conflicted
+++ resolved
@@ -272,13 +272,9 @@
 </script>
 
 <template>
-<<<<<<< HEAD
 	<VMenu
-=======
-	<v-menu
 		ref="menu"
 		v-model="menuActive"
->>>>>>> 93deb6cf
 		class="v-select"
 		:disabled="isDisabled"
 		:attached="inline === false"
