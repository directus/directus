<template>
	<v-list v-model="openSelection" :mandatory="false">
		<v-checkbox-tree-checkbox
			v-for="choice in choices"
			:key="choice[itemValue]"
			v-model="value"
			:value-combining="valueCombining"
			:search="search"
			:item-text="itemText"
			:item-value="itemValue"
			:item-children="itemChildren"
			:text="choice[itemText]"
			:value="choice[itemValue]"
			:children="choice[itemChildren]"
			:disabled="disabled"
<<<<<<< HEAD
=======
			:show-selection-only="showSelectionOnly"
>>>>>>> 6eafe010
		/>
	</v-list>
</template>

<script lang="ts">
import { computed, ref, defineComponent, PropType } from 'vue';
import VCheckboxTreeCheckbox from './v-checkbox-tree-checkbox.vue';

export default defineComponent({
	name: 'VCheckboxTree',
	components: { VCheckboxTreeCheckbox },
	props: {
		choices: {
			type: Array as PropType<Record<string, any>[]>,
			default: () => [],
		},
		modelValue: {
			type: Array as PropType<string[]>,
			default: null,
		},
		valueCombining: {
			type: String as PropType<'all' | 'branch' | 'leaf' | 'indeterminate' | 'exclusive'>,
			default: 'all',
		},
		search: {
			type: String,
			default: null,
		},
		itemText: {
			type: String,
			default: 'text',
		},
		itemValue: {
			type: String,
			default: 'value',
		},
		itemChildren: {
			type: String,
			default: 'children',
		},
		disabled: {
			type: Boolean,
			default: false,
		},
		showSelectionOnly: {
			type: Boolean,
			default: false,
		},
	},
	emits: ['update:modelValue'],
	setup(props, { emit }) {
		const value = computed({
			get() {
				return props.modelValue || [];
			},
			set(newValue: string[]) {
				emit('update:modelValue', newValue);
			},
		});

		const openSelection = ref<(string | number)[]>([]);

		return { value, openSelection };
	},
});
</script><|MERGE_RESOLUTION|>--- conflicted
+++ resolved
@@ -13,10 +13,7 @@
 			:value="choice[itemValue]"
 			:children="choice[itemChildren]"
 			:disabled="disabled"
-<<<<<<< HEAD
-=======
 			:show-selection-only="showSelectionOnly"
->>>>>>> 6eafe010
 		/>
 	</v-list>
 </template>
