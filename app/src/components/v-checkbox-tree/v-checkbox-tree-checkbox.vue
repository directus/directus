<template>
	<v-list-group
		v-if="children"
<<<<<<< HEAD
		v-show="visibleChildrenValues.length > 0"
=======
		v-show="groupShown"
>>>>>>> 6eafe010
		:value="value"
		:open="typeof search === 'string' && search.length > 0"
		arrow-placement="before"
	>
		<template #activator>
			<v-checkbox
				v-model="treeValue"
				:indeterminate="groupIndeterminateState"
				:checked="groupCheckedStateOverride"
				:label="text"
				:value="value"
				:disabled="disabled"
			/>
		</template>

		<v-checkbox-tree-checkbox
			v-for="choice in children"
			:key="choice[itemValue]"
			v-model="treeValue"
			:value-combining="valueCombining"
			:checked="childrenCheckedStateOverride"
			:hidden="visibleChildrenValues.includes(choice[itemValue]) === false"
			:search="search"
			:item-text="itemText"
			:item-value="itemValue"
			:item-children="itemChildren"
			:text="choice[itemText]"
			:value="choice[itemValue]"
			:children="choice[itemChildren]"
			:disabled="disabled"
<<<<<<< HEAD
		/>
	</v-list-group>

	<v-list-item v-else-if="!children && !hidden" class="item">
=======
			:show-selection-only="showSelectionOnly"
		/>
	</v-list-group>

	<v-list-item v-else-if="!children" v-show="!hidden" class="item">
>>>>>>> 6eafe010
		<v-checkbox v-model="treeValue" :disabled="disabled" :checked="checked" :label="text" :value="value" />
	</v-list-item>
</template>

<script lang="ts">
import { defineComponent, computed, PropType } from 'vue';
import { difference } from 'lodash';

type Delta = {
	added?: (number | string)[];
	removed?: (number | string)[];
};

export default defineComponent({
	name: 'VCheckboxTreeCheckbox',
	props: {
		text: {
			type: String,
			required: true,
		},
		value: {
			type: [String, Number],
			required: true,
		},
		children: {
			type: Array as PropType<Record<string, any>[]>,
			default: null,
		},
		modelValue: {
			type: Array as PropType<(string | number)[]>,
			default: () => [],
		},
		valueCombining: {
			type: String as PropType<'all' | 'branch' | 'leaf' | 'indeterminate' | 'exclusive'>,
			required: true,
		},
		checked: {
			type: Boolean,
			default: null,
		},
		search: {
			type: String,
			default: null,
		},
		hidden: {
			type: Boolean,
			default: false,
		},
		itemText: {
			type: String,
			default: 'text',
		},
		itemValue: {
			type: String,
			default: 'value',
		},
		itemChildren: {
			type: String,
			default: 'children',
		},
		disabled: {
			type: Boolean,
			default: false,
		},
		showSelectionOnly: {
			type: Boolean,
			default: false,
		},
	},
	emits: ['update:modelValue'],
	setup(props, { emit }) {
		const visibleChildrenValues = computed(() => {
			let options = props.children || [];

			if (props.search) {
				options = options.filter(
					(child) =>
						child[props.itemText].toLowerCase().includes(props.search.toLowerCase()) ||
						childrenHaveSearchMatch(child[props.itemChildren])
				);
			}

			if (props.showSelectionOnly) {
				options = options.filter(
					(child) =>
						props.modelValue.includes(child[props.itemValue]) || childrenHaveValueMatch(child[props.itemChildren])
				);
			}

			return options.map((child) => child[props.itemValue]);

			function childrenHaveSearchMatch(children: Record<string, any>[] | undefined): boolean {
				if (!children) return false;
				return children.some(
					(child) =>
						child[props.itemText].toLowerCase().includes(props.search.toLowerCase()) ||
						childrenHaveSearchMatch(child[props.itemChildren])
				);
			}

			function childrenHaveValueMatch(children: Record<string, any>[] | undefined): boolean {
				if (!children) return false;
				return children.some(
					(child) =>
						props.modelValue.includes(child[props.itemValue]) || childrenHaveValueMatch(child[props.itemChildren])
				);
			}
		});

		const groupShown = computed(() => {
			if (props.showSelectionOnly === true && props.modelValue.includes(props.value)) {
				return true;
			}

			return visibleChildrenValues.value.length > 0;
		});

		const childrenValues = computed(() => props.children?.map((child) => child[props.itemValue]) || []);

		const treeValue = computed({
			get() {
				return props.modelValue || [];
			},
			set(newValue: (string | number)[]) {
				const added = difference(newValue, props.modelValue);
				const removed = difference(props.modelValue, newValue);

				if (props.children) {
					switch (props.valueCombining) {
						case 'all':
							return emitAll(newValue, { added, removed });
						case 'branch':
							return emitBranch(newValue, { added, removed });
						case 'leaf':
							return emitLeaf(newValue, { added, removed });
						case 'indeterminate':
							return emitIndeterminate(newValue, { added, removed });
						case 'exclusive':
							return emitExclusive(newValue, { added, removed });
						default:
							return emitValue(newValue);
					}
				}

				emitValue(newValue);
			},
		});

		const groupCheckedStateOverride = computed(() => {
			if (props.checked !== null) return props.checked;
			if (props.valueCombining === 'all') return null;

			if (props.valueCombining === 'leaf') {
				const leafChildrenRecursive = getRecursiveChildrenValues('leaf');
				return leafChildrenRecursive.every((childVal) => props.modelValue.includes(childVal));
			}

			return null;
		});

		const groupIndeterminateState = computed(() => {
			const allChildrenValues = getRecursiveChildrenValues('all');

			if (props.valueCombining === 'all' || props.valueCombining === 'branch') {
				return (
					allChildrenValues.some((childVal) => props.modelValue.includes(childVal)) &&
					props.modelValue.includes(props.value) === false
				);
			}

			if (props.valueCombining === 'indeterminate') {
				return (
					allChildrenValues.some((childVal) => props.modelValue.includes(childVal)) &&
					allChildrenValues.every((childVal) => props.modelValue.includes(childVal)) === false
				);
			}

			if (props.valueCombining === 'leaf') {
				const leafChildrenRecursive = getRecursiveChildrenValues('leaf');
				return (
					leafChildrenRecursive.some((childVal) => props.modelValue.includes(childVal)) &&
					leafChildrenRecursive.every((childVal) => props.modelValue.includes(childVal)) === false
				);
			}

			if (props.valueCombining === 'exclusive') {
				return allChildrenValues.some((childVal) => props.modelValue.includes(childVal));
			}

			return null;
		});

		const childrenCheckedStateOverride = computed(() => {
			if (props.checked !== null) return props.checked;
			if (props.valueCombining === 'all') return null;

			if (props.valueCombining === 'branch') {
				if (props.modelValue.includes(props.value)) return true;
			}

			return null;
		});

		return {
			groupCheckedStateOverride,
			childrenCheckedStateOverride,
			treeValue,
			groupIndeterminateState,
			visibleChildrenValues,
			groupShown,
		};

		function emitAll(rawValue: (string | number)[], { added, removed }: Delta) {
			const childrenValuesRecursive = getRecursiveChildrenValues('all');

			// When enabling the group level
			if (added?.[0] === props.value) {
				const newValue = [
					...rawValue.filter((val) => val !== props.value && childrenValues.value.includes(val) === false),
					...childrenValuesRecursive,
					props.value,
				];

				return emitValue(newValue);
			}

			// When disabling the group level
			if (removed?.[0] === props.value) {
				const newValue = rawValue.filter(
					(val) => val !== props.value && childrenValuesRecursive.includes(val) === false
				);
				return emitValue(newValue);
			}

			// When all children are clicked
			if (childrenValues.value.every((childVal) => rawValue.includes(childVal))) {
				const newValue = [
					...rawValue.filter((val) => val !== props.value && childrenValuesRecursive.includes(val) === false),
					...childrenValuesRecursive,
					props.value,
				];

				return emitValue(newValue);
			}

			const newValue = rawValue.filter((val) => val !== props.value);
			return emitValue(newValue);
		}

		function emitBranch(rawValue: (string | number)[], { added, removed }: Delta) {
			const allChildrenRecursive = getRecursiveChildrenValues('all');

			// Note: Added/removed is a tad confusing here, as an item that gets added to the array of
			// selected items can immediately be negated by the logic below, as it's potentially
			// replaced by the parent item's value

			// When clicking on an individual item in the enabled group
			if (
				(props.modelValue.includes(props.value) || props.checked === true) &&
				added &&
				added.length === 1 &&
				childrenValues.value.includes(added[0])
			) {
				const newValue = [
					...rawValue.filter((val) => val !== props.value && val !== added[0]),
					...childrenValues.value.filter((childVal) => childVal !== added[0]),
				];

				return emitValue(newValue);
			}

			// When a childgroup is modified
			if (
				props.modelValue.includes(props.value) &&
				allChildrenRecursive.some((childVal) => rawValue.includes(childVal))
			) {
				const newValue = [
					...rawValue.filter((val) => val !== props.value),
					...(props.children || [])
						.filter((child) => {
							if (!child[props.itemChildren]) return true;

							const childNestedValues = getRecursiveChildrenValues('all', child[props.itemChildren]);
							return rawValue.some((rawVal) => childNestedValues.includes(rawVal)) === false;
						})
						.map((child) => child[props.itemValue]),
				];

				return emitValue(newValue);
			}

			// When enabling the group level
			if (added?.includes(props.value)) {
				const newValue = [
					...rawValue.filter((val) => val !== props.value && allChildrenRecursive.includes(val) === false),
					props.value,
				];

				return emitValue(newValue);
			}

			// When disabling the group level
			if (removed?.includes(props.value)) {
				const newValue = rawValue.filter((val) => val !== props.value && allChildrenRecursive.includes(val) === false);
				return emitValue(newValue);
			}

			// When all children are clicked
			if (childrenValues.value.every((childVal) => rawValue.includes(childVal))) {
				const newValue = [
					...rawValue.filter((val) => val !== props.value && allChildrenRecursive.includes(val) === false),
					props.value,
				];

				return emitValue(newValue);
			}

			return emitValue(rawValue);
		}

		function emitLeaf(rawValue: (string | number)[], { added }: Delta) {
			const allChildrenRecursive = getRecursiveChildrenValues('all');
			const leafChildrenRecursive = getRecursiveChildrenValues('leaf');

			// When enabling the group level
			if (added?.includes(props.value)) {
				if (leafChildrenRecursive.every((childVal) => rawValue.includes(childVal))) {
					const newValue = rawValue.filter(
						(val) => val !== props.value && allChildrenRecursive.includes(val) === false
					);
					return emitValue(newValue);
				} else {
					const newValue = [
						...rawValue.filter((val) => val !== props.value && allChildrenRecursive.includes(val) === false),
						...leafChildrenRecursive,
					];

					return emitValue(newValue);
				}
			}

			return emitValue(rawValue);
		}

		function emitIndeterminate(rawValue: (string | number)[], { added, removed }: Delta) {
			const childrenValuesRecursive = getRecursiveChildrenValues('all');

			// When enabling the group level
			if (added?.[0] === props.value) {
				const newValue = [
					...rawValue.filter((val) => val !== props.value && childrenValues.value.includes(val) === false),
					...childrenValuesRecursive,
					props.value,
				];

				return emitValue(newValue);
			}

			// When disabling the group level
			if (removed?.[0] === props.value) {
				const newValue = rawValue.filter(
					(val) => val !== props.value && childrenValuesRecursive.includes(val) === false
				);
				return emitValue(newValue);
			}

			// When a child value is clicked
			if (childrenValues.value.some((childVal) => rawValue.includes(childVal))) {
				const newValue = [...rawValue.filter((val) => val !== props.value), props.value];

				return emitValue(newValue);
			}

			// When no children are clicked
			if (childrenValues.value.every((childVal) => rawValue.includes(childVal) === false)) {
				return emitValue(rawValue.filter((val) => val !== props.value));
			}

			return emitValue(rawValue);
		}

		function emitExclusive(rawValue: (string | number)[], { added }: Delta) {
			const childrenValuesRecursive = getRecursiveChildrenValues('all');

			// When enabling the group level
			if (added?.[0] === props.value) {
				const newValue = [
					...rawValue.filter((val) => val !== props.value && childrenValuesRecursive.includes(val) === false),
					props.value,
				];

				return emitValue(newValue);
			}

			// When a child value is clicked
			if (childrenValuesRecursive.some((childVal) => rawValue.includes(childVal))) {
				const newValue = [...rawValue.filter((val) => val !== props.value)];
				return emitValue(newValue);
			}

			return emitValue(rawValue);
		}

		function emitValue(newValue: (string | number)[]) {
			emit('update:modelValue', newValue);
		}

		function getRecursiveChildrenValues(
			mode: 'all' | 'branch' | 'leaf',
			children: Record<string, any>[] = props.children
		) {
			const values: (string | number)[] = [];

			getChildrenValuesRecursive(children);

			return values;

			function getChildrenValuesRecursive(children: Record<string, any>[]) {
				if (!children) return;

				for (const child of children) {
					if (mode === 'all') {
						values.push(child[props.itemValue]);
					}

					if (mode === 'branch' && child[props.itemChildren]) {
						values.push(child[props.itemValue]);
					}

					if (mode === 'leaf' && !child[props.itemChildren]) {
						values.push(child[props.itemValue]);
					}

					if (child[props.itemChildren]) {
						getChildrenValuesRecursive(child[props.itemChildren]);
					}
				}
			}
		}
	},
});
</script>

<style scoped>
.item {
<<<<<<< HEAD
	padding-left: 32px;
=======
	padding-left: 32px !important;
>>>>>>> 6eafe010
}
</style><|MERGE_RESOLUTION|>--- conflicted
+++ resolved
@@ -1,11 +1,7 @@
 <template>
 	<v-list-group
 		v-if="children"
-<<<<<<< HEAD
-		v-show="visibleChildrenValues.length > 0"
-=======
 		v-show="groupShown"
->>>>>>> 6eafe010
 		:value="value"
 		:open="typeof search === 'string' && search.length > 0"
 		arrow-placement="before"
@@ -36,18 +32,11 @@
 			:value="choice[itemValue]"
 			:children="choice[itemChildren]"
 			:disabled="disabled"
-<<<<<<< HEAD
-		/>
-	</v-list-group>
-
-	<v-list-item v-else-if="!children && !hidden" class="item">
-=======
 			:show-selection-only="showSelectionOnly"
 		/>
 	</v-list-group>
 
 	<v-list-item v-else-if="!children" v-show="!hidden" class="item">
->>>>>>> 6eafe010
 		<v-checkbox v-model="treeValue" :disabled="disabled" :checked="checked" :label="text" :value="value" />
 	</v-list-item>
 </template>
@@ -493,10 +482,6 @@
 
 <style scoped>
 .item {
-<<<<<<< HEAD
-	padding-left: 32px;
-=======
 	padding-left: 32px !important;
->>>>>>> 6eafe010
 }
 </style>