--- conflicted
+++ resolved
@@ -95,7 +95,6 @@
 import { unexpectedError } from '@/utils/unexpected-error';
 import { Filter } from '@directus/shared/types';
 
-<<<<<<< HEAD
 interface Props {
 	multiple?: boolean;
 	preset?: Record<string, any>;
@@ -123,6 +122,7 @@
 const { url, isValidURL, loading: urlLoading, importFromURL } = useURLImport();
 const { setSelection } = useSelection();
 const activeDialog = ref<'choose' | 'url' | null>(null);
+const input = ref<HTMLInputElement>();
 
 const filterByFolder = computed(() => {
 	if (!props.folder) return undefined;
@@ -136,131 +136,6 @@
 	const done = ref(0);
 
 	return { uploading, progress, upload, onBrowseSelect, numberOfFiles, done };
-=======
-export default defineComponent({
-	components: { DrawerCollection },
-	props: {
-		multiple: {
-			type: Boolean,
-			default: false,
-		},
-		preset: {
-			type: Object,
-			default: () => ({}),
-		},
-		fileId: {
-			type: String,
-			default: null,
-		},
-		fromUrl: {
-			type: Boolean,
-			default: false,
-		},
-		fromLibrary: {
-			type: Boolean,
-			default: false,
-		},
-		folder: {
-			type: String,
-			default: undefined,
-		},
-	},
-	emits: ['input'],
-	setup(props, { emit }) {
-		const { t } = useI18n();
-
-		const { uploading, progress, upload, onBrowseSelect, done, numberOfFiles } = useUpload();
-		const { onDragEnter, onDragLeave, onDrop, dragging } = useDragging();
-		const { url, isValidURL, loading: urlLoading, importFromURL } = useURLImport();
-		const { setSelection } = useSelection();
-		const activeDialog = ref<'choose' | 'url' | null>(null);
-		const input = ref(null);
-
-		const filterByFolder = computed(() => {
-			if (!props.folder) return undefined;
-			return { folder: { id: { _eq: props.folder } } } as Filter;
-		});
-
-		return {
-			t,
-			uploading,
-			progress,
-			onDragEnter,
-			onDragLeave,
-			onDrop,
-			dragging,
-			onBrowseSelect,
-			done,
-			numberOfFiles,
-			activeDialog,
-			filterByFolder,
-			url,
-			isValidURL,
-			urlLoading,
-			importFromURL,
-			setSelection,
-			openFileBrowser,
-			input,
-		};
-
-		function useUpload() {
-			const uploading = ref(false);
-			const progress = ref(0);
-			const numberOfFiles = ref(0);
-			const done = ref(0);
-
-			return { uploading, progress, upload, onBrowseSelect, numberOfFiles, done };
-
-			async function upload(files: FileList) {
-				uploading.value = true;
-				progress.value = 0;
-
-				const folderPreset: { folder?: string } = {};
-
-				if (props.folder) {
-					folderPreset.folder = props.folder;
-				}
-
-				try {
-					numberOfFiles.value = files.length;
-
-					if (props.multiple === true) {
-						const uploadedFiles = await uploadFiles(Array.from(files), {
-							onProgressChange: (percentage) => {
-								progress.value = Math.round(percentage.reduce((acc, cur) => (acc += cur)) / files.length);
-								done.value = percentage.filter((p) => p === 100).length;
-							},
-							preset: {
-								...props.preset,
-								...folderPreset,
-							},
-						});
-
-						uploadedFiles && emit('input', uploadedFiles);
-					} else {
-						const uploadedFile = await uploadFile(Array.from(files)[0], {
-							onProgressChange: (percentage) => {
-								progress.value = percentage;
-								done.value = percentage === 100 ? 1 : 0;
-							},
-							fileId: props.fileId,
-							preset: {
-								...props.preset,
-								...folderPreset,
-							},
-						});
-
-						uploadedFile && emit('input', uploadedFile);
-					}
-				} catch (err: any) {
-					unexpectedError(err);
-				} finally {
-					uploading.value = false;
-					done.value = 0;
-					numberOfFiles.value = 0;
-				}
-			}
->>>>>>> 99f38285
 
 	async function upload(files: FileList) {
 		uploading.value = true;
@@ -411,17 +286,12 @@
 		} finally {
 			loading.value = false;
 		}
-<<<<<<< HEAD
-	}
-}
-=======
-
-		function openFileBrowser() {
-			input.value.click();
-		}
-	},
-});
->>>>>>> 99f38285
+	}
+}
+
+function openFileBrowser() {
+	input.value?.click();
+}
 </script>
 
 <style lang="scss" scoped>
