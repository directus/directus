--- conflicted
+++ resolved
@@ -406,32 +406,20 @@
 
 		<template v-else>
 			<div class="actions">
-<<<<<<< HEAD
 				<VButton v-if="fromUser" v-tooltip="$t('click_to_browse')" icon rounded secondary @click="openFileBrowser">
-=======
-				<v-button v-if="fromUser" v-tooltip="$t('click_to_browse')" icon rounded secondary @click="openFileBrowser">
->>>>>>> 93deb6cf
 					<input
 						ref="input"
 						class="browse"
 						type="file"
 						tabindex="-1"
 						:multiple="multiple"
-<<<<<<< HEAD
 						:accept="accept"
+						@cancel="userSelectOpen = false"
 						@input="onBrowseSelect"
 					/>
 					<VIcon name="file_upload" />
 				</VButton>
 				<VButton
-=======
-						@cancel="userSelectOpen = false"
-						@input="onBrowseSelect"
-					/>
-					<v-icon name="file_upload" />
-				</v-button>
-				<v-button
->>>>>>> 93deb6cf
 					v-if="fromLibrary"
 					v-tooltip="$t('choose_from_library')"
 					icon
