<script setup lang="ts">
import { isDateUpdated, isUserUpdated } from '@/utils/field-utils';
import type { Field } from '@directus/types';
<<<<<<< HEAD
=======
import { computed } from 'vue';
>>>>>>> 8c902d24
import { useI18n } from 'vue-i18n';
import type { ComparisonContext, FormField } from './types';

const props = withDefaults(
	defineProps<{
		field: FormField;
		toggle: (event: Event) => any;
		batchMode?: boolean;
		batchActive?: boolean;
		disabled?: boolean;
		active?: boolean;
		edited?: boolean;
		hasError?: boolean;
		badge?: string | null;
		loading?: boolean;
		rawEditorEnabled?: boolean;
		rawEditorActive?: boolean;
		comparison?: ComparisonContext;
		comparisonActive?: boolean;
	}>(),
	{
		batchMode: false,
		batchActive: false,
		disabled: false,
		active: false,
		edited: false,
		hasError: false,
		badge: null,
		loading: false,
		rawEditorEnabled: false,
		rawEditorActive: false,
	},
);

defineEmits(['toggle-batch', 'toggle-raw']);

const { t } = useI18n();

<<<<<<< HEAD
=======
const showHiddenIndicator = computed(
	() =>
		(props.comparison?.fields?.has(props.field.field) || props.comparison?.revisionFields?.has(props.field.field)) &&
		props.field.meta?.hidden,
);

>>>>>>> 8c902d24
function getUpdatedInRevisionTooltip(isDifferentFromLatest: boolean) {
	const isAutoUpdatedField = isDateUpdated(props.field as Field) || isUserUpdated(props.field as Field);

	if (isDifferentFromLatest || isAutoUpdatedField) return t('updated_in_revision');
	return t('updated_in_revision_matches_latest');
}
</script>

<template>
	<div class="field-label type-label" :class="{ disabled, edited: edited && !batchMode && !hasError && !loading }">
		<button type="button" class="field-name" @click="toggle">
			<span v-if="edited" v-tooltip="t('edited')" class="edit-dot" />

			<v-checkbox
				v-if="batchMode"
				:model-value="batchActive"
				:value="field.field"
				@update:model-value="$emit('toggle-batch', field)"
			/>

			<v-checkbox
				v-if="comparison?.side === 'incoming' && comparison.fields.has(field.field)"
				class="comparison-checkbox"
				:model-value="comparisonActive"
				:value="field.field"
				@update:model-value="comparison.onToggleField(field.field)"
			/>

			<div class="field-label-content">
				<v-text-overflow :text="field.name" />

<<<<<<< HEAD
				<span v-if="comparison?.fields?.has(field.field) && field.meta?.hidden" class="hidden-indicator">
					({{ t('hidden') }})
				</span>
=======
				<span v-if="showHiddenIndicator" class="hidden-indicator">({{ t('hidden') }})</span>
>>>>>>> 8c902d24

				<v-icon
					v-if="field.meta?.required === true"
					class="required"
					:class="{ 'has-badge': badge }"
					sup
					name="star"
					filled
				/>

				<v-chip v-if="badge" class="badge" x-small>{{ badge }}</v-chip>

				<v-icon
					v-if="!disabled && rawEditorEnabled"
					v-tooltip="t('toggle_raw_editor')"
					class="raw-editor-toggle"
					:class="{ active: rawEditorActive }"
					name="data_object"
					:filled="!rawEditorActive"
					small
					clickable
					@click.stop="$emit('toggle-raw', !rawEditorActive)"
				/>

				<v-chip
					v-if="comparison?.side === 'incoming' && comparison.revisionFields?.has(field.field)"
					v-tooltip="getUpdatedInRevisionTooltip(comparison.fields.has(field.field))"
					class="updated-badge"
					x-small
					:label="false"
				>
					{{ $t('updated') }}
				</v-chip>
			</div>

			<v-icon v-if="!disabled" class="ctx-arrow" :class="{ active }" name="arrow_drop_down" />
		</button>
	</div>
</template>

<style lang="scss" scoped>
.field-label {
	position: relative;
	display: flex;
	margin-block-end: 8px;
	color: var(--theme--form--field--label--foreground);

	.v-text-overflow {
		display: inline;
		white-space: normal;

		@media (min-width: 960px) {
			display: initial;
			white-space: nowrap;
		}
	}

	&.readonly button {
		cursor: not-allowed;
	}

	.v-checkbox {
		block-size: 18px; // Don't push down label with normal icon height (24px)
		margin-inline-end: 4px;
		display: inline-flex;
		align-self: baseline;
	}

	.v-checkbox.comparison-checkbox {
		--v-checkbox-color: var(--theme--success);

		margin-inline-end: 8px;

		:deep(.checkbox) {
			&:hover {
				--v-icon-color: var(--theme--success);
			}
		}
<<<<<<< HEAD
	}

	.field-label-content {
		display: inline;

		@media (min-width: 960px) {
			display: contents;
		}
	}

=======
	}

	.field-label-content {
		display: inline;

		@media (min-width: 960px) {
			display: contents;
		}
	}

>>>>>>> 8c902d24
	.badge {
		margin: 0;
		flex-shrink: 0;
		margin-inline-start: 3px;
	}

	.required {
		--v-icon-color: var(--theme--primary);

		margin-inline-start: 3px;

		&.has-badge {
			margin-inline-end: 6px;
		}
	}

	.ctx-arrow {
		margin-block-start: -3px;
		color: var(--theme--foreground-subdued);
		opacity: 0;
		transition: opacity var(--fast) var(--transition);

		&.active {
			opacity: 1;
		}
	}

	.hidden-indicator {
		margin-inline-start: 0.25em;
		color: var(--theme--foreground-subdued);
	}

	&:focus-within,
	&:hover {
		.ctx-arrow {
			opacity: 1;
		}
	}

	.raw-editor-toggle {
		display: inline-flex;
		align-items: center;
		justify-content: center;
		block-size: 24px;
		inline-size: 24px;
		margin-block-start: -2px;
		margin-inline-start: 5px;
		color: var(--theme--foreground-subdued);
		transition: color var(--fast) var(--transition);

		&:hover {
			color: var(--theme--foreground);
		}

		&.active {
			color: var(--theme--primary);
			background-color: var(--theme--primary-background);
			border-radius: 50%;
		}
	}

	.updated-badge {
		--v-chip-background-color: var(--theme--success-background);
		--v-chip-color: var(--theme--success-accent);

		flex-shrink: 0;
		margin-inline-start: 6px;
	}

	&.edited {
		.edit-dot {
			position: absolute;
			inset-block-start: 7px;
			inset-inline-start: -7px;
			display: block;
			inline-size: 4px;
			block-size: 4px;
			background-color: var(--theme--foreground-subdued);
			border-radius: 4px;
			content: '';
		}

		.field-name {
			margin-inline-start: -16px;
			padding-inline-start: 16px;
		}
	}

	.field-name {
		max-inline-size: 100%;
		text-align: start;
		display: flex;
		flex-wrap: nowrap;
	}
}

.type-label {
	font-family: var(--theme--form--field--label--font-family);
}
</style><|MERGE_RESOLUTION|>--- conflicted
+++ resolved
@@ -1,10 +1,7 @@
 <script setup lang="ts">
 import { isDateUpdated, isUserUpdated } from '@/utils/field-utils';
 import type { Field } from '@directus/types';
-<<<<<<< HEAD
-=======
 import { computed } from 'vue';
->>>>>>> 8c902d24
 import { useI18n } from 'vue-i18n';
 import type { ComparisonContext, FormField } from './types';
 
@@ -43,15 +40,12 @@
 
 const { t } = useI18n();
 
-<<<<<<< HEAD
-=======
 const showHiddenIndicator = computed(
 	() =>
 		(props.comparison?.fields?.has(props.field.field) || props.comparison?.revisionFields?.has(props.field.field)) &&
 		props.field.meta?.hidden,
 );
 
->>>>>>> 8c902d24
 function getUpdatedInRevisionTooltip(isDifferentFromLatest: boolean) {
 	const isAutoUpdatedField = isDateUpdated(props.field as Field) || isUserUpdated(props.field as Field);
 
@@ -83,13 +77,7 @@
 			<div class="field-label-content">
 				<v-text-overflow :text="field.name" />
 
-<<<<<<< HEAD
-				<span v-if="comparison?.fields?.has(field.field) && field.meta?.hidden" class="hidden-indicator">
-					({{ t('hidden') }})
-				</span>
-=======
 				<span v-if="showHiddenIndicator" class="hidden-indicator">({{ t('hidden') }})</span>
->>>>>>> 8c902d24
 
 				<v-icon
 					v-if="field.meta?.required === true"
@@ -168,7 +156,6 @@
 				--v-icon-color: var(--theme--success);
 			}
 		}
-<<<<<<< HEAD
 	}
 
 	.field-label-content {
@@ -179,18 +166,6 @@
 		}
 	}
 
-=======
-	}
-
-	.field-label-content {
-		display: inline;
-
-		@media (min-width: 960px) {
-			display: contents;
-		}
-	}
-
->>>>>>> 8c902d24
 	.badge {
 		margin: 0;
 		flex-shrink: 0;
