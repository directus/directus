--- conflicted
+++ resolved
@@ -19,10 +19,7 @@
 		loading?: boolean;
 		rawEditorEnabled?: boolean;
 		rawEditorActive?: boolean;
-<<<<<<< HEAD
-=======
 		disabledMenu?: boolean;
->>>>>>> 79b0648d
 		comparison?: ComparisonContext;
 		comparisonActive?: boolean;
 	}>(),
@@ -61,18 +58,12 @@
 
 <template>
 	<div class="field-label type-label" :class="{ disabled, edited: edited && !batchMode && !hasError && !loading }">
-<<<<<<< HEAD
-		<button type="button" class="field-name" @click="toggle">
-			<span v-if="edited" v-tooltip="t('edited')" class="edit-dot" />
-
-=======
 		<component
 			:is="disabledMenu ? 'div' : 'button'"
 			class="field-name"
 			v-bind="!disabledMenu ? { type: 'button', onClick: toggle } : {}"
 		>
 			<span v-if="edited" v-tooltip="t('edited')" class="edit-dot" />
->>>>>>> 79b0648d
 			<v-checkbox
 				v-if="batchMode"
 				:model-value="batchActive"
@@ -127,13 +118,8 @@
 				</v-chip>
 			</div>
 
-<<<<<<< HEAD
-			<v-icon v-if="!disabled" class="ctx-arrow" :class="{ active }" name="arrow_drop_down" />
-		</button>
-=======
 			<v-icon v-if="!disabled && !disabledMenu" class="ctx-arrow" :class="{ active }" name="arrow_drop_down" />
 		</component>
->>>>>>> 79b0648d
 	</div>
 </template>
 
@@ -163,7 +149,6 @@
 		margin-inline-end: 4px;
 		display: inline-flex;
 		align-self: baseline;
-<<<<<<< HEAD
 	}
 
 	.v-checkbox.comparison-checkbox {
@@ -186,30 +171,6 @@
 		}
 	}
 
-=======
-	}
-
-	.v-checkbox.comparison-checkbox {
-		--v-checkbox-color: var(--theme--success);
-
-		margin-inline-end: 8px;
-
-		:deep(.checkbox) {
-			&:hover {
-				--v-icon-color: var(--theme--success);
-			}
-		}
-	}
-
-	.field-label-content {
-		display: inline;
-
-		@media (min-width: 960px) {
-			display: contents;
-		}
-	}
-
->>>>>>> 79b0648d
 	.badge {
 		margin: 0;
 		flex-shrink: 0;
