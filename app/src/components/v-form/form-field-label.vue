<script setup lang="ts">
import { isDateUpdated, isUserUpdated } from '@/utils/field-utils';
import type { Field } from '@directus/types';
import { computed } from 'vue';
import { useI18n } from 'vue-i18n';
import type { ComparisonContext, FormField } from './types';
import { CollabUser } from '@/composables/use-collab';
import HeaderCollab from '@/views/private/components/header-collab.vue';

const props = withDefaults(
	defineProps<{
		field: FormField;
		toggle: (event: Event) => any;
		batchMode?: boolean;
		batchActive?: boolean;
		disabled?: boolean;
		active?: boolean;
		edited?: boolean;
		hasError?: boolean;
		badge?: string | null;
		loading?: boolean;
		rawEditorEnabled?: boolean;
		rawEditorActive?: boolean;
		disabledMenu?: boolean;
		comparison?: ComparisonContext;
		comparisonActive?: boolean;
		focusedBy?: CollabUser;
	}>(),
	{
		batchMode: false,
		batchActive: false,
		disabled: false,
		active: false,
		edited: false,
		hasError: false,
		badge: null,
		loading: false,
		rawEditorEnabled: false,
		rawEditorActive: false,
		disabledMenu: false,
	},
);

defineEmits(['toggle-batch', 'toggle-raw']);

const { t } = useI18n();

const showHiddenIndicator = computed(
	() =>
		(props.comparison?.fields?.has(props.field.field) || props.comparison?.revisionFields?.has(props.field.field)) &&
		props.field.meta?.hidden,
);

function getUpdatedInRevisionTooltip(isDifferentFromLatest: boolean) {
	const isAutoUpdatedField = isDateUpdated(props.field as Field) || isUserUpdated(props.field as Field);

	if (isDifferentFromLatest || isAutoUpdatedField) return t('updated_in_revision');
	return t('updated_in_revision_matches_latest');
}
</script>

<template>
	<div class="field-label type-label" :class="{ disabled, edited: edited && !batchMode && !hasError && !loading }">
		<component
			:is="disabledMenu ? 'div' : 'button'"
			class="field-name"
			v-bind="!disabledMenu ? { type: 'button', onClick: toggle } : {}"
		>
			<span v-if="edited" v-tooltip="$t('edited')" class="edit-dot" />
			<v-checkbox
				v-if="batchMode"
				:model-value="batchActive"
				:value="field.field"
				@update:model-value="$emit('toggle-batch', field)"
			/>

			<v-checkbox
				v-if="comparison?.side === 'incoming' && comparison.fields.has(field.field)"
				class="comparison-checkbox"
				:model-value="comparisonActive"
				:value="field.field"
				@update:model-value="comparison.onToggleField(field.field)"
			/>

			<div class="field-label-content">
				<v-text-overflow :text="field.name" />

				<span v-if="showHiddenIndicator" class="hidden-indicator">({{ $t('hidden') }})</span>

				<v-icon
					v-if="field.meta?.required === true"
					class="required"
					:class="{ 'has-badge': badge }"
					sup
					name="star"
					filled
				/>

				<v-chip v-if="badge" class="badge" x-small>{{ badge }}</v-chip>

				<v-icon
					v-if="!disabled && rawEditorEnabled"
					v-tooltip="$t('toggle_raw_editor')"
					class="raw-editor-toggle"
					:class="{ active: rawEditorActive }"
					name="data_object"
					:filled="!rawEditorActive"
					small
					clickable
					@click.stop="$emit('toggle-raw', !rawEditorActive)"
				/>

				<v-chip
					v-if="comparison?.side === 'incoming' && comparison.revisionFields?.has(field.field)"
					v-tooltip="getUpdatedInRevisionTooltip(comparison.fields.has(field.field))"
					class="updated-badge"
					x-small
					:label="false"
				>
					{{ $t('updated') }}
				</v-chip>
			</div>

<<<<<<< HEAD
			<v-icon v-if="!disabled" class="ctx-arrow" :class="{ active }" name="arrow_drop_down" />
		</button>
		<header-collab :model-value="focusedBy" hide-current x-small />
=======
			<v-icon v-if="!disabled && !disabledMenu" class="ctx-arrow" :class="{ active }" name="arrow_drop_down" />
		</component>
>>>>>>> b988a606
	</div>
</template>

<style lang="scss" scoped>
.field-label {
	position: relative;
	display: flex;
	margin-block-end: 8px;
	color: var(--theme--form--field--label--foreground);

	.v-text-overflow {
		display: inline;
		white-space: normal;

		@media (min-width: 960px) {
			display: initial;
			white-space: nowrap;
		}
	}

	&.readonly button {
		cursor: not-allowed;
	}

	.v-checkbox {
		block-size: 18px; // Don't push down label with normal icon height (24px)
		margin-inline-end: 4px;
		display: inline-flex;
		align-self: baseline;
	}

	.v-checkbox.comparison-checkbox {
		--v-checkbox-color: var(--theme--success);

		margin-inline-end: 8px;

		:deep(.checkbox) {
			&:hover {
				--v-icon-color: var(--theme--success);
			}
		}
	}

	.field-label-content {
		display: inline;

		@media (min-width: 960px) {
			display: contents;
		}
	}

	.badge {
		margin: 0;
		flex-shrink: 0;
		margin-inline-start: 3px;
	}

	.required {
		--v-icon-color: var(--theme--primary);

		margin-inline-start: 3px;

		&.has-badge {
			margin-inline-end: 6px;
		}
	}

	.ctx-arrow {
		margin-block-start: -3px;
		color: var(--theme--foreground-subdued);
		opacity: 0;
		transition: opacity var(--fast) var(--transition);

		&.active {
			opacity: 1;
		}
	}

	.hidden-indicator {
		margin-inline-start: 0.25em;
		color: var(--theme--foreground-subdued);
	}

	&:focus-within,
	&:hover {
		.ctx-arrow {
			opacity: 1;
		}
	}

	.raw-editor-toggle {
		display: inline-flex;
		align-items: center;
		justify-content: center;
		block-size: 24px;
		inline-size: 24px;
		margin-block-start: -2px;
		margin-inline-start: 5px;
		color: var(--theme--foreground-subdued);
		transition: color var(--fast) var(--transition);

		&:hover {
			color: var(--theme--foreground);
		}

		&.active {
			color: var(--theme--primary);
			background-color: var(--theme--primary-background);
			border-radius: 50%;
		}
	}

	.updated-badge {
		--v-chip-background-color: var(--theme--success-background);
		--v-chip-color: var(--theme--success-accent);

		flex-shrink: 0;
		margin-inline-start: 6px;
	}

	&.edited {
		.edit-dot {
			position: absolute;
			inset-block-start: 7px;
			inset-inline-start: -7px;
			display: block;
			inline-size: 4px;
			block-size: 4px;
			background-color: var(--theme--foreground-subdued);
			border-radius: 4px;
			content: '';
		}

		.field-name {
			margin-inline-start: -16px;
			padding-inline-start: 16px;
		}
	}

	.field-name {
		max-inline-size: 100%;
		text-align: start;
		display: flex;
		flex-wrap: nowrap;
	}
}

.type-label {
	font-family: var(--theme--form--field--label--font-family);
}

:deep(.v-avatar) {
	position: absolute;
	inset-block-end: 0;
	inset-inline-end: 0;
}
</style><|MERGE_RESOLUTION|>--- conflicted
+++ resolved
@@ -121,14 +121,9 @@
 				</v-chip>
 			</div>
 
-<<<<<<< HEAD
-			<v-icon v-if="!disabled" class="ctx-arrow" :class="{ active }" name="arrow_drop_down" />
-		</button>
-		<header-collab :model-value="focusedBy" hide-current x-small />
-=======
 			<v-icon v-if="!disabled && !disabledMenu" class="ctx-arrow" :class="{ active }" name="arrow_drop_down" />
 		</component>
->>>>>>> b988a606
+		<header-collab :model-value="focusedBy" hide-current x-small />
 	</div>
 </template>
 
