--- conflicted
+++ resolved
@@ -35,11 +35,7 @@
 
 <script setup lang="ts">
 import { useI18n } from 'vue-i18n';
-<<<<<<< HEAD
-import { Field } from '@directus/types';
-=======
 import type { FormField } from './types';
->>>>>>> d16c3896
 
 interface Props {
 	field: FormField;
