--- conflicted
+++ resolved
@@ -8,11 +8,7 @@
 		/>
 		<span v-tooltip="edited ? t('edited') : null" @click="toggle">
 			{{ field.name }}
-<<<<<<< HEAD
-			<v-icon v-if="field.schema && field.schema.is_nullable === false" class="required" sup name="star" />
-=======
 			<v-icon v-if="field.meta?.required === true" class="required" sup name="star" />
->>>>>>> 6eafe010
 			<v-icon v-if="!disabled" class="ctx-arrow" :class="{ active }" name="arrow_drop_down" />
 		</span>
 	</div>
