<template>
	<div ref="el" class="v-form" :class="gridClass">
		<validation-errors
			v-if="!nested && validationErrors.length > 0"
			:validation-errors="validationErrors"
			:fields="fields ? fields : []"
			@scroll-to-field="scrollToField"
		/>
		<template v-for="(fieldName, index) in fieldNames">
			<component
				:is="`interface-${fieldsMap[fieldName]?.meta?.interface || 'group-standard'}`"
				v-if="fieldsMap[fieldName]?.meta?.special?.includes('group')"
				v-show="!fieldsMap[fieldName]?.meta?.hidden"
				:ref="
					(el: Element) => {
						formFieldEls[fieldName] = el;
					}
				"
				:key="fieldName + '_group'"
				:class="[
					fieldsMap[fieldName]?.meta?.width || 'full',
					index === firstVisibleFieldIndex ? 'first-visible-field' : '',
				]"
				:field="fieldsMap[fieldName]"
				:fields="fieldsForGroup[index] || []"
				:values="modelValue || {}"
				:initial-values="initialValues || {}"
				:disabled="disabled"
				:batch-mode="batchMode"
				:batch-active-fields="batchActiveFields"
				:primary-key="primaryKey"
				:loading="loading"
				:validation-errors="validationErrors"
				:badge="badge"
				:raw-editor-enabled="rawEditorEnabled"
				:direction="direction"
				v-bind="fieldsMap[fieldName]?.meta?.options || {}"
				@apply="apply"
			/>

			<form-field
				v-else-if="!fieldsMap[fieldName]?.meta?.hidden"
				:ref="
					(el) => {
						formFieldEls[fieldName] = el;
					}
				"
				:key="fieldName + '_field'"
				:class="index === firstVisibleFieldIndex ? 'first-visible-field' : ''"
				:field="fieldsMap[fieldName] || {}"
				:autofocus="index === firstEditableFieldIndex && autofocus"
				:model-value="(values || {})[fieldName]"
				:initial-value="(initialValues || {})[fieldName]"
				:disabled="isDisabled(fieldsMap[fieldName])"
				:batch-mode="batchMode"
				:batch-active="batchActiveFields.includes(fieldName)"
				:primary-key="primaryKey"
				:loading="loading"
				:validation-error="
					validationErrors.find(
						(err) =>
							err.collection === fieldsMap[fieldName]?.collection &&
							(err.field === fieldName || err.field.endsWith(`(${fieldName})`))
					)
				"
				:badge="badge"
				:raw-editor-enabled="rawEditorEnabled"
				:raw-editor-active="rawActiveFields.has(fieldName)"
				:direction="direction"
				@update:model-value="setValue(fieldName, $event)"
				@set-field-value="setValue($event.field, $event.value, { force: true })"
				@unset="unsetValue(fieldsMap[fieldName])"
				@toggle-batch="toggleBatchField(fieldsMap[fieldName])"
				@toggle-raw="toggleRawField(fieldsMap[fieldName])"
			/>
		</template>
		<v-divider v-if="showDivider && !noVisibleFields" />
	</div>
</template>

<script setup lang="ts">
import { useElementSize } from '@directus/shared/composables';
import { useFormFields } from '@/composables/use-form-fields';
import { useFieldsStore } from '@/stores/fields';
import { applyConditions } from '@/utils/apply-conditions';
import { extractFieldFromFunction } from '@/utils/extract-field-from-function';
import { getDefaultValuesFromFields } from '@/utils/get-default-values-from-fields';
import { Field, ValidationError } from '@directus/shared/types';
import { assign, cloneDeep, isEqual, isNil, omit, pick } from 'lodash';
import { computed, ComputedRef, onBeforeUpdate, provide, ref, watch } from 'vue';
import FormField from './form-field.vue';
import ValidationErrors from './validation-errors.vue';

type FieldValues = {
	[field: string]: any;
};

<<<<<<< HEAD
export default defineComponent({
	name: 'VForm',
	components: { FormField, ValidationErrors },
	props: {
		collection: {
			type: String,
			default: undefined,
		},
		fields: {
			type: Array as PropType<Field[]>,
			default: undefined,
		},
		initialValues: {
			type: Object as PropType<FieldValues>,
			default: null,
		},
		modelValue: {
			type: Object as PropType<FieldValues>,
			default: null,
		},
		loading: {
			type: Boolean,
			default: false,
		},
		batchMode: {
			type: Boolean,
			default: false,
		},
		// Note: can be null when the form is used in batch mode
		primaryKey: {
			type: [String, Number],
			default: null,
		},
		disabled: {
			type: Boolean,
			default: false,
		},
		validationErrors: {
			type: Array as PropType<ValidationError[]>,
			default: () => [],
		},
		autofocus: {
			type: Boolean,
			default: false,
		},
		group: {
			type: String,
			default: null,
		},
		badge: {
			type: String,
			default: null,
		},
		nested: {
			type: Boolean,
			default: false,
		},
		rawEditorEnabled: {
			type: Boolean,
			default: false,
		},
		direction: {
			type: String,
			default: null,
		},
		showDivider: {
			type: Boolean,
			default: false,
		},
	},
	emits: ['update:modelValue'],
	setup(props, { emit }) {
		const { t } = useI18n();

		const values = computed(() => {
			return Object.assign({}, props.initialValues, props.modelValue);
		});
=======
interface Props {
	collection?: string;
	fields?: Field[];
	initialValues?: FieldValues | null;
	modelValue?: FieldValues | null;
	loading?: boolean;
	batchMode?: boolean;
	primaryKey?: string | number;
	disabled?: boolean;
	validationErrors?: ValidationError[];
	autofocus?: boolean;
	group?: string | null;
	badge?: string;
	nested?: boolean;
	rawEditorEnabled?: boolean;
	direction?: string;
}
>>>>>>> 7ccd7879

const props = withDefaults(defineProps<Props>(), {
	collection: undefined,
	fields: undefined,
	initialValues: null,
	modelValue: null,
	loading: false,
	batchMode: false,
	primaryKey: undefined,
	disabled: false,
	validationErrors: () => [],
	autofocus: false,
	group: null,
	badge: undefined,
	nested: false,
	rawEditorEnabled: false,
	direction: undefined,
});

const emit = defineEmits(['update:modelValue']);

const values = computed(() => {
	return Object.assign({}, props.initialValues, props.modelValue);
});

const el = ref<Element>();

const { width } = useElementSize(el);

const gridClass = computed<string | null>(() => {
	if (el.value === null) return null;

	if (width.value > 792) {
		return 'grid with-fill';
	} else {
		return 'grid';
	}
});

const formFieldEls = ref<Record<string, any>>({});

onBeforeUpdate(() => {
	formFieldEls.value = {};
});

<<<<<<< HEAD
		const noVisibleFields = computed(() => {
			return Object.keys(fieldsMap.value).every((fieldKey) => {
				let field: Field = fieldsMap.value[fieldKey];
				return field.meta?.hidden === true;
			});
		});

		watch(
			() => props.validationErrors,
			(newVal, oldVal) => {
				if (props.nested) return;
				if (isEqual(newVal, oldVal)) return;
				if (newVal?.length > 0) el?.value?.scrollIntoView({ behavior: 'smooth' });
			}
		);

		provide('values', values);

		return {
			t,
			values,
			setValue,
			batchActiveFields,
			toggleBatchField,
			rawActiveFields,
			toggleRawField,
			unsetValue,
			firstEditableFieldIndex,
			firstVisibleFieldIndex,
			isNil,
			apply,
			el,
			gridClass,
			omit,
			getFieldsForGroup,
			fieldsForGroup,
			isDisabled,
			scrollToField,
			formFieldEls,
			fieldNames,
			fieldsMap,
			noVisibleFields,
		};

		function useForm() {
			const fieldsStore = useFieldsStore();
			const fields = ref<Field[]>(getFields());

			watch(
				() => props.fields,
				() => {
					const newVal = getFields();
					if (!isEqual(fields.value, newVal)) {
						fields.value = newVal;
					}
				}
			);

			const defaultValues = computed(() => {
				return fields.value.reduce(function (acc, field) {
					if (
						field.schema?.default_value !== undefined &&
						// Ignore autoincremented integer PK field
						!(
							field.schema.is_primary_key &&
							field.schema.data_type === 'integer' &&
							typeof field.schema.default_value === 'string'
						)
					) {
						acc[field.field] = field.schema?.default_value;
					}
					return acc;
				}, {} as Record<string, any>);
			});

			const { formFields } = useFormFields(fields);

			const fieldsMap: ComputedRef<Record<string, Field | undefined>> = computed(() => {
				if (props.loading) return {} as Record<string, undefined>;
				const valuesWithDefaults = Object.assign({}, defaultValues.value, values.value);
				return formFields.value.reduce((result: Record<string, Field>, field: Field) => {
					const newField = applyConditions(valuesWithDefaults, setPrimaryKeyReadonly(field));
					if (newField.field) result[newField.field] = newField;
					return result;
				}, {} as Record<string, Field>);
			});

			const fieldsInGroup = computed(() =>
				formFields.value.filter(
					(field: Field) => field.meta?.group === props.group || (props.group === null && isNil(field.meta?.group))
				)
			);
			const fieldNames = computed(() => {
				return fieldsInGroup.value.map((f) => f.field);
			});

			const fieldsForGroup = computed(() =>
				fieldNames.value.map((name: string) => getFieldsForGroup(fieldsMap.value[name]?.meta?.field || null))
			);

			return { fieldNames, fieldsMap, isDisabled, getFieldsForGroup, fieldsForGroup };

			function isDisabled(field: Field | undefined) {
				if (!field) return true;
				const meta = fieldsMap.value?.[field.field]?.meta;
				return (
					props.loading ||
					props.disabled === true ||
					meta?.readonly === true ||
					field.schema?.is_generated === true ||
					(props.batchMode && batchActiveFields.value.includes(field.field) === false)
				);
			}
=======
const { fieldNames, fieldsMap, getFieldsForGroup, fieldsForGroup, isDisabled } = useForm();
const { toggleBatchField, batchActiveFields } = useBatch();
const { toggleRawField, rawActiveFields } = useRawEditor();

const firstEditableFieldIndex = computed(() => {
	for (let i = 0; i < fieldNames.value.length; i++) {
		const field = fieldsMap.value[fieldNames.value[i]];
		if (field?.meta && !field.meta?.readonly && !field.meta?.hidden) {
			return i;
		}
	}
	return null;
});
>>>>>>> 7ccd7879

const firstVisibleFieldIndex = computed(() => {
	for (let i = 0; i < fieldNames.value.length; i++) {
		const field = fieldsMap.value[fieldNames.value[i]];
		if (field?.meta && !field.meta?.hidden) {
			return i;
		}
	}
	return null;
});

watch(
	() => props.validationErrors,
	(newVal, oldVal) => {
		if (props.nested) return;
		if (isEqual(newVal, oldVal)) return;
		if (newVal?.length > 0) el?.value?.scrollIntoView({ behavior: 'smooth' });
	}
);

provide('values', values);

function useForm() {
	const fieldsStore = useFieldsStore();
	const fields = ref<Field[]>(getFields());

	watch(
		() => props.fields,
		() => {
			const newVal = getFields();
			if (!isEqual(fields.value, newVal)) {
				fields.value = newVal;
			}
		}
	);

	const defaultValues = getDefaultValuesFromFields(fields);

	const { formFields } = useFormFields(fields);

	const fieldsMap: ComputedRef<Record<string, Field | undefined>> = computed(() => {
		if (props.loading) return {} as Record<string, undefined>;
		const valuesWithDefaults = Object.assign({}, defaultValues.value, values.value);
		return formFields.value.reduce((result: Record<string, Field>, field: Field) => {
			const newField = applyConditions(valuesWithDefaults, setPrimaryKeyReadonly(field));
			if (newField.field) result[newField.field] = newField;
			return result;
		}, {} as Record<string, Field>);
	});

	const fieldsInGroup = computed(() =>
		formFields.value.filter(
			(field: Field) => field.meta?.group === props.group || (props.group === null && isNil(field.meta?.group))
		)
	);
	const fieldNames = computed(() => {
		return fieldsInGroup.value.map((f) => f.field);
	});

	const fieldsForGroup = computed(() =>
		fieldNames.value.map((name: string) => getFieldsForGroup(fieldsMap.value[name]?.meta?.field || null))
	);

	return { fieldNames, fieldsMap, isDisabled, getFieldsForGroup, fieldsForGroup };

	function isDisabled(field: Field | undefined) {
		if (!field) return true;
		const meta = fieldsMap.value?.[field.field]?.meta;
		return (
			props.loading ||
			props.disabled === true ||
			meta?.readonly === true ||
			field.schema?.is_generated === true ||
			(props.batchMode && batchActiveFields.value.includes(field.field) === false)
		);
	}

	function getFieldsForGroup(group: null | string, passed: string[] = []): Field[] {
		const fieldsInGroup: Field[] = fields.value.filter((field) => {
			const meta = fieldsMap.value?.[field.field]?.meta;
			return meta?.group === group || (group === null && isNil(meta));
		});

		for (const field of fieldsInGroup) {
			const meta = fieldsMap.value?.[field.field]?.meta;
			if (meta?.special?.includes('group') && !passed.includes(meta!.field)) {
				passed.push(meta!.field);
				fieldsInGroup.push(...getFieldsForGroup(meta!.field, passed));
			}
		}

		return fieldsInGroup;
	}

	function getFields(): Field[] {
		if (props.collection) {
			return fieldsStore.getFieldsForCollection(props.collection);
		}
		if (props.fields) {
			return props.fields;
		}

		throw new Error('[v-form]: You need to pass either the collection or fields prop.');
	}

	function setPrimaryKeyReadonly(field: Field) {
		if (
			field.schema?.has_auto_increment === true ||
			(field.schema?.is_primary_key === true && props.primaryKey !== '+')
		) {
			const fieldClone = cloneDeep(field) as any;
			if (!fieldClone.meta) fieldClone.meta = {};
			fieldClone.meta.readonly = true;
			return fieldClone;
		}

		return field;
	}
}

function setValue(fieldKey: string, value: any, opts?: { force?: boolean }) {
	const field = fieldsMap.value[fieldKey];

	if (opts?.force !== true && (!field || isDisabled(field))) return;

	const edits = props.modelValue ? cloneDeep(props.modelValue) : {};
	edits[fieldKey] = value;
	emit('update:modelValue', edits);
}

function apply(updates: { [field: string]: any }) {
	const updatableKeys = props.batchMode
		? Object.keys(updates)
		: Object.keys(updates).filter((key) => {
				const field = fieldsMap.value[key];
				if (!field) return false;
				return field.schema?.is_primary_key || !isDisabled(field);
		  });

	if (!isNil(props.group)) {
		const groupFields = getFieldsForGroup(props.group)
			.filter((field) => !field.schema?.is_primary_key && !isDisabled(field))
			.map((field) => field.field);
		emit('update:modelValue', assign({}, omit(props.modelValue, groupFields), pick(updates, updatableKeys)));
	} else {
		emit('update:modelValue', pick(assign({}, props.modelValue, updates), updatableKeys));
	}
}

function unsetValue(field: Field | undefined) {
	if (!field) return;
	if (!props.batchMode && isDisabled(field)) return;

	if (field.field in (props.modelValue || {})) {
		const newEdits = { ...props.modelValue };
		delete newEdits[field.field];
		emit('update:modelValue', newEdits);
	}
}

function useBatch() {
	const batchActiveFields = ref<string[]>([]);

	return { batchActiveFields, toggleBatchField };

	function toggleBatchField(field: Field | undefined) {
		if (!field) return;
		if (batchActiveFields.value.includes(field.field)) {
			batchActiveFields.value = batchActiveFields.value.filter((fieldKey) => fieldKey !== field.field);

			unsetValue(field);
		} else {
			batchActiveFields.value = [...batchActiveFields.value, field.field];
			setValue(field.field, field.schema?.default_value);
		}
	}
}

function scrollToField(fieldKey: string) {
	const { field } = extractFieldFromFunction(fieldKey);
	if (!formFieldEls.value[field]) return;
	formFieldEls.value[field].$el.scrollIntoView({ behavior: 'smooth' });
}

function useRawEditor() {
	const rawActiveFields = ref(new Set<string>());

	return { rawActiveFields, toggleRawField };

	function toggleRawField(field: Field | undefined) {
		if (!field) return;
		if (rawActiveFields.value.has(field.field)) {
			rawActiveFields.value.delete(field.field);
		} else {
			rawActiveFields.value.add(field.field);
		}
	}
}
</script>

<style lang="scss" scoped>
@import '@/styles/mixins/form-grid';

.v-form {
	@include form-grid;
}

.v-form .first-visible-field :deep(.v-divider) {
	margin-top: 0;
}

.v-divider {
	margin-bottom: 50px;
	grid-column-start: 1;
	grid-column-end: 3;
}
</style><|MERGE_RESOLUTION|>--- conflicted
+++ resolved
@@ -95,85 +95,6 @@
 	[field: string]: any;
 };
 
-<<<<<<< HEAD
-export default defineComponent({
-	name: 'VForm',
-	components: { FormField, ValidationErrors },
-	props: {
-		collection: {
-			type: String,
-			default: undefined,
-		},
-		fields: {
-			type: Array as PropType<Field[]>,
-			default: undefined,
-		},
-		initialValues: {
-			type: Object as PropType<FieldValues>,
-			default: null,
-		},
-		modelValue: {
-			type: Object as PropType<FieldValues>,
-			default: null,
-		},
-		loading: {
-			type: Boolean,
-			default: false,
-		},
-		batchMode: {
-			type: Boolean,
-			default: false,
-		},
-		// Note: can be null when the form is used in batch mode
-		primaryKey: {
-			type: [String, Number],
-			default: null,
-		},
-		disabled: {
-			type: Boolean,
-			default: false,
-		},
-		validationErrors: {
-			type: Array as PropType<ValidationError[]>,
-			default: () => [],
-		},
-		autofocus: {
-			type: Boolean,
-			default: false,
-		},
-		group: {
-			type: String,
-			default: null,
-		},
-		badge: {
-			type: String,
-			default: null,
-		},
-		nested: {
-			type: Boolean,
-			default: false,
-		},
-		rawEditorEnabled: {
-			type: Boolean,
-			default: false,
-		},
-		direction: {
-			type: String,
-			default: null,
-		},
-		showDivider: {
-			type: Boolean,
-			default: false,
-		},
-	},
-	emits: ['update:modelValue'],
-	setup(props, { emit }) {
-		const { t } = useI18n();
-
-		const values = computed(() => {
-			return Object.assign({}, props.initialValues, props.modelValue);
-		});
-=======
 interface Props {
 	collection?: string;
 	fields?: Field[];
@@ -190,8 +111,8 @@
 	nested?: boolean;
 	rawEditorEnabled?: boolean;
 	direction?: string;
-}
->>>>>>> 7ccd7879
+	showDivider?: boolean;
+}
 
 const props = withDefaults(defineProps<Props>(), {
 	collection: undefined,
@@ -209,6 +130,7 @@
 	nested: false,
 	rawEditorEnabled: false,
 	direction: undefined,
+	showDivider: false,
 });
 
 const emit = defineEmits(['update:modelValue']);
@@ -237,121 +159,6 @@
 	formFieldEls.value = {};
 });
 
-<<<<<<< HEAD
-		const noVisibleFields = computed(() => {
-			return Object.keys(fieldsMap.value).every((fieldKey) => {
-				let field: Field = fieldsMap.value[fieldKey];
-				return field.meta?.hidden === true;
-			});
-		});
-
-		watch(
-			() => props.validationErrors,
-			(newVal, oldVal) => {
-				if (props.nested) return;
-				if (isEqual(newVal, oldVal)) return;
-				if (newVal?.length > 0) el?.value?.scrollIntoView({ behavior: 'smooth' });
-			}
-		);
-
-		provide('values', values);
-
-		return {
-			t,
-			values,
-			setValue,
-			batchActiveFields,
-			toggleBatchField,
-			rawActiveFields,
-			toggleRawField,
-			unsetValue,
-			firstEditableFieldIndex,
-			firstVisibleFieldIndex,
-			isNil,
-			apply,
-			el,
-			gridClass,
-			omit,
-			getFieldsForGroup,
-			fieldsForGroup,
-			isDisabled,
-			scrollToField,
-			formFieldEls,
-			fieldNames,
-			fieldsMap,
-			noVisibleFields,
-		};
-
-		function useForm() {
-			const fieldsStore = useFieldsStore();
-			const fields = ref<Field[]>(getFields());
-
-			watch(
-				() => props.fields,
-				() => {
-					const newVal = getFields();
-					if (!isEqual(fields.value, newVal)) {
-						fields.value = newVal;
-					}
-				}
-			);
-
-			const defaultValues = computed(() => {
-				return fields.value.reduce(function (acc, field) {
-					if (
-						field.schema?.default_value !== undefined &&
-						// Ignore autoincremented integer PK field
-						!(
-							field.schema.is_primary_key &&
-							field.schema.data_type === 'integer' &&
-							typeof field.schema.default_value === 'string'
-						)
-					) {
-						acc[field.field] = field.schema?.default_value;
-					}
-					return acc;
-				}, {} as Record<string, any>);
-			});
-
-			const { formFields } = useFormFields(fields);
-
-			const fieldsMap: ComputedRef<Record<string, Field | undefined>> = computed(() => {
-				if (props.loading) return {} as Record<string, undefined>;
-				const valuesWithDefaults = Object.assign({}, defaultValues.value, values.value);
-				return formFields.value.reduce((result: Record<string, Field>, field: Field) => {
-					const newField = applyConditions(valuesWithDefaults, setPrimaryKeyReadonly(field));
-					if (newField.field) result[newField.field] = newField;
-					return result;
-				}, {} as Record<string, Field>);
-			});
-
-			const fieldsInGroup = computed(() =>
-				formFields.value.filter(
-					(field: Field) => field.meta?.group === props.group || (props.group === null && isNil(field.meta?.group))
-				)
-			);
-			const fieldNames = computed(() => {
-				return fieldsInGroup.value.map((f) => f.field);
-			});
-
-			const fieldsForGroup = computed(() =>
-				fieldNames.value.map((name: string) => getFieldsForGroup(fieldsMap.value[name]?.meta?.field || null))
-			);
-
-			return { fieldNames, fieldsMap, isDisabled, getFieldsForGroup, fieldsForGroup };
-
-			function isDisabled(field: Field | undefined) {
-				if (!field) return true;
-				const meta = fieldsMap.value?.[field.field]?.meta;
-				return (
-					props.loading ||
-					props.disabled === true ||
-					meta?.readonly === true ||
-					field.schema?.is_generated === true ||
-					(props.batchMode && batchActiveFields.value.includes(field.field) === false)
-				);
-			}
-=======
 const { fieldNames, fieldsMap, getFieldsForGroup, fieldsForGroup, isDisabled } = useForm();
 const { toggleBatchField, batchActiveFields } = useBatch();
 const { toggleRawField, rawActiveFields } = useRawEditor();
@@ -365,7 +172,6 @@
 	}
 	return null;
 });
->>>>>>> 7ccd7879
 
 const firstVisibleFieldIndex = computed(() => {
 	for (let i = 0; i < fieldNames.value.length; i++) {
@@ -375,6 +181,13 @@
 		}
 	}
 	return null;
+});
+
+const noVisibleFields = computed(() => {
+	return Object.keys(fieldsMap.value).every((fieldKey) => {
+		let field: Field = fieldsMap.value[fieldKey];
+		return field.meta?.hidden === true;
+	});
 });
 
 watch(
