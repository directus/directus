--- conflicted
+++ resolved
@@ -11,11 +11,7 @@
 import { useI18n } from 'vue-i18n';
 import type { MenuOptions } from './form-field-menu.vue';
 import FormField from './form-field.vue';
-<<<<<<< HEAD
-import type { FormField as TFormField, ComparisonContext } from './types';
-=======
 import type { ComparisonContext, FormField as TFormField } from './types';
->>>>>>> 79b0648d
 import { getFormFields } from './utils/get-form-fields';
 import { updateFieldWidths } from './utils/update-field-widths';
 import { updateSystemDivider } from './utils/update-system-divider';
@@ -441,10 +437,7 @@
 					:raw-editor-enabled="rawEditorEnabled"
 					:direction="direction"
 					:version
-<<<<<<< HEAD
 					:non-editable="isNonEditable"
-=======
->>>>>>> 79b0648d
 					:comparison="comparison"
 					v-bind="fieldsMap[fieldName]!.meta?.options || {}"
 					@apply="apply"
