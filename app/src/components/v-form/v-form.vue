--- conflicted
+++ resolved
@@ -6,11 +6,11 @@
 import { pushGroupOptionsDown } from '@/utils/push-group-options-down';
 import { useElementSize } from '@directus/composables';
 import { ContentVersion, Field, ValidationError } from '@directus/types';
-import { assign, cloneDeep, isEmpty, isEqual, isNil, omit } from 'lodash';
+import { assign, cloneDeep, isEqual, isEmpty, isNil, omit } from 'lodash';
 import { computed, onBeforeUpdate, provide, ref, watch } from 'vue';
 import type { MenuOptions } from './form-field-menu.vue';
 import FormField from './form-field.vue';
-import type { ComparisonContext, FormField as TFormField } from './types';
+import type { FormField as TFormField, ComparisonContext } from './types';
 import { getFormFields } from './utils/get-form-fields';
 import { updateFieldWidths } from './utils/update-field-widths';
 import { updateSystemDivider } from './utils/update-system-divider';
@@ -31,7 +31,6 @@
 		batchMode?: boolean;
 		primaryKey?: string | number;
 		disabled?: boolean;
-		nonEditable?: boolean;
 		validationErrors?: ValidationError[];
 		autofocus?: boolean;
 		group?: string | null;
@@ -41,7 +40,6 @@
 		/* Enable the raw editor toggler on fields */
 		rawEditorEnabled?: boolean;
 		disabledMenuOptions?: MenuOptions[];
-		disabledMenu?: boolean;
 		direction?: string;
 		showDivider?: boolean;
 		inline?: boolean;
@@ -65,13 +63,7 @@
 	},
 );
 
-<<<<<<< HEAD
-const { t } = useI18n();
-
 const emit = defineEmits(['update:modelValue', 'updateField', 'unsetField', 'focusField', 'blurField']);
-=======
-const emit = defineEmits(['update:modelValue']);
->>>>>>> b988a606
 
 const values = computed(() => {
 	return Object.assign({}, cloneDeep(props.initialValues), cloneDeep(props.modelValue));
@@ -368,30 +360,6 @@
 		} else {
 			rawActiveFields.value.add(field.field);
 		}
-	}
-}
-
-function getFirstVisibleFieldClass(index: number) {
-	return index === firstVisibleFieldIndex.value ? 'first-visible-field' : '';
-}
-
-function getComparisonIndicatorClasses(field: TFormField, isGroup = false) {
-	if (isComparisonDiff()) {
-		if (field.indicatorStyle === 'active') return 'indicator-active';
-		if (field.indicatorStyle === 'muted') return 'indicator-muted';
-	}
-
-	return '';
-
-	function isComparisonDiff() {
-		if (field.indicatorStyle === 'hidden' || !props.comparison) return false;
-
-		if (isGroup) {
-			const groupFields = getFieldsForGroup(field.meta?.field ?? null);
-			return groupFields.some((groupField) => props.comparison!.fields.has(groupField.field));
-		}
-
-		return props.comparison.fields.has(field.field);
 	}
 }
 </script>
@@ -407,11 +375,11 @@
 		<v-info
 			v-if="noVisibleFields && showNoVisibleFields && !loading"
 			class="no-fields-info"
-			:title="$t('no_visible_fields')"
+			:title="t('no_visible_fields')"
 			:icon="inline ? false : 'search'"
 			:center="!inline"
 		>
-			{{ $t('no_visible_fields_copy') }}
+			{{ t('no_visible_fields_copy') }}
 		</v-info>
 		<template v-for="(fieldName, index) in fieldNames" :key="fieldName">
 			<template v-if="fieldsMap[fieldName]">
@@ -425,15 +393,13 @@
 					"
 					:class="[
 						fieldsMap[fieldName]!.meta?.width || 'full',
-						getFirstVisibleFieldClass(index),
-						getComparisonIndicatorClasses(fieldsMap[fieldName]!, true),
+						index === firstVisibleFieldIndex ? 'first-visible-field' : '',
 					]"
 					:field="fieldsMap[fieldName]"
 					:fields="fieldsForGroup[index] || []"
 					:values="modelValue || {}"
 					:initial-values="initialValues || {}"
-					:disabled="disabled || nonEditable"
-					:non-editable="nonEditable"
+					:disabled="disabled"
 					:batch-mode="batchMode"
 					:batch-active-fields="batchActiveFields"
 					:primary-key="primaryKey"
@@ -455,13 +421,12 @@
 							formFieldEls[fieldName] = el;
 						}
 					"
-					:class="[getFirstVisibleFieldClass(index), getComparisonIndicatorClasses(fieldsMap[fieldName]!)]"
+					:class="index === firstVisibleFieldIndex ? 'first-visible-field' : ''"
 					:field="fieldsMap[fieldName]!"
 					:autofocus="index === firstEditableFieldIndex && autofocus"
 					:model-value="(values || {})[fieldName]"
 					:initial-value="(initialValues || {})[fieldName]"
-					:disabled="isDisabled(fieldsMap[fieldName]!) || nonEditable"
-					:non-editable="nonEditable"
+					:disabled="isDisabled(fieldsMap[fieldName]!)"
 					:batch-mode="batchMode"
 					:batch-active="batchActiveFields.includes(fieldName)"
 					:comparison="comparison"
@@ -479,7 +444,6 @@
 					:raw-editor-enabled="rawEditorEnabled"
 					:raw-editor-active="rawActiveFields.has(fieldName)"
 					:disabled-menu-options="disabledMenuOptions"
-					:disabled-menu="disabledMenu"
 					:direction="direction"
 					:collab-field-context="collabContext?.registerField(fieldName)"
 					@update:model-value="setValue(fieldName, $event)"
@@ -513,12 +477,4 @@
 	margin-block-end: 50px;
 	grid-column: 1 / 3;
 }
-
-.indicator-active {
-	@include mixins.field-indicator;
-}
-
-.indicator-muted {
-	@include mixins.field-indicator('muted');
-}
 </style>