<template>
	<div ref="el" class="v-form" :class="gridClass">
		<v-notice v-if="unknownValidationErrors.length > 0" type="danger" class="full">
			<div>
				<p>{{ t('unknown_validation_errors') }}</p>
				<ul>
					<li v-for="(validationError, index) of unknownValidationErrors" :key="index">
						<strong v-if="validationError.field">{{ validationError.field }}:</strong>
						<template v-if="validationError.code === 'RECORD_NOT_UNIQUE'">
							{{ t('validationError.unique', validationError) }}
						</template>
						<template v-else>
							{{ t(`validationError.${validationError.code}`, validationError) }}
						</template>
					</li>
				</ul>
			</div>
		</v-notice>

		<template v-for="(field, index) in formFields">
			<component
				:is="`interface-${field.meta?.interface || 'group-standard'}`"
				v-if="field.meta?.special?.includes('group')"
				v-show="!field.meta?.hidden"
				:key="field.field"
				:class="field.meta?.width || 'full'"
				:field="field"
				:fields="fieldsForGroup[index]"
				:values="modelValue || {}"
				:initial-values="initialValues || {}"
				:disabled="disabled"
				:batch-mode="batchMode"
				:batch-active-fields="batchActiveFields"
				:primary-key="primaryKey"
				:loading="loading"
				:validation-errors="validationErrors"
				v-bind="field.meta?.options || {}"
				@apply="apply"
			/>

			<form-field
				v-else
				v-show="!field.meta?.hidden"
				:key="field.field"
				:field="field"
				:autofocus="index === firstEditableFieldIndex && autofocus"
				:model-value="(values || {})[field.field]"
				:initial-value="(initialValues || {})[field.field]"
				:disabled="disabled"
				:batch-mode="batchMode"
				:batch-active="batchActiveFields.includes(field.field)"
				:primary-key="primaryKey"
				:loading="loading"
				:validation-error="validationErrors.find((err) => err.field === field.field)"
				@update:model-value="setValue(field, $event)"
				@unset="unsetValue(field)"
				@toggle-batch="toggleBatchField(field)"
			/>
		</template>
	</div>
</template>

<script lang="ts">
import { useI18n } from 'vue-i18n';
import { defineComponent, PropType, computed, ref, provide } from 'vue';
import { useFieldsStore } from '@/stores/';
import { Field, FieldRaw, ValidationError } from '@directus/shared/types';
<<<<<<< HEAD
import { assign, clone, cloneDeep, isNil, merge, omit, pick } from 'lodash';
=======
import { cloneDeep, isNil, merge, omit, pick } from 'lodash';
>>>>>>> 4de40803
import useFormFields from '@/composables/use-form-fields';
import { useElementSize } from '@/composables/use-element-size';
import FormField from './form-field.vue';
import { validatePayload } from '@directus/shared/utils';

type FieldValues = {
	[field: string]: any;
};

export default defineComponent({
	name: 'VForm',
	components: { FormField },
	props: {
		collection: {
			type: String,
			default: undefined,
		},
		fields: {
			type: Array as PropType<Field[]>,
			default: undefined,
		},
		initialValues: {
			type: Object as PropType<FieldValues>,
			default: null,
		},
		modelValue: {
			type: Object as PropType<FieldValues>,
			default: null,
		},
		loading: {
			type: Boolean,
			default: false,
		},
		batchMode: {
			type: Boolean,
			default: false,
		},
		// Note: can be null when the form is used in batch mode
		primaryKey: {
			type: [String, Number],
			default: null,
		},
		disabled: {
			type: Boolean,
			default: false,
		},
		validationErrors: {
			type: Array as PropType<ValidationError[]>,
			default: () => [],
		},
		autofocus: {
			type: Boolean,
			default: false,
		},
		group: {
			type: Number,
			default: null,
		},
	},
	emits: ['update:modelValue'],
	setup(props, { emit }) {
		const { t } = useI18n();

		const fieldsStore = useFieldsStore();

		const values = computed(() => {
			return Object.assign({}, props.initialValues, props.modelValue);
		});

		const el = ref<Element>();

		const { width } = useElementSize(el);

		const gridClass = computed<string | null>(() => {
			if (el.value === null) return null;

			if (width.value > 792) {
				return 'grid with-fill';
			} else {
				return 'grid';
			}
		});

		const { formFields, getFieldsForGroup, fieldsForGroup } = useForm();
		const { toggleBatchField, batchActiveFields } = useBatch();

		const firstEditableFieldIndex = computed(() => {
			for (let i = 0; i < formFields.value.length; i++) {
				if (formFields.value[i].meta && !formFields.value[i].meta?.readonly) {
					return i;
				}
			}
			return null;
		});

		/**
		 * The validation errors that don't apply to any visible fields. This can occur if an admin accidentally
		 * made a hidden field required for example. We want to show these errors at the top of the page, so the
		 * admin can be made aware
		 */
		const unknownValidationErrors = computed(() => {
			const fieldsInGroup = getFieldsForGroup(props.group);
			const fieldsInGroupKeys = fieldsInGroup.map((field) => field.field);
			const fieldKeys = formFields.value.map((field: FieldRaw) => field.field);
			return props.validationErrors.filter((error) => {
				let included = fieldKeys.includes(error.field) === false && fieldsInGroupKeys.includes(error.field);

				if (props.group === null) {
					included = included && fieldsInGroup.find((field) => field.field === error.field)?.meta?.group === null;
				}

				return included;
			});
		});

		provide('values', values);

		return {
			t,
			formFields,
			values,
			setValue,
			batchActiveFields,
			toggleBatchField,
			unsetValue,
			unknownValidationErrors,
			firstEditableFieldIndex,
			isNil,
			apply,
			el,
			gridClass,
			omit,
			getFieldsForGroup,
			fieldsForGroup,
		};

		function useForm() {
			const fields = computed(() => {
				if (props.collection) {
					return fieldsStore.getFieldsForCollection(props.collection);
				}

				if (props.fields) {
					return props.fields;
				}

				throw new Error('[v-form]: You need to pass either the collection or fields prop.');
			});

			const fieldsParsed = computed(() => {
				if (props.group !== null) return fields.value;

				const setPrimaryKeyReadonly = (field: Field) => {
					if (
						field.schema?.has_auto_increment === true ||
						(field.schema?.is_primary_key === true && props.primaryKey !== '+')
					) {
						const fieldClone = cloneDeep(field) as any;
						if (!fieldClone.meta) fieldClone.meta = {};
						fieldClone.meta.readonly = true;
						return fieldClone;
					}

					return field;
				};

				const applyConditions = (field: Field) => {
					if (field.meta && Array.isArray(field.meta?.conditions)) {
						const conditions = [...field.meta.conditions].reverse();

						const matchingCondition = conditions.find((condition) => {
							if (!condition.rule) return;
							const errors = validatePayload(condition.rule, values.value, { requireAll: true });
							return errors.length === 0;
						});

						if (matchingCondition) {
							return {
								...field,
								meta: merge({}, field.meta || {}, {
									readonly: matchingCondition.readonly,
									options: matchingCondition.options,
									hidden: matchingCondition.hidden,
									required: matchingCondition.required,
								}),
							};
						}

						return field;
					} else {
						return field;
					}
				};

				return fields.value.map((field) => applyConditions(setPrimaryKeyReadonly(field)));
			});

			const fieldsInGroup = computed(() =>
				fieldsParsed.value.filter(
					(field) => field.meta?.group === props.group || (props.group === null && isNil(field.meta?.group))
				)
			);

			const { formFields } = useFormFields(fieldsInGroup);

			const fieldsForGroup = computed(() => formFields.value.map((field) => getFieldsForGroup(field.meta!.id)));

			return { formFields, isDisabled, getFieldsForGroup, fieldsForGroup };

			function isDisabled(field: Field) {
				return (
					props.loading ||
					props.disabled === true ||
					field.meta?.readonly === true ||
					(props.batchMode && batchActiveFields.value.includes(field.field) === false)
				);
			}

			function getFieldsForGroup(group: null | number): Field[] {
				const fieldsInGroup: Field[] = fieldsParsed.value.filter(
					(field) => field.meta?.group === group || (group === null && isNil(field.meta))
				);

				for (const field of fieldsInGroup) {
					if (field.meta?.special?.includes('group')) {
						fieldsInGroup.push(...getFieldsForGroup(field.meta!.id));
					}
				}

				return fieldsInGroup;
			}
		}

		function setValue(field: Field, value: any) {
			const edits = props.modelValue ? cloneDeep(props.modelValue) : {};
			edits[field.field] = value;
			emit('update:modelValue', edits);
		}

		function apply(updates: { [field: string]: any }) {
			emit('update:modelValue', pick(assign({}, props.modelValue, updates), Object.keys(updates)));
		}

		function unsetValue(field: Field) {
			if (field.field in (props.modelValue || {})) {
				const newEdits = { ...props.modelValue };
				delete newEdits[field.field];
				emit('update:modelValue', newEdits);
			}
		}

		function useBatch() {
			const batchActiveFields = ref<string[]>([]);

			return { batchActiveFields, toggleBatchField };

			function toggleBatchField(field: Field) {
				if (batchActiveFields.value.includes(field.field)) {
					batchActiveFields.value = batchActiveFields.value.filter((fieldKey) => fieldKey !== field.field);

					unsetValue(field);
				} else {
					batchActiveFields.value = [...batchActiveFields.value, field.field];
					setValue(field, field.schema?.default_value);
				}
			}
		}
	},
});
</script>

<style lang="scss" scoped>
@import '@/styles/mixins/form-grid';

.v-form {
	@include form-grid;
}
</style><|MERGE_RESOLUTION|>--- conflicted
+++ resolved
@@ -65,11 +65,7 @@
 import { defineComponent, PropType, computed, ref, provide } from 'vue';
 import { useFieldsStore } from '@/stores/';
 import { Field, FieldRaw, ValidationError } from '@directus/shared/types';
-<<<<<<< HEAD
-import { assign, clone, cloneDeep, isNil, merge, omit, pick } from 'lodash';
-=======
-import { cloneDeep, isNil, merge, omit, pick } from 'lodash';
->>>>>>> 4de40803
+import { assign, cloneDeep, isNil, merge, omit, pick } from 'lodash';
 import useFormFields from '@/composables/use-form-fields';
 import { useElementSize } from '@/composables/use-element-size';
 import FormField from './form-field.vue';
