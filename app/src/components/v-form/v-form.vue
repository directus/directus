--- conflicted
+++ resolved
@@ -93,13 +93,8 @@
 import { extractFieldFromFunction } from '@/utils/extract-field-from-function';
 import { getDefaultValuesFromFields } from '@/utils/get-default-values-from-fields';
 import { useElementSize } from '@directus/composables';
-<<<<<<< HEAD
 import type { Field, ValidationError } from '@directus/types';
-import { assign, cloneDeep, isEqual, isNil, omit, pick } from 'lodash';
-=======
-import { Field, ValidationError } from '@directus/types';
 import { assign, cloneDeep, isEqual, isNil, omit } from 'lodash';
->>>>>>> 772bc2ac
 import { ComputedRef, computed, onBeforeUpdate, provide, ref, watch } from 'vue';
 import { useI18n } from 'vue-i18n';
 import FormField from './form-field.vue';
