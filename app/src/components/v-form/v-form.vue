<template>
	<div ref="el" class="v-form" :class="gridClass">
		<validation-errors
			v-if="!nested && validationErrors.length > 0"
			:validation-errors="validationErrors"
			:fields="fields ? fields : []"
			@scroll-to-field="scrollToField"
		/>
		<template v-for="(fieldName, index) in fieldNames">
			<component
				:is="`interface-${fieldsMap[fieldName]?.meta?.interface || 'group-standard'}`"
				v-if="fieldsMap[fieldName]?.meta?.special?.includes('group')"
				v-show="!fieldsMap[fieldName]?.meta?.hidden"
				:ref="
					(el: Element) => {
						formFieldEls[fieldName] = el;
					}
				"
				:key="fieldName + '_group'"
				:class="[
					fieldsMap[fieldName]?.meta?.width || 'full',
					index === firstVisibleFieldIndex ? 'first-visible-field' : '',
				]"
				:field="fieldsMap[fieldName]"
				:fields="fieldsForGroup[index] || []"
				:values="modelValue || {}"
				:initial-values="initialValues || {}"
				:disabled="disabled"
				:batch-mode="batchMode"
				:batch-active-fields="batchActiveFields"
				:primary-key="primaryKey"
				:loading="loading"
				:validation-errors="validationErrors"
				:badge="badge"
				:raw-editor-enabled="rawEditorEnabled"
				:direction="direction"
				v-bind="fieldsMap[fieldName]?.meta?.options || {}"
				@apply="apply"
			/>

			<form-field
				v-else-if="!fieldsMap[fieldName]?.meta?.hidden"
				:ref="
					(el) => {
						formFieldEls[fieldName] = el;
					}
				"
				:key="fieldName + '_field'"
				:class="index === firstVisibleFieldIndex ? 'first-visible-field' : ''"
				:field="fieldsMap[fieldName] || {}"
				:autofocus="index === firstEditableFieldIndex && autofocus"
				:model-value="(values || {})[fieldName]"
				:initial-value="(initialValues || {})[fieldName]"
				:disabled="isDisabled(fieldsMap[fieldName])"
				:batch-mode="batchMode"
				:batch-active="batchActiveFields.includes(fieldName)"
				:primary-key="primaryKey"
				:loading="loading"
				:validation-error="
					validationErrors.find(
						(err) =>
							err.collection === fieldsMap[fieldName]?.collection &&
							(err.field === fieldName || err.field.endsWith(`(${fieldName})`))
					)
				"
				:badge="badge"
				:raw-editor-enabled="rawEditorEnabled"
				:raw-editor-active="rawActiveFields.has(fieldName)"
				:direction="direction"
				@update:model-value="setValue(fieldName, $event)"
				@set-field-value="setValue($event.field, $event.value, { force: true })"
				@unset="unsetValue(fieldsMap[fieldName])"
				@toggle-batch="toggleBatchField(fieldsMap[fieldName])"
				@toggle-raw="toggleRawField(fieldsMap[fieldName])"
			/>
		</template>
		<v-divider v-if="showDivider && !noVisibleFields" />
	</div>
</template>

<script setup lang="ts">
import { useElementSize } from '@directus/shared/composables';
import { useFormFields } from '@/composables/use-form-fields';
import { useFieldsStore } from '@/stores/fields';
import { applyConditions } from '@/utils/apply-conditions';
import { extractFieldFromFunction } from '@/utils/extract-field-from-function';
import { getDefaultValuesFromFields } from '@/utils/get-default-values-from-fields';
import { Field, ValidationError } from '@directus/shared/types';
import { assign, cloneDeep, isEqual, isNil, omit, pick } from 'lodash';
import { computed, ComputedRef, onBeforeUpdate, provide, ref, watch } from 'vue';
import FormField from './form-field.vue';
import ValidationErrors from './validation-errors.vue';

type FieldValues = {
	[field: string]: any;
};

interface Props {
	collection?: string;
	fields?: Field[];
	initialValues?: FieldValues | null;
	modelValue?: FieldValues | null;
	loading?: boolean;
	batchMode?: boolean;
	primaryKey?: string | number;
	disabled?: boolean;
	validationErrors?: ValidationError[];
	autofocus?: boolean;
	group?: string | null;
	badge?: string;
	nested?: boolean;
	rawEditorEnabled?: boolean;
	direction?: string;
	showDivider?: boolean;
}

const props = withDefaults(defineProps<Props>(), {
	collection: undefined,
	fields: undefined,
	initialValues: null,
	modelValue: null,
	loading: false,
	batchMode: false,
	primaryKey: undefined,
	disabled: false,
	validationErrors: () => [],
	autofocus: false,
	group: null,
	badge: undefined,
	nested: false,
	rawEditorEnabled: false,
	direction: undefined,
	showDivider: false,
});

const emit = defineEmits(['update:modelValue']);

const values = computed(() => {
	return Object.assign({}, props.initialValues, props.modelValue);
});

const el = ref<Element>();

const { width } = useElementSize(el);

const gridClass = computed<string | null>(() => {
	if (el.value === null) return null;

	if (width.value > 792) {
		return 'grid with-fill';
	} else {
		return 'grid';
	}
});

const formFieldEls = ref<Record<string, any>>({});

onBeforeUpdate(() => {
	formFieldEls.value = {};
});

const { fieldNames, fieldsMap, getFieldsForGroup, fieldsForGroup, isDisabled } = useForm();
const { toggleBatchField, batchActiveFields } = useBatch();
const { toggleRawField, rawActiveFields } = useRawEditor();

const firstEditableFieldIndex = computed(() => {
	for (let i = 0; i < fieldNames.value.length; i++) {
		const field = fieldsMap.value[fieldNames.value[i]];
		if (field?.meta && !field.meta?.readonly && !field.meta?.hidden) {
			return i;
		}
	}
	return null;
});

const firstVisibleFieldIndex = computed(() => {
	for (let i = 0; i < fieldNames.value.length; i++) {
		const field = fieldsMap.value[fieldNames.value[i]];
		if (field?.meta && !field.meta?.hidden) {
			return i;
		}
	}
	return null;
});

const noVisibleFields = computed(() => {
	return Object.keys(fieldsMap.value).every((fieldKey) => {
		let field: Field = fieldsMap.value[fieldKey];
		return field.meta?.hidden === true;
	});
});

watch(
	() => props.validationErrors,
	(newVal, oldVal) => {
		if (props.nested) return;
		if (isEqual(newVal, oldVal)) return;
		if (newVal?.length > 0) el?.value?.scrollIntoView({ behavior: 'smooth' });
	}
);

provide('values', values);

function useForm() {
	const fieldsStore = useFieldsStore();
	const fields = ref<Field[]>(getFields());

	watch(
		() => props.fields,
		() => {
			const newVal = getFields();
			if (!isEqual(fields.value, newVal)) {
				fields.value = newVal;
			}
		}
	);

	const defaultValues = getDefaultValuesFromFields(fields);

	const { formFields } = useFormFields(fields);

	const fieldsMap: ComputedRef<Record<string, Field | undefined>> = computed(() => {
		if (props.loading) return {} as Record<string, undefined>;
		const valuesWithDefaults = Object.assign({}, defaultValues.value, values.value);
		return formFields.value.reduce((result: Record<string, Field>, field: Field) => {
			const newField = applyConditions(valuesWithDefaults, setPrimaryKeyReadonly(field));
			if (newField.field) result[newField.field] = newField;
			return result;
		}, {} as Record<string, Field>);
	});

	const fieldsInGroup = computed(() =>
		formFields.value.filter(
			(field: Field) => field.meta?.group === props.group || (props.group === null && isNil(field.meta?.group))
		)
	);
	const fieldNames = computed(() => {
		return fieldsInGroup.value.map((f) => f.field);
	});

	const fieldsForGroup = computed(() =>
		fieldNames.value.map((name: string) => getFieldsForGroup(fieldsMap.value[name]?.meta?.field || null))
	);

	return { fieldNames, fieldsMap, isDisabled, getFieldsForGroup, fieldsForGroup };

	function isDisabled(field: Field | undefined) {
		if (!field) return true;
		const meta = fieldsMap.value?.[field.field]?.meta;
		return (
			props.loading ||
			props.disabled === true ||
			meta?.readonly === true ||
			field.schema?.is_generated === true ||
			(props.batchMode && batchActiveFields.value.includes(field.field) === false)
		);
	}

	function getFieldsForGroup(group: null | string, passed: string[] = []): Field[] {
		const fieldsInGroup: Field[] = fields.value.filter((field) => {
			const meta = fieldsMap.value?.[field.field]?.meta;
			return meta?.group === group || (group === null && isNil(meta));
		});

<<<<<<< HEAD
			function setPrimaryKeyReadonly(field: Field) {
				if (
					props.primaryKey !== '+' &&
					(field.schema?.has_auto_increment === true || field.schema?.is_primary_key === true)
				) {
					const fieldClone = cloneDeep(field) as any;
					if (!fieldClone.meta) fieldClone.meta = {};
					fieldClone.meta.readonly = true;
					return fieldClone;
				}

				return field;
=======
		for (const field of fieldsInGroup) {
			const meta = fieldsMap.value?.[field.field]?.meta;
			if (meta?.special?.includes('group') && !passed.includes(meta!.field)) {
				passed.push(meta!.field);
				fieldsInGroup.push(...getFieldsForGroup(meta!.field, passed));
>>>>>>> 4d465764
			}
		}

		return fieldsInGroup;
	}

	function getFields(): Field[] {
		if (props.collection) {
			return fieldsStore.getFieldsForCollection(props.collection);
		}
		if (props.fields) {
			return props.fields;
		}

		throw new Error('[v-form]: You need to pass either the collection or fields prop.');
	}

	function setPrimaryKeyReadonly(field: Field) {
		if (
			field.schema?.has_auto_increment === true ||
			(field.schema?.is_primary_key === true && props.primaryKey !== '+')
		) {
			const fieldClone = cloneDeep(field) as any;
			if (!fieldClone.meta) fieldClone.meta = {};
			fieldClone.meta.readonly = true;
			return fieldClone;
		}

		return field;
	}
}

function setValue(fieldKey: string, value: any, opts?: { force?: boolean }) {
	const field = fieldsMap.value[fieldKey];

	if (opts?.force !== true && (!field || isDisabled(field))) return;

	const edits = props.modelValue ? cloneDeep(props.modelValue) : {};
	edits[fieldKey] = value;
	emit('update:modelValue', edits);
}

function apply(updates: { [field: string]: any }) {
	const updatableKeys = props.batchMode
		? Object.keys(updates)
		: Object.keys(updates).filter((key) => {
				const field = fieldsMap.value[key];
				if (!field) return false;
				return field.schema?.is_primary_key || !isDisabled(field);
		  });

	if (!isNil(props.group)) {
		const groupFields = getFieldsForGroup(props.group)
			.filter((field) => !field.schema?.is_primary_key && !isDisabled(field))
			.map((field) => field.field);
		emit('update:modelValue', assign({}, omit(props.modelValue, groupFields), pick(updates, updatableKeys)));
	} else {
		emit('update:modelValue', pick(assign({}, props.modelValue, updates), updatableKeys));
	}
}

function unsetValue(field: Field | undefined) {
	if (!field) return;
	if (!props.batchMode && isDisabled(field)) return;

	if (field.field in (props.modelValue || {})) {
		const newEdits = { ...props.modelValue };
		delete newEdits[field.field];
		emit('update:modelValue', newEdits);
	}
}

function useBatch() {
	const batchActiveFields = ref<string[]>([]);

	return { batchActiveFields, toggleBatchField };

	function toggleBatchField(field: Field | undefined) {
		if (!field) return;
		if (batchActiveFields.value.includes(field.field)) {
			batchActiveFields.value = batchActiveFields.value.filter((fieldKey) => fieldKey !== field.field);

			unsetValue(field);
		} else {
			batchActiveFields.value = [...batchActiveFields.value, field.field];
			setValue(field.field, field.schema?.default_value);
		}
	}
}

function scrollToField(fieldKey: string) {
	const { field } = extractFieldFromFunction(fieldKey);
	if (!formFieldEls.value[field]) return;
	formFieldEls.value[field].$el.scrollIntoView({ behavior: 'smooth' });
}

function useRawEditor() {
	const rawActiveFields = ref(new Set<string>());

	return { rawActiveFields, toggleRawField };

	function toggleRawField(field: Field | undefined) {
		if (!field) return;
		if (rawActiveFields.value.has(field.field)) {
			rawActiveFields.value.delete(field.field);
		} else {
			rawActiveFields.value.add(field.field);
		}
	}
}
</script>

<style lang="scss" scoped>
@import '@/styles/mixins/form-grid';

.v-form {
	@include form-grid;
}

.v-form .first-visible-field :deep(.v-divider) {
	margin-top: 0;
}

.v-divider {
	margin-bottom: 50px;
	grid-column-start: 1;
	grid-column-end: 3;
}
</style><|MERGE_RESOLUTION|>--- conflicted
+++ resolved
@@ -262,26 +262,11 @@
 			return meta?.group === group || (group === null && isNil(meta));
 		});
 
-<<<<<<< HEAD
-			function setPrimaryKeyReadonly(field: Field) {
-				if (
-					props.primaryKey !== '+' &&
-					(field.schema?.has_auto_increment === true || field.schema?.is_primary_key === true)
-				) {
-					const fieldClone = cloneDeep(field) as any;
-					if (!fieldClone.meta) fieldClone.meta = {};
-					fieldClone.meta.readonly = true;
-					return fieldClone;
-				}
-
-				return field;
-=======
 		for (const field of fieldsInGroup) {
 			const meta = fieldsMap.value?.[field.field]?.meta;
 			if (meta?.special?.includes('group') && !passed.includes(meta!.field)) {
 				passed.push(meta!.field);
 				fieldsInGroup.push(...getFieldsForGroup(meta!.field, passed));
->>>>>>> 4d465764
 			}
 		}
 
@@ -301,9 +286,9 @@
 
 	function setPrimaryKeyReadonly(field: Field) {
 		if (
-			field.schema?.has_auto_increment === true ||
-			(field.schema?.is_primary_key === true && props.primaryKey !== '+')
-		) {
+      props.primaryKey !== '+' &&
+      (field.schema?.has_auto_increment === true || field.schema?.is_primary_key === true)
+    ) {
 			const fieldClone = cloneDeep(field) as any;
 			if (!fieldClone.meta) fieldClone.meta = {};
 			fieldClone.meta.readonly = true;
