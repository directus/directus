--- conflicted
+++ resolved
@@ -216,18 +216,8 @@
 				throw new Error('[v-form]: You need to pass either the collection or fields prop.');
 			});
 
-<<<<<<< HEAD
-			const fieldsInGroup = computed(() =>
-				fields.value.filter(
-					(field) => field.meta?.group === props.group || (props.group === null && isNil(field.meta?.group))
-				)
-			);
-
-			const { formFields } = useFormFields(fieldsInGroup);
-=======
 			const fieldsParsed = computed(() => {
 				if (props.group !== null) return fields.value;
->>>>>>> 18e41b35
 
 				const setPrimaryKeyReadonly = (field: Field) => {
 					if (
@@ -276,9 +266,6 @@
 				return fields.value.map((field) => applyConditions(setPrimaryKeyReadonly(field)));
 			});
 
-<<<<<<< HEAD
-			return { formFields: formFieldsParsed, isDisabled, getFieldsForGroup };
-=======
 			const fieldsInGroup = computed(() =>
 				fieldsParsed.value.filter(
 					(field) => field.meta?.group === props.group || (props.group === null && isNil(field.meta?.group))
@@ -290,7 +277,6 @@
 			const fieldsForGroup = computed(() => formFields.value.map((field) => getFieldsForGroup(field.meta!.id)));
 
 			return { formFields, isDisabled, getFieldsForGroup, fieldsForGroup };
->>>>>>> 18e41b35
 
 			function isDisabled(field: Field) {
 				return (
@@ -303,11 +289,7 @@
 			}
 
 			function getFieldsForGroup(group: null | number): Field[] {
-<<<<<<< HEAD
-				const fieldsInGroup: Field[] = fields.value.filter(
-=======
 				const fieldsInGroup: Field[] = fieldsParsed.value.filter(
->>>>>>> 18e41b35
 					(field) => field.meta?.group === group || (group === null && isNil(field.meta))
 				);
 
