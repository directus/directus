<template>
	<div ref="el" class="v-form" :class="gridClass">
		<validation-errors
			v-if="!nested && validationErrors.length > 0"
			:validation-errors="validationErrors"
			:fields="fields ? fields : []"
			@scroll-to-field="scrollToField"
		/>
		<v-info
			v-if="noVisibleFields && !nested && !loading"
			:title="t('no_visible_fields')"
			:icon="inline ? false : 'search'"
			center
		>
			{{ t('no_visible_fields_copy') }}
		</v-info>
		<template v-for="(fieldName, index) in fieldNames" :key="fieldName">
			<component
				:is="`interface-${fieldsMap[fieldName]?.meta?.interface || 'group-standard'}`"
				v-if="fieldsMap[fieldName]?.meta?.special?.includes('group')"
				:ref="
					(el: Element) => {
						formFieldEls[fieldName] = el;
					}
				"
<<<<<<< HEAD
				:key="fieldName + '_group'"
				:class="[fieldsMap[fieldName]?.meta?.width || 'full', index === 0 ? 'first-visible-field' : '']"
=======
				:class="[
					fieldsMap[fieldName]?.meta?.width || 'full',
					index === firstVisibleFieldIndex ? 'first-visible-field' : '',
				]"
>>>>>>> 5157c44d
				:field="fieldsMap[fieldName]"
				:fields="fieldsForGroup[index] || []"
				:values="modelValue || {}"
				:initial-values="initialValues || {}"
				:disabled="disabled"
				:batch-mode="batchMode"
				:batch-active-fields="batchActiveFields"
				:primary-key="primaryKey"
				:loading="loading"
				:validation-errors="validationErrors"
				:badge="badge"
				:raw-editor-enabled="rawEditorEnabled"
				:direction="direction"
				v-bind="fieldsMap[fieldName]?.meta?.options || {}"
				@apply="apply"
			/>

			<form-field
				v-else
				:ref="
					(el) => {
						formFieldEls[fieldName] = el;
					}
				"
<<<<<<< HEAD
				:key="fieldName + '_field'"
				:class="index === 0 ? 'first-visible-field' : ''"
=======
				:class="index === firstVisibleFieldIndex ? 'first-visible-field' : ''"
>>>>>>> 5157c44d
				:field="fieldsMap[fieldName] || {}"
				:autofocus="index === firstEditableFieldIndex && autofocus"
				:model-value="(values || {})[fieldName]"
				:initial-value="(initialValues || {})[fieldName]"
				:disabled="isDisabled(fieldsMap[fieldName])"
				:batch-mode="batchMode"
				:batch-active="batchActiveFields.includes(fieldName)"
				:primary-key="primaryKey"
				:loading="loading"
				:validation-error="
					validationErrors.find(
						(err) =>
							err.collection === fieldsMap[fieldName]?.collection &&
							(err.field === fieldName || err.field.endsWith(`(${fieldName})`))
					)
				"
				:badge="badge"
				:raw-editor-enabled="rawEditorEnabled"
				:raw-editor-active="rawActiveFields.has(fieldName)"
				:direction="direction"
				@update:model-value="setValue(fieldName, $event)"
				@set-field-value="setValue($event.field, $event.value, { force: true })"
				@unset="unsetValue(fieldsMap[fieldName])"
				@toggle-batch="toggleBatchField(fieldsMap[fieldName])"
				@toggle-raw="toggleRawField(fieldsMap[fieldName])"
			/>
		</template>
		<v-divider v-if="showDivider && !fieldNames.length" />
	</div>
</template>

<script setup lang="ts">
import { useFormFields } from '@/composables/use-form-fields';
import { useFieldsStore } from '@/stores/fields';
import { applyConditions } from '@/utils/apply-conditions';
import { extractFieldFromFunction } from '@/utils/extract-field-from-function';
import { getDefaultValuesFromFields } from '@/utils/get-default-values-from-fields';
import { useElementSize } from '@directus/shared/composables';
import { Field, ValidationError } from '@directus/shared/types';
import { assign, cloneDeep, isEqual, isNil, omit, pick } from 'lodash';
import { computed, ComputedRef, onBeforeUpdate, provide, ref, watch } from 'vue';
import { useI18n } from 'vue-i18n';
import FormField from './form-field.vue';
import ValidationErrors from './validation-errors.vue';

type FieldValues = {
	[field: string]: any;
};

interface Props {
	collection?: string;
	fields?: Field[];
	initialValues?: FieldValues | null;
	modelValue?: FieldValues | null;
	loading?: boolean;
	batchMode?: boolean;
	primaryKey?: string | number;
	disabled?: boolean;
	validationErrors?: ValidationError[];
	autofocus?: boolean;
	group?: string | null;
	badge?: string;
	nested?: boolean;
	rawEditorEnabled?: boolean;
	direction?: string;
	showDivider?: boolean;
	inline?: boolean;
}

const props = withDefaults(defineProps<Props>(), {
	collection: undefined,
	fields: undefined,
	initialValues: null,
	modelValue: null,
	loading: false,
	batchMode: false,
	primaryKey: undefined,
	disabled: false,
	validationErrors: () => [],
	autofocus: false,
	group: null,
	badge: undefined,
	nested: false,
	rawEditorEnabled: false,
	direction: undefined,
	showDivider: false,
	inline: false,
});

const { t } = useI18n();

const emit = defineEmits(['update:modelValue']);

const values = computed(() => {
	return Object.assign({}, props.initialValues, props.modelValue);
});

const el = ref<Element>();

const { width } = useElementSize(el);

const gridClass = computed<string | null>(() => {
	if (el.value === null) return null;

	if (width.value > 792) {
		return 'grid with-fill';
	} else {
		return 'grid';
	}
});

const formFieldEls = ref<Record<string, any>>({});

onBeforeUpdate(() => {
	formFieldEls.value = {};
});

const { fieldNames, fieldsMap, getFieldsForGroup, fieldsForGroup, isDisabled } = useForm();
const { toggleBatchField, batchActiveFields } = useBatch();
const { toggleRawField, rawActiveFields } = useRawEditor();

const firstEditableFieldIndex = computed(() => {
	for (let i = 0; i < fieldNames.value.length; i++) {
		const field = fieldsMap.value[fieldNames.value[i]];
		if (field?.meta && !field.meta?.readonly) {
			return i;
		}
	}
	return null;
});

<<<<<<< HEAD
=======
const firstVisibleFieldIndex = computed(() => {
	for (let i = 0; i < fieldNames.value.length; i++) {
		const field = fieldsMap.value[fieldNames.value[i]];
		if (field?.meta && !field.meta?.hidden) {
			return i;
		}
	}
	return null;
});

const noVisibleFields = computed(() => {
	return Object.keys(fieldsMap.value).every((fieldKey) => {
		return fieldsMap.value[fieldKey]?.meta?.hidden === true;
	});
});

>>>>>>> 5157c44d
watch(
	() => props.validationErrors,
	(newVal, oldVal) => {
		if (props.nested) return;
		if (isEqual(newVal, oldVal)) return;
		if (newVal?.length > 0) el?.value?.scrollIntoView({ behavior: 'smooth' });
	}
);

provide('values', values);

function useForm() {
	const fieldsStore = useFieldsStore();
	const fields = ref<Field[]>(getFields());

	watch(
		() => props.fields,
		() => {
			const newVal = getFields();
			if (!isEqual(fields.value, newVal)) {
				fields.value = newVal;
			}
		}
	);

	const defaultValues = getDefaultValuesFromFields(fields);

	const { formFields } = useFormFields(fields);

	const fieldsMap: ComputedRef<Record<string, Field | undefined>> = computed(() => {
		if (props.loading) return {} as Record<string, undefined>;
		const valuesWithDefaults = Object.assign({}, defaultValues.value, values.value);
		return formFields.value.reduce((result: Record<string, Field>, field: Field) => {
			const newField = applyConditions(valuesWithDefaults, setPrimaryKeyReadonly(field));
			if (newField.field) result[newField.field] = newField;
			return result;
		}, {} as Record<string, Field>);
	});

	const fieldsInGroup = computed(() =>
		formFields.value.filter(
			(field: Field) => field.meta?.group === props.group || (props.group === null && isNil(field.meta?.group))
		)
	);
	const fieldNames = computed(() => {
		return fieldsInGroup.value.filter((f) => !f.meta?.hidden).map((f) => f.field);
	});

	const fieldsForGroup = computed(() =>
		fieldNames.value.map((name: string) => getFieldsForGroup(fieldsMap.value[name]?.meta?.field || null))
	);

	return { fieldNames, fieldsMap, isDisabled, getFieldsForGroup, fieldsForGroup };

	function isDisabled(field: Field | undefined) {
		if (!field) return true;
		const meta = fieldsMap.value?.[field.field]?.meta;
		return (
			props.loading ||
			props.disabled === true ||
			meta?.readonly === true ||
			field.schema?.is_generated === true ||
			(props.batchMode && batchActiveFields.value.includes(field.field) === false)
		);
	}

	function getFieldsForGroup(group: null | string, passed: string[] = []): Field[] {
		const fieldsInGroup: Field[] = fields.value.filter((field) => {
			const meta = fieldsMap.value?.[field.field]?.meta;
			return meta?.group === group || (group === null && isNil(meta));
		});

		for (const field of fieldsInGroup) {
			const meta = fieldsMap.value?.[field.field]?.meta;
			if (meta?.special?.includes('group') && !passed.includes(meta!.field)) {
				passed.push(meta!.field);
				fieldsInGroup.push(...getFieldsForGroup(meta!.field, passed));
			}
		}

		return fieldsInGroup;
	}

	function getFields(): Field[] {
		if (props.collection) {
			return fieldsStore.getFieldsForCollection(props.collection);
		}
		if (props.fields) {
			return props.fields;
		}

		throw new Error('[v-form]: You need to pass either the collection or fields prop.');
	}

	function setPrimaryKeyReadonly(field: Field) {
		if (
			field.schema?.is_primary_key === true &&
			props.primaryKey !== '+' &&
			(field.schema?.has_auto_increment === true || field.meta?.special?.includes('uuid'))
		) {
			const fieldClone = cloneDeep(field) as any;
			if (!fieldClone.meta) fieldClone.meta = {};
			fieldClone.meta.readonly = true;
			return fieldClone;
		}

		return field;
	}
}

function setValue(fieldKey: string, value: any, opts?: { force?: boolean }) {
	const field = fieldsMap.value[fieldKey];

	if (opts?.force !== true && (!field || isDisabled(field))) return;

	const edits = props.modelValue ? cloneDeep(props.modelValue) : {};
	edits[fieldKey] = value;
	emit('update:modelValue', edits);
}

function apply(updates: { [field: string]: any }) {
	const updatableKeys = props.batchMode
		? Object.keys(updates)
		: Object.keys(updates).filter((key) => {
				const field = fieldsMap.value[key];
				if (!field) return false;
				return field.schema?.is_primary_key || !isDisabled(field);
		  });

	if (!isNil(props.group)) {
		const groupFields = getFieldsForGroup(props.group)
			.filter((field) => !field.schema?.is_primary_key && !isDisabled(field))
			.map((field) => field.field);
		emit('update:modelValue', assign({}, omit(props.modelValue, groupFields), pick(updates, updatableKeys)));
	} else {
		emit('update:modelValue', pick(assign({}, props.modelValue, updates), updatableKeys));
	}
}

function unsetValue(field: Field | undefined) {
	if (!field) return;
	if (!props.batchMode && isDisabled(field)) return;

	if (field.field in (props.modelValue || {})) {
		const newEdits = { ...props.modelValue };
		delete newEdits[field.field];
		emit('update:modelValue', newEdits);
	}
}

function useBatch() {
	const batchActiveFields = ref<string[]>([]);

	return { batchActiveFields, toggleBatchField };

	function toggleBatchField(field: Field | undefined) {
		if (!field) return;
		if (batchActiveFields.value.includes(field.field)) {
			batchActiveFields.value = batchActiveFields.value.filter((fieldKey) => fieldKey !== field.field);

			unsetValue(field);
		} else {
			batchActiveFields.value = [...batchActiveFields.value, field.field];
			setValue(field.field, field.schema?.default_value);
		}
	}
}

function scrollToField(fieldKey: string) {
	const { field } = extractFieldFromFunction(fieldKey);
	if (!formFieldEls.value[field]) return;
	formFieldEls.value[field].$el.scrollIntoView({ behavior: 'smooth' });
}

function useRawEditor() {
	const rawActiveFields = ref(new Set<string>());

	return { rawActiveFields, toggleRawField };

	function toggleRawField(field: Field | undefined) {
		if (!field) return;
		if (rawActiveFields.value.has(field.field)) {
			rawActiveFields.value.delete(field.field);
		} else {
			rawActiveFields.value.add(field.field);
		}
	}
}
</script>

<style lang="scss" scoped>
@import '@/styles/mixins/form-grid';

.v-form {
	@include form-grid;
}

.v-form .first-visible-field :deep(.v-divider) {
	margin-top: 0;
}

.v-divider {
	margin-bottom: 50px;
	grid-column-start: 1;
	grid-column-end: 3;
}
</style><|MERGE_RESOLUTION|>--- conflicted
+++ resolved
@@ -23,15 +23,7 @@
 						formFieldEls[fieldName] = el;
 					}
 				"
-<<<<<<< HEAD
-				:key="fieldName + '_group'"
 				:class="[fieldsMap[fieldName]?.meta?.width || 'full', index === 0 ? 'first-visible-field' : '']"
-=======
-				:class="[
-					fieldsMap[fieldName]?.meta?.width || 'full',
-					index === firstVisibleFieldIndex ? 'first-visible-field' : '',
-				]"
->>>>>>> 5157c44d
 				:field="fieldsMap[fieldName]"
 				:fields="fieldsForGroup[index] || []"
 				:values="modelValue || {}"
@@ -56,12 +48,7 @@
 						formFieldEls[fieldName] = el;
 					}
 				"
-<<<<<<< HEAD
-				:key="fieldName + '_field'"
 				:class="index === 0 ? 'first-visible-field' : ''"
-=======
-				:class="index === firstVisibleFieldIndex ? 'first-visible-field' : ''"
->>>>>>> 5157c44d
 				:field="fieldsMap[fieldName] || {}"
 				:autofocus="index === firstEditableFieldIndex && autofocus"
 				:model-value="(values || {})[fieldName]"
@@ -193,25 +180,6 @@
 	return null;
 });
 
-<<<<<<< HEAD
-=======
-const firstVisibleFieldIndex = computed(() => {
-	for (let i = 0; i < fieldNames.value.length; i++) {
-		const field = fieldsMap.value[fieldNames.value[i]];
-		if (field?.meta && !field.meta?.hidden) {
-			return i;
-		}
-	}
-	return null;
-});
-
-const noVisibleFields = computed(() => {
-	return Object.keys(fieldsMap.value).every((fieldKey) => {
-		return fieldsMap.value[fieldKey]?.meta?.hidden === true;
-	});
-});
-
->>>>>>> 5157c44d
 watch(
 	() => props.validationErrors,
 	(newVal, oldVal) => {
