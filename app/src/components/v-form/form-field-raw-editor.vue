--- conflicted
+++ resolved
@@ -33,10 +33,6 @@
 
 <script setup lang="ts">
 import { getJSType } from '@/utils/get-js-type';
-<<<<<<< HEAD
-import { Field } from '@directus/types';
-=======
->>>>>>> d16c3896
 import { isNil } from 'lodash';
 import { computed, ref, watch } from 'vue';
 import { useI18n } from 'vue-i18n';
