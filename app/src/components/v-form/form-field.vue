<template>
	<div :key="field.field" class="field" :class="[field.meta?.width || 'full', { invalid: validationError }]">
		<v-menu v-if="field.hideLabel !== true" placement="bottom-start" show-arrow>
			<template #activator="{ toggle, active }">
				<form-field-label
					:field="field"
					:toggle="toggle"
					:active="active"
					:batch-mode="batchMode"
					:batch-active="batchActive"
					:edited="isEdited"
					:has-error="!!validationError"
					:badge="badge"
					:loading="loading"
					@toggle-batch="$emit('toggle-batch', $event)"
				/>
			</template>

			<form-field-menu
				:field="field"
				:model-value="internalValue"
				:initial-value="initialValue"
				:restricted="isDisabled"
				@update:model-value="emitValue($event)"
				@unset="$emit('unset', $event)"
				@edit-raw="showRaw = true"
				@copy-raw="copyRaw"
				@paste-raw="pasteRaw"
			/>
		</v-menu>
		<div v-else-if="['full', 'fill'].includes(field.meta?.width) === false" class="label-spacer" />

		<form-field-interface
			:autofocus="autofocus"
			:model-value="internalValue"
			:field="field"
			:loading="loading"
			:batch-mode="batchMode"
			:batch-active="batchActive"
			:disabled="isDisabled"
			:primary-key="primaryKey"
			@update:model-value="emitValue($event)"
		/>

		<v-dialog v-model="showRaw" @esc="showRaw = false">
			<v-card>
				<v-card-title>{{ isDisabled ? t('view_raw_value') : t('edit_raw_value') }}</v-card-title>
				<v-card-text>
					<v-textarea v-model="rawValue" :disabled="isDisabled" class="raw-value" :placeholder="t('enter_raw_value')" />
				</v-card-text>
				<v-card-actions>
					<v-button @click="showRaw = false">{{ t('done') }}</v-button>
				</v-card-actions>
			</v-card>
		</v-dialog>

		<small v-if="field.meta && field.meta.note" v-md="field.meta.note" class="type-note" />

<<<<<<< HEAD
		<small v-if="validationError" class="validation-error">
=======
		<small v-if="validationError" class="validation-error selectable">
>>>>>>> 703fb842
			<template v-if="field.meta?.validation_message">
				{{ field.meta?.validation_message }}
				<v-icon v-tooltip="validationMessage" small right name="help_outline" />
			</template>
<<<<<<< HEAD
			<template v-else>{{ validationMessage }}</template>
=======
			<template v-else>{{ validationPrefix }}{{ validationMessage }}</template>
>>>>>>> 703fb842
		</small>
	</div>
</template>

<script lang="ts" setup>
import { getJSType } from '@/utils/get-js-type';
import { notify } from '@/utils/notify';
import { Field, ValidationError } from '@directus/shared/types';
import { isEqual } from 'lodash';
import { computed, ref } from 'vue';
import { useI18n } from 'vue-i18n';
import FormFieldInterface from './form-field-interface.vue';
import FormFieldLabel from './form-field-label.vue';
import FormFieldMenu from './form-field-menu.vue';
import { formatFieldFunction } from '@/utils/format-field-function';

interface Props {
	field: Field;
	batchMode?: boolean;
	batchActive?: boolean;
	disabled?: boolean;
	modelValue?: any;
	initialValue?: any;
	primaryKey?: string | number;
	loading?: boolean;
	validationError?: ValidationError;
	autofocus?: boolean;
	badge?: string;
}

const props = withDefaults(defineProps<Props>(), {
	batchMode: false,
	batchActive: false,
	disabled: false,
	modelValue: undefined,
	initialValue: undefined,
	primaryKey: undefined,
	loading: false,
	validationError: undefined,
	autofocus: false,
	badge: undefined,
});

const emit = defineEmits(['toggle-batch', 'unset', 'update:modelValue']);

const { t } = useI18n();

<<<<<<< HEAD
			async function copyRaw() {
				try {
					await navigator?.clipboard?.writeText(rawValue.value);
					notify({
						title: t('copy_raw_value_success'),
					});
				} catch (err: any) {
					notify({
						type: 'error',
						title: t('copy_raw_value_fail'),
					});
				}
			}

			async function pasteRaw() {
				try {
					const pasteValue = await navigator?.clipboard?.readText();
					rawValue.value = pasteValue;
					notify({
						title: t('paste_raw_value_success'),
					});
				} catch (err: any) {
					notify({
						type: 'error',
						title: t('paste_raw_value_fail'),
					});
				}
=======
const isDisabled = computed(() => {
	if (props.disabled) return true;
	if (props.field?.meta?.readonly === true) return true;
	if (props.batchMode && props.batchActive === false) return true;
	return false;
});

const defaultValue = computed(() => {
	const value = props.field?.schema?.default_value;

	if (value !== undefined) return value;
	return undefined;
});

const internalValue = computed(() => {
	if (props.modelValue !== undefined) return props.modelValue;
	if (props.initialValue !== undefined) return props.initialValue;
	return defaultValue.value;
});

const isEdited = computed<boolean>(() => {
	return props.modelValue !== undefined && isEqual(props.modelValue, props.initialValue) === false;
});

const { showRaw, rawValue, copyRaw, pasteRaw } = useRaw();

const validationMessage = computed(() => {
	if (!props.validationError) return null;

	if (props.validationError.code === 'RECORD_NOT_UNIQUE') {
		return t('validationError.unique');
	} else {
		return t(`validationError.${props.validationError.type}`, props.validationError);
	}
});

const validationPrefix = computed(() => {
	if (!props.validationError) return null;

	if (props.validationError.field.includes('(') && props.validationError.field.includes(')')) {
		return formatFieldFunction(props.field.collection, props.validationError.field) + ': ';
	}

	return null;
});

function emitValue(value: any) {
	if (
		(isEqual(value, props.initialValue) || (props.initialValue === undefined && isEqual(value, defaultValue.value))) &&
		props.batchMode === false
	) {
		emit('unset', props.field);
	} else {
		emit('update:modelValue', value);
	}
}

function useRaw() {
	const showRaw = ref(false);

	const type = computed(() => {
		return getJSType(props.field);
	});

	const rawValue = computed({
		get() {
			switch (type.value) {
				case 'object':
					return JSON.stringify(internalValue.value, null, '\t');
				case 'string':
				case 'number':
				case 'boolean':
				default:
					return internalValue.value;
			}
		},
		set(newRawValue: string) {
			switch (type.value) {
				case 'string':
					emit('update:modelValue', newRawValue);
					break;
				case 'number':
					emit('update:modelValue', Number(newRawValue));
					break;
				case 'boolean':
					emit('update:modelValue', newRawValue === 'true');
					break;
				case 'object':
					emit('update:modelValue', JSON.parse(newRawValue));
					break;
				default:
					emit('update:modelValue', newRawValue);
					break;
>>>>>>> 703fb842
			}
		},
	});

	async function copyRaw() {
		try {
			await navigator?.clipboard?.writeText(rawValue.value);
			notify({
				title: t('copy_raw_value_success'),
			});
		} catch (err: any) {
			notify({
				type: 'error',
				title: t('copy_raw_value_fail'),
			});
		}
	}

	async function pasteRaw() {
		try {
			const pasteValue = await navigator?.clipboard?.readText();
			rawValue.value = pasteValue;
			notify({
				title: t('paste_raw_value_success'),
			});
		} catch (err: any) {
			notify({
				type: 'error',
				title: t('paste_raw_value_fail'),
			});
		}
	}

	return { showRaw, rawValue, copyRaw, pasteRaw };
}
</script>

<style lang="scss" scoped>
.field {
	position: relative;
}

.type-note {
	position: relative;
	display: block;
	max-width: 520px;
	margin-top: 4px;
}

.invalid {
	margin: -12px;
	padding: 12px;
	background-color: var(--danger-alt);
	border-radius: var(--border-radius);
	transition: var(--medium) var(--transition);
	transition-property: background-color, padding, margin;
}

.validation-error {
	display: block;
	margin-top: 4px;
	color: var(--danger);
	font-style: italic;
}

.raw-value {
	--v-textarea-font-family: var(--family-monospace);
}

.label-spacer {
	height: 28px;
}
</style><|MERGE_RESOLUTION|>--- conflicted
+++ resolved
@@ -56,20 +56,12 @@
 
 		<small v-if="field.meta && field.meta.note" v-md="field.meta.note" class="type-note" />
 
-<<<<<<< HEAD
-		<small v-if="validationError" class="validation-error">
-=======
 		<small v-if="validationError" class="validation-error selectable">
->>>>>>> 703fb842
 			<template v-if="field.meta?.validation_message">
 				{{ field.meta?.validation_message }}
 				<v-icon v-tooltip="validationMessage" small right name="help_outline" />
 			</template>
-<<<<<<< HEAD
-			<template v-else>{{ validationMessage }}</template>
-=======
 			<template v-else>{{ validationPrefix }}{{ validationMessage }}</template>
->>>>>>> 703fb842
 		</small>
 	</div>
 </template>
@@ -117,35 +109,6 @@
 
 const { t } = useI18n();
 
-<<<<<<< HEAD
-			async function copyRaw() {
-				try {
-					await navigator?.clipboard?.writeText(rawValue.value);
-					notify({
-						title: t('copy_raw_value_success'),
-					});
-				} catch (err: any) {
-					notify({
-						type: 'error',
-						title: t('copy_raw_value_fail'),
-					});
-				}
-			}
-
-			async function pasteRaw() {
-				try {
-					const pasteValue = await navigator?.clipboard?.readText();
-					rawValue.value = pasteValue;
-					notify({
-						title: t('paste_raw_value_success'),
-					});
-				} catch (err: any) {
-					notify({
-						type: 'error',
-						title: t('paste_raw_value_fail'),
-					});
-				}
-=======
 const isDisabled = computed(() => {
 	if (props.disabled) return true;
 	if (props.field?.meta?.readonly === true) return true;
@@ -239,7 +202,6 @@
 				default:
 					emit('update:modelValue', newRawValue);
 					break;
->>>>>>> 703fb842
 			}
 		},
 	});
