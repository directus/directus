--- conflicted
+++ resolved
@@ -10,11 +10,7 @@
 import FormFieldLabel from './form-field-label.vue';
 import FormFieldMenu, { type MenuOptions } from './form-field-menu.vue';
 import FormFieldRawEditor from './form-field-raw-editor.vue';
-<<<<<<< HEAD
-import type { FormField, ComparisonContext } from './types';
-=======
 import type { ComparisonContext, FormField } from './types';
->>>>>>> 79b0648d
 
 const props = withDefaults(
 	defineProps<{
@@ -179,10 +175,6 @@
 			field.meta?.width || 'full',
 			{
 				invalid: validationError,
-<<<<<<< HEAD
-				'diff-indicator': comparison?.fields.has(field.field),
-=======
->>>>>>> 79b0648d
 			},
 		]"
 	>
@@ -265,25 +257,6 @@
 </template>
 
 <style lang="scss" scoped>
-<<<<<<< HEAD
-.field {
-	position: relative;
-
-	&.diff-indicator {
-		&::before {
-			content: '';
-			position: absolute;
-			inset-block: 0;
-			inset-inline-start: -12px;
-			inline-size: 4px;
-			z-index: 1;
-			background-color: var(--comparison-indicator--color);
-		}
-	}
-}
-
-=======
->>>>>>> 79b0648d
 .type-note {
 	position: relative;
 	display: block;
