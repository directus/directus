<template>
	<v-list>
		<v-list-item clickable @click="$emit('edit-raw')">
			<v-list-item-icon><v-icon name="code" /></v-list-item-icon>
			<v-list-item-content>{{ restricted ? t('view_raw_value') : t('edit_raw_value') }}</v-list-item-content>
		</v-list-item>
		<v-list-item v-if="isCopySupported" :disabled="modelValue === null" clickable @click="$emit('copy-raw')">
			<v-list-item-icon><v-icon name="content_copy" /></v-list-item-icon>
			<v-list-item-content>{{ t('copy_raw_value') }}</v-list-item-content>
		</v-list-item>
		<v-list-item v-if="isPasteSupported && !restricted" clickable @click="$emit('paste-raw')">
			<v-list-item-icon><v-icon name="content_paste" /></v-list-item-icon>
			<v-list-item-content>{{ t('paste_raw_value') }}</v-list-item-content>
		</v-list-item>
		<v-divider v-if="!restricted" />
		<v-list-item
			v-if="!restricted && defaultValue !== null"
			:disabled="modelValue === defaultValue"
			clickable
			@click="$emit('update:modelValue', defaultValue)"
		>
			<v-list-item-icon>
				<v-icon name="settings_backup_restore" />
			</v-list-item-icon>
			<v-list-item-content>{{ t('reset_to_default') }}</v-list-item-content>
		</v-list-item>
		<v-list-item
			v-if="!restricted && initialValue"
			:disabled="initialValue === undefined || modelValue === initialValue"
			clickable
			@click="$emit('unset', field)"
		>
			<v-list-item-icon>
				<v-icon name="undo" />
			</v-list-item-icon>
			<v-list-item-content>{{ t('undo_changes') }}</v-list-item-content>
		</v-list-item>
		<v-list-item
			v-if="!restricted && (defaultValue === null || !isRequired)"
			:disabled="modelValue === null || relational"
			clickable
			@click="$emit('update:modelValue', null)"
		>
			<v-list-item-icon><v-icon name="delete" /></v-list-item-icon>
			<v-list-item-content>{{ t('clear_value') }}</v-list-item-content>
		</v-list-item>
	</v-list>
</template>

<script setup lang="ts">
<<<<<<< HEAD
import { useI18n } from 'vue-i18n';
import { computed } from 'vue';
import { Field } from '@directus/types';
=======
>>>>>>> d16c3896
import { useClipboard } from '@/composables/use-clipboard';
import { computed } from 'vue';
import { useI18n } from 'vue-i18n';
import type { FormField } from './types';

interface Props {
	field: FormField;
	modelValue?: string | number | boolean | Record<string, any> | Array<any> | null;
	initialValue?: string | number | boolean | Record<string, any> | Array<any> | null;
	restricted?: boolean;
}

const props = withDefaults(defineProps<Props>(), {
	modelValue: null,
	initialValue: null,
	restricted: false,
});

defineEmits(['update:modelValue', 'unset', 'edit-raw', 'copy-raw', 'paste-raw']);

const { t } = useI18n();

const { isCopySupported, isPasteSupported } = useClipboard();

const defaultValue = computed(() => {
	const savedValue = props.field?.schema?.default_value;
	return savedValue !== undefined ? savedValue : null;
});

const isRequired = computed(() => {
	return props.field?.schema?.is_nullable === false;
});

const relational = computed(
	() =>
		props.field.meta?.special?.find((type) =>
			['file', 'files', 'm2o', 'o2m', 'm2m', 'm2a', 'translations'].includes(type)
		) !== undefined
);
</script><|MERGE_RESOLUTION|>--- conflicted
+++ resolved
@@ -48,12 +48,6 @@
 </template>
 
 <script setup lang="ts">
-<<<<<<< HEAD
-import { useI18n } from 'vue-i18n';
-import { computed } from 'vue';
-import { Field } from '@directus/types';
-=======
->>>>>>> d16c3896
 import { useClipboard } from '@/composables/use-clipboard';
 import { computed } from 'vue';
 import { useI18n } from 'vue-i18n';
