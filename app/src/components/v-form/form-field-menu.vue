<template>
	<v-list>
		<v-list-item clickable @click="$emit('edit-raw')">
			<v-list-item-icon><v-icon name="code" /></v-list-item-icon>
			<v-list-item-content>{{ restricted ? t('view_raw_value') : t('edit_raw_value') }}</v-list-item-content>
		</v-list-item>
		<v-list-item v-if="isCopySupported" :disabled="modelValue === null" clickable @click="$emit('copy-raw')">
			<v-list-item-icon><v-icon name="copy_outline" /></v-list-item-icon>
			<v-list-item-content>{{ t('copy_raw_value') }}</v-list-item-content>
		</v-list-item>
		<v-list-item v-if="isPasteSupported && !restricted" clickable @click="$emit('paste-raw')">
			<v-list-item-icon><v-icon name="paste_outline" /></v-list-item-icon>
			<v-list-item-content>{{ t('paste_raw_value') }}</v-list-item-content>
		</v-list-item>
		<v-divider v-if="!restricted" />
		<v-list-item
			v-if="!restricted && defaultValue !== null"
			:disabled="modelValue === defaultValue"
			clickable
			@click="$emit('update:modelValue', defaultValue)"
		>
			<v-list-item-icon>
				<v-icon name="settings_backup_restore" />
			</v-list-item-icon>
			<v-list-item-content>{{ t('reset_to_default') }}</v-list-item-content>
		</v-list-item>
		<v-list-item
			v-if="!restricted && initialValue"
			:disabled="initialValue === undefined || modelValue === initialValue"
			clickable
			@click="$emit('unset', field)"
		>
			<v-list-item-icon>
				<v-icon name="undo" />
			</v-list-item-icon>
			<v-list-item-content>{{ t('undo_changes') }}</v-list-item-content>
		</v-list-item>
		<v-list-item
			v-if="!restricted && (defaultValue === null || !isRequired)"
			:disabled="modelValue === null || relational"
			clickable
			@click="$emit('update:modelValue', null)"
		>
			<v-list-item-icon><v-icon name="delete_outline" /></v-list-item-icon>
			<v-list-item-content>{{ t('clear_value') }}</v-list-item-content>
		</v-list-item>
	</v-list>
</template>

<script setup lang="ts">
import { useI18n } from 'vue-i18n';
import { computed } from 'vue';
import { Field } from '@directus/shared/types';
import { useClipboard } from '@/composables/use-clipboard';

interface Props {
	field: Field;
	modelValue?: string | number | boolean | Record<string, any> | Array<any> | null;
	initialValue?: string | number | boolean | Record<string, any> | Array<any> | null;
	restricted?: boolean;
}

const props = withDefaults(defineProps<Props>(), {
	modelValue: null,
	initialValue: null,
	restricted: false,
});

defineEmits(['update:modelValue', 'unset', 'edit-raw', 'copy-raw', 'paste-raw']);

const { t } = useI18n();

const { isCopySupported, isPasteSupported } = useClipboard();

const defaultValue = computed(() => {
	const savedValue = props.field?.schema?.default_value;
	return savedValue !== undefined ? savedValue : null;
});

<<<<<<< HEAD
const isRequired = computed(() => {
	return props.field?.schema?.is_nullable === false;
=======
		const relational = computed(
			() =>
				props.field.meta?.special?.find((type) =>
					['file', 'files', 'm2o', 'o2m', 'm2m', 'm2a', 'translations'].includes(type)
				) !== undefined
		);

		return { t, defaultValue, isRequired, isCopySupported, isPasteSupported, relational };
	},
>>>>>>> f5befa5b
});
</script><|MERGE_RESOLUTION|>--- conflicted
+++ resolved
@@ -77,19 +77,14 @@
 	return savedValue !== undefined ? savedValue : null;
 });
 
-<<<<<<< HEAD
 const isRequired = computed(() => {
 	return props.field?.schema?.is_nullable === false;
-=======
-		const relational = computed(
-			() =>
-				props.field.meta?.special?.find((type) =>
-					['file', 'files', 'm2o', 'o2m', 'm2m', 'm2a', 'translations'].includes(type)
-				) !== undefined
-		);
+});
 
-		return { t, defaultValue, isRequired, isCopySupported, isPasteSupported, relational };
-	},
->>>>>>> f5befa5b
-});
+const relational = computed(
+	() =>
+		props.field.meta?.special?.find((type) =>
+			['file', 'files', 'm2o', 'o2m', 'm2m', 'm2a', 'translations'].includes(type)
+		) !== undefined
+);
 </script>