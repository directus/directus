--- conflicted
+++ resolved
@@ -3,13 +3,7 @@
 export type FormField = DeepPartial<Field> & {
 	field: string;
 	name: string;
-<<<<<<< HEAD
-	hideLabel?: boolean;
-	hideLoader?: boolean;
-};
-=======
 } & Pick<InterfaceConfig, 'hideLabel' | 'hideLoader' | 'indicatorStyle'>;
->>>>>>> 79b0648d
 
 export interface ComparisonContext {
 	side: 'base' | 'incoming';
