--- conflicted
+++ resolved
@@ -46,13 +46,6 @@
 </template>
 
 <script setup lang="ts">
-<<<<<<< HEAD
-import { useI18n } from 'vue-i18n';
-import { computed } from 'vue';
-import { Field } from '@directus/types';
-import { getDefaultInterfaceForType } from '@/utils/get-default-interface-for-type';
-=======
->>>>>>> d16c3896
 import { useExtension } from '@/composables/use-extension';
 import { getDefaultInterfaceForType } from '@/utils/get-default-interface-for-type';
 import { computed } from 'vue';
