--- conflicted
+++ resolved
@@ -1,15 +1,10 @@
+import { Focus } from '@/__utils__/focus';
+import { generateRouter } from '@/__utils__/router';
+import { Tooltip } from '@/__utils__/tooltip';
+import type { GlobalMountOptions } from '@/__utils__/types';
 import { mount } from '@vue/test-utils';
 import { beforeEach, expect, test } from 'vitest';
 import { Router } from 'vue-router';
-<<<<<<< HEAD
-import type { GlobalMountOptions } from '@/__utils__/types';
-=======
-
->>>>>>> 44e38be5
-import { Focus } from '@/__utils__/focus';
-import { generateRouter } from '@/__utils__/router';
-import { Tooltip } from '@/__utils__/tooltip';
-import { GlobalMountOptions } from '@/__utils__/types';
 import VButton from './v-button.vue';
 
 let router: Router;
