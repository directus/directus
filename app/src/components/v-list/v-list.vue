<template>
	<ul class="v-list" :class="{ large }">
		<slot />
	</ul>
</template>

<script lang="ts">
import { defineComponent, PropType, toRefs } from 'vue';
import { useGroupableParent } from '@/composables/groupable';

export default defineComponent({
	emits: ['update:modelValue'],
	props: {
		modelValue: {
			type: Array as PropType<(number | string)[]>,
			default: null,
		},
		large: {
			type: Boolean,
			default: false,
		},
		multiple: {
			type: Boolean,
			default: true,
		},
		mandatory: {
			type: Boolean,
			default: true,
		},
	},
	setup(props, { emit }) {
		const { modelValue, multiple, mandatory } = toRefs(props);
		useGroupableParent(
			{
				selection: modelValue,
				onSelectionChange: (newSelection) => {
					emit('update:modelValue', newSelection);
				},
			},
			{
				mandatory,
				multiple,
			}
		);

		return {};
	},
});
</script>

<style scoped>
:global(body) {
	--v-list-padding: 4px 0;
	--v-list-max-height: none;
	--v-list-max-width: none;
	--v-list-min-width: 220px;
	--v-list-min-height: none;
	--v-list-color: var(--foreground-normal-alt);
	--v-list-color-hover: var(--foreground-normal-alt);
	--v-list-color-active: var(--foreground-normal-alt);
	--v-list-background-color-hover: var(--background-normal);
	--v-list-background-color-active: var(--background-normal);
}

.v-list {
	position: static;
	display: block;
	min-width: var(--v-list-min-width);
	max-width: var(--v-list-max-width);
	min-height: var(--v-list-min-height);
	max-height: var(--v-list-max-height);
	padding: var(--v-list-padding);
	overflow: auto;
	color: var(--v-list-color);
	line-height: 22px;
	border-radius: var(--border-radius);
<<<<<<< HEAD
	pointer-events: none;
}
=======
>>>>>>> a11c6e88

.large {
	--v-list-padding: 12px;
}

:slotted(.v-divider) {
	max-width: calc(100% - 16px);
	margin: 8px;
}

:slotted(*) {
	pointer-events: all;
}
</style><|MERGE_RESOLUTION|>--- conflicted
+++ resolved
@@ -74,11 +74,7 @@
 	color: var(--v-list-color);
 	line-height: 22px;
 	border-radius: var(--border-radius);
-<<<<<<< HEAD
-	pointer-events: none;
 }
-=======
->>>>>>> a11c6e88
 
 .large {
 	--v-list-padding: 12px;
