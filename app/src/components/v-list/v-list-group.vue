<template>
	<div class="v-list-group">
		<v-list-item
			class="activator"
			:active="active"
			:to="to"
			:exact="exact"
<<<<<<< HEAD
			clickable
			@click="onClick"
=======
>>>>>>> a86c0832
			:disabled="disabled"
			:dense="dense"
			@click="onClick"
		>
			<slot name="activator" :active="groupActive" />

			<v-list-item-icon class="activator-icon" :class="{ active: groupActive }" v-if="$slots.default">
				<v-icon name="chevron_right" @click.stop.prevent="toggle" :disabled="disabled" />
			</v-list-item-icon>
		</v-list-item>

		<div class="items" v-if="groupActive">
			<slot />
		</div>
	</div>
</template>

<script lang="ts">
import { defineComponent } from 'vue';
import { useGroupable } from '@/composables/groupable';

export default defineComponent({
	emits: ['click'],
	props: {
		multiple: {
			type: Boolean,
			default: true,
		},
		to: {
			type: String,
			default: null,
		},
		active: {
			type: Boolean,
			default: false,
		},
		exact: {
			type: Boolean,
			default: false,
		},
		disabled: {
			type: Boolean,
			default: false,
		},
		clickable: {
			type: Boolean,
			default: false,
		},
		scope: {
			type: String,
			default: undefined,
		},
		value: {
			type: [String, Number],
			default: undefined,
		},
		dense: {
			type: Boolean,
			default: false,
		},
	},
	setup(props, { emit }) {
		const { active: groupActive, toggle } = useGroupable({
			group: props.scope,
			value: props.value,
		});

		return { groupActive, toggle, onClick };

		function onClick(event: MouseEvent) {
			if (props.to) return null;
			if (props.clickable) return emit('click', event);

			event.stopPropagation();
			toggle();
		}
	},
});
</script>

<style lang="scss" scoped>
.v-list-group {
	margin-bottom: 4px;

	&:last-child {
		margin-bottom: 0;
	}

	.activator-icon {
		color: var(--foreground-subdued);
		transform: rotate(0deg);
		transition: transform var(--medium) var(--transition);

		&:hover {
			color: var(--foreground-normal);
		}

		&.active {
			transform: rotate(90deg);
		}
	}

	.items {
		padding-left: 16px;
	}
}
</style><|MERGE_RESOLUTION|>--- conflicted
+++ resolved
@@ -5,13 +5,9 @@
 			:active="active"
 			:to="to"
 			:exact="exact"
-<<<<<<< HEAD
-			clickable
-			@click="onClick"
-=======
->>>>>>> a86c0832
 			:disabled="disabled"
 			:dense="dense"
+			clickable
 			@click="onClick"
 		>
 			<slot name="activator" :active="groupActive" />
