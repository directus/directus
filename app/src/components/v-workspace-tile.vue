<script setup lang="ts">
import { Panel } from '@directus/types';
import { computed, ref, reactive, StyleValue } from 'vue';
import { throttle } from 'lodash';
import { useI18n } from 'vue-i18n';

export type AppTile = {
	id: string;
	x: number;
	y: number;
	width: number;
	height: number;
	name?: string;
	icon?: string;
	color?: string;
	note?: string;
	showHeader?: boolean;
	minWidth?: number;
	minHeight?: number;
	draggable?: boolean;
	borderRadius?: [boolean, boolean, boolean, boolean];
	data?: Record<string, any>;
};

// Right now, it is not possible to do type Props = AppTile & {resizable?: boolean; editMode?: boolean}
type Props = {
	/** The id of the tile */
	id: string;
	x: number;
	y: number;
	width: number;
	height: number;
	/** What title to display on the panel */
	name?: string;
	/** What icon to show next to the title */
	icon?: string;
	/** The color theme of the panel */
	color?: string;
	/** Adds a note beneath the title */
	note?: string;
	/** Allows to hide the header */
	showHeader?: boolean;
	minWidth?: number;
	minHeight?: number;
	/** If enabled, makes the tile draggable */
	draggable?: boolean;
	/** Add or remove rounded corners from the panels */
	borderRadius?: [boolean, boolean, boolean, boolean];
	/** If enabled, allows for resizing of the tile */
	resizable?: boolean;
	/** Enable the edit mode of the panel */
	editMode?: boolean;
	/** Shows options when the `editMode` is active */
	showOptions?: boolean;
	/** Constantly updates position, not only after the dragend */
	alwaysUpdatePosition?: boolean;
};

const props = withDefaults(defineProps<Props>(), {
	name: undefined,
	icon: 'space_dashboard',
	color: 'var(--theme--primary)',
	note: undefined,
	showHeader: true,
	minWidth: 8,
	minHeight: 6,
	resizable: true,
	editMode: false,
	draggable: true,
	borderRadius: () => [true, true, true, true],
	showOptions: true,
	alwaysUpdatePosition: false,
});

const emit = defineEmits(['update', 'move', 'duplicate', 'delete', 'edit', 'preview']);

const { t } = useI18n();

/**
 * When drag-n-dropping for positioning/resizing, we're
 */
const editedPosition = reactive<Partial<Panel>>({
	position_x: undefined,
	position_y: undefined,
	width: undefined,
	height: undefined,
});

const { onPointerDown, dragging } = useDragDrop();

const positioning = computed(() => {
	if (dragging.value) {
		return {
			x: editedPosition.position_x ?? props.x,
			y: editedPosition.position_y ?? props.y,
			width: editedPosition.width ?? props.width,
			height: editedPosition.height ?? props.height,
		};
	}

	return {
		x: props.x,
		y: props.y,
		width: props.width,
		height: props.height,
	};
});

const positionStyling = computed(() => {
	if (dragging.value) {
		return {
			'--pos-x': editedPosition.position_x ?? props.x,
			'--pos-y': editedPosition.position_y ?? props.y,
			'--width': editedPosition.width ?? props.width,
			'--height': editedPosition.height ?? props.height,
		} as StyleValue;
	}

	return {
		'--pos-x': props.x,
		'--pos-y': props.y,
		'--width': props.width,
		'--height': props.height,
	} as StyleValue;
});

const iconColor = computed(() => ({
	'--v-icon-color': props.color,
}));

function useDragDrop() {
	const dragging = ref(false);

	let pointerStartPosX = 0;
	let pointerStartPosY = 0;

	let panelStartPosX = 0;
	let panelStartPosY = 0;
	let panelStartWidth = 0;
	let panelStartHeight = 0;

	type Operation =
		| 'move'
		| 'resize-top'
		| 'resize-right'
		| 'resize-bottom'
		| 'resize-left'
		| 'resize-top-left'
		| 'resize-top-right'
		| 'resize-bottom-right'
		| 'resize-bottom-left';

	let operation: Operation = 'move';

	const onPointerMove = throttle((event: PointerEvent) => {
		if (props.editMode === false || dragging.value === false || props.draggable === false) return;

		const pointerDeltaX = event.pageX - pointerStartPosX;
		const pointerDeltaY = event.pageY - pointerStartPosY;

		const gridDeltaX = Math.round(pointerDeltaX / 20);
		const gridDeltaY = Math.round(pointerDeltaY / 20);

		if (operation === 'move') {
			editedPosition.position_x = panelStartPosX + gridDeltaX;
			editedPosition.position_y = panelStartPosY + gridDeltaY;

			if (editedPosition.position_x < 1) editedPosition.position_x = 1;
			if (editedPosition.position_y < 1) editedPosition.position_y = 1;
		} else {
			if (operation.includes('top')) {
				editedPosition.height = panelStartHeight - gridDeltaY;
				editedPosition.position_y = panelStartPosY + gridDeltaY;
			}

			if (operation.includes('right')) {
				editedPosition.width = panelStartWidth + gridDeltaX;
			}

			if (operation.includes('bottom')) {
				editedPosition.height = panelStartHeight + gridDeltaY;
			}

			if (operation.includes('left')) {
				editedPosition.width = panelStartWidth - gridDeltaX;
				editedPosition.position_x = panelStartPosX + gridDeltaX;
			}

			const minWidth = props.minWidth;
			const minHeight = props.minHeight;

			if (editedPosition.position_x && editedPosition.position_x < 1) editedPosition.position_x = 1;
			if (editedPosition.position_y && editedPosition.position_y < 1) editedPosition.position_y = 1;
			if (editedPosition.width && editedPosition.width < minWidth) editedPosition.width = minWidth;
			if (editedPosition.height && editedPosition.height < minHeight) editedPosition.height = minHeight;
		}

		if (props.alwaysUpdatePosition) emit('update', editedPosition);
	}, 20);

	return { dragging, onPointerDown, onPointerUp, onPointerMove };

	function onPointerDown(op: Operation, event: PointerEvent) {
		if (props.editMode === false || props.draggable === false) return;

		operation = op;

		dragging.value = true;

		pointerStartPosX = event.pageX;
		pointerStartPosY = event.pageY;

		panelStartPosX = props.x;
		panelStartPosY = props.y;

		panelStartWidth = props.width;
		panelStartHeight = props.height;

		window.addEventListener('pointerup', onPointerUp);
		window.addEventListener('pointermove', onPointerMove);
	}

	function onPointerUp() {
		dragging.value = false;

		if (
			props.editMode === false ||
			props.draggable === false ||
			Object.values(editedPosition).every((v) => v === undefined)
		) {
			return;
		}

		emit('update', editedPosition);
		window.removeEventListener('pointerup', onPointerUp);
		window.removeEventListener('pointermove', onPointerMove);

		editedPosition.position_x = undefined;
		editedPosition.position_y = undefined;
		editedPosition.width = undefined;
		editedPosition.height = undefined;
	}
}
</script>

<template>
	<div
		class="v-workspace-tile"
		:style="positionStyling"
		:class="{
			editing: editMode,
			draggable,
			dragging,
			'br-tl': dragging || borderRadius[0],
			'br-tr': dragging || borderRadius[1],
			'br-br': dragging || borderRadius[2],
			'br-bl': dragging || borderRadius[3],
		}"
		data-move
		@pointerdown="onPointerDown('move', $event)"
	>
		<div v-if="showHeader" class="header">
			<v-icon class="icon" :style="iconColor" :name="icon" small />
			<v-text-overflow class="name" :text="name || ''" />
			<div class="spacer" />
			<v-icon v-if="note" v-tooltip="note" class="note" name="info" />
		</div>

		<div v-if="editMode" class="edit-actions" @pointerdown.stop>
			<v-icon v-tooltip="t('edit')" class="edit-icon" name="edit" clickable @click="$emit('edit')" />

			<v-menu v-if="showOptions" placement="bottom-end" show-arrow>
				<template #activator="{ toggle }">
					<v-icon class="more-icon" name="more_vert" clickable @click="toggle" />
				</template>

				<v-list>
					<v-list-item clickable :disabled="id.startsWith('_')" @click="$emit('move')">
						<v-list-item-icon>
							<v-icon class="move-icon" name="input" />
						</v-list-item-icon>
						<v-list-item-content>
							{{ t('copy_to') }}
						</v-list-item-content>
					</v-list-item>

					<v-list-item clickable @click="$emit('duplicate')">
						<v-list-item-icon>
							<v-icon name="control_point_duplicate" />
						</v-list-item-icon>
						<v-list-item-content>{{ t('duplicate') }}</v-list-item-content>
					</v-list-item>

					<v-list-item class="delete-action" clickable @click="$emit('delete')">
						<v-list-item-icon>
							<v-icon name="delete" />
						</v-list-item-icon>
						<v-list-item-content>{{ t('delete') }}</v-list-item-content>
					</v-list-item>
				</v-list>
			</v-menu>
		</div>

		<div class="resize-details">
			({{ positioning.x - 1 }}:{{ positioning.y - 1 }})
			<template v-if="resizable">{{ positioning.width }}×{{ positioning.height }}</template>
		</div>

		<div v-if="editMode && resizable" class="resize-handlers">
			<div class="top" @pointerdown.stop="onPointerDown('resize-top', $event)" />
			<div class="right" @pointerdown.stop="onPointerDown('resize-right', $event)" />
			<div class="bottom" @pointerdown.stop="onPointerDown('resize-bottom', $event)" />
			<div class="left" @pointerdown.stop="onPointerDown('resize-left', $event)" />
			<div class="top-left" @pointerdown.stop="onPointerDown('resize-top-left', $event)" />
			<div class="top-right" @pointerdown.stop="onPointerDown('resize-top-right', $event)" />
			<div class="bottom-right" @pointerdown.stop="onPointerDown('resize-bottom-right', $event)" />
			<div class="bottom-left" @pointerdown.stop="onPointerDown('resize-bottom-left', $event)" />
		</div>

		<div class="tile-content" :class="{ 'has-header': showHeader }">
			<slot></slot>
			<div v-if="$slots.footer" class="footer">
				<slot name="footer"></slot>
			</div>
		</div>
		<slot name="body"></slot>
	</div>
</template>

<style scoped lang="scss">
.v-workspace-tile {
	--pos-x: 1;
	--pos-y: 1;
	--width: 6;
	--height: 6;

	position: relative;
	display: block;
	grid-row: var(--pos-y) / span var(--height);
	grid-column: var(--pos-x) / span var(--width);
	background-color: var(--theme--background);
	border: 1px solid var(--border-subdued);
	box-shadow: 0 0 0 1px var(--border-subdued);
	z-index: 1;
	transition: border var(--fast) var(--transition);

	&:hover {
		z-index: 3;
	}

	&.editing {
		&.draggable {
			border-color: var(--border-normal);
			box-shadow: 0 0 0 1px var(--border-normal);
			cursor: move;
		}

		&.draggable:hover {
			border-color: var(--border-normal-alt);
			box-shadow: 0 0 0 1px var(--border-normal-alt);
		}

		&.dragging {
			z-index: 3 !important;
			border-color: var(--theme--primary);
			box-shadow: 0 0 0 1px var(--theme--primary);
		}

		&.dragging .resize-details {
			opacity: 1;
		}

		& .tile-content {
			pointer-events: none;
		}
	}
}

.resize-details {
	position: absolute;
	bottom: 0;
	right: 0;
	z-index: 2;
<<<<<<< HEAD
	padding: 17px 14px;
	color: var(--theme--foreground-subdued);
	font-weight: 500;
	font-size: 15px;
	font-family: var(--theme--font-family-monospace);
	font-style: normal;
	line-height: 1;
	text-align: right;
	background-color: var(--theme--background);
=======
	padding: 2px 11.5px 11.5px 2px;
	color: var(--foreground-subdued);
	font-weight: 500;
	font-size: 12px;
	font-family: var(--family-monospace);
	font-style: normal;
	line-height: 1;
	text-align: right;
>>>>>>> e5a1e151
	border-top-right-radius: var(--border-radius-outline);
	border-bottom-right-radius: var(--border-radius-outline);
	border-top-left-radius: var(--border-radius-outline);
	backdrop-filter: blur(3px);
	background-color: rgba(var(--background-page-rgb), 0.5);
	opacity: 0;
	transition: opacity var(--fast) var(--transition), color var(--fast) var(--transition);
	pointer-events: none;
}
.tile-content {
	position: relative;
	display: flex;
	flex-direction: column;
	width: 100%;
	height: 100%;
	overflow: hidden;
}

.tile-content.has-header {
	height: calc(100% - 42px);
}

.header {
	display: flex;
	align-items: center;
	height: 42px;
	padding: 12px;
}

.footer {
	padding: 0 12px;
	border-top: 2px solid var(--border-subdued);
	margin-top: auto;
	padding-top: 8px;
}

.icon {
	--v-icon-color: var(--theme--foreground-subdued);

	margin-right: 4px;
}

.name {
	color: var(--theme--foreground-accent);
	font-weight: 600;
	font-size: 16px;
	font-family: var(--theme--font-family-sans-serif);
	font-style: normal;
}

.spacer {
	flex-grow: 1;
}

.more-icon,
.edit-icon,
.note {
<<<<<<< HEAD
	--v-icon-color: var(--theme--foreground-subdued);
	--v-icon-color-hover: var(--theme--foreground);
=======
	--v-icon-color: var(--foreground-normal);
	--v-icon-color-hover: var(--foreground-normal-alt);
>>>>>>> e5a1e151
}

.delete-action {
	--v-list-item-color: var(--theme--danger);
	--v-list-item-color-hover: var(--theme--danger);
	--v-list-item-icon-color: var(--theme--danger);
}

.edit-actions {
	position: absolute;
	top: 0;
	right: 0;
	z-index: 2;
	display: flex;
	gap: 4px;
	align-items: center;
<<<<<<< HEAD
	padding: 12px 12px 8px;
	background-color: var(--theme--background);
=======
	padding: 7px;
>>>>>>> e5a1e151
	border-top-right-radius: var(--border-radius-outline);
	border-bottom-right-radius: var(--border-radius-outline);
	border-bottom-left-radius: var(--border-radius-outline);
	backdrop-filter: blur(3px);
	background-color: rgba(var(--background-page-rgb), 0.5);
}

.resize-handlers div {
	position: absolute;
	z-index: 2;
}

.resize-handlers .top {
	top: -3px;
	width: 100%;
	height: 10px;
	cursor: ns-resize;
}

.resize-handlers .right {
	top: 0;
	right: -3px;
	width: 10px;
	height: 100%;
	cursor: ew-resize;
}

.resize-handlers .bottom {
	bottom: -3px;
	width: 100%;
	height: 10px;
	cursor: ns-resize;
}

.resize-handlers .left {
	top: 0;
	left: -3px;
	width: 10px;
	height: 100%;
	cursor: ew-resize;
}

.resize-handlers .top-left {
	top: -3px;
	left: -3px;
	width: 14px;
	height: 14px;
	cursor: nwse-resize;
}

.resize-handlers .top-right {
	top: -3px;
	right: -3px;
	width: 14px;
	height: 14px;
	cursor: nesw-resize;
}

.resize-handlers .bottom-right {
	right: -3px;
	bottom: -3px;
	width: 14px;
	height: 14px;
	cursor: nwse-resize;
}

.resize-handlers .bottom-left {
	bottom: -3px;
	left: -3px;
	width: 14px;
	height: 14px;
	cursor: nesw-resize;
}

.br-tl {
	border-top-left-radius: var(--border-radius-outline);
}

.br-tr {
	border-top-right-radius: var(--border-radius-outline);
}

.br-br {
	border-bottom-right-radius: var(--border-radius-outline);
}

.br-bl {
	border-bottom-left-radius: var(--border-radius-outline);
}
</style><|MERGE_RESOLUTION|>--- conflicted
+++ resolved
@@ -381,26 +381,14 @@
 	bottom: 0;
 	right: 0;
 	z-index: 2;
-<<<<<<< HEAD
-	padding: 17px 14px;
+	padding: 2px 11.5px 11.5px 2px;
 	color: var(--theme--foreground-subdued);
 	font-weight: 500;
-	font-size: 15px;
+	font-size: 12px;
 	font-family: var(--theme--font-family-monospace);
 	font-style: normal;
 	line-height: 1;
 	text-align: right;
-	background-color: var(--theme--background);
-=======
-	padding: 2px 11.5px 11.5px 2px;
-	color: var(--foreground-subdued);
-	font-weight: 500;
-	font-size: 12px;
-	font-family: var(--family-monospace);
-	font-style: normal;
-	line-height: 1;
-	text-align: right;
->>>>>>> e5a1e151
 	border-top-right-radius: var(--border-radius-outline);
 	border-bottom-right-radius: var(--border-radius-outline);
 	border-top-left-radius: var(--border-radius-outline);
@@ -458,13 +446,8 @@
 .more-icon,
 .edit-icon,
 .note {
-<<<<<<< HEAD
-	--v-icon-color: var(--theme--foreground-subdued);
-	--v-icon-color-hover: var(--theme--foreground);
-=======
-	--v-icon-color: var(--foreground-normal);
-	--v-icon-color-hover: var(--foreground-normal-alt);
->>>>>>> e5a1e151
+	--v-icon-color: var(--theme--foreground);
+	--v-icon-color-hover: var(--theme--foreground-accent);
 }
 
 .delete-action {
@@ -481,17 +464,12 @@
 	display: flex;
 	gap: 4px;
 	align-items: center;
-<<<<<<< HEAD
-	padding: 12px 12px 8px;
-	background-color: var(--theme--background);
-=======
 	padding: 7px;
->>>>>>> e5a1e151
 	border-top-right-radius: var(--border-radius-outline);
 	border-bottom-right-radius: var(--border-radius-outline);
 	border-bottom-left-radius: var(--border-radius-outline);
 	backdrop-filter: blur(3px);
-	background-color: rgba(var(--background-page-rgb), 0.5);
+	background-color: rgba(var(--theme--background), 0.5);
 }
 
 .resize-handlers div {
