<script setup lang="ts">
import { translateShortcut } from '@/utils/translate-shortcut';
<<<<<<< HEAD
import VDrawerHeader from '@/components/v-drawer-header.vue';
import { computed, provide, ref, useTemplateRef } from 'vue';
import { useI18n } from 'vue-i18n';
=======
import HeaderBar from '@/views/private/components/header-bar.vue';
import { computed, provide, ref } from 'vue';
>>>>>>> 12ce3400
import { type ApplyShortcut } from './v-dialog.vue';
import VResizeable from './v-resizeable.vue';
import { useScroll } from '@vueuse/core';

export interface Props {
	title: string;
	subtitle?: string | null;
	modelValue?: boolean;
	persistent?: boolean;
	icon?: string;
	/**
	 * Color of the icon displayed in the drawer header.
	 */
	iconColor?: string;
	sidebarResizeable?: boolean;
	sidebarLabel?: string;
	cancelable?: boolean;
	applyShortcut?: ApplyShortcut;
}

const props = withDefaults(defineProps<Props>(), {
	subtitle: null,
	modelValue: undefined,
	persistent: false,
	icon: 'box',
	cancelable: true,
});

const emit = defineEmits(['cancel', 'apply', 'update:modelValue']);

const localActive = ref(false);

const scrollContainer = useTemplateRef('scroll-container');

provide('main-element', scrollContainer);

const sidebarWidth = 220;
// Half of the space of the drawer (856 / 2 = 428)
const sidebarMaxWidth = 428;

const internalActive = computed({
	get() {
		return props.modelValue === undefined ? localActive.value : props.modelValue;
	},
	set(newActive: boolean) {
		localActive.value = newActive;
		emit('update:modelValue', newActive);
	},
});

const { y } = useScroll(scrollContainer);

const showHeaderShadow = computed(() => y.value > 0);
</script>

<template>
	<v-dialog
		v-model="internalActive"
		:persistent="persistent"
		placement="right"
		:apply-shortcut
		@apply="$emit('apply')"
		@esc="cancelable && $emit('cancel')"
	>
		<template #activator="{ on }">
			<slot name="activator" v-bind="{ on }" />
		</template>

		<article class="v-drawer">
			<v-button
				v-if="cancelable"
				v-tooltip.bottom="`${$t('cancel')} (${translateShortcut(['esc'])})`"
				class="cancel"
				icon
				rounded
				secondary
				@click="$emit('cancel')"
			>
				<v-icon name="close" />
			</v-button>

			<div class="content">
				<v-overlay v-if="$slots.sidebar" absolute />

				<v-resizeable
					v-if="$slots.sidebar"
					:disabled="!sidebarResizeable"
					:width="sidebarWidth"
					:max-width="sidebarMaxWidth"
				>
					<nav class="sidebar">
						<div class="sidebar-content">
							<slot name="sidebar" />
						</div>
					</nav>
				</v-resizeable>

				<main ref="scroll-container" :class="{ main: true, 'small-search-input': $slots.sidebar }">
					<v-drawer-header :title="title" :shadow="showHeaderShadow" :icon="icon" :icon-color="iconColor">
						<template #title><slot name="title" /></template>
						<template #headline>
							<slot name="subtitle">
								<p v-if="subtitle" class="subtitle">{{ subtitle }}</p>
							</slot>
						</template>

						<template #title-outer:prepend>
							<slot name="title-outer:prepend" />
						</template>

						<template #actions:prepend><slot name="actions:prepend" /></template>
						<template #actions><slot name="actions" /></template>

						<template #title:append><slot name="header:append" /></template>
					</v-drawer-header>

					<v-detail v-if="$slots.sidebar" class="mobile-sidebar" :label="sidebarLabel || $t('sidebar')">
						<nav>
							<slot name="sidebar" />
						</nav>
					</v-detail>

					<slot />
				</main>
			</div>
		</article>
	</v-dialog>
</template>

<style lang="scss" scoped>
.v-drawer {
	position: relative;
	display: flex;
	flex-direction: column;
	inline-size: 100%;
	max-inline-size: 856px;
	block-size: 100%;
	background-color: var(--theme--background);

	.cancel {
		--focus-ring-color: var(--theme--primary-subdued);

		display: none;
		position: absolute;
		inset-block-start: 32px;
		inset-inline-start: -76px;

		@media (min-width: 960px) {
			display: inline-flex;
		}
	}

	.spacer {
		flex-grow: 1;
	}

	.header-icon {
		--v-button-background-color: var(--theme--background-normal);
		--v-button-background-color-active: var(--theme--background-normal);
		--v-button-background-color-hover: var(--theme--background-normal);
		--v-button-color-disabled: var(--theme--foreground);
	}

	.content {
		--theme--form--row-gap: 52px;

		position: relative;
		display: flex;
		flex-grow: 1;
		overflow: hidden;

		/* Page Content Spacing (Could be converted to Project Setting toggle) */
		font-size: 15px;
		line-height: 24px;

		.sidebar {
			--v-list-item-background-color-hover: var(--theme--background-accent);
			--v-list-item-background-color-active: var(--theme--background-accent);

			display: none;

			@media (min-width: 960px) {
				position: relative;
				display: block;
				flex-shrink: 0;
				inline-size: 220px;
				block-size: 100%;
				background: var(--theme--navigation--background);
				border-inline-end: var(--theme--navigation--border-width) solid var(--theme--navigation--border-color);
			}

			.sidebar-content {
				--v-list-item-color: var(--theme--navigation--list--foreground);
				--v-list-item-color-hover: var(--theme--navigation--list--foreground-hover);
				--v-list-item-color-active: var(--theme--navigation--list--foreground-active);
				--v-list-item-icon-color: var(--theme--navigation--list--icon--foreground);
				--v-list-item-icon-color-hover: var(--theme--navigation--list--icon--foreground-hover);
				--v-list-item-icon-color-active: var(--theme--navigation--list--icon--foreground-active);
				--v-list-item-background-color: var(--theme--navigation--list--background);
				--v-list-item-background-color-hover: var(--theme--navigation--list--background-hover);
				--v-list-item-background-color-active: var(--theme--navigation--list--background-active);
				--v-divider-color: var(--theme--navigation--list--divider--border-color);
				--v-divider-thickness: var(--theme--navigation--list--divider--border-width);

				block-size: 100%;
				overflow: hidden auto;
			}
		}

		.v-overlay {
			--v-overlay-z-index: 1;

			@media (min-width: 960px) {
				--v-overlay-z-index: none;

				display: none;
			}
		}

		.main {
			--content-padding: 16px;
			--content-padding-bottom: 32px;

			position: relative;
			flex-grow: 1;
			overflow: auto;
			scroll-padding-block-start: 100px;

			@media (width > 640px) {
				--content-padding: 32px;
				--content-padding-bottom: 132px;
			}
		}

		.main.small-search-input:deep(.search-input.filter-active) {
			inline-size: 300px !important;
		}
	}

	@media (min-width: 960px) {
		inline-size: calc(100% - 64px);
	}
}

.mobile-sidebar {
	position: relative;
	z-index: 2;
	margin: var(--content-padding);

	nav {
		background-color: var(--theme--background-subdued);
		border-radius: var(--theme--border-radius);
	}

	@media (min-width: 960px) {
		display: none;
	}
}
</style><|MERGE_RESOLUTION|>--- conflicted
+++ resolved
@@ -1,16 +1,10 @@
 <script setup lang="ts">
+import VDrawerHeader from '@/components/v-drawer-header.vue';
 import { translateShortcut } from '@/utils/translate-shortcut';
-<<<<<<< HEAD
-import VDrawerHeader from '@/components/v-drawer-header.vue';
+import { useScroll } from '@vueuse/core';
 import { computed, provide, ref, useTemplateRef } from 'vue';
-import { useI18n } from 'vue-i18n';
-=======
-import HeaderBar from '@/views/private/components/header-bar.vue';
-import { computed, provide, ref } from 'vue';
->>>>>>> 12ce3400
 import { type ApplyShortcut } from './v-dialog.vue';
 import VResizeable from './v-resizeable.vue';
-import { useScroll } from '@vueuse/core';
 
 export interface Props {
 	title: string;
