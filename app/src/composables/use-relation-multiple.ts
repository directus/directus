import api from '@/api';
import { getEndpoint } from '@directus/shared/utils';
import { unexpectedError } from '@/utils/unexpected-error';
import { clamp, cloneDeep, isEqual, merge, isPlainObject } from 'lodash';
import { computed, ref, Ref, watch } from 'vue';
import { Filter, Item } from '@directus/shared/types';
import { RelationM2A } from '@/composables/use-relation-m2a';
import { RelationM2M } from '@/composables/use-relation-m2m';
import { RelationO2M } from '@/composables/use-relation-o2m';

export type RelationQueryMultiple = {
	page: number;
	limit: number;
	fields: string[];
	search?: string;
	sort?: string[];
	filter?: Filter;
};

export type DisplayItem = {
	[key: string]: any;
	$index?: number;
	$type?: 'created' | 'updated' | 'deleted';
	$edits?: number;
};

export type ChangesItem = {
	create: Record<string, any>[];
	update: Record<string, any>[];
	delete: (string | number)[];
};

export function useRelationMultiple(
	value: Ref<Record<string, any> | any[] | undefined>,
	previewQuery: Ref<RelationQueryMultiple>,
	relation: Ref<RelationM2A | RelationM2M | RelationO2M | undefined>,
	itemId: Ref<string | number>
) {
	const loading = ref(false);
	const fetchedItems = ref<Record<string, any>[]>([]);
	const existingItemCount = ref(0);

	const { cleanItem, getPage, localDelete } = useUtil();

	const _value = computed<ChangesItem>({
		get() {
			if (!value.value || Array.isArray(value.value))
				return {
					create: [],
					update: [],
					delete: [],
				};
			return value.value as ChangesItem;
		},
		set(newValue) {
			value.value = newValue;
		},
	});

	watch(value, (newValue, oldValue) => {
		if (
			(Array.isArray(newValue) && isPlainObject(oldValue)) ||
			(Array.isArray(newValue) && Array.isArray(oldValue) && oldValue.length === 0)
		) {
			updateFetchedItems();
		} else if (newValue === null) {
			clear();
		}
	});

	watch([previewQuery, itemId, relation], updateFetchedItems, { immediate: true });

	const { fetchedSelectItems, selected, isItemSelected } = useSelected();

	const totalItemCount = computed(() => {
		if (relation.value?.type === 'o2m') {
			return existingItemCount.value + _value.value.create.length + selected.value.length;
		}

		return existingItemCount.value + _value.value.create.length;
	});

	const createdItems = computed(() => {
		const info = relation.value;
		if (info?.type === undefined) return [];

		if (info.type === 'o2m') return _value.value.create;
		return _value.value.create.filter((item) => item[info.reverseJunctionField.field] === undefined);
	});

	const displayItems = computed(() => {
		if (!relation.value) return [];

		const targetPKField =
			relation.value.type === 'o2m'
				? relation.value.relatedPrimaryKeyField.field
				: relation.value.junctionPrimaryKeyField.field;

		const items: DisplayItem[] = fetchedItems.value.map((item: Record<string, any>) => {
			const editsIndex = _value.value.update.findIndex(
				(edit) => typeof edit === 'object' && edit[targetPKField] === item[targetPKField]
			);
			const deleteIndex = _value.value.delete.findIndex((id) => id === item[targetPKField]);

			const updatedItem: Record<string, any> = {};

			if (editsIndex !== -1) {
				merge(
					updatedItem,
					{ $type: 'updated', $index: editsIndex, $edits: editsIndex },
					_value.value.update[editsIndex]
				);
			} else {
				merge(updatedItem, cloneDeep(item));
			}

			if (deleteIndex !== -1) {
				merge(updatedItem, { $type: 'deleted', $index: deleteIndex });
			}

			return updatedItem;
		});

		const selectedOnPage = fetchedSelectItems.value.map((item) => {
			const edits = selected.value.find((edit) => {
				switch (relation.value?.type) {
					case 'o2m':
						return edit[targetPKField] === item[targetPKField];
					case 'm2m':
						return (
							edit[relation.value.junctionField.field][relation.value.relatedPrimaryKeyField.field] ===
							item[relation.value.junctionField.field][relation.value.relatedPrimaryKeyField.field]
						);
					case 'm2a': {
						const itemCollection = item[relation.value.collectionField.field];
						const editCollection = edit[relation.value.collectionField.field];
						const itemPkField = relation.value.relationPrimaryKeyFields[itemCollection].field;
						const editPkField = relation.value.relationPrimaryKeyFields[editCollection].field;

						return (
							itemCollection === editCollection &&
							edit[relation.value.junctionField.field][editPkField] ===
								item[relation.value.junctionField.field][itemPkField]
						);
					}
				}
			});

			if (!edits) return item;
			return merge({}, item, edits);
		});

		const newItems = getPage(existingItemCount.value + selected.value.length, createdItems.value);

		items.push(
			...selectedOnPage,
			...newItems.map((item, index) => {
				return {
					...item,
					$type: 'created',
					$index: index,
				} as DisplayItem;
			})
		);

		const sortField = relation.value.sortField;

		if ((previewQuery.value.limit > 0 && totalItemCount.value > previewQuery.value.limit) || !sortField) return items;

		return items.sort((a, b) => {
			return a[sortField] - b[sortField];
		});
	});

	const { create, remove, select, update, clear } = useActions(_value);

	return {
		create,
		update,
		remove,
		select,
		displayItems,
		totalItemCount,
		loading,
		selected,
		fetchedSelectItems,
		fetchedItems,
		useActions,
		cleanItem,
		isItemSelected,
		localDelete,
	};

	function useActions(target: Ref<Item>) {
		return { create, update, remove, select, clear };

		function create(...items: Record<string, any>[]) {
			for (const item of items) {
				target.value.create.push(cleanItem(item));
			}
			updateValue();
		}

		function update(...items: DisplayItem[]) {
			if (!relation.value) return;

			for (const item of items) {
				if (item.$type === undefined || item.$index === undefined) {
					target.value.update.push(item);
				} else if (item.$type === 'created') {
					target.value.create[item.$index] = cleanItem(item);
				} else if (item.$type === 'updated') {
					target.value.update[item.$index] = cleanItem(item);
				} else if (item.$type === 'deleted') {
					if (item.$edits !== undefined) {
						target.value.update[item.$edits] = cleanItem(item);
					} else {
						target.value.update.push(cleanItem(item));
					}
				}
			}
			updateValue();
		}

		function remove(...items: DisplayItem[]) {
			if (!relation.value) return;

			const pkField =
				relation.value.type === 'o2m'
					? relation.value.relatedPrimaryKeyField.field
					: relation.value.junctionPrimaryKeyField.field;

			for (const item of items) {
				if (item.$type === undefined || item.$index === undefined) {
					target.value.delete.push(item[pkField]);
				} else if (item.$type === 'created') {
					target.value.create.splice(item.$index, 1);
				} else if (item.$type === 'updated') {
					if (isItemSelected(item)) {
						target.value.update.splice(item.$index, 1);
					} else {
						target.value.delete.push(item[pkField]);
					}
				} else if (item.$type === 'deleted') {
					target.value.delete.splice(item.$index, 1);
				}
			}
			updateValue();
		}

		function select(items: (string | number)[], collection?: string) {
			const info = relation.value;
			if (!info) return;

			const selected = items.map((item) => {
				switch (info.type) {
					case 'o2m':
						return {
							[info.reverseJunctionField.field]: itemId.value,
							[info.relatedPrimaryKeyField.field]: item,
						};
					case 'm2m':
						return {
							[info.reverseJunctionField.field]: itemId.value,
							[info.junctionField.field]: {
								[info.relatedPrimaryKeyField.field]: item,
							},
						};
					case 'm2a': {
						if (!collection) throw new Error('You need to provide a collection on an m2a');

						return {
							[info.reverseJunctionField.field]: itemId.value,
							[info.collectionField.field]: collection,
							[info.junctionField.field]: {
								[info.relationPrimaryKeyFields[collection].field]: item,
							},
						};
					}
				}
			});

			if (relation.value?.type === 'o2m') update(...selected);
			else create(...selected);
		}

		function clear() {
			if (!relation.value) return;

			value.value = itemId.value === '+' ? undefined : [];
			existingItemCount.value = 0;
			fetchedItems.value = [];

			target.value.create = [];
			target.value.update = [];
			target.value.delete = [];
		}

		function updateValue() {
			target.value = cloneDeep(target.value);
		}
	}

	async function updateFetchedItems() {
		if (!relation.value) return;

		if (!itemId.value || itemId.value === '+') {
			existingItemCount.value = 0;
			fetchedItems.value = [];
			return;
		}

		let targetCollection: string;
		let targetPKField: string;
		let reverseJunctionField: string;
		const fields = new Set(previewQuery.value.fields);

		switch (relation.value.type) {
			case 'm2a':
				targetCollection = relation.value.junctionCollection.collection;
				targetPKField = relation.value.junctionPrimaryKeyField.field;
				reverseJunctionField = relation.value.reverseJunctionField.field;
				fields.add(relation.value.junctionPrimaryKeyField.field);
				fields.add(relation.value.collectionField.field);
				for (const collection of relation.value.allowedCollections) {
					const pkField = relation.value.relationPrimaryKeyFields[collection.collection];
					fields.add(`${relation.value.junctionField.field}:${collection.collection}.${pkField.field}`);
				}
				break;
			case 'm2m':
				targetCollection = relation.value.junctionCollection.collection;
				targetPKField = relation.value.junctionPrimaryKeyField.field;
				reverseJunctionField = relation.value.reverseJunctionField.field;
				fields.add(relation.value.junctionPrimaryKeyField.field);
				fields.add(`${relation.value.junctionField.field}.${relation.value.relatedPrimaryKeyField.field}`);
				break;
			case 'o2m':
				targetCollection = relation.value.relatedCollection.collection;
				targetPKField = relation.value.relatedPrimaryKeyField.field;
				reverseJunctionField = relation.value.reverseJunctionField.field;
				fields.add(relation.value.relatedPrimaryKeyField.field);
				break;
		}

		if (relation.value.sortField) fields.add(relation.value.sortField);

		try {
			loading.value = true;

			await updateItemCount(targetCollection, targetPKField, reverseJunctionField);

<<<<<<< HEAD
			const filter: Filter = { _and: [{ [reverseJunctionField]: itemId.value } as Filter] };
			if (previewQuery.value.filter) {
				filter._and.push(previewQuery.value.filter);
			}

			const response = await api.get(getEndpoint(targetCollection), {
				params: {
					...previewQuery.value,
					fields: Array.from(fields),
					filter,
				},
			});
=======
			if (itemId.value !== '+') {
				const response = await api.get(getEndpoint(targetCollection), {
					params: {
						fields: Array.from(fields),
						filter: {
							[reverseJunctionField]: itemId.value,
						},
						page: previewQuery.value.page,
						limit: previewQuery.value.limit,
					},
				});
>>>>>>> 8fc7218c

				fetchedItems.value = response.data.data;
			}
		} catch (err: any) {
			unexpectedError(err);
		} finally {
			loading.value = false;
		}
	}

	async function updateItemCount(targetCollection: string, targetPKField: string, reverseJunctionField: string) {
		const filter: Filter = { _and: [{ [reverseJunctionField]: itemId.value } as Filter] };
		if (previewQuery.value.filter) {
			filter._and.push(previewQuery.value.filter);
		}

		const response = await api.get(getEndpoint(targetCollection), {
			params: {
				search: previewQuery.value.search,
				aggregate: {
					count: targetPKField,
				},
				filter,
			},
		});

		existingItemCount.value = Number(response.data.data[0].count[targetPKField]);
	}

	function useSelected() {
		const fetchedSelectItems = ref<Record<string, any>[]>([]);

		const selected = computed(() => {
			const info = relation.value;
			if (!info) return [];

			if (relation.value?.type === 'o2m') {
				return _value.value.update
					.map((item, index) => ({ ...item, $index: index, $type: 'updated' } as DisplayItem))
					.filter(isItemSelected);
			}

			return _value.value.create
				.map((item, index) => ({ ...item, $index: index, $type: 'created' } as DisplayItem))
				.filter(isItemSelected);
		});

		const selectedOnPage = computed(() => getPage(existingItemCount.value, selected.value));

		watch(
			selectedOnPage,
			(newVal, oldVal) => {
				if (!isEqual(newVal, oldVal)) loadSelectedDisplay();
			},
			{ immediate: true }
		);

		return { fetchedSelectItems, selected, isItemSelected };

		function isItemSelected(item: DisplayItem) {
			return relation.value !== undefined && item[relation.value.reverseJunctionField.field] !== undefined;
		}

		async function loadSelectedDisplay() {
			switch (relation.value?.type) {
				case 'o2m':
					return loadSelectedDisplayO2M(relation.value);
				case 'm2m':
					return loadSelectedDisplayM2M(relation.value);
				case 'm2a':
					return loadSelectedDisplayM2A(relation.value);
			}
		}

		async function loadSelectedDisplayO2M(relation: RelationO2M) {
			if (selectedOnPage.value.length === 0) {
				fetchedSelectItems.value = [];
				return;
			}

			const targetCollection = relation.relatedCollection.collection;
			const targetPKField = relation.relatedPrimaryKeyField.field;

			const response = await api.get(getEndpoint(targetCollection), {
				params: {
					filter: {
						[targetPKField]: {
							_in: selectedOnPage.value.map((item) => item[targetPKField]),
						},
					},
					limit: -1,
				},
			});

			fetchedSelectItems.value = response.data.data;
		}

		async function loadSelectedDisplayM2M(relation: RelationM2M) {
			if (selectedOnPage.value.length === 0) {
				fetchedSelectItems.value = [];
				return;
			}

			const relatedPKField = relation.relatedPrimaryKeyField.field;

			const response = await api.get(getEndpoint(relation.relatedCollection.collection), {
				params: {
					filter: {
						[relatedPKField]: {
							_in: selectedOnPage.value.map((item) => item[relation.junctionField.field][relatedPKField]),
						},
					},
					limit: -1,
				},
			});

			fetchedSelectItems.value = response.data.data.map((item: Record<string, any>) => ({
				[relation.junctionField.field]: item,
			}));
		}

		async function loadSelectedDisplayM2A(relation: RelationM2A) {
			if (selectedOnPage.value.length === 0) {
				fetchedSelectItems.value = [];
				return;
			}

			const collectionField = relation.collectionField.field;

			const selectGrouped = selectedOnPage.value.reduce((acc, item) => {
				const collection = item[collectionField];
				if (!(collection in acc)) acc[collection] = [];
				acc[collection].push(item);

				return acc;
			}, {} as Record<string, DisplayItem[]>);

			const responses = await Promise.all(
				Object.entries(selectGrouped).map(([collection, items]) => {
					const pkField = relation.relationPrimaryKeyFields[collection].field;

					return api.get(getEndpoint(collection), {
						params: {
							filter: {
								[pkField]: {
									_in: items.map((item) => item[relation.junctionField.field][pkField]),
								},
							},
							limit: -1,
						},
					});
				})
			);

			fetchedSelectItems.value = responses.reduce((acc, item, index) => {
				acc.push(
					...item.data.data.map((item: Record<string, any>) => ({
						[relation.collectionField.field]: Object.keys(selectGrouped)[index],
						[relation.junctionField.field]: item,
					}))
				);
				return acc;
			}, [] as Record<string, any>[]);
		}
	}

	function useUtil() {
		return { cleanItem, getPage, localDelete };

		function cleanItem(item: DisplayItem) {
			return Object.entries(item).reduce((acc, [key, value]) => {
				if (!key.startsWith('$')) acc[key] = value;
				return acc;
			}, {} as DisplayItem);
		}

		function localDelete(item: DisplayItem) {
			return item.$type !== undefined && (item.$type !== 'updated' || isItemSelected(item));
		}

		function getPage<T>(offset: number, items: T[]) {
			if (previewQuery.value.limit === -1) return items;
			const start = clamp((previewQuery.value.page - 1) * previewQuery.value.limit - offset, 0, items.length);
			const end = clamp(previewQuery.value.page * previewQuery.value.limit - offset, 0, items.length);
			return items.slice(start, end);
		}
	}
}<|MERGE_RESOLUTION|>--- conflicted
+++ resolved
@@ -349,32 +349,20 @@
 
 			await updateItemCount(targetCollection, targetPKField, reverseJunctionField);
 
-<<<<<<< HEAD
-			const filter: Filter = { _and: [{ [reverseJunctionField]: itemId.value } as Filter] };
-			if (previewQuery.value.filter) {
-				filter._and.push(previewQuery.value.filter);
-			}
-
-			const response = await api.get(getEndpoint(targetCollection), {
-				params: {
-					...previewQuery.value,
-					fields: Array.from(fields),
-					filter,
-				},
-			});
-=======
 			if (itemId.value !== '+') {
+				const filter: Filter = { _and: [{ [reverseJunctionField]: itemId.value } as Filter] };
+				if (previewQuery.value.filter) {
+					filter._and.push(previewQuery.value.filter);
+				}
+
 				const response = await api.get(getEndpoint(targetCollection), {
 					params: {
 						fields: Array.from(fields),
-						filter: {
-							[reverseJunctionField]: itemId.value,
-						},
+						filter,
 						page: previewQuery.value.page,
 						limit: previewQuery.value.limit,
 					},
 				});
->>>>>>> 8fc7218c
 
 				fetchedItems.value = response.data.data;
 			}
