--- conflicted
+++ resolved
@@ -189,27 +189,6 @@
 
 	const { create, remove, select, update } = useActions(_value);
 
-<<<<<<< HEAD
-	return {
-		create,
-		update,
-		remove,
-		select,
-		displayItems,
-		totalItemCount,
-		loading,
-		selected,
-		fetchedSelectItems,
-		fetchedItems,
-		useActions,
-		cleanItem,
-		isItemSelected,
-		isLocalItem,
-		getItemEdits,
-	};
-
-=======
->>>>>>> 73c7b161
 	function useActions(target: Ref<Item>) {
 		return { create, update, remove, select };
 
@@ -689,7 +668,7 @@
 		useActions,
 		cleanItem,
 		isItemSelected,
-		localDelete,
+		isLocalItem,
 		getItemEdits,
 	};
 }