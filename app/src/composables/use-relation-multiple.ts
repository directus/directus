import api from '@/api';
<<<<<<< HEAD
=======
import { getEndpoint } from '@directus/shared/utils';
import { unexpectedError } from '@/utils/unexpected-error';
import { clamp, cloneDeep, isEqual, merge } from 'lodash';
import { computed, ref, Ref, watch } from 'vue';
import { Filter, Item } from '@directus/shared/types';
>>>>>>> fd9c75b2
import { RelationM2A } from '@/composables/use-relation-m2a';
import { RelationM2M } from '@/composables/use-relation-m2m';
import { RelationO2M } from '@/composables/use-relation-o2m';
import { unexpectedError } from '@/utils/unexpected-error';
import { Filter, Item } from '@directus/shared/types';
import { getEndpoint } from '@directus/shared/utils';
import { clamp, cloneDeep, isEqual, isObjectLike, isPlainObject, merge, mergeWith } from 'lodash';
import { computed, ref, Ref, unref, watch } from 'vue';

export type RelationQueryMultiple = {
	page: number;
	limit: number;
	fields: string[];
	search?: string;
	sort?: string[];
	filter?: Filter;
};

export type DisplayItem = {
	[key: string]: any;
	$index?: number;
	$type?: 'created' | 'updated' | 'deleted';
	$edits?: number;
};

export type ChangesItem = {
	create: Record<string, any>[];
	update: Record<string, any>[];
	delete: (string | number)[];
};

export function useRelationMultiple(
	value: Ref<Record<string, any> | any[] | undefined>,
	previewQuery: Ref<RelationQueryMultiple>,
	relation: Ref<RelationM2A | RelationM2M | RelationO2M | undefined>,
	itemId: Ref<string | number>
) {
	const loading = ref(false);
	const fetchedItems = ref<Record<string, any>[]>([]);
	const existingItemCount = ref(0);

	const { cleanItem, getPage, localDelete, getItemEdits, isEmpty } = useUtil();

	const _value = computed<ChangesItem>({
		get() {
			if (!value.value || Array.isArray(value.value))
				return {
					create: [],
					update: [],
					delete: [],
				};
			return value.value as ChangesItem;
		},
		set(newValue) {
			if (newValue.create.length === 0 && newValue.update.length === 0 && newValue.delete.length === 0) {
				value.value = undefined;
				return;
			}
			value.value = newValue;
		},
	});

	// Fetch new items when the value gets changed by the external "save and stay"
	// We don't want to refresh when we ourself reset the value (when we have no more changes)
	watch(value, (newValue, oldValue) => {
		if (
			Array.isArray(newValue) &&
			oldValue &&
			(('create' in oldValue && Array.isArray(oldValue.create) && oldValue.create.length > 0) ||
				('update' in oldValue && Array.isArray(oldValue.update) && oldValue.update.length > 0) ||
				('delete' in oldValue && Array.isArray(oldValue.delete) && oldValue.delete.length > 0))
		) {
			updateFetchedItems();
		}
	});

	watch([previewQuery, itemId, relation], updateFetchedItems, { immediate: true });

	const { fetchedSelectItems, selected, isItemSelected } = useSelected();

	const totalItemCount = computed(() => {
		if (relation.value?.type === 'o2m') {
			return existingItemCount.value + _value.value.create.length + selected.value.length;
		}

		return existingItemCount.value + _value.value.create.length;
	});

	const createdItems = computed(() => {
		const info = relation.value;
		if (info?.type === undefined) return [];

		if (info.type === 'o2m') return _value.value.create;
		return _value.value.create.filter((item) => item[info.reverseJunctionField.field] === undefined);
	});

	const displayItems = computed(() => {
		if (!relation.value) return [];

		const targetPKField =
			relation.value.type === 'o2m'
				? relation.value.relatedPrimaryKeyField.field
				: relation.value.junctionPrimaryKeyField.field;

		const items: DisplayItem[] = fetchedItems.value.map((item: Record<string, any>) => {
			const editsIndex = _value.value.update.findIndex(
				(edit) => typeof edit === 'object' && edit[targetPKField] === item[targetPKField]
			);
			const deleteIndex = _value.value.delete.findIndex((id) => id === item[targetPKField]);

			let updatedItem: Record<string, any> = cloneDeep(item);

			if (editsIndex !== -1) {
				const edits = unref(_value.value.update[editsIndex]);

				updatedItem = {
					...updatedItem,
					...edits,
				};

				if (relation.value?.type === 'm2m' || relation.value?.type === 'm2a') {
					updatedItem[relation.value.junctionField.field] = {
						...cloneDeep(item)[relation.value.junctionField.field],
						...edits[relation.value.junctionField.field],
					};
				}

				updatedItem.$type = 'updated';
				updatedItem.$index = editsIndex;
				updatedItem.$edits = editsIndex;
			}

			if (deleteIndex !== -1) {
				merge(updatedItem, { $type: 'deleted', $index: deleteIndex });
			}

			return updatedItem;
		});

		const selectedOnPage = selected.value.map((edit) => {
			const fetchedItem = fetchedSelectItems.value.find((item) => {
				switch (relation.value?.type) {
					case 'o2m':
						return edit[targetPKField] === item[targetPKField];
					case 'm2m':
						return (
							edit[relation.value.junctionField.field][relation.value.relatedPrimaryKeyField.field] ===
							item[relation.value.junctionField.field][relation.value.relatedPrimaryKeyField.field]
						);
					case 'm2a': {
						const itemCollection = item[relation.value.collectionField.field];
						const editCollection = edit[relation.value.collectionField.field];
						const itemPkField = relation.value.relationPrimaryKeyFields[itemCollection].field;
						const editPkField = relation.value.relationPrimaryKeyFields[editCollection].field;

						return (
							itemCollection === editCollection &&
							edit[relation.value.junctionField.field][editPkField] ===
								item[relation.value.junctionField.field][itemPkField]
						);
					}
				}
			});
			if (!fetchedItem) return edit;
			return merge({}, fetchedItem, edit);
		});

		const newItems = getPage(existingItemCount.value + selected.value.length, createdItems.value);

		items.push(
			...selectedOnPage,
			...newItems.map((item, index) => {
				return {
					...item,
					$type: 'created',
					$index: index,
				} as DisplayItem;
			})
		);

		const sortField = relation.value.sortField;

		if ((previewQuery.value.limit > 0 && totalItemCount.value > previewQuery.value.limit) || !sortField) return items;

		return items.sort((a, b) => {
			return a[sortField] - b[sortField];
		});
	});

	const { create, remove, select, update } = useActions(_value);

	return {
		create,
		update,
		remove,
		select,
		displayItems,
		totalItemCount,
		loading,
		selected,
		fetchedSelectItems,
		fetchedItems,
		useActions,
		cleanItem,
		isItemSelected,
		localDelete,
		getItemEdits,
	};

	function useActions(target: Ref<Item>) {
		return { create, update, remove, select };

		function create(...items: Record<string, any>[]) {
			for (const item of items) {
				target.value.create.push(cleanItem(item));
			}
			updateValue();
		}

		function update(...items: DisplayItem[]) {
			if (!relation.value) return;

			for (const item of items) {
				if (item.$type === undefined || item.$index === undefined) {
					target.value.update.push(cleanItem(item));
				} else if (item.$type === 'created') {
					target.value.create[item.$index] = cleanItem(item);
				} else if (item.$type === 'updated') {
					if (isEmpty(item)) target.value.update.splice(item.$index, 1);
					else target.value.update[item.$index] = cleanItem(item);
				} else if (item.$type === 'deleted') {
					if (item.$edits !== undefined) {
						if (isEmpty(item)) target.value.update.splice(item.$index, 1);
						else target.value.update[item.$edits] = cleanItem(item);
					} else {
						target.value.update.push(cleanItem(item));
					}
				}
			}
			updateValue();
		}

		function remove(...items: DisplayItem[]) {
			if (!relation.value) return;

			const pkField =
				relation.value.type === 'o2m'
					? relation.value.relatedPrimaryKeyField.field
					: relation.value.junctionPrimaryKeyField.field;

			for (const item of items) {
				if (item.$type === undefined || item.$index === undefined) {
					target.value.delete.push(item[pkField]);
				} else if (item.$type === 'created') {
					target.value.create.splice(item.$index, 1);
				} else if (item.$type === 'updated') {
					if (isItemSelected(item)) {
						target.value.update.splice(item.$index, 1);
					} else {
						target.value.delete.push(item[pkField]);
					}
				} else if (item.$type === 'deleted') {
					target.value.delete.splice(item.$index, 1);
				}
			}
			updateValue();
		}

		function select(items: (string | number)[], collection?: string) {
			const info = relation.value;
			if (!info) return;

			const selected = items.map((item) => {
				switch (info.type) {
					case 'o2m':
						return {
							[info.reverseJunctionField.field]: itemId.value,
							[info.relatedPrimaryKeyField.field]: item,
						};
					case 'm2m':
						return {
							[info.reverseJunctionField.field]: itemId.value,
							[info.junctionField.field]: {
								[info.relatedPrimaryKeyField.field]: item,
							},
						};
					case 'm2a': {
						if (!collection) throw new Error('You need to provide a collection on an m2a');

						return {
							[info.reverseJunctionField.field]: itemId.value,
							[info.collectionField.field]: collection,
							[info.junctionField.field]: {
								[info.relationPrimaryKeyFields[collection].field]: item,
							},
						};
					}
				}
			});

			if (relation.value?.type === 'o2m') update(...selected);
			else create(...selected);
		}

		function updateValue() {
			target.value = cloneDeep(target.value);
		}
	}

	async function updateFetchedItems() {
		if (!relation.value) return;

		if (!itemId.value || itemId.value === '+') {
			existingItemCount.value = 0;
			fetchedItems.value = [];
			return;
		}

		let targetCollection: string;
		let targetPKField: string;
		let reverseJunctionField: string;
		const fields = new Set(previewQuery.value.fields);

		switch (relation.value.type) {
			case 'm2a':
				targetCollection = relation.value.junctionCollection.collection;
				targetPKField = relation.value.junctionPrimaryKeyField.field;
				reverseJunctionField = relation.value.reverseJunctionField.field;
				fields.add(relation.value.junctionPrimaryKeyField.field);
				fields.add(relation.value.collectionField.field);
				for (const collection of relation.value.allowedCollections) {
					const pkField = relation.value.relationPrimaryKeyFields[collection.collection];
					fields.add(`${relation.value.junctionField.field}:${collection.collection}.${pkField.field}`);
				}
				break;
			case 'm2m':
				targetCollection = relation.value.junctionCollection.collection;
				targetPKField = relation.value.junctionPrimaryKeyField.field;
				reverseJunctionField = relation.value.reverseJunctionField.field;
				fields.add(relation.value.junctionPrimaryKeyField.field);
				fields.add(`${relation.value.junctionField.field}.${relation.value.relatedPrimaryKeyField.field}`);
				break;
			case 'o2m':
				targetCollection = relation.value.relatedCollection.collection;
				targetPKField = relation.value.relatedPrimaryKeyField.field;
				reverseJunctionField = relation.value.reverseJunctionField.field;
				fields.add(relation.value.relatedPrimaryKeyField.field);
				break;
		}

		if (relation.value.sortField) fields.add(relation.value.sortField);

		try {
			loading.value = true;

			await updateItemCount(targetCollection, targetPKField, reverseJunctionField);

			if (itemId.value !== '+') {
				const filter: Filter = { _and: [{ [reverseJunctionField]: itemId.value } as Filter] };
				if (previewQuery.value.filter) {
					filter._and.push(previewQuery.value.filter);
				}

				const response = await api.get(getEndpoint(targetCollection), {
					params: {
						search: previewQuery.value.search,
						fields: Array.from(fields),
						filter,
						page: previewQuery.value.page,
						limit: previewQuery.value.limit,
					},
				});

				fetchedItems.value = response.data.data;
			}
		} catch (err: any) {
			unexpectedError(err);
		} finally {
			loading.value = false;
		}
	}

	async function updateItemCount(targetCollection: string, targetPKField: string, reverseJunctionField: string) {
		const filter: Filter = { _and: [{ [reverseJunctionField]: itemId.value } as Filter] };
		if (previewQuery.value.filter) {
			filter._and.push(previewQuery.value.filter);
		}

		const response = await api.get(getEndpoint(targetCollection), {
			params: {
				search: previewQuery.value.search,
				aggregate: {
					count: targetPKField,
				},
				filter,
			},
		});

		existingItemCount.value = Number(response.data.data[0].count[targetPKField]);
	}

	function useSelected() {
		const fetchedSelectItems = ref<Record<string, any>[]>([]);

		const selected = computed(() => {
			const info = relation.value;
			if (!info) return [];

			if (relation.value?.type === 'o2m') {
				return _value.value.update
					.map((item, index) => ({ ...item, $index: index, $type: 'updated' } as DisplayItem))
					.filter(isItemSelected);
			}

			return _value.value.create
				.map((item, index) => ({ ...item, $index: index, $type: 'created' } as DisplayItem))
				.filter(isItemSelected);
		});

		const selectedOnPage = computed(() => getPage(existingItemCount.value, selected.value));

		watch(
			selectedOnPage,
			(newVal, oldVal) => {
				if (!isEqual(newVal, oldVal)) loadSelectedDisplay();
			},
			{ immediate: true }
		);

		return { fetchedSelectItems, selected, isItemSelected };

		function isItemSelected(item: DisplayItem) {
			return relation.value !== undefined && item[relation.value.reverseJunctionField.field] !== undefined;
		}

		async function loadSelectedDisplay() {
			switch (relation.value?.type) {
				case 'o2m':
					return loadSelectedDisplayO2M(relation.value);
				case 'm2m':
					return loadSelectedDisplayM2M(relation.value);
				case 'm2a':
					return loadSelectedDisplayM2A(relation.value);
			}
		}

		async function loadSelectedDisplayO2M(relation: RelationO2M) {
			if (selectedOnPage.value.length === 0) {
				fetchedSelectItems.value = [];
				return;
			}

			const targetCollection = relation.relatedCollection.collection;
			const targetPKField = relation.relatedPrimaryKeyField.field;

			const response = await api.get(getEndpoint(targetCollection), {
				params: {
					filter: {
						[targetPKField]: {
							_in: selectedOnPage.value.map((item) => item[targetPKField]),
						},
					},
					limit: -1,
				},
			});

			fetchedSelectItems.value = response.data.data;
		}

		async function loadSelectedDisplayM2M(relation: RelationM2M) {
			if (selectedOnPage.value.length === 0) {
				fetchedSelectItems.value = [];
				return;
			}

			const relatedPKField = relation.relatedPrimaryKeyField.field;

			const response = await api.get(getEndpoint(relation.relatedCollection.collection), {
				params: {
					filter: {
						[relatedPKField]: {
							_in: selectedOnPage.value.map((item) => item[relation.junctionField.field][relatedPKField]),
						},
					},
					limit: -1,
				},
			});

			fetchedSelectItems.value = response.data.data.map((item: Record<string, any>) => ({
				[relation.junctionField.field]: item,
			}));
		}

		async function loadSelectedDisplayM2A(relation: RelationM2A) {
			if (selectedOnPage.value.length === 0) {
				fetchedSelectItems.value = [];
				return;
			}

			const collectionField = relation.collectionField.field;

			const selectGrouped = selectedOnPage.value.reduce((acc, item) => {
				const collection = item[collectionField];
				if (!(collection in acc)) acc[collection] = [];
				acc[collection].push(item);

				return acc;
			}, {} as Record<string, DisplayItem[]>);

			const responses = await Promise.all(
				Object.entries(selectGrouped).map(([collection, items]) => {
					const pkField = relation.relationPrimaryKeyFields[collection].field;

					return api.get(getEndpoint(collection), {
						params: {
							filter: {
								[pkField]: {
									_in: items.map((item) => item[relation.junctionField.field][pkField]),
								},
							},
							limit: -1,
						},
					});
				})
			);

			fetchedSelectItems.value = responses.reduce((acc, item, index) => {
				acc.push(
					...item.data.data.map((item: Record<string, any>) => ({
						[relation.collectionField.field]: Object.keys(selectGrouped)[index],
						[relation.junctionField.field]: item,
					}))
				);
				return acc;
			}, [] as Record<string, any>[]);
		}
	}

	function useUtil() {
		function cleanItem(item: DisplayItem) {
			return Object.entries(item).reduce((acc, [key, value]) => {
				if (!key.startsWith('$')) acc[key] = value;
				return acc;
			}, {} as DisplayItem);
		}

		/**
		 * Returns if the item doesn't contain any actual changes and can be removed from the changes.
		 */
		function isEmpty(item: DisplayItem): boolean {
			if (item.$type !== 'updated' && item.$edits === undefined) return false;

			const topLevelKeys = Object.keys(item).filter((key) => !key.startsWith('$'));

			if (relation.value?.type === 'o2m') {
				return topLevelKeys.length === 1 && topLevelKeys[0] === relation.value.relatedPrimaryKeyField.field;
			} else if (relation.value?.type === 'm2m') {
				if (topLevelKeys.length === 1 && topLevelKeys[0] === relation.value.junctionPrimaryKeyField.field) return true;

				const deepLevelKeys = Object.keys(item[relation.value.junctionField.field]);

				return (
					topLevelKeys.length === 2 &&
					topLevelKeys.includes(relation.value.junctionField.field) &&
					topLevelKeys.includes(relation.value.junctionPrimaryKeyField.field) &&
					deepLevelKeys.length === 1 &&
					deepLevelKeys[0] === relation.value.relatedPrimaryKeyField.field
				);
			} else if (relation.value?.type === 'm2a') {
				if (topLevelKeys.length === 1 && topLevelKeys[0] === relation.value.junctionPrimaryKeyField.field) return true;

				const deepLevelKeys = Object.keys(item[relation.value.junctionField.field]);

				if (
					topLevelKeys.length === 2 &&
					topLevelKeys.includes(relation.value.junctionField.field) &&
					topLevelKeys.includes(relation.value.junctionPrimaryKeyField.field) &&
					deepLevelKeys.length === 1
				)
					return true;

				return (
					topLevelKeys.length === 3 &&
					topLevelKeys.includes(relation.value.junctionField.field) &&
					topLevelKeys.includes(relation.value.junctionPrimaryKeyField.field) &&
					topLevelKeys.includes(relation.value.collectionField.field) &&
					deepLevelKeys.length === 1
				);
			}

			return false;
		}

		function localDelete(item: DisplayItem) {
			return item.$type !== undefined && (item.$type !== 'updated' || isItemSelected(item));
		}

		function getPage<T>(offset: number, items: T[]) {
			if (previewQuery.value.limit === -1) return items;
			const start = clamp((previewQuery.value.page - 1) * previewQuery.value.limit - offset, 0, items.length);
			const end = clamp(previewQuery.value.page * previewQuery.value.limit - offset, 0, items.length);
			return items.slice(start, end);
		}

		function getItemEdits(item: DisplayItem) {
			if ('$type' in item && item.$index !== undefined) {
				if (item.$type === 'created')
					return {
						..._value.value.create[item.$index],
						$type: 'created',
						$index: item.$index,
					};
				else if (item.$type === 'updated')
					return {
						..._value.value.update[item.$index],
						$type: 'updated',
						$index: item.$index,
					};
				else if (item.$type === 'deleted' && item.$edits !== undefined)
					return {
						..._value.value.update[item.$edits],
						$type: 'deleted',
						$index: item.$index,
						$edits: item.$edits,
					};
			}
			return {};
		}

		return { cleanItem, getPage, localDelete, getItemEdits, isEmpty };
	}
}<|MERGE_RESOLUTION|>--- conflicted
+++ resolved
@@ -1,19 +1,11 @@
 import api from '@/api';
-<<<<<<< HEAD
-=======
-import { getEndpoint } from '@directus/shared/utils';
-import { unexpectedError } from '@/utils/unexpected-error';
-import { clamp, cloneDeep, isEqual, merge } from 'lodash';
-import { computed, ref, Ref, watch } from 'vue';
-import { Filter, Item } from '@directus/shared/types';
->>>>>>> fd9c75b2
 import { RelationM2A } from '@/composables/use-relation-m2a';
 import { RelationM2M } from '@/composables/use-relation-m2m';
 import { RelationO2M } from '@/composables/use-relation-o2m';
 import { unexpectedError } from '@/utils/unexpected-error';
 import { Filter, Item } from '@directus/shared/types';
 import { getEndpoint } from '@directus/shared/utils';
-import { clamp, cloneDeep, isEqual, isObjectLike, isPlainObject, merge, mergeWith } from 'lodash';
+import { clamp, cloneDeep, isEqual, merge } from 'lodash';
 import { computed, ref, Ref, unref, watch } from 'vue';
 
 export type RelationQueryMultiple = {
