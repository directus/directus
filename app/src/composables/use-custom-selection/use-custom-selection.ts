<<<<<<< HEAD
import { Ref, ref, computed, watch, ComputedRef } from 'vue';
=======
import { computed, ComputedRef, Ref, ref, watch } from '@vue/composition-api';
>>>>>>> 99fcf12e
import { nanoid } from 'nanoid';

type EmitFunction = (event: string, ...args: any[]) => void;

export function useCustomSelection(
	currentValue: Ref<string>,
	items: Ref<any[]>,
	emit: EmitFunction
): Record<string, ComputedRef> {
	const localOtherValue = ref('');

	const otherValue = computed({
		get() {
			return localOtherValue.value || (usesOtherValue.value ? currentValue.value : '');
		},
		set(newValue: string | null) {
			if (newValue === null) {
				localOtherValue.value = '';
				emit('input', null);
			} else {
				localOtherValue.value = newValue;
				emit('input', newValue);
			}
		},
	});

	const usesOtherValue = computed(() => {
		if (items.value === null) return false;

		// Check if set value is one of the existing keys
		const values = items.value.map((item) => item.value);
		return (
			currentValue.value !== null && currentValue.value.length > 0 && values.includes(currentValue.value) === false
		);
	});

	return { otherValue, usesOtherValue };
}

export function useCustomSelectionMultiple(
	currentValues: Ref<string[]>,
	items: Ref<any[]>,
	emit: EmitFunction
): Record<string, any> {
	type OtherValue = {
		key: string;
		value: string;
	};

	const otherValues = ref<OtherValue[]>([]);

	watch(currentValues, (newValue) => {
		if (newValue === null) return;
		if (Array.isArray(newValue) === false) return;
		if (items.value === null) return;

		(newValue as string[]).forEach((value) => {
			if (items.value === null) return;
			const values = items.value.map((item) => item.value);
			const existsInValues = values.includes(value) === true;

			if (existsInValues === false) {
				const other = otherValues.value.map((o) => o.value);
				const existsInOtherValues = other.includes(value) === true;

				if (existsInOtherValues === false) {
					addOtherValue(value);
				}
			}
		});
	});

	return { otherValues, addOtherValue, setOtherValue };

	function addOtherValue(value = '') {
		otherValues.value = [
			...otherValues.value,
			{
				key: nanoid(),
				value: value,
			},
		];
	}

	function setOtherValue(key: string, newValue: string | null) {
		const previousValue = otherValues.value.find((o) => o.key === key);

		const valueWithoutPrevious = ((currentValues.value || []) as string[]).filter(
			(val) => val !== previousValue?.value
		);

		if (newValue === null) {
			otherValues.value = otherValues.value.filter((o) => o.key !== key);

			if (valueWithoutPrevious.length === 0) {
				emit('input', null);
			} else {
				emit('input', valueWithoutPrevious);
			}
		} else {
			otherValues.value = otherValues.value.map((otherValue) => {
				if (otherValue.key === key) otherValue.value = newValue;
				return otherValue;
			});

			const newEmitValue = [...valueWithoutPrevious, newValue];

			emit('input', newEmitValue);
		}
	}
}<|MERGE_RESOLUTION|>--- conflicted
+++ resolved
@@ -1,9 +1,5 @@
-<<<<<<< HEAD
-import { Ref, ref, computed, watch, ComputedRef } from 'vue';
-=======
-import { computed, ComputedRef, Ref, ref, watch } from '@vue/composition-api';
->>>>>>> 99fcf12e
 import { nanoid } from 'nanoid';
+import { computed, ComputedRef, Ref, ref, watch } from 'vue';
 
 type EmitFunction = (event: string, ...args: any[]) => void;
 
