--- conflicted
+++ resolved
@@ -1,8 +1,4 @@
-<<<<<<< HEAD
-import { computed, Ref, ref } from 'vue';
-=======
-import { computed, ComputedRef, Ref, ref } from '@vue/composition-api';
->>>>>>> acd41eb0
+import { computed, ComputedRef, Ref, ref } from 'vue';
 import { useCollectionsStore, useFieldsStore } from '@/stores/';
 import { Field } from '@/types';
 
