import { onMounted, onUnmounted, Ref, ref, ComponentPublicInstance } from 'vue';

type ShortcutHandler = (event: KeyboardEvent, cancelNext: () => void) => void | any | boolean;

const keysdown: Set<string> = new Set([]);
const handlers: Record<string, ShortcutHandler[]> = {};

document.body.addEventListener('keydown', (event: KeyboardEvent) => {
	if (event.repeat || !event.key) return;

	keysdown.add(mapKeys(event));
	callHandlers(event);
});

document.body.addEventListener('keyup', (event: KeyboardEvent) => {
	if (event.repeat || !event.key) return;
	keysdown.clear();
});

export default function useShortcut(
	shortcuts: string | string[],
	handler: ShortcutHandler,
<<<<<<< HEAD
	reference: Ref<HTMLElement | undefined> | Ref<ComponentPublicInstance | undefined> = ref(document.body)
) {
=======
	reference: Ref<HTMLElement | undefined> | Ref<Vue | undefined> = ref(document.body)
): void {
>>>>>>> acd41eb0
	const callback: ShortcutHandler = (event, cancelNext) => {
		if (!reference.value) return;
		const ref = reference.value instanceof HTMLElement ? reference.value : (reference.value.$el as HTMLElement);

		if (
			document.activeElement === ref ||
			ref.contains(document.activeElement) ||
			document.activeElement === document.body
		) {
			event.preventDefault();
			return handler(event, cancelNext);
		}

		return false;
	};

	onMounted(() => {
		[shortcuts].flat().forEach((shortcut) => {
			if (handlers.hasOwnProperty(shortcut)) {
				handlers[shortcut].unshift(callback);
			} else {
				handlers[shortcut] = [callback];
			}
		});
	});

	onUnmounted(() => {
		[shortcuts].flat().forEach((shortcut) => {
			if (handlers.hasOwnProperty(shortcut)) {
				handlers[shortcut] = handlers[shortcut].filter((f) => f !== callback);

				if (handlers[shortcut].length === 0) {
					delete handlers[shortcut];
				}
			}
		});
	});
}

function mapKeys(key: KeyboardEvent) {
	const map: Record<string, string> = {
		Control: 'meta',
		Command: 'meta',
	};
	const isLatinAlphabet = /^[a-zA-Z0-9]*?$/g;

	let keyString = key.key.match(isLatinAlphabet) === null ? key.code.replace(/(Key|Digit)/g, '') : key.key;

	keyString = map.hasOwnProperty(keyString) ? map[keyString] : keyString;
	keyString = keyString.toLowerCase();

	return keyString;
}

function callHandlers(event: KeyboardEvent) {
	Object.entries(handlers).forEach(([key, value]) => {
		const keys = key.split('+');

		for (key of keysdown) {
			if (keys.includes(key) === false) return;
		}

		for (key of keys) {
			if (keysdown.has(key) === false) return;
		}

		for (let i = 0; i < value.length; i++) {
			let cancel = false;

			value[i](event, () => {
				cancel = true;
			});

			// if cancelNext is called, discontinue going through the queue.
			if (typeof cancel === 'boolean' && cancel) break;
		}
	});
}<|MERGE_RESOLUTION|>--- conflicted
+++ resolved
@@ -20,13 +20,8 @@
 export default function useShortcut(
 	shortcuts: string | string[],
 	handler: ShortcutHandler,
-<<<<<<< HEAD
 	reference: Ref<HTMLElement | undefined> | Ref<ComponentPublicInstance | undefined> = ref(document.body)
-) {
-=======
-	reference: Ref<HTMLElement | undefined> | Ref<Vue | undefined> = ref(document.body)
 ): void {
->>>>>>> acd41eb0
 	const callback: ShortcutHandler = (event, cancelNext) => {
 		if (!reference.value) return;
 		const ref = reference.value instanceof HTMLElement ? reference.value : (reference.value.$el as HTMLElement);
