import { Ref, computed } from '@vue/composition-api';
import { useFieldsStore, useRelationsStore } from '@/stores/';
import { Field, Relation } from '@/types';
import { cloneDeep } from 'lodash';
import { getRelationType } from '@/utils/get-relation-type';

type FieldOption = { name: string; field: string; key: string; children?: FieldOption[] };

export default function useFieldTree(
	collection: Ref<string>,
	/** Only allow m2o relations to be nested */
	strict: boolean = false,
	inject?: Ref<{ fields: Field[]; relations: Relation[] } | null>,
	filter: (field: Field) => boolean = () => true
) {
	const fieldsStore = useFieldsStore();
	const relationsStore = useRelationsStore();

	const tree = computed(() => parseLevel(collection.value, null));

	return { tree };

	function parseLevel(collection: string, parentPath: string | null, level = 0) {
		const fieldsInLevel = [
			...cloneDeep(fieldsStore.getFieldsForCollectionAlphabetical(collection)),
			...(inject?.value?.fields.filter((field) => field.collection === collection) || []),
		]
			.filter((field: Field) => {
				const shown =
					field.meta?.special?.includes('alias') !== true && field.meta?.special?.includes('no-data') !== true;
				return shown;
			})
			.filter(filter)
			.map((field: Field) => ({
				...field,
				key: parentPath ? `${parentPath}.${field.field}` : field.field,
			})) as FieldOption[];

		if (level >= 3) return fieldsInLevel;

		for (const field of fieldsInLevel) {
			const relations = [
				...relationsStore.getRelationsForField(collection, field.field),
				...(inject?.value?.relations.filter((relation: Relation) => {
					return (
						(relation.many_collection === collection && relation.many_field === field.field) ||
						(relation.one_collection === collection && relation.one_field === field.field)
					);
				}) || []),
			];

			const relation = relations.find(
				(relation: Relation) =>
					(relation.many_collection === collection && relation.many_field === field.field) ||
					(relation.one_collection === collection && relation.one_field === field.field)
			);
<<<<<<< HEAD
			const _r = relations.filter(
				(relation: Relation) =>
					(relation.many_collection === collection && relation.many_field === field.field) ||
					(relation.one_collection === collection && relation.one_field === field.field)
			);
=======

>>>>>>> 5f425e45
			if (!relation) continue;

			const relationType = getRelationType({ relation, collection, field: field.field });

			if (relationType === 'm2o') {
				field.children = parseLevel(
					relation.one_collection,
					parentPath ? `${parentPath}.${field.field}` : field.field,
					level + 1
				);
			} else if (strict === false) {
				field.children = parseLevel(
					relation.many_collection,
					parentPath ? `${parentPath}.${field.field}` : field.field,
					level + 1
				);
			}

			if (relationType === 'o2m') {
				field.children = parseLevel(
					relation.many_collection,
					parentPath ? `${parentPath}.${field.field}` : field.field,
					level + 1
				);
			}
		}

		return fieldsInLevel;
	}
}<|MERGE_RESOLUTION|>--- conflicted
+++ resolved
@@ -54,15 +54,7 @@
 					(relation.many_collection === collection && relation.many_field === field.field) ||
 					(relation.one_collection === collection && relation.one_field === field.field)
 			);
-<<<<<<< HEAD
-			const _r = relations.filter(
-				(relation: Relation) =>
-					(relation.many_collection === collection && relation.many_field === field.field) ||
-					(relation.one_collection === collection && relation.one_field === field.field)
-			);
-=======
 
->>>>>>> 5f425e45
 			if (!relation) continue;
 
 			const relationType = getRelationType({ relation, collection, field: field.field });
