import { usePermissionsStore } from '@/stores/permissions';
import { useUserStore } from '@/stores/user';
<<<<<<< HEAD
import type { Field } from '@directus/types';
import { computed, ComputedRef, Ref } from 'vue';
=======
import { useCollection } from '@directus/composables';
import { Field } from '@directus/types';
>>>>>>> 940545db
import { cloneDeep } from 'lodash';
import { computed, ComputedRef, Ref } from 'vue';
import { isAllowed } from '../utils/is-allowed';

type UsablePermissions = {
	createAllowed: ComputedRef<boolean>;
	deleteAllowed: ComputedRef<boolean>;
	saveAllowed: ComputedRef<boolean>;
	archiveAllowed: ComputedRef<boolean>;
	updateAllowed: ComputedRef<boolean>;
	shareAllowed: ComputedRef<boolean>;
	fields: ComputedRef<Field[]>;
	revisionsAllowed: ComputedRef<boolean>;
};

export function usePermissions(collection: Ref<string>, item: Ref<any>, isNew: Ref<boolean>): UsablePermissions {
	const userStore = useUserStore();
	const permissionsStore = usePermissionsStore();

	const { info: collectionInfo, fields: rawFields } = useCollection(collection);

	const createAllowed = computed(() => isAllowed(collection.value, 'create', item.value));

	const deleteAllowed = computed(() => isAllowed(collection.value, 'delete', item.value));

	const updateAllowed = computed(() => isAllowed(collection.value, 'update', item.value));

	const shareAllowed = computed(() => isAllowed(collection.value, 'share', item.value));

	const saveAllowed = computed(() => {
		if (isNew.value) {
			return createAllowed.value;
		}

		return updateAllowed.value;
	});

	const archiveAllowed = computed(() => {
		if (!collectionInfo.value?.meta?.archive_field) return false;

		return isAllowed(
			collection.value,
			'update',
			{
				[collectionInfo.value.meta.archive_field]: collectionInfo.value.meta.archive_value,
			},
			true
		);
	});

	const fields = computed(() => {
		let fields = cloneDeep(rawFields.value);

		if (userStore.currentUser?.role?.admin_access === true) return fields;

		const permissions = permissionsStore.getPermissionsForUser(collection.value, isNew.value ? 'create' : 'update');

		// remove fields without read permissions so they don't show up in the DOM
		const readableFields = permissionsStore.getPermissionsForUser(collection.value, 'read')?.fields;

		if (readableFields && readableFields.includes('*') === false) {
			fields = fields.filter((field) => readableFields.includes(field.field));
		}

		if (!permissions) return fields;

		if (permissions.fields?.includes('*') === false) {
			fields = fields.map((field: Field) => {
				if (permissions.fields?.includes(field.field) === false) {
					field.meta = {
						...(field.meta || {}),
						readonly: true,
					} as any;
				}

				return field;
			});
		}

		if (permissions.presets) {
			fields = fields.map((field: Field) => {
				if (field.field in permissions.presets!) {
					field.schema = {
						...(field.schema || {}),
						default_value: permissions.presets![field.field],
					} as any;
				}

				return field;
			});
		}

		return fields;
	});

	const revisionsAllowed = computed(() => {
		if (userStore.currentUser?.role?.admin_access === true) return true;
		return !!permissionsStore.permissions.find(
			(permission) => permission.collection === 'directus_revisions' && permission.action === 'read'
		);
	});

	return {
		createAllowed,
		deleteAllowed,
		saveAllowed,
		archiveAllowed,
		updateAllowed,
		shareAllowed,
		fields,
		revisionsAllowed,
	};
}<|MERGE_RESOLUTION|>--- conflicted
+++ resolved
@@ -1,12 +1,7 @@
 import { usePermissionsStore } from '@/stores/permissions';
 import { useUserStore } from '@/stores/user';
-<<<<<<< HEAD
+import { useCollection } from '@directus/composables';
 import type { Field } from '@directus/types';
-import { computed, ComputedRef, Ref } from 'vue';
-=======
-import { useCollection } from '@directus/composables';
-import { Field } from '@directus/types';
->>>>>>> 940545db
 import { cloneDeep } from 'lodash';
 import { computed, ComputedRef, Ref } from 'vue';
 import { isAllowed } from '../utils/is-allowed';
