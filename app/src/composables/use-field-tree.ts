import { useFieldsStore, useRelationsStore } from '@/stores/';
import { Field, Relation, Type } from '@directus/shared/types';
import { getRelationType } from '@directus/shared/utils';
import { isNil } from 'lodash';
import { Ref, ref, watch } from 'vue';

export type FieldNode = {
	name: string;
	field: string;
	collection: string;
	relatedCollection?: string;
	key: string;
	path: string;
<<<<<<< HEAD
=======
	type: Type;
>>>>>>> 703fb842
	children?: FieldNode[];
	group?: boolean;
};

export type FieldTreeContext = {
	treeList: Ref<FieldNode[]>;
	loadFieldRelations: (fieldPath: string, root?: FieldNode) => void;
	refresh: (collection?: string) => void;
};

export function useFieldTree(
	collection: Ref<string | null>,
	inject?: Ref<{ fields: Field[]; relations: Relation[] } | null>,
	filter: (field: Field) => boolean = () => true
): FieldTreeContext {
	const fieldsStore = useFieldsStore();
	const relationsStore = useRelationsStore();

	const treeList = ref<FieldNode[]>([]);
	const visitedPaths = ref<Set<string>>(new Set());

	watch(() => collection.value, refresh, { immediate: true });

	return { treeList, loadFieldRelations, refresh };

	function refresh() {
		visitedPaths.value = new Set();
		treeList.value = getTree(collection.value) ?? [];

		for (const node of treeList.value) {
			if (node.relatedCollection) {
				node.children = getTree(node.relatedCollection, node);
			}
		}
	}

	function getTree(collection?: string | null, parent?: FieldNode) {
		const injectedFields = inject?.value?.fields.filter((field) => field.collection === collection);

		const allFields = fieldsStore
			.getFieldsForCollectionSorted(collection!)
			.concat(injectedFields || [])
			.filter(
				(field) =>
					field.meta?.special?.includes('group') ||
					(!field.meta?.special?.includes('alias') && !field.meta?.special?.includes('no-data'))
			)
			.filter((field) => filter(field));

		const topLevelFields = allFields.filter((field) => {
			if (parent?.group === true) return field.meta?.group === parent?.field;
			return isNil(field.meta?.group);
		});

		const fieldNodes = topLevelFields.flatMap((field) => makeNode(field, parent));

		return fieldNodes.length ? fieldNodes : undefined;
	}

	function makeNode(field: Field, parent?: FieldNode): FieldNode | FieldNode[] {
		const relatedCollections = getRelatedCollections(field);
		const pathContext = parent?.path ? parent.path + '.' : '';
		const keyContext = parent?.key ? parent.key + '.' : '';

		if (field?.meta?.special?.includes('group')) {
			const node: FieldNode = {
				name: field.name,
				field: field.field,
				collection: field.collection,
				relatedCollection: undefined,
				key: parent ? parent.key : '',
				path: pathContext + field.field,
				group: true,
<<<<<<< HEAD
=======
				type: field.type,
>>>>>>> 703fb842
			};

			return {
				...node,
				children: getTree(field.collection, node),
			};
		}

		if (relatedCollections.length <= 1) {
			return {
				name: field.name,
				field: field.field,
				collection: field.collection,
				relatedCollection: relatedCollections[0],
				key: keyContext + field.field,
				path: pathContext + field.field,
<<<<<<< HEAD
=======
				type: field.type,
>>>>>>> 703fb842
			};
		}

		return relatedCollections.map((collection) => {
			return {
				name: `${field.name} (${collection})`,
				field: `${field.field}:${collection}`,
				collection: field.collection,
				relatedCollection: collection,
				key: keyContext + `${field.field}:${collection}`,
				path: pathContext + `${field.field}:${collection}`,
<<<<<<< HEAD
=======
				type: field.type,
>>>>>>> 703fb842
			};
		});
	}

	function getRelatedCollections(field: Field): string[] {
		const relation = getRelationForField(field);
		if (!relation?.meta) return [];
		const relationType = getRelationType({ relation, collection: field.collection, field: field.field });

		switch (relationType) {
			case 'o2m':
				return [relation!.meta!.many_collection];
			case 'm2o':
				return [relation!.meta!.one_collection!];
			case 'm2a':
				return relation!.meta!.one_allowed_collections!;
			default:
				return [];
		}
	}

	function getRelationForField(field: { collection: string; field: string }) {
		const relations = [
			...relationsStore.getRelationsForField(field.collection, field.field),
			...(inject?.value?.relations || []),
		];

		return relations.find(
			(relation: Relation) =>
				(relation.collection === field.collection && relation.field === field.field) ||
				(relation.related_collection === field.collection && relation.meta?.one_field === field.field)
		);
	}

	function getNodeAtPath([field, ...path]: string[], root?: FieldNode[]): FieldNode | undefined {
		for (const node of root || []) {
			if (node.field === field) {
				if (path.length) {
					return getNodeAtPath(path, node.children);
				} else {
					return node;
				}
			}
		}
	}

	function loadFieldRelations(path: string) {
		if (!visitedPaths.value.has(path)) {
			visitedPaths.value.add(path);

			const node = getNodeAtPath(path.split('.'), treeList.value);

			for (const child of node?.children || []) {
				if (child?.relatedCollection) {
					child.children = getTree(child.relatedCollection, child);
				}
			}
		}
	}
}<|MERGE_RESOLUTION|>--- conflicted
+++ resolved
@@ -11,10 +11,7 @@
 	relatedCollection?: string;
 	key: string;
 	path: string;
-<<<<<<< HEAD
-=======
 	type: Type;
->>>>>>> 703fb842
 	children?: FieldNode[];
 	group?: boolean;
 };
@@ -88,10 +85,7 @@
 				key: parent ? parent.key : '',
 				path: pathContext + field.field,
 				group: true,
-<<<<<<< HEAD
-=======
 				type: field.type,
->>>>>>> 703fb842
 			};
 
 			return {
@@ -108,10 +102,7 @@
 				relatedCollection: relatedCollections[0],
 				key: keyContext + field.field,
 				path: pathContext + field.field,
-<<<<<<< HEAD
-=======
 				type: field.type,
->>>>>>> 703fb842
 			};
 		}
 
@@ -123,10 +114,7 @@
 				relatedCollection: collection,
 				key: keyContext + `${field.field}:${collection}`,
 				path: pathContext + `${field.field}:${collection}`,
-<<<<<<< HEAD
-=======
 				type: field.type,
->>>>>>> 703fb842
 			};
 		});
 	}
