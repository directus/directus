--- conflicted
+++ resolved
@@ -273,12 +273,7 @@
 
 		if (data.id) delete data.id;
 
-<<<<<<< HEAD
-		// eslint-disable-next-line @typescript-eslint/no-non-null-assertion
 		data.user = userStore.currentUser!.id;
-=======
-		data.user = userStore.state.currentUser!.id;
->>>>>>> acd41eb0
 
 		return await savePreset(data);
 	}
