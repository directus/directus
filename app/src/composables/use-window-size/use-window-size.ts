<<<<<<< HEAD
import { onMounted, onUnmounted, ref, onBeforeMount } from 'vue';
=======
import { onMounted, onUnmounted, ref, onBeforeMount, Ref } from '@vue/composition-api';
>>>>>>> acd41eb0
import { throttle } from 'lodash';

type WindowSizeOptions = {
	throttle: number;
};

export default function useWindowSize(options: WindowSizeOptions = { throttle: 100 }): Record<string, Ref> {
	const width = ref(0);
	const height = ref(0);

	function setSize() {
		width.value = window.innerWidth;
		height.value = window.innerHeight;
	}

	const onResize = throttle(setSize, options.throttle);

	onBeforeMount(setSize);

	onMounted(() => {
		window.addEventListener('resize', onResize, { passive: true });
	});

	onUnmounted(() => {
		window.removeEventListener('resize', onResize);
	});

	return { width, height };
}<|MERGE_RESOLUTION|>--- conflicted
+++ resolved
@@ -1,8 +1,4 @@
-<<<<<<< HEAD
-import { onMounted, onUnmounted, ref, onBeforeMount } from 'vue';
-=======
-import { onMounted, onUnmounted, ref, onBeforeMount, Ref } from '@vue/composition-api';
->>>>>>> acd41eb0
+import { onMounted, onUnmounted, ref, onBeforeMount, Ref } from 'vue';
 import { throttle } from 'lodash';
 
 type WindowSizeOptions = {
