import { ref, watch } from 'vue';
import { parseJSON } from '@directus/shared/utils';

type LocalStorageObjectType = string | number | boolean | object | null;

export function useLocalStorage(key: string, defaultValue: LocalStorageObjectType = null) {
	const internalKey = `directus-${key}`;
<<<<<<< HEAD
	// eslint-disable-next-line @typescript-eslint/ban-types
	const data = ref<string | number | boolean | object | null>(null);
=======
	const data = ref<LocalStorageObjectType>(null);

	function getValue(): LocalStorageObjectType {
		const rawExistingValue = localStorage.getItem(internalKey);

		if (!rawExistingValue) return defaultValue;
>>>>>>> 70773f2b

		try {
			return parseJSON(rawExistingValue);
		} catch (e) {
			// eslint-disable-next-line no-console
			console.warn(`Couldn't parse value from local storage`, e);

			return defaultValue;
		}
	}

	function setValue(value: LocalStorageObjectType) {
		try {
			localStorage.setItem(internalKey, JSON.stringify(value));
		} catch (e) {
			// eslint-disable-next-line no-console
			console.warn(`Couldn't stringify and set value to local storage`, e);
		}
	}

	data.value = getValue();

	watch(data, () => {
		if (data.value == null) {
			localStorageObject.clear();
		} else {
			setValue(data.value);
		}
	});

	return { data };
}<|MERGE_RESOLUTION|>--- conflicted
+++ resolved
@@ -5,17 +5,12 @@
 
 export function useLocalStorage(key: string, defaultValue: LocalStorageObjectType = null) {
 	const internalKey = `directus-${key}`;
-<<<<<<< HEAD
-	// eslint-disable-next-line @typescript-eslint/ban-types
-	const data = ref<string | number | boolean | object | null>(null);
-=======
 	const data = ref<LocalStorageObjectType>(null);
 
 	function getValue(): LocalStorageObjectType {
 		const rawExistingValue = localStorage.getItem(internalKey);
 
 		if (!rawExistingValue) return defaultValue;
->>>>>>> 70773f2b
 
 		try {
 			return parseJSON(rawExistingValue);
@@ -40,7 +35,7 @@
 
 	watch(data, () => {
 		if (data.value == null) {
-			localStorageObject.clear();
+			localStorage.clear();
 		} else {
 			setValue(data.value);
 		}
