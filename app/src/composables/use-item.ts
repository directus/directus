import api from '@/api';
import { VALIDATION_TYPES } from '@/constants';
import { i18n } from '@/lang';
import { useFieldsStore } from '@/stores/fields';
import { useRelationsStore } from '@/stores/relations';
import { APIError } from '@/types/error';
import { getDefaultValuesFromFields } from '@/utils/get-default-values-from-fields';
import { notify } from '@/utils/notify';
import { pushGroupOptionsDown } from '@/utils/push-group-options-down';
import { translate } from '@/utils/translate-object-values';
import { unexpectedError } from '@/utils/unexpected-error';
import { validateItem } from '@/utils/validate-item';
import { useCollection } from '@directus/composables';
import { isSystemCollection } from '@directus/system-data';
<<<<<<< HEAD
import { Alterations, Field, Item, PrimaryKey, Query, Relation } from '@directus/types';
=======
import { Field, Query, Relation } from '@directus/types';
>>>>>>> cea3ea9b
import { getEndpoint } from '@directus/utils';
import { AxiosResponse } from 'axios';
import { mergeWith } from 'lodash';
import { ComputedRef, MaybeRef, Ref, computed, isRef, ref, unref, watch } from 'vue';
import { UsablePermissions, usePermissions } from './use-permissions';

type UsableItem<T extends Item> = {
	edits: Ref<Item>;
	hasEdits: ComputedRef<boolean>;
	item: Ref<T | null>;
	permissions: UsablePermissions;
	error: Ref<any>;
	loading: ComputedRef<boolean>;
	saving: Ref<boolean>;
	refresh: () => void;
	save: () => Promise<any>;
	isNew: ComputedRef<boolean>;
	remove: () => Promise<void>;
	deleting: Ref<boolean>;
	archive: () => Promise<void>;
	isArchived: ComputedRef<boolean | null>;
	archiving: Ref<boolean>;
	saveAsCopy: () => Promise<any>;
	getItem: () => Promise<void>;
	validationErrors: Ref<any[]>;
};

export function useItem<T extends Item>(
	collection: Ref<string>,
	primaryKey: Ref<PrimaryKey | null>,
	query: MaybeRef<Query> = {},
): UsableItem<T> {
	const { info: collectionInfo, primaryKeyField } = useCollection(collection);
	const item: Ref<T | null> = ref(null);
	const error = ref<any>(null);
	const validationErrors = ref<any[]>([]);
	const loadingItem = ref(false);
	const saving = ref(false);
	const deleting = ref(false);
	const archiving = ref(false);
	const edits = ref<Item>({});
	const hasEdits = computed(() => Object.keys(edits.value).length > 0);
	const isNew = computed(() => primaryKey.value === '+');
	const isSingle = computed(() => !!collectionInfo.value?.meta?.singleton);

	const isArchived = computed(() => {
		if (!collectionInfo.value?.meta?.archive_field) return null;

		if (collectionInfo.value.meta.archive_value === 'true') {
			return item.value?.[collectionInfo.value.meta.archive_field] === true;
		}

		return item.value?.[collectionInfo.value.meta.archive_field] === collectionInfo.value.meta.archive_value;
	});

	const permissions = usePermissions(collection, primaryKey, isNew);
	const fieldsWithPermissions = permissions.itemPermissions.fields;

	const loading = computed(() => loadingItem.value || permissions.itemPermissions.loading.value);

	const itemEndpoint = computed(() => {
		if (isSingle.value) {
			return getEndpoint(collection.value);
		}

		return `${getEndpoint(collection.value)}/${encodeURIComponent(primaryKey.value as string)}`;
	});

	const defaultValues = getDefaultValuesFromFields(fieldsWithPermissions);

	watch([collection, primaryKey, ...(isRef(query) ? [query] : [])], refresh);

	refreshItem();

	return {
		edits,
		hasEdits,
		item,
		permissions,
		error,
		loading,
		saving,
		refresh,
		save,
		isNew,
		remove,
		deleting,
		archive,
		isArchived,
		archiving,
		saveAsCopy,
		getItem,
		validationErrors,
	};

	async function getItem() {
		loadingItem.value = true;
		error.value = null;

		try {
			const response = await api.get(itemEndpoint.value, { params: unref(query) });
			setItemValueToResponse(response);
		} catch (err) {
			error.value = err;
		} finally {
			loadingItem.value = false;
		}
	}

	async function save() {
		saving.value = true;
		validationErrors.value = [];

		const payloadToValidate = mergeWith(
			{},
			defaultValues.value,
			item.value,
			edits.value,
			function (_from: any, to: any) {
				if (typeof to !== 'undefined') {
					return to;
				}
			},
		);

		const fields = pushGroupOptionsDown(fieldsWithPermissions.value);

		const errors = validateItem(payloadToValidate, fields, isNew.value);

		if (errors.length > 0) {
			validationErrors.value = errors;
			saving.value = false;
			throw errors;
		}

		try {
			let response;

			if (isNew.value === true) {
				response = await api.post(getEndpoint(collection.value), edits.value);

				notify({
					title: i18n.global.t('item_create_success', 1),
				});
			} else {
				response = await api.patch(itemEndpoint.value, edits.value);

				notify({
					title: i18n.global.t('item_update_success', 1),
				});
			}

			setItemValueToResponse(response);
			edits.value = {};
			return response.data.data;
		} catch (err: any) {
			saveErrorHandler(err);
		} finally {
			saving.value = false;
		}
	}

	async function saveAsCopy() {
		saving.value = true;
		validationErrors.value = [];

		const fields = collectionInfo.value?.meta?.item_duplication_fields || ['*'];

		const itemData = await api.get(itemEndpoint.value, { params: { fields } });

		const newItem: Item = {
			...(itemData.data.data || {}),
			...edits.value,
		};

		if (primaryKeyField.value && primaryKeyField.value.field in newItem) {
			if (primaryKeyField.value.schema?.has_auto_increment || primaryKeyField.value.meta?.special?.includes('uuid')) {
				delete newItem[primaryKeyField.value.field];
			}
		}

		const fieldsStore = useFieldsStore();
		const relationsStore = useRelationsStore();
		const relations = relationsStore.getRelationsForCollection(collection.value);

		for (const relation of relations) {
			const relatedPrimaryKeyField = fieldsStore.getPrimaryKeyFieldForCollection(relation.collection);
			if (!relatedPrimaryKeyField) continue;

			const existsJunctionRelated = relationsStore.relations.find(
				(r) => r.collection === relation.collection && r.meta?.many_field === relation.meta?.junction_field,
			);

			const oneField = relation.meta?.one_field;
			if (!oneField || !(oneField in newItem)) continue;

			const fieldsToFetch = fields
				.filter((field) => field.split('.')[0] === oneField || field === '*')
				.map((field) => (field.includes('.') ? field.split('.').slice(1).join('.') : '*'));

			if (Array.isArray(newItem[oneField])) {
				const existingItems = await findExistingRelatedItems(newItem, relation, relatedPrimaryKeyField, fieldsToFetch);

				newItem[oneField] = newItem[oneField].map((relatedItem: any) => {
					if (typeof relatedItem !== 'object' && existingItems.length > 0) {
						relatedItem = existingItems.find((existingItem) => existingItem.id === relatedItem);
					}

					delete relatedItem[relatedPrimaryKeyField.field];

					updateJunctionRelatedKey(relation, existsJunctionRelated, relatedItem);
					return relatedItem;
				});
			} else {
				const newRelatedItem: Alterations = newItem[oneField];

				let existingItems = await findExistingRelatedItems(
					item.value as Item,
					relation,
					relatedPrimaryKeyField,
					fieldsToFetch,
				);

				existingItems = existingItems.filter((i) => {
					return newRelatedItem.delete.indexOf(i[relatedPrimaryKeyField.field]) === -1;
				});

				for (const item of newRelatedItem.update) {
					updateJunctionRelatedKey(relation, existsJunctionRelated, item);
				}

				for (const item of existingItems) {
					updateExistingRelatedItems(newRelatedItem.update, item, relatedPrimaryKeyField, relation);
				}

				newRelatedItem.update.length = 0;

				for (const item of existingItems) {
					delete item[relatedPrimaryKeyField!.field];
					newRelatedItem.create.push(item);
				}
			}
		}

		const errors = validateItem(newItem, fieldsWithPermissions.value, isNew.value);

		if (errors.length > 0) {
			validationErrors.value = errors;
			saving.value = false;
			throw errors;
		}

		try {
			const response = await api.post(getEndpoint(collection.value), newItem);

			notify({
				title: i18n.global.t('item_create_success', 1),
			});

			// Reset edits to the current item
			edits.value = {};

			return primaryKeyField.value ? response.data.data[primaryKeyField.value.field] : null;
		} catch (error) {
			saveErrorHandler(error);
		} finally {
			saving.value = false;
		}

		async function findExistingRelatedItems(
			item: Item,
			relation: Relation,
			relatedPrimaryKeyField: Field,
			fieldsToFetch: string[],
		) {
			const existingIds = item?.[relation.meta!.one_field!].filter((item: any) => typeof item !== 'object');
			let existingItems: Item[] = [];

			if (existingIds.length > 0) {
				const response = await api.get(getEndpoint(relation.collection), {
					params: {
<<<<<<< HEAD
						fields: [relatedPrimaryKeyField.field, ...fieldsToFetch],
						[`filter[${relatedPrimaryKeyField.field}][_in]`]: existingIds.join(','),
=======
						fields: [relatedPrimaryKeyField!.field, ...fieldsToFetch],
						[`filter[${relation.field}][_eq]`]: primaryKey.value,
>>>>>>> cea3ea9b
					},
				});

				existingItems = response.data.data;
			}

			return existingItems;
		}

		function updateExistingRelatedItems(
			updatedRelatedItems: Item[],
			item: Item,
			relatedPrimaryKeyField: Field,
			relation: Relation,
		) {
			for (const updatedItem of updatedRelatedItems) {
				if (item[relatedPrimaryKeyField.field] !== updatedItem[relatedPrimaryKeyField.field]) continue;

				for (const field of fields) {
					const [relationField, fieldName] = field.split('.');

					if (relationField !== relation.meta!.one_field!) continue;

					if (fieldName && fieldName in updatedItem) item[fieldName] = updatedItem[fieldName];
				}
			}
		}

		function updateJunctionRelatedKey(relation: Relation, existsJunctionRelated: Relation | undefined, item: Item) {
			if (relation.meta?.junction_field && existsJunctionRelated?.related_collection) {
				const junctionRelatedPrimaryKeyField = fieldsStore.getPrimaryKeyFieldForCollection(
					existsJunctionRelated.related_collection,
				);

				if (relation.meta.junction_field in item && junctionRelatedPrimaryKeyField?.schema!.is_generated) {
					delete item[relation.meta.junction_field][junctionRelatedPrimaryKeyField!.field];
				}
			}
		}
	}

	function saveErrorHandler(error: any) {
		if (error?.response?.data?.errors) {
			validationErrors.value = error.response.data.errors
				.filter((err: APIError) => VALIDATION_TYPES.includes(err?.extensions?.code))
				.map((err: APIError) => {
					return err.extensions;
				});

			const otherErrors = error.response.data.errors.filter(
				(err: APIError) => VALIDATION_TYPES.includes(err?.extensions?.code) === false,
			);

			if (otherErrors.length > 0) {
				otherErrors.forEach(unexpectedError);
			}
		} else {
			unexpectedError(error);
		}

		throw error;
	}

	async function archive() {
		if (!collectionInfo.value?.meta?.archive_field) return;

		archiving.value = true;

		const field = collectionInfo.value.meta.archive_field;

		let archiveValue: any = collectionInfo.value.meta.archive_value;
		if (archiveValue === 'true') archiveValue = true;
		if (archiveValue === 'false') archiveValue = false;

		let unarchiveValue: any = collectionInfo.value.meta.unarchive_value;
		if (unarchiveValue === 'true') unarchiveValue = true;
		if (unarchiveValue === 'false') unarchiveValue = false;

		try {
			let value: any = item.value && item.value[field] === archiveValue ? unarchiveValue : archiveValue;

			if (value === 'true') value = true;
			if (value === 'false') value = false;

			await api.patch(itemEndpoint.value, {
				[field]: value,
			});

			item.value = {
				...(item.value as T),
				[field]: value,
			};

			notify({
				title:
					value === archiveValue ? i18n.global.t('item_delete_success', 1) : i18n.global.t('item_update_success', 1),
			});
		} catch (error) {
			unexpectedError(error);
			throw error;
		} finally {
			archiving.value = false;
		}
	}

	async function remove() {
		deleting.value = true;

		try {
			await api.delete(itemEndpoint.value);

			item.value = null;

			notify({
				title: i18n.global.t('item_delete_success', 1),
			});
		} catch (error) {
			unexpectedError(error);
			throw error;
		} finally {
			deleting.value = false;
		}
	}

	function refresh() {
		error.value = null;
		validationErrors.value = [];
		loadingItem.value = false;
		saving.value = false;
		deleting.value = false;
		archiving.value = false;

		item.value = null;

		refreshItem();
		permissions.itemPermissions.refresh();
	}

	function refreshItem() {
		if (isNew.value === true) {
			item.value = null;
		} else {
			getItem();
		}
	}

	function setItemValueToResponse(response: AxiosResponse) {
		if (
			(isSystemCollection(collection.value) && collection.value !== 'directus_collections') ||
			(collection.value === 'directus_collections' && isSystemCollection(response.data.data.collection ?? ''))
		) {
			response.data.data = translate(response.data.data);
		}

		item.value = response.data.data;
	}
}<|MERGE_RESOLUTION|>--- conflicted
+++ resolved
@@ -12,11 +12,7 @@
 import { validateItem } from '@/utils/validate-item';
 import { useCollection } from '@directus/composables';
 import { isSystemCollection } from '@directus/system-data';
-<<<<<<< HEAD
 import { Alterations, Field, Item, PrimaryKey, Query, Relation } from '@directus/types';
-=======
-import { Field, Query, Relation } from '@directus/types';
->>>>>>> cea3ea9b
 import { getEndpoint } from '@directus/utils';
 import { AxiosResponse } from 'axios';
 import { mergeWith } from 'lodash';
@@ -298,13 +294,8 @@
 			if (existingIds.length > 0) {
 				const response = await api.get(getEndpoint(relation.collection), {
 					params: {
-<<<<<<< HEAD
 						fields: [relatedPrimaryKeyField.field, ...fieldsToFetch],
-						[`filter[${relatedPrimaryKeyField.field}][_in]`]: existingIds.join(','),
-=======
-						fields: [relatedPrimaryKeyField!.field, ...fieldsToFetch],
 						[`filter[${relation.field}][_eq]`]: primaryKey.value,
->>>>>>> cea3ea9b
 					},
 				});
 
