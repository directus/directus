<<<<<<< HEAD
import { getSimpleHash } from '@directus/utils';
import { Query } from '@directus/types';
import { computed, ComputedRef, Ref } from 'vue';
import { adjustFieldsForDisplays } from '@/utils/adjust-fields-for-displays';

export type AliasFields = {
	fieldName: string;
	fieldAlias: string;
	fields: string[];
	key: string;
};
=======
import { adjustFieldsForDisplays } from '@/utils/adjust-fields-for-displays';
import { Query } from '@directus/types';
import { get, getSimpleHash } from '@directus/utils';
import { ComputedRef, Ref, computed, unref } from 'vue';

export type AliasFields =
	| {
			fieldName: string;
			fieldAlias: string;
			fields: string[];
			key: string;
			aliased: true;
	  }
	| {
			fieldName: string;
			fields: string[];
			key: string;
			aliased: false;
	  };
>>>>>>> d16c3896

type UsableAliasFields = {
	aliasedFields: ComputedRef<Record<string, AliasFields>>;
	aliasQuery: ComputedRef<Query['alias']>;
	aliasedKeys: ComputedRef<string[]>;
<<<<<<< HEAD
};

export function useAliasFields(fields: Ref<string[]>, collection: Ref<string | null>): UsableAliasFields {
	const aliasedFields = computed(() => {
		const aliasedFields: Record<string, AliasFields> = {};

		if (!fields.value || fields.value.length === 0 || !collection.value) return aliasedFields;

		for (const field of fields.value) {
			const alias = getSimpleHash(field);

			const fullFields = adjustFieldsForDisplays([field], collection.value).map((field) => {
				if (field.includes('.')) {
					return `${alias}.${field.split('.').slice(1).join('.')}`;
				} else {
					return field;
				}
			});

			aliasedFields[alias] = {
				key: field,
				fieldName: field.split('.')[0],
				fieldAlias: alias,
				fields: fullFields,
			};
=======
	getFromAliasedItem: <K, T extends Record<string, K>>(item: T, key: string) => K | undefined;
};

/**
 * Generates aliases for field collisions when fetching the data for each display.
 * @param fields This list of fields to be aliased
 * @param collection The collection the fields belong to
 * @returns Info about the display fields and if the original fields were aliased
 */
export function useAliasFields(
	fields: Ref<string[]> | string[],
	collection: Ref<string | null> | string | null
): UsableAliasFields {
	const aliasedFields = computed(() => {
		const aliasedFields: Record<string, AliasFields> = {};

		const _fields = unref(fields);
		const _collection = unref(collection);

		if (!_fields || _fields.length === 0 || !_collection) return aliasedFields;

		const fieldNameCount = _fields.reduce<Record<string, number>>((acc, field) => {
			const fieldName = field.split('.')[0];
			acc[fieldName] = (acc[fieldName] || 0) + 1;
			return acc;
		}, {});

		for (const field of _fields) {
			const fieldName = field.split('.')[0];

			if (fieldNameCount[fieldName] > 1 === false) {
				aliasedFields[field] = {
					key: field,
					fieldName,
					fields: adjustFieldsForDisplays([field], _collection),
					aliased: false,
				};
			} else {
				const alias = getSimpleHash(field);

				aliasedFields[alias] = {
					key: field,
					fieldName,
					fieldAlias: alias,
					fields: adjustFieldsForDisplays([field], _collection).map((displayField) => {
						if (displayField.includes('.')) {
							return `${alias}.${displayField.split('.').slice(1).join('.')}`;
						} else {
							return alias;
						}
					}),
					aliased: true,
				};
			}
>>>>>>> d16c3896
		}

		return aliasedFields;
	});

	const aliasedKeys = computed(() => {
<<<<<<< HEAD
		return Object.values(aliasedFields.value).map((field) => field.fieldAlias);
=======
		return Object.values(aliasedFields.value).reduce<string[]>((acc, field) => {
			if (field.aliased) {
				acc.push(field.fieldAlias);
			}

			return acc;
		}, []);
>>>>>>> d16c3896
	});

	const aliasQuery = computed(() => {
		if (!aliasedFields.value) return null;
<<<<<<< HEAD
		return Object.values(aliasedFields.value).reduce(
			(acc, value) => ({
				...acc,
				[value.fieldAlias]: value.fieldName,
			}),
			{} as Query['alias']
		);
	});

	return { aliasedFields, aliasQuery, aliasedKeys };
=======
		return Object.values(aliasedFields.value).reduce<Record<string, string>>((acc, value) => {
			if (value.aliased) {
				acc[value.fieldAlias] = value.fieldName;
			}

			return acc;
		}, {});
	});

	/**
	 * Returns the value of the given key from the given item, taking into account aliased fields
	 * @param item The item to get the value from
	 * @param key The key to get the value for without any alias
	 * @returns The value of the given key from the given item
	 */
	function getFromAliasedItem<K, T extends Record<string, K>>(item: T, key: string): K | undefined {
		const aliasInfo = Object.values(aliasedFields.value).find((field) => field.key === key);

		if (!aliasInfo || !aliasInfo.aliased) return get(item, key);

		if (key.includes('.') === false) return get(item, aliasInfo.fieldAlias);

		return get(item, `${aliasInfo.fieldAlias}.${key.split('.').slice(1).join('.')}`);
	}

	return { aliasedFields, aliasQuery, aliasedKeys, getFromAliasedItem };
>>>>>>> d16c3896
}<|MERGE_RESOLUTION|>--- conflicted
+++ resolved
@@ -1,16 +1,3 @@
-<<<<<<< HEAD
-import { getSimpleHash } from '@directus/utils';
-import { Query } from '@directus/types';
-import { computed, ComputedRef, Ref } from 'vue';
-import { adjustFieldsForDisplays } from '@/utils/adjust-fields-for-displays';
-
-export type AliasFields = {
-	fieldName: string;
-	fieldAlias: string;
-	fields: string[];
-	key: string;
-};
-=======
 import { adjustFieldsForDisplays } from '@/utils/adjust-fields-for-displays';
 import { Query } from '@directus/types';
 import { get, getSimpleHash } from '@directus/utils';
@@ -30,39 +17,11 @@
 			key: string;
 			aliased: false;
 	  };
->>>>>>> d16c3896
 
 type UsableAliasFields = {
 	aliasedFields: ComputedRef<Record<string, AliasFields>>;
 	aliasQuery: ComputedRef<Query['alias']>;
 	aliasedKeys: ComputedRef<string[]>;
-<<<<<<< HEAD
-};
-
-export function useAliasFields(fields: Ref<string[]>, collection: Ref<string | null>): UsableAliasFields {
-	const aliasedFields = computed(() => {
-		const aliasedFields: Record<string, AliasFields> = {};
-
-		if (!fields.value || fields.value.length === 0 || !collection.value) return aliasedFields;
-
-		for (const field of fields.value) {
-			const alias = getSimpleHash(field);
-
-			const fullFields = adjustFieldsForDisplays([field], collection.value).map((field) => {
-				if (field.includes('.')) {
-					return `${alias}.${field.split('.').slice(1).join('.')}`;
-				} else {
-					return field;
-				}
-			});
-
-			aliasedFields[alias] = {
-				key: field,
-				fieldName: field.split('.')[0],
-				fieldAlias: alias,
-				fields: fullFields,
-			};
-=======
 	getFromAliasedItem: <K, T extends Record<string, K>>(item: T, key: string) => K | undefined;
 };
 
@@ -117,16 +76,12 @@
 					aliased: true,
 				};
 			}
->>>>>>> d16c3896
 		}
 
 		return aliasedFields;
 	});
 
 	const aliasedKeys = computed(() => {
-<<<<<<< HEAD
-		return Object.values(aliasedFields.value).map((field) => field.fieldAlias);
-=======
 		return Object.values(aliasedFields.value).reduce<string[]>((acc, field) => {
 			if (field.aliased) {
 				acc.push(field.fieldAlias);
@@ -134,23 +89,10 @@
 
 			return acc;
 		}, []);
->>>>>>> d16c3896
 	});
 
 	const aliasQuery = computed(() => {
 		if (!aliasedFields.value) return null;
-<<<<<<< HEAD
-		return Object.values(aliasedFields.value).reduce(
-			(acc, value) => ({
-				...acc,
-				[value.fieldAlias]: value.fieldName,
-			}),
-			{} as Query['alias']
-		);
-	});
-
-	return { aliasedFields, aliasQuery, aliasedKeys };
-=======
 		return Object.values(aliasedFields.value).reduce<Record<string, string>>((acc, value) => {
 			if (value.aliased) {
 				acc[value.fieldAlias] = value.fieldName;
@@ -177,5 +119,4 @@
 	}
 
 	return { aliasedFields, aliasQuery, aliasedKeys, getFromAliasedItem };
->>>>>>> d16c3896
 }