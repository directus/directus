import api from '@/api';
import { useCollection } from '@directus/shared/composables';
import { VALIDATION_TYPES } from '@/constants';
import { i18n } from '@/lang';
import { APIError } from '@/types';
import { notify } from '@/utils/notify';
import { unexpectedError } from '@/utils/unexpected-error';
import { AxiosResponse } from 'axios';
import { computed, ComputedRef, Ref, ref, watch } from 'vue';
<<<<<<< HEAD
import { validatePayload, deepMap } from '@directus/shared/utils';
import { Item, Field, LogicalFilterAND } from '@directus/shared/types';
import { isNil, flatten, merge } from 'lodash';
=======
import { validatePayload } from '@directus/shared/utils';
import { Item, LogicalFilterAND } from '@directus/shared/types';
import { isNil, flatten } from 'lodash';
>>>>>>> 45344284
import { FailedValidationException } from '@directus/shared/exceptions';
import { getEndpoint } from '@/utils/get-endpoint';
import { applyConditions } from '@/utils/apply-conditions';
import { translate } from '@/utils/translate-object-values';
<<<<<<< HEAD
import { useUserStore } from '@/stores/';
=======
import { usePermissions } from '../use-permissions';
>>>>>>> 45344284

type UsableItem = {
	edits: Ref<Record<string, any>>;
	hasEdits: Ref<boolean>;
	item: Ref<Record<string, any> | null>;
	error: Ref<any>;
	loading: Ref<boolean>;
	saving: Ref<boolean>;
	refresh: () => void;
	save: () => Promise<any>;
	isNew: ComputedRef<boolean>;
	remove: () => Promise<void>;
	deleting: Ref<boolean>;
	archive: () => Promise<void>;
	isArchived: ComputedRef<boolean | null>;
	archiving: Ref<boolean>;
	saveAsCopy: () => Promise<any>;
	isBatch: ComputedRef<boolean>;
	getItem: () => Promise<void>;
	validationErrors: Ref<any[]>;
};

export function useItem(collection: Ref<string>, primaryKey: Ref<string | number | null>): UsableItem {
<<<<<<< HEAD
	const userStore = useUserStore();
	const generatedFilterContext = ref(false);
	const { info: collectionInfo, primaryKeyField, fields } = useCollection(collection);
=======
	const { info: collectionInfo, primaryKeyField } = useCollection(collection);
>>>>>>> 45344284
	const item = ref<Record<string, any> | null>(null);
	const error = ref<any>(null);
	const validationErrors = ref<any[]>([]);
	const loading = ref(false);
	const saving = ref(false);
	const deleting = ref(false);
	const archiving = ref(false);
	const edits = ref<Record<string, any>>({});
	const hasEdits = computed(() => Object.keys(edits.value).length > 0);
	const isNew = computed(() => primaryKey.value === '+');
	const isBatch = computed(() => typeof primaryKey.value === 'string' && primaryKey.value.includes(','));
	const isSingle = computed(() => !!collectionInfo.value?.meta?.singleton);

	const isArchived = computed(() => {
		if (!collectionInfo.value?.meta?.archive_field) return null;

		if (collectionInfo.value.meta.archive_value === 'true') {
			return item.value?.[collectionInfo.value.meta.archive_field] === true;
		}

		return item.value?.[collectionInfo.value.meta.archive_field] === collectionInfo.value.meta.archive_value;
	});

	const { fields } = usePermissions(collection, item, isNew);

	const itemEndpoint = computed(() => {
		if (isSingle.value) {
			return getEndpoint(collection.value);
		}

		return `${getEndpoint(collection.value)}/${encodeURIComponent(primaryKey.value as string)}`;
	});

	watch([collection, primaryKey], refresh, { immediate: true });

	return {
		edits,
		hasEdits,
		item,
		error,
		loading,
		saving,
		refresh,
		save,
		isNew,
		remove,
		deleting,
		archive,
		isArchived,
		archiving,
		saveAsCopy,
		isBatch,
		getItem,
		validationErrors,
	};

	async function getItem() {
		loading.value = true;
		error.value = null;

		try {
			const response = await api.get(itemEndpoint.value);
			setItemValueToResponse(response);
		} catch (err: any) {
			error.value = err;
		} finally {
			loading.value = false;
		}
	}

	async function save() {
		saving.value = true;
		validationErrors.value = [];

		const errors = await validate(edits.value);

		if (errors.length > 0) {
			validationErrors.value = errors;
			saving.value = false;
			throw errors;
		}

		try {
			let response;

			if (isNew.value === true) {
				response = await api.post(getEndpoint(collection.value), edits.value);

				notify({
					title: i18n.global.t('item_create_success', isBatch.value ? 2 : 1),
					type: 'success',
				});
			} else {
				response = await api.patch(itemEndpoint.value, edits.value);

				notify({
					title: i18n.global.t('item_update_success', isBatch.value ? 2 : 1),
					type: 'success',
				});
			}

			setItemValueToResponse(response);
			edits.value = {};
			return response.data.data;
		} catch (err: any) {
			saveErrorHandler(err);
		} finally {
			saving.value = false;
		}
	}

	async function saveAsCopy() {
		saving.value = true;
		validationErrors.value = [];

		const fields = collectionInfo.value?.meta?.item_duplication_fields || ['*'];

		const itemData = await api.get(itemEndpoint.value, { params: { fields } });

		const newItem: { [field: string]: any } = {
			...(itemData.data.data || {}),
			...edits.value,
		};

		// Make sure to delete the primary key
		if (primaryKeyField.value && primaryKeyField.value.field in newItem) {
			delete newItem[primaryKeyField.value.field];
		}

		const errors = await validate(newItem);

		if (errors.length > 0) {
			validationErrors.value = errors;
			saving.value = false;
			throw errors;
		}

		try {
			const response = await api.post(getEndpoint(collection.value), newItem);

			notify({
				title: i18n.global.t('item_create_success', 1),
				type: 'success',
			});

			// Reset edits to the current item
			edits.value = {};

			return primaryKeyField.value ? response.data.data[primaryKeyField.value.field] : null;
		} catch (err: any) {
			saveErrorHandler(err);
		} finally {
			saving.value = false;
		}
	}

	function saveErrorHandler(err: any) {
		if (err?.response?.data?.errors) {
			validationErrors.value = err.response.data.errors
				.filter((err: APIError) => VALIDATION_TYPES.includes(err?.extensions?.code))
				.map((err: APIError) => {
					return err.extensions;
				});

			const otherErrors = err.response.data.errors.filter(
				(err: APIError) => VALIDATION_TYPES.includes(err?.extensions?.code) === false
			);

			if (otherErrors.length > 0) {
				otherErrors.forEach(unexpectedError);
			}
		} else {
			unexpectedError(err);
		}
		throw err;
	}

	async function archive() {
		if (!collectionInfo.value?.meta?.archive_field) return;

		archiving.value = true;

		const field = collectionInfo.value.meta.archive_field;

		let archiveValue: any = collectionInfo.value.meta.archive_value;
		if (archiveValue === 'true') archiveValue = true;
		if (archiveValue === 'false') archiveValue = false;

		let unarchiveValue: any = collectionInfo.value.meta.unarchive_value;
		if (unarchiveValue === 'true') unarchiveValue = true;
		if (unarchiveValue === 'false') unarchiveValue = false;

		try {
			let value: any = item.value && item.value[field] === archiveValue ? unarchiveValue : archiveValue;

			if (value === 'true') value = true;
			if (value === 'false') value = false;

			await api.patch(itemEndpoint.value, {
				[field]: value,
			});

			item.value = {
				...item.value,
				[field]: value,
			};

			notify({
				title:
					value === archiveValue
						? i18n.global.t('item_delete_success', isBatch.value ? 2 : 1)
						: i18n.global.t('item_update_success', isBatch.value ? 2 : 1),
				type: 'success',
			});
		} catch (err: any) {
			unexpectedError(err);
			throw err;
		} finally {
			archiving.value = false;
		}
	}

	async function remove() {
		deleting.value = true;

		try {
			await api.delete(itemEndpoint.value);

			item.value = null;

			notify({
				title: i18n.global.t('item_delete_success', isBatch.value ? 2 : 1),
				type: 'success',
			});
		} catch (err: any) {
			unexpectedError(err);
			throw err;
		} finally {
			deleting.value = false;
		}
	}

	function refresh() {
		error.value = null;
		loading.value = false;
		saving.value = false;
		deleting.value = false;

		if (isNew.value === true) {
			item.value = null;
		} else {
			getItem();
		}
	}

	function setItemValueToResponse(response: AxiosResponse) {
		if (
			(collection.value.startsWith('directus_') && collection.value !== 'directus_collections') ||
			(collection.value === 'directus_collections' && response.data.data.collection?.startsWith('directus_'))
		) {
			response.data.data = translate(response.data.data);
		}
		if (isBatch.value === false) {
			item.value = response.data.data;
		} else {
			const valuesThatAreEqual = { ...response.data.data[0] };

			response.data.data.forEach((existingItem: any) => {
				for (const [key, value] of Object.entries(existingItem)) {
					if (valuesThatAreEqual[key] !== value) {
						delete valuesThatAreEqual[key];
					}
				}
			});

			item.value = valuesThatAreEqual;
		}
	}

	async function validate(item: Item) {
		// Only generate filter context once when required
		if (!generatedFilterContext.value) {
			generatedFilterContext.value = true;
			await generateFilterContext();
		}

		const validationRules = {
			_and: [],
		} as LogicalFilterAND;

<<<<<<< HEAD
		const applyConditions = (field: Field) => {
			if (field.meta && Array.isArray(field.meta?.conditions)) {
				const conditions = [...field.meta.conditions].reverse();

				const matchingCondition = conditions.find((condition) => {
					if (!condition.rule || Object.keys(condition.rule).length !== 1) return;
					const rule = parseFilter(condition.rule, userStore.cachedFilterContext);
					const errors = validatePayload(rule, item, { requireAll: true });
					return errors.length === 0;
				});

				if (matchingCondition) {
					return {
						...field,
						meta: merge({}, field.meta || {}, {
							readonly: matchingCondition.readonly,
							options: matchingCondition.options,
							hidden: matchingCondition.hidden,
							required: matchingCondition.required,
						}),
					};
				}

				return field;
			} else {
				return field;
			}
		};

		const fieldsWithConditions = fields.value.map((field) => applyConditions(field));
=======
		const fieldsWithConditions = fields.value.map((field) => applyConditions(item, field));
>>>>>>> 45344284

		const requiredFields = fieldsWithConditions.filter((field) => field.meta?.required === true);

		for (const field of requiredFields) {
			if (isNew.value === true && isNil(field.schema?.default_value)) {
				validationRules._and.push({
					[field.field]: {
						_submitted: true,
					},
				});
			}

			validationRules._and.push({
				[field.field]: {
					_nnull: true,
				},
			});
		}

		return flatten(
			validatePayload(validationRules, item).map((error) =>
				error.details.map((details) => new FailedValidationException(details).extensions)
			)
		);
	}

	async function generateFilterContext() {
		const requiredPermissionData = {
			$CURRENT_USER: [] as string[],
			$CURRENT_ROLE: [] as string[],
		};

		const extractPermissionData = (val: any) => {
			if (typeof val === 'string' && val.startsWith('$CURRENT_USER.')) {
				const fieldString = val.replace('$CURRENT_USER.', '');
				if (val && !requiredPermissionData.$CURRENT_USER.includes(fieldString)) {
					requiredPermissionData.$CURRENT_USER.push(fieldString);
				}
			}

			if (typeof val === 'string' && val.startsWith('$CURRENT_ROLE.')) {
				const fieldString = val.replace('$CURRENT_ROLE.', 'role.');
				if (val && !requiredPermissionData.$CURRENT_ROLE.includes(fieldString)) {
					requiredPermissionData.$CURRENT_ROLE.push(fieldString);
				}
			}

			return val;
		};

		const processConditions = (field: Field) => {
			if (field.meta && Array.isArray(field.meta?.conditions)) {
				deepMap(
					field.meta.conditions.map((condition) => condition.rule),
					extractPermissionData
				);
			}
		};

		fields.value.map((field) => processConditions(field));

		await userStore.updateFilterContext(requiredPermissionData);
	}
}<|MERGE_RESOLUTION|>--- conflicted
+++ resolved
@@ -7,24 +7,15 @@
 import { unexpectedError } from '@/utils/unexpected-error';
 import { AxiosResponse } from 'axios';
 import { computed, ComputedRef, Ref, ref, watch } from 'vue';
-<<<<<<< HEAD
 import { validatePayload, deepMap } from '@directus/shared/utils';
 import { Item, Field, LogicalFilterAND } from '@directus/shared/types';
 import { isNil, flatten, merge } from 'lodash';
-=======
-import { validatePayload } from '@directus/shared/utils';
-import { Item, LogicalFilterAND } from '@directus/shared/types';
-import { isNil, flatten } from 'lodash';
->>>>>>> 45344284
 import { FailedValidationException } from '@directus/shared/exceptions';
 import { getEndpoint } from '@/utils/get-endpoint';
 import { applyConditions } from '@/utils/apply-conditions';
 import { translate } from '@/utils/translate-object-values';
-<<<<<<< HEAD
 import { useUserStore } from '@/stores/';
-=======
 import { usePermissions } from '../use-permissions';
->>>>>>> 45344284
 
 type UsableItem = {
 	edits: Ref<Record<string, any>>;
@@ -48,13 +39,9 @@
 };
 
 export function useItem(collection: Ref<string>, primaryKey: Ref<string | number | null>): UsableItem {
-<<<<<<< HEAD
 	const userStore = useUserStore();
 	const generatedFilterContext = ref(false);
 	const { info: collectionInfo, primaryKeyField, fields } = useCollection(collection);
-=======
-	const { info: collectionInfo, primaryKeyField } = useCollection(collection);
->>>>>>> 45344284
 	const item = ref<Record<string, any> | null>(null);
 	const error = ref<any>(null);
 	const validationErrors = ref<any[]>([]);
@@ -345,40 +332,7 @@
 			_and: [],
 		} as LogicalFilterAND;
 
-<<<<<<< HEAD
-		const applyConditions = (field: Field) => {
-			if (field.meta && Array.isArray(field.meta?.conditions)) {
-				const conditions = [...field.meta.conditions].reverse();
-
-				const matchingCondition = conditions.find((condition) => {
-					if (!condition.rule || Object.keys(condition.rule).length !== 1) return;
-					const rule = parseFilter(condition.rule, userStore.cachedFilterContext);
-					const errors = validatePayload(rule, item, { requireAll: true });
-					return errors.length === 0;
-				});
-
-				if (matchingCondition) {
-					return {
-						...field,
-						meta: merge({}, field.meta || {}, {
-							readonly: matchingCondition.readonly,
-							options: matchingCondition.options,
-							hidden: matchingCondition.hidden,
-							required: matchingCondition.required,
-						}),
-					};
-				}
-
-				return field;
-			} else {
-				return field;
-			}
-		};
-
-		const fieldsWithConditions = fields.value.map((field) => applyConditions(field));
-=======
 		const fieldsWithConditions = fields.value.map((field) => applyConditions(item, field));
->>>>>>> 45344284
 
 		const requiredFields = fieldsWithConditions.filter((field) => field.meta?.required === true);
 
