--- conflicted
+++ resolved
@@ -1,18 +1,12 @@
 /* eslint-disable @typescript-eslint/no-non-null-assertion */
 
-<<<<<<< HEAD
-import { computed, ComputedRef, Ref } from 'vue';
-import getDefaultInterfaceForType from '@/utils/get-default-interface-for-type';
-import { getInterfaces } from '@/interfaces';
-=======
->>>>>>> 99fcf12e
 import { FormField } from '@/components/v-form/types';
 import { getInterfaces } from '@/interfaces';
 import { InterfaceConfig } from '@/interfaces/types';
 import { Field } from '@/types';
 import getDefaultInterfaceForType from '@/utils/get-default-interface-for-type';
-import { computed, ComputedRef, Ref } from '@vue/composition-api';
 import { clone } from 'lodash';
+import { computed, ComputedRef, Ref } from 'vue';
 
 export default function useFormFields(fields: Ref<Field[]>): { formFields: ComputedRef } {
 	const { interfaces } = getInterfaces();
