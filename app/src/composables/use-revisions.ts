import api from '@/api';
import {
	computeDifferentFields,
	replaceArraysInMergeCustomizer,
	getItemEndpoint,
} from '@/modules/content/comparison-utils';
import { useFieldsStore } from '@/stores/fields';
import { useServerStore } from '@/stores/server';
import type { Revision, RevisionPartial, RevisionWithTime, RevisionsByDate } from '@/types/revisions';
import { localizedFormat } from '@/utils/localized-format';
import { localizedFormatDistance } from '@/utils/localized-format-distance';
import { unexpectedError } from '@/utils/unexpected-error';
import { Action } from '@directus/constants';
<<<<<<< HEAD
import { computeDifferentFields, mergeMainItemKeysIntoRevision } from '@/modules/content/comparison-utils';
=======
>>>>>>> ed9e0a09
import type { ContentVersion, Filter } from '@directus/types';
import { format, isThisYear, isToday, isYesterday, parseISO } from 'date-fns';
import { groupBy, orderBy, mergeWith } from 'lodash';
import { Ref, ref, unref, watch } from 'vue';
import { useI18n } from 'vue-i18n';

type UseRevisionsOptions = {
	action?: Action;
	full?: boolean;
};

export function useRevisions(
	collection: Ref<string>,
	primaryKey: Ref<number | string>,
	version: Ref<ContentVersion | null | undefined>,
	options?: UseRevisionsOptions,
) {
	const { t } = useI18n();
	const { info } = useServerStore();
	const fieldsStore = useFieldsStore();

	const revisions = ref<RevisionPartial[] | null>(null);
	const revisionsByDate = ref<RevisionsByDate[] | null>(null);
	const loading = ref(false);
	const loadingCount = ref(false);
	const revisionsCount = ref(0);
	const created = ref<{ id: number }>();
	const pagesCount = ref(0);

	watch([collection, primaryKey, version], () => refresh());

	return {
		created,
		revisions,
		revisionsByDate,
		getRevisions,
		loading,
		refresh,
		loadingCount,
		revisionsCount,
		getRevisionsCount,
		pagesCount,
	};

	async function getRevisions(page = 0) {
		if (typeof unref(primaryKey) === 'undefined') return;

		loading.value = true;
		const pageSize = info.queryLimit?.max && info.queryLimit.max !== -1 ? Math.min(10, info.queryLimit.max) : 10;

		try {
			const filter: Filter = {
				_and: [
					{
						collection: {
							_eq: unref(collection),
						},
					},
					{
						item: {
							_eq: unref(primaryKey),
						},
					},
					{
						version: version?.value
							? {
									_eq: version.value.id,
								}
							: { _null: true },
					},
				],
			};

			if (options?.action) {
				filter._and.push({
					activity: {
						action: {
							_eq: options?.action,
						},
					},
				});
			}

			type RevisionResponse = { data: Revision[] | RevisionPartial[]; meta: { filter_count: number } };

			const response = await api.get<RevisionResponse>(`/revisions`, {
				params: {
					filter,
					sort: '-id',
					limit: pageSize,
					page,
					fields: [
						'id',
						'collection',
						'item',
						'activity.action',
						'activity.timestamp',
						'activity.user.id',
						'activity.user.email',
						'activity.user.first_name',
						'activity.user.last_name',
						'activity.ip',
						'activity.user_agent',
						'activity.origin',
						...(options?.full ? ['data', 'delta'] : []),
					],
				},
			});

			if (!created.value) {
				const createdResponse = await api.get<{ data: { id: number }[] }>(`/revisions`, {
					params: {
						filter: {
							collection: {
								_eq: unref(collection),
							},
							item: {
								_eq: unref(primaryKey),
							},
							version: { _null: true },
							activity: {
								action: {
									_eq: unref(version) ? Action.VERSION_SAVE : Action.CREATE,
								},
							},
						},
						sort: '-id',
						limit: 1,
						fields: ['id'],
					},
				});

				created.value = createdResponse.data.data?.[0];
			}

			const revisionsGroupedByDate = groupBy(
				response.data.data.filter((revision) => !!revision.activity),
				(revision) => {
					// revision's timestamp date is in iso-8601
					const date = new Date(new Date(revision.activity.timestamp).toDateString());
					return date;
				},
			);

			const revisionsGrouped: RevisionsByDate[] = [];
			// Create a diff between this revision and the current state of its associated version or item
			let baseForComparison: Record<string, any> = {};
			let versionDeltaForComparison: Record<string, any> = {};

			try {
				if (version.value) {
					const versionCompare = await api.get(`/versions/${version.value.id}/compare`);
					baseForComparison = versionCompare.data?.data?.main || {};
					versionDeltaForComparison = versionCompare.data?.data?.current || {};
				} else {
					const itemEndpoint = getItemEndpoint(collection.value, primaryKey.value);

					try {
						const itemResp = await api.get(itemEndpoint);
						baseForComparison = itemResp.data?.data || {};
						versionDeltaForComparison = {};
					} catch {
						baseForComparison = {};
						versionDeltaForComparison = {};
					}
				}
			} catch (error: any) {
				baseForComparison = {};
				versionDeltaForComparison = {};
				unexpectedError(error);
			}

			const currentItemMerged = mergeWith(
				{},
				baseForComparison,
				versionDeltaForComparison,
				replaceArraysInMergeCustomizer,
			);

			for (const [key, value] of Object.entries(revisionsGroupedByDate)) {
				const date = new Date(key);
				const today = isToday(date);
				const yesterday = isYesterday(date);
				const thisYear = isThisYear(date);

				let dateFormatted: string;

				if (today) dateFormatted = t('today');
				else if (yesterday) dateFormatted = t('yesterday');
				else if (thisYear) dateFormatted = localizedFormat(date, String(t('date-fns_date_short_no_year')));
				else dateFormatted = localizedFormat(date, String(t('date-fns_date_short')));

				const revisions: RevisionWithTime[] = [];

				for (const revision of value) {
					const steps = (revision as Revision)?.data?.steps;
					const lastStepStatus = steps?.[steps.length - 1]?.status;

					const revisionData = (revision as Revision)?.data || {};
					const collectionFields = fieldsStore.getFieldsForCollection(unref(collection));
					// Enrich revision data with missing keys from main item (same logic as comparison modal)
					const enrichedRevisionData = mergeMainItemKeysIntoRevision(revisionData, currentItemMerged, collectionFields);

					const differentFields = computeDifferentFields(
						'revision',
						currentItemMerged,
						enrichedRevisionData,
						collectionFields,
					);

					revisions.push({
						...revision,
						timestampFormatted: `${localizedFormat(
							new Date(revision.activity?.timestamp),
							String(t('date-fns_date_short')),
						)} (${localizedFormat(new Date(revision.activity?.timestamp), String(t('date-fns_time')))})`,
						timeRelative: `${format(
							new Date(revision.activity?.timestamp),
							String(t('date-fns_time')),
						)} (${localizedFormatDistance(parseISO(revision.activity?.timestamp), new Date(), {
							addSuffix: true,
						})})`,
						status: lastStepStatus,
						differentFields,
					});
				}

				revisionsGrouped.push({
					date: date,
					dateFormatted: String(dateFormatted),
					revisions,
				});
			}

			revisionsByDate.value = orderBy(revisionsGrouped, ['date'], ['desc']);
			revisions.value = orderBy(response.data.data, ['activity.timestamp'], ['desc']);
			pagesCount.value = Math.ceil(revisionsCount.value / pageSize);
		} catch (error) {
			unexpectedError(error);
		} finally {
			loading.value = false;
		}
	}

	async function getRevisionsCount() {
		if (typeof unref(primaryKey) === 'undefined') return;

		loadingCount.value = true;

		try {
			const filter: Filter = {
				_and: [
					{
						collection: {
							_eq: unref(collection),
						},
					},
					{
						item: {
							_eq: unref(primaryKey),
						},
					},
					{
						version: version?.value
							? {
									_eq: version.value.id,
								}
							: { _null: true },
					},
				],
			};

			if (options?.action) {
				filter._and.push({
					activity: {
						action: {
							_eq: options?.action,
						},
					},
				});
			}

			const response = await api.get(`/revisions`, {
				params: {
					filter,
					aggregate: {
						count: 'id',
					},
				},
			});

			revisionsCount.value = Number(response.data.data[0].count.id);
		} catch (error) {
			unexpectedError(error);
		} finally {
			loadingCount.value = false;
		}
	}

	async function refresh(page = 0) {
		await getRevisionsCount();
		await getRevisions(page);
	}
}<|MERGE_RESOLUTION|>--- conflicted
+++ resolved
@@ -1,6 +1,7 @@
 import api from '@/api';
 import {
 	computeDifferentFields,
+	mergeMainItemKeysIntoRevision,
 	replaceArraysInMergeCustomizer,
 	getItemEndpoint,
 } from '@/modules/content/comparison-utils';
@@ -11,10 +12,6 @@
 import { localizedFormatDistance } from '@/utils/localized-format-distance';
 import { unexpectedError } from '@/utils/unexpected-error';
 import { Action } from '@directus/constants';
-<<<<<<< HEAD
-import { computeDifferentFields, mergeMainItemKeysIntoRevision } from '@/modules/content/comparison-utils';
-=======
->>>>>>> ed9e0a09
 import type { ContentVersion, Filter } from '@directus/types';
 import { format, isThisYear, isToday, isYesterday, parseISO } from 'date-fns';
 import { groupBy, orderBy, mergeWith } from 'lodash';
