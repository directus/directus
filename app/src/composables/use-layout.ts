--- conflicted
+++ resolved
@@ -1,10 +1,6 @@
 import { getLayouts } from '@/layouts';
 import { computed, reactive, toRefs, defineComponent, Ref, PropType, Component, ComputedRef } from 'vue';
-<<<<<<< HEAD
-import { AppFilter, Item, LayoutConfig, ShowSelect } from '@directus/shared/types';
-=======
-import { Filter, Item, LayoutConfig } from '@directus/shared/types';
->>>>>>> e944fb97
+import { Filter, Item, LayoutConfig, ShowSelect } from '@directus/shared/types';
 
 const NAME_SUFFIX = 'wrapper';
 const WRITABLE_PROPS = ['selection', 'layoutOptions', 'layoutQuery'] as const;
