import { ref, Ref, computed, ComputedRef } from 'vue';
import { getLiteralInterpolatedTranslation } from '@/utils/get-literal-interpolated-translation';
import { unexpectedError } from '@/utils/unexpected-error';
import { Language, i18n } from '@/lang';
import { useUserStore } from '@/stores/user';
import { useSettingsStore } from '@/stores/settings';
import api from '@/api';

export type Translation = {
	language: string;
	translation: string;
};
export type RawTranslation = {
	key: string;
	value: string;
	language: Language;
};

export type DisplayTranslationString = {
	key?: string | null;
	translations?: Translation[] | null;
};

type UsableTranslationStrings = {
	loading: Ref<boolean>;
	error: Ref<any>;
	translationMap: ComputedRef<Record<string, Translation[]>>;
	translationKeys: ComputedRef<string[] | null>;
	translationStrings: Ref<RawTranslation[] | null>;
	displayTranslationStrings: ComputedRef<DisplayTranslationString[] | null>;

	loadLanguageTranslationStrings: (lang: Language) => Promise<void>;
	loadAllTranslations: () => Promise<void>;
	refresh: () => Promise<void>;

	updating: Ref<boolean>;
	upsertTranslation: (translation: DisplayTranslationString) => Promise<void>;
	removeTranslation: (translationKey: string) => Promise<void>;
};

let loading: Ref<boolean> | null = null;
let translationStrings: Ref<RawTranslation[] | null> | null = null;
let error: Ref<any> | null = null;
let allLanguagesLoaded = false;

export function useTranslationStrings(): UsableTranslationStrings {
	if (loading === null) loading = ref(false);
	if (error === null) error = ref(null);
	if (translationStrings === null) translationStrings = ref<RawTranslation[] | null>(null);
	const updating = ref(false);
	const usersStore = useUserStore();

	const translationKeys = computed(() => {
		if (!translationStrings || !translationStrings.value) return [];
		return Array.from(new Set(translationStrings.value.map(({ key }) => key))).sort();
	});
	const translationMap = computed(() => {
		const result: Record<string, Translation[]> = {};
		if (translationStrings && translationStrings.value) {
			for (const { key, value, language } of translationStrings.value) {
				if (!(key in result)) result[key] = [];
				result[key].push({ language, translation: value } as Translation);
			}
		}
		return result;
	});
	const displayTranslationStrings = computed(() => {
		if (!translationStrings || !translationStrings.value) return [];
		const translationObject = translationStrings.value.reduce(
			(acc: Record<string, Translation[]>, { key, value, language }: RawTranslation) => {
				if (!acc[key]) acc[key] = [];
				acc[key].push({ language, translation: value });
				return acc;
			},
			{} as Record<string, Translation[]>
		);
		return Object.entries(translationObject).map(
			([key, translations]) => ({ key, translations } as DisplayTranslationString)
		);
	});

	return {
		loading,
		error,
		translationMap,
		translationKeys,
		translationStrings,
		displayTranslationStrings,
		loadLanguageTranslationStrings,
		loadAllTranslations,
		refresh,
		updating,
		upsertTranslation,
		removeTranslation,
	};

	async function loadLanguageTranslationStrings(lang: Language) {
		if (loading === null) return;
		if (translationStrings === null) return;
		if (error === null) return;

		let translations;
		if (!allLanguagesLoaded) {
			translations = await fetchTranslationStrings(lang);
			translationStrings.value = translations;
		} else {
			translations = (translationStrings.value ?? []).filter((item) => item.language === lang);
		}
		const localeMessages: Record<string, any> = translations.reduce(
			(result: Record<string, string>, { key, value }: { key: string; value: string }) => {
				result[key] = getLiteralInterpolatedTranslation(value, true);
				return result;
			},
			{} as Record<string, string>
		);

		i18n.global.mergeLocaleMessage(lang, localeMessages);
	}

	async function refresh() {
		if (loading === null) return;
		if (translationStrings === null) return;
		if (error === null) return;

		loading.value = true;
		error.value = null;

		try {
			const language =
				usersStore.currentUser && 'language' in usersStore.currentUser ? usersStore.currentUser.language : 'en-US';
			const rawTranslationStrings = await fetchTranslationStrings(language);

			if (rawTranslationStrings) {
				translationStrings.value = rawTranslationStrings;
			}
		} catch (err: any) {
			error.value = err;
		} finally {
			loading.value = false;
		}
	}

	async function upsertTranslation(translation: DisplayTranslationString) {
		if (!translation.key || !translation.translations) return;
		if (!translationKeys.value || !translationStrings || !translationStrings.value) {
			return;
		}
		const newTranslations: RawTranslation[] = [];
		for (const { language, translation: value } of translation.translations) {
			newTranslations.push({ key: translation.key, language, value });
		}
		await api.post(`/translation-strings/${encodeURIComponent(translation.key)}`, newTranslations);
		translationStrings.value = translationStrings.value
			.filter(({ key }) => key !== translation.key)
			.concat(newTranslations);
		await updateLocaleStrings(translationStrings.value);
	}
	async function removeTranslation(translationKey: string) {
		if (!translationKeys.value || !translationStrings || !translationStrings.value) {
			return;
		}
		if (translationKeys.value.includes(translationKey)) {
			translationStrings.value = translationStrings.value.filter(({ key }) => key !== translationKey);
			await api.delete(`/translation-strings/${encodeURIComponent(translationKey)}`);
			await updateLocaleStrings(translationStrings.value);
		}
	}

	async function updateLocaleStrings(strings: RawTranslation[]) {
		updating.value = true;
		try {
			const settingsStore = useSettingsStore();
<<<<<<< HEAD
			await settingsStore.updateSettings({ translation_strings: strings }, false);
			const { currentUser } = useUserStore();
			const language =
				currentUser && 'language' in currentUser && currentUser.language ? currentUser.language : 'en-US';
			const localeMessages: Record<string, any> = strings
				.filter(({ language: lang }) => lang === language)
				.reduce((result: Record<string, string>, { key, value }: { key: string; value: string }) => {
					result[key] = getLiteralInterpolatedTranslation(value, true);
					return result;
				}, {} as Record<string, string>);
			i18n.global.mergeLocaleMessage(language, localeMessages);
=======
			await settingsStore.updateSettings({ translation_strings: payload }, false);

			if (settingsStore.settings?.translation_strings) {
				translationStrings.value = settingsStore.settings.translation_strings.map((p: TranslationStringRaw) => ({
					key: p.key,
					translations: getTranslationsFromKeyValues(p.translations ?? null),
				}));

				const { currentUser } = useUserStore();

				if (currentUser && 'language' in currentUser && currentUser.language) {
					mergeTranslationStringsForLanguage(currentUser.language);
				} else {
					mergeTranslationStringsForLanguage('en-US');
				}
			}
>>>>>>> 882685e8
		} catch (err: any) {
			unexpectedError(err);
		} finally {
			updating.value = false;
		}
	}

<<<<<<< HEAD
	async function fetchTranslationStrings(lang: Language): Promise<RawTranslation[]> {
		const response = await api.get(`/translation-strings`, {
			params: {
				fields: ['language', 'key', 'value'],
				filter: {
					language: { _eq: lang },
				},
				limit: -1,
			},
		});
		return response.data.data.translations ?? [];
=======
	function mergeTranslationStringsForLanguage(lang: Language) {
		if (!translationStrings?.value) return;

		const localeMessages: Record<string, any> = translationStrings.value.reduce((acc, cur) => {
			if (!cur.key || !cur.translations) return acc;
			const translationForCurrentLang = cur.translations.find((t) => t.language === lang);
			if (!translationForCurrentLang || !translationForCurrentLang.translation) return acc;
			return { ...acc, [cur.key]: getLiteralInterpolatedTranslation(translationForCurrentLang.translation, true) };
		}, {});

		i18n.global.mergeLocaleMessage(lang, localeMessages);
>>>>>>> 882685e8
	}

	async function fetchAllTranslationStrings(): Promise<RawTranslation[]> {
		const response = await api.get(`/translation-strings`, {
			params: { fields: ['language', 'key', 'value'], limit: -1 },
		});
		return response.data.data ?? [];
	}

	async function loadAllTranslations(): Promise<void> {
		if (loading === null) return;
		if (translationStrings === null) return;
		if (error === null) return;
		if (allLanguagesLoaded === true) return;
		loading.value = true;
		try {
			const strings = await fetchAllTranslationStrings();
			translationStrings.value = strings;
			allLanguagesLoaded = true;
		} catch (err: any) {
			error.value = err;
		} finally {
			loading.value = false;
		}
	}
}<|MERGE_RESOLUTION|>--- conflicted
+++ resolved
@@ -170,7 +170,6 @@
 		updating.value = true;
 		try {
 			const settingsStore = useSettingsStore();
-<<<<<<< HEAD
 			await settingsStore.updateSettings({ translation_strings: strings }, false);
 			const { currentUser } = useUserStore();
 			const language =
@@ -182,24 +181,7 @@
 					return result;
 				}, {} as Record<string, string>);
 			i18n.global.mergeLocaleMessage(language, localeMessages);
-=======
-			await settingsStore.updateSettings({ translation_strings: payload }, false);
-
-			if (settingsStore.settings?.translation_strings) {
-				translationStrings.value = settingsStore.settings.translation_strings.map((p: TranslationStringRaw) => ({
-					key: p.key,
-					translations: getTranslationsFromKeyValues(p.translations ?? null),
-				}));
-
-				const { currentUser } = useUserStore();
-
-				if (currentUser && 'language' in currentUser && currentUser.language) {
-					mergeTranslationStringsForLanguage(currentUser.language);
-				} else {
-					mergeTranslationStringsForLanguage('en-US');
-				}
-			}
->>>>>>> 882685e8
+
 		} catch (err: any) {
 			unexpectedError(err);
 		} finally {
@@ -207,7 +189,6 @@
 		}
 	}
 
-<<<<<<< HEAD
 	async function fetchTranslationStrings(lang: Language): Promise<RawTranslation[]> {
 		const response = await api.get(`/translation-strings`, {
 			params: {
@@ -219,19 +200,6 @@
 			},
 		});
 		return response.data.data.translations ?? [];
-=======
-	function mergeTranslationStringsForLanguage(lang: Language) {
-		if (!translationStrings?.value) return;
-
-		const localeMessages: Record<string, any> = translationStrings.value.reduce((acc, cur) => {
-			if (!cur.key || !cur.translations) return acc;
-			const translationForCurrentLang = cur.translations.find((t) => t.language === lang);
-			if (!translationForCurrentLang || !translationForCurrentLang.translation) return acc;
-			return { ...acc, [cur.key]: getLiteralInterpolatedTranslation(translationForCurrentLang.translation, true) };
-		}, {});
-
-		i18n.global.mergeLocaleMessage(lang, localeMessages);
->>>>>>> 882685e8
 	}
 
 	async function fetchAllTranslationStrings(): Promise<RawTranslation[]> {
