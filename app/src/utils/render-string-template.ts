<<<<<<< HEAD
import { computed, Ref } from 'vue';
=======
import { computed, ComputedRef, Ref } from '@vue/composition-api';
>>>>>>> acd41eb0
import { render } from 'micromustache';
import { getFieldsFromTemplate } from './get-fields-from-template';

type StringTemplate = {
	fieldsInTemplate: ComputedRef<string[]>;
	displayValue: ComputedRef<string | false>;
};

export function renderStringTemplate(
	template: Ref<string | null> | string,
	item: Ref<Record<string, any> | undefined | null>
): StringTemplate {
	const templateString = computed(() => (typeof template === 'string' ? template : template.value));

	const fieldsInTemplate = computed(() => getFieldsFromTemplate(templateString.value));

	const displayValue = computed(() => {
		if (!item.value || !templateString.value || !fieldsInTemplate.value) return false;

		try {
			return render(templateString.value, item.value, { propsExist: true });
		} catch {
			return false;
		}
	});

	return { fieldsInTemplate, displayValue };
}<|MERGE_RESOLUTION|>--- conflicted
+++ resolved
@@ -1,8 +1,4 @@
-<<<<<<< HEAD
-import { computed, Ref } from 'vue';
-=======
-import { computed, ComputedRef, Ref } from '@vue/composition-api';
->>>>>>> acd41eb0
+import { computed, ComputedRef, Ref } from 'vue';
 import { render } from 'micromustache';
 import { getFieldsFromTemplate } from './get-fields-from-template';
 
