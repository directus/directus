--- conflicted
+++ resolved
@@ -3,11 +3,6 @@
 import { useFieldsStore } from '@/stores/fields';
 import { Field } from '@directus/types';
 import { get, getFieldsFromTemplate } from '@directus/utils';
-<<<<<<< HEAD
-import { render, renderFn } from 'micromustache';
-import { computed, ComputedRef, Ref, ref, unref } from 'vue';
-=======
->>>>>>> d16c3896
 import { set } from 'lodash';
 import { render, renderFn } from 'micromustache';
 import { ComputedRef, Ref, computed, unref } from 'vue';
