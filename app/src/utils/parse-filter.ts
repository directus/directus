--- conflicted
+++ resolved
@@ -1,12 +1,6 @@
 import { useUserStore } from '@/stores/user';
-<<<<<<< HEAD
-import { Accountability } from '@directus/types';
-import { parseFilter as parseFilterShared } from '@directus/utils';
-import { Filter } from '@directus/types';
-=======
 import { Accountability, Filter } from '@directus/types';
 import { parseFilter as parseFilterShared } from '@directus/utils';
->>>>>>> d16c3896
 
 export function parseFilter(filter: Filter | null): Filter {
 	const userStore = useUserStore();
