--- conflicted
+++ resolved
@@ -15,25 +15,5 @@
 		user: userStore.currentUser.id,
 	};
 
-<<<<<<< HEAD
-		if (val === '$NOW') return new Date();
-		if (val === '$CURRENT_USER') return userStore?.currentUser?.id || null;
-		if (val === '$CURRENT_ROLE') return userStore?.currentUser?.role?.id || null;
-
-		const match = typeof val === 'string' ? /^\$VALUE\((.+?)\)$/.exec(val) : null;
-		if (match !== null) {
-			const field = match[1];
-			if (!values) {
-				// eslint-disable-next-line no-console
-				console.warn('⚠️ It is not possible to apply the dynamic filter becouse the current item is not defined.');
-			} else {
-				return values[field];
-			}
-		}
-
-		return val;
-	});
-=======
-	return parseFilterShared(filter, accountability);
->>>>>>> 383b4a49
+	return parseFilterShared(filter, accountability, values);
 }