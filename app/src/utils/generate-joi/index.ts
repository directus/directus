--- conflicted
+++ resolved
@@ -78,91 +78,6 @@
 		const isField = key.startsWith('_') === false;
 
 		if (isField) {
-<<<<<<< HEAD
-			if (typeof value !== 'object') {
-				schema[key] = Joi.any().equal(value);
-				continue;
-=======
-			const operator = Object.keys(value)[0];
-
-			if (operator === '_eq') {
-				schema[key] = Joi.any().equal(Object.values(value)[0]);
-			}
-
-			if (operator === '_neq') {
-				schema[key] = Joi.any().not(Object.values(value)[0]);
-			}
-
-			if (operator === '_contains') {
-				schema[key] = Joi.string().contains(Object.values(value)[0]);
-			}
-
-			if (operator === '_ncontains') {
-				schema[key] = Joi.string().ncontains(Object.values(value)[0]);
-			}
-
-			if (operator === '_starts_with') {
-				schema[key] = Joi.string().pattern(new RegExp(`^${escapeRegExp(Object.values(value)[0] as string)}.*`), {
-					name: 'starts_with',
-				});
-			}
-
-			if (operator === '_nstarts_with') {
-				schema[key] = Joi.string().pattern(new RegExp(`^${escapeRegExp(Object.values(value)[0] as string)}.*`), {
-					name: 'starts_with',
-					invert: true,
-				});
-			}
-
-			if (operator === '_ends_with') {
-				schema[key] = Joi.string().pattern(new RegExp(`.*${escapeRegExp(Object.values(value)[0] as string)}$`), {
-					name: 'ends_with',
-				});
-			}
-
-			if (operator === '_nends_with') {
-				schema[key] = Joi.string().pattern(new RegExp(`.*${escapeRegExp(Object.values(value)[0] as string)}$`), {
-					name: 'ends_with',
-					invert: true,
-				});
-			}
-
-			if (operator === '_in') {
-				schema[key] = Joi.any().equal(...(Object.values(value)[0] as (string | number)[]));
-			}
-
-			if (operator === '_nin') {
-				schema[key] = Joi.any().not(...(Object.values(value)[0] as (string | number)[]));
-			}
-
-			if (operator === '_gt') {
-				schema[key] = Joi.number().greater(Number(Object.values(value)[0]));
-			}
-
-			if (operator === '_gte') {
-				schema[key] = Joi.number().min(Number(Object.values(value)[0]));
-			}
-
-			if (operator === '_lt') {
-				schema[key] = Joi.number().less(Number(Object.values(value)[0]));
-			}
-
-			if (operator === '_lte') {
-				schema[key] = Joi.number().max(Number(Object.values(value)[0]));
-			}
-
-			if (operator === '_null') {
-				schema[key] = Joi.any().valid(null);
-			}
-
-			if (operator === '_nnull') {
-				schema[key] = Joi.any().invalid(null);
-			}
-
-			if (operator === '_empty') {
-				schema[key] = Joi.any().valid('');
->>>>>>> afdeb980
-			}
 			const operator = Object.keys(value)[0];
 
 			if (typeof Object.values(value)[0] === 'undefined') {
