--- conflicted
+++ resolved
@@ -201,13 +201,8 @@
 
 			<div class="shadow" />
 
-<<<<<<< HEAD
 			<div class="actions">
-				<v-button v-tooltip="t('zoom')" icon rounded @click="lightboxActive = true">
-=======
-			<div v-if="!disabled || nonEditable" class="actions">
 				<v-button v-tooltip="$t('zoom')" icon rounded @click="lightboxActive = true">
->>>>>>> 8e7defd0
 					<v-icon name="zoom_in" />
 				</v-button>
 
