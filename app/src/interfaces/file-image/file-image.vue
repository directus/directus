--- conflicted
+++ resolved
@@ -7,7 +7,7 @@
 		</v-notice>
 
 		<div v-else-if="image" class="image-preview" :class="{ 'is-svg': image.type && image.type.includes('svg') }">
-			<div v-if="imageError" class="image-error">
+			<div v-if="imageError || !src" class="image-error">
 				<v-icon large :name="imageError === 'UNKNOWN' ? 'error_outline' : 'info_outline'" />
 
 				<span class="message">
@@ -66,21 +66,17 @@
 	</div>
 </template>
 
-<<<<<<< HEAD
 <script setup lang="ts">
 import { useI18n } from 'vue-i18n';
 import { ref, computed, toRefs } from 'vue';
-import api from '@/api';
-=======
-<script lang="ts" setup>
 import api, { addTokenToURL } from '@/api';
->>>>>>> d11c5946
 import formatFilesize from '@/utils/format-filesize';
 import { getRootPath } from '@/utils/get-root-path';
-<<<<<<< HEAD
-import { addTokenToURL } from '@/api';
 import DrawerItem from '@/views/private/components/drawer-item';
 import { RelationQuerySingle, useRelationM2O, useRelationSingle } from '@/composables/use-relation';
+import FileLightbox from '@/views/private/components/file-lightbox';
+import { nanoid } from 'nanoid';
+import { readableMimeType } from '@/utils/readable-mime-type';
 
 const props = withDefaults(
 	defineProps<{
@@ -118,46 +114,6 @@
 
 const { t, n, te } = useI18n();
 
-=======
-import { unexpectedError } from '@/utils/unexpected-error';
-import DrawerItem from '@/views/private/components/drawer-item';
-import FileLightbox from '@/views/private/components/file-lightbox';
-import { nanoid } from 'nanoid';
-import { computed, ref, watch } from 'vue';
-import { useI18n } from 'vue-i18n';
-import { readableMimeType } from '@/utils/readable-mime-type';
-
-type Image = {
-	id: string; // uuid
-	type: string;
-	filesize: number;
-	width: number;
-	height: number;
-	filename_download: string;
-};
-
-interface Props {
-	width: string;
-	value?: string | Record<string, any>;
-	disabled?: boolean;
-	folder?: string;
-	crop?: boolean;
-}
-
-const props = withDefaults(defineProps<Props>(), {
-	value: undefined,
-	disabled: false,
-	folder: undefined,
-	crop: false,
-});
-
-const emit = defineEmits(['input']);
-
-const { t, n, te } = useI18n();
-
-const loading = ref(false);
-const image = ref<Image | null>(null);
->>>>>>> d11c5946
 const lightboxActive = ref(false);
 const editDrawerActive = ref(false);
 const imageError = ref<string | null>(null);
@@ -165,11 +121,7 @@
 const cacheBuster = ref(nanoid());
 
 const src = computed(() => {
-<<<<<<< HEAD
-	if (!image.value) return undefined;
-=======
 	if (!image.value) return null;
->>>>>>> d11c5946
 
 	if (image.value.type.includes('svg')) {
 		return addTokenToURL(getRootPath() + `assets/${image.value.id}`);
@@ -180,22 +132,15 @@
 		return addTokenToURL(url);
 	}
 
-<<<<<<< HEAD
-	return undefined;
-});
-
-=======
 	return null;
 });
 
 const ext = computed(() => (image.value ? readableMimeType(image.value.type, true) : 'unknown'));
 
->>>>>>> d11c5946
 const downloadSrc = computed(() => {
 	if (!image.value) return null;
 	return addTokenToURL(getRootPath() + `assets/${image.value.id}`);
 });
-<<<<<<< HEAD
 
 const meta = computed(() => {
 	if (!image.value) return null;
@@ -225,7 +170,6 @@
 	remove();
 
 	loading.value = false;
-	image.value = null;
 	lightboxActive.value = false;
 	editDrawerActive.value = false;
 }
@@ -235,115 +179,6 @@
 
 	return props.value;
 });
-=======
-
-const meta = computed(() => {
-	if (!image.value) return null;
-	const { filesize, width, height, type } = image.value;
-
-	if (width && height) {
-		return `${n(width)}x${n(height)} • ${formatFilesize(filesize)} • ${type}`;
-	}
-
-	return `${formatFilesize(filesize)} • ${type}`;
-});
-
-watch(
-	() => props.value,
-	(newValue, oldValue) => {
-		if (newValue === oldValue) return;
-
-		if (newValue) {
-			fetchImage();
-		}
-
-		if (oldValue && newValue === null) {
-			deselect();
-		}
-	},
-	{ immediate: true }
-);
-
-const { edits, stageEdits } = useEdits();
-
-async function fetchImage() {
-	loading.value = true;
-	imageError.value = null;
-
-	try {
-		const id = typeof props.value === 'string' ? props.value : props.value?.id;
-
-		const response = await api.get(`/files/${id}`, {
-			params: {
-				fields: ['id', 'title', 'width', 'height', 'filesize', 'type', 'filename_download'],
-			},
-		});
-
-		if (props.value !== null && typeof props.value === 'object') {
-			image.value = {
-				...response.data.data,
-				...props.value,
-			};
-		} else {
-			image.value = response.data.data;
-		}
-	} catch (err: any) {
-		unexpectedError(err);
-	} finally {
-		loading.value = false;
-	}
-}
-
-async function imageErrorHandler() {
-	if (!src.value) return;
-	try {
-		await api.get(src.value);
-	} catch (err: any) {
-		imageError.value = err.response?.data?.errors[0]?.extensions?.code;
-
-		if (!imageError.value || !te('errors.' + imageError.value)) {
-			imageError.value = 'UNKNOWN';
-		}
-	}
-}
-
-function setImage(data: Image) {
-	image.value = data;
-	emit('input', data.id);
-}
-
-function deselect() {
-	emit('input', null);
-
-	loading.value = false;
-	image.value = null;
-	lightboxActive.value = false;
-	editDrawerActive.value = false;
-}
-
-function useEdits() {
-	const edits = computed(() => {
-		// If the current value isn't a primitive, it means we've already staged some changes
-		// This ensures we continue on those changes instead of starting over
-		if (props.value && typeof props.value === 'object') {
-			return props.value;
-		}
-
-		return {};
-	});
-
-	return { edits, stageEdits };
-
-	function stageEdits(newEdits: Record<string, any>) {
-		if (!image.value) return;
-
-		emit('input', {
-			id: image.value.id,
-			...newEdits,
-		});
-	}
-}
->>>>>>> d11c5946
 </script>
 
 <style lang="scss" scoped>
