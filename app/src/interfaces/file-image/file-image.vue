--- conflicted
+++ resolved
@@ -72,22 +72,16 @@
 </template>
 
 <script setup lang="ts">
-import { useI18n } from 'vue-i18n';
-import { ref, computed, toRefs } from 'vue';
 import api, { addTokenToURL } from '@/api';
+import { RelationQuerySingle, useRelationM2O, useRelationSingle } from '@/composables/use-relation';
 import formatFilesize from '@/utils/format-filesize';
-<<<<<<< HEAD
-import FileLightbox from '@/views/private/components/file-lightbox';
-import ImageEditor from '@/views/private/components/image-editor';
-import { nanoid } from 'nanoid';
-=======
->>>>>>> 72d849a3
 import { getRootPath } from '@/utils/get-root-path';
+import { readableMimeType } from '@/utils/readable-mime-type';
 import DrawerItem from '@/views/private/components/drawer-item';
-import { RelationQuerySingle, useRelationM2O, useRelationSingle } from '@/composables/use-relation';
 import FileLightbox from '@/views/private/components/file-lightbox';
 import { nanoid } from 'nanoid';
-import { readableMimeType } from '@/utils/readable-mime-type';
+import { computed, ref, toRefs } from 'vue';
+import { useI18n } from 'vue-i18n';
 
 const props = withDefaults(
 	defineProps<{
@@ -107,62 +101,18 @@
 	}
 );
 
-<<<<<<< HEAD
-type Image = {
-	id: string; // uuid
-	type: string;
-	filesize: number;
-	width: number;
-	height: number;
-	filename_download: string;
-};
-
-export default defineComponent({
-	components: { FileLightbox, DrawerItem, ImageEditor },
-	props: {
-		value: {
-			type: [String, Object] as PropType<string | Record<string, any>>,
-			default: null,
-		},
-		disabled: {
-			type: Boolean,
-			default: false,
-		},
-		folder: {
-			type: String,
-			default: undefined,
-		},
-		width: {
-			type: String,
-			required: true,
-		},
-		crop: {
-			type: Boolean,
-			default: true,
-		},
-=======
 const emit = defineEmits(['input']);
 
 const value = computed({
 	get: () => props.value ?? null,
 	set: (value) => {
 		emit('input', value);
->>>>>>> 72d849a3
 	},
 });
 
-<<<<<<< HEAD
-		const loading = ref(false);
-		const image = ref<Image | null>(null);
-		const lightboxActive = ref(false);
-		const editImageDetails = ref(false);
-		const editImageEditor = ref(false);
-		const imageError = ref<string | null>(null);
-=======
 const query = ref<RelationQuerySingle>({
 	fields: ['id', 'title', 'width', 'height', 'filesize', 'type', 'filename_download'],
 });
->>>>>>> 72d849a3
 
 const { collection, field } = toRefs(props);
 const { relationInfo } = useRelationM2O(collection, field);
@@ -191,76 +141,7 @@
 	return null;
 });
 
-<<<<<<< HEAD
-			return `${formatFilesize(filesize)} • ${type}`;
-		});
-
-		watch(
-			() => props.value,
-			(newValue, oldValue) => {
-				if (newValue === oldValue) return;
-
-				if (newValue) {
-					fetchImage();
-				}
-
-				if (oldValue && newValue === null) {
-					deselect();
-				}
-			},
-			{ immediate: true }
-		);
-
-		const { edits, stageEdits } = useEdits();
-
-		return {
-			t,
-			loading,
-			image,
-			src,
-			imageError,
-			imageErrorHandler,
-			meta,
-			lightboxActive,
-			editImageDetails,
-			editImageEditor,
-			changeCacheBuster,
-			setImage,
-			deselect,
-			downloadSrc,
-			edits,
-			stageEdits,
-		};
-
-		async function fetchImage() {
-			loading.value = true;
-
-			try {
-				const id = typeof props.value === 'string' ? props.value : props.value?.id;
-
-				const response = await api.get(`/files/${id}`, {
-					params: {
-						fields: ['id', 'title', 'width', 'height', 'filesize', 'type', 'filename_download'],
-					},
-				});
-
-				if (props.value !== null && typeof props.value === 'object') {
-					image.value = {
-						...response.data.data,
-						...props.value,
-					};
-				} else {
-					image.value = response.data.data;
-				}
-			} catch (err: any) {
-				unexpectedError(err);
-			} finally {
-				loading.value = false;
-			}
-		}
-=======
 const ext = computed(() => (image.value ? readableMimeType(image.value.type, true) : 'unknown'));
->>>>>>> 72d849a3
 
 const downloadSrc = computed(() => {
 	if (!image.value) return null;
@@ -277,6 +158,9 @@
 
 	return `${formatFilesize(filesize)} • ${type}`;
 });
+
+const editImageDetails = ref(false);
+const editImageEditor = ref(false);
 
 async function imageErrorHandler() {
 	if (!src.value) return;
@@ -285,16 +169,8 @@
 	} catch (err: any) {
 		imageError.value = err.response?.data?.errors[0]?.extensions?.code;
 
-<<<<<<< HEAD
-			loading.value = false;
-			image.value = null;
-			lightboxActive.value = false;
-			editImageDetails.value = false;
-			editImageEditor.value = false;
-=======
 		if (!imageError.value || !te('errors.' + imageError.value)) {
 			imageError.value = 'UNKNOWN';
->>>>>>> 72d849a3
 		}
 	}
 }
@@ -305,6 +181,8 @@
 	loading.value = false;
 	lightboxActive.value = false;
 	editDrawerActive.value = false;
+	editImageDetails.value = false;
+	editImageEditor.value = false;
 }
 
 const edits = computed(() => {
