--- conflicted
+++ resolved
@@ -201,13 +201,8 @@
 
 			<div class="shadow" />
 
-<<<<<<< HEAD
 			<div v-if="!disabled || nonEditable" class="actions">
-				<v-button v-tooltip="t('zoom')" icon rounded @click="lightboxActive = true">
-=======
-			<div class="actions">
 				<v-button v-tooltip="$t('zoom')" icon rounded @click="lightboxActive = true">
->>>>>>> ee301327
 					<v-icon name="zoom_in" />
 				</v-button>
 
@@ -221,27 +216,18 @@
 					<v-icon name="download" />
 				</v-button>
 
-<<<<<<< HEAD
 				<template v-if="!internalDisabled || nonEditable">
-					<v-button v-tooltip="t('edit_item')" icon rounded @click="editImageDetails = true">
+					<v-button v-tooltip="$t('edit_item')" icon rounded @click="editImageDetails = true">
 						<v-icon name="edit" />
 					</v-button>
 
 					<v-button
 						v-if="updateAllowed && !nonEditable"
-						v-tooltip="t('edit_image')"
+						v-tooltip="$t('edit_image')"
 						icon
 						rounded
 						@click="editImageEditor = true"
 					>
-=======
-				<template v-if="!internalDisabled">
-					<v-button v-tooltip="$t('edit_item')" icon rounded @click="editImageDetails = true">
-						<v-icon name="edit" />
-					</v-button>
-
-					<v-button v-if="updateAllowed" v-tooltip="$t('edit_image')" icon rounded @click="editImageEditor = true">
->>>>>>> ee301327
 						<v-icon name="tune" />
 					</v-button>
 
