--- conflicted
+++ resolved
@@ -3,7 +3,6 @@
 import { getFieldsInGroup } from '@/utils/get-fields-in-group';
 import { Field, ValidationError } from '@directus/types';
 import { merge } from 'lodash';
-import type { ComparisonContext } from '@/components/v-form/types';
 import { computed } from 'vue';
 import { useI18n } from 'vue-i18n';
 
@@ -102,34 +101,6 @@
 					'indicator-muted': (active && isFieldWithDifference) || isRevisionUpdateOnly,
 				}"
 			>
-<<<<<<< HEAD
-				<span v-if="edited" v-tooltip="t('edited')" class="edit-dot"></span>
-				<v-icon class="icon" :class="{ active }" name="expand_more" />
-				<span class="field-name">{{ field.name }}</span>
-				<v-icon v-if="field.meta?.required === true" class="required" sup name="star" filled />
-				<v-chip v-if="badge" x-small>{{ badge }}</v-chip>
-				<v-icon v-if="!active && validationMessage" v-tooltip="validationMessage" class="warning" name="error" small />
-			</button>
-
-			<transition-expand>
-				<div v-if="active" class="fields">
-					<v-form
-						:initial-values="initialValues"
-						:fields="fieldsInSection"
-						:model-value="values"
-						:primary-key="primaryKey"
-						:group="group"
-						:validation-errors="validationErrors"
-						:loading="loading"
-						:batch-mode="batchMode"
-						:non-editable="!!nonEditable"
-						:disabled="disabled"
-						:comparison="comparison"
-						:direction="direction"
-						:show-no-visible-fields="false"
-						:show-validation-errors="false"
-						@update:model-value="$emit('apply', $event)"
-=======
 				<button
 					type="button"
 					class="label type-title"
@@ -147,7 +118,6 @@
 						class="warning"
 						name="error"
 						small
->>>>>>> 79b0648d
 					/>
 				</button>
 
@@ -164,6 +134,7 @@
 							:loading="loading"
 							:batch-mode="batchMode"
 							:disabled="disabled"
+							:non-editable="!!nonEditable"
 							:comparison="comparison"
 							:direction="direction"
 							:show-no-visible-fields="false"
