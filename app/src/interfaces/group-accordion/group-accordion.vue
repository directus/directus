--- conflicted
+++ resolved
@@ -24,16 +24,8 @@
 	</v-item-group>
 </template>
 
-<<<<<<< HEAD
-<script lang="ts">
-import { Field } from '@directus/types';
-import { defineComponent, PropType, ref, watch } from 'vue';
-import { ValidationError } from '@directus/types';
-import AccordionSection from './accordion-section.vue';
-=======
 <script setup lang="ts">
 import { Field, ValidationError } from '@directus/types';
->>>>>>> d16c3896
 import { isEqual } from 'lodash';
 import { ref, watch } from 'vue';
 import AccordionSection from './accordion-section.vue';
@@ -85,20 +77,6 @@
 	{ immediate: true }
 );
 
-<<<<<<< HEAD
-		watch(
-			() => props.validationErrors,
-			(newVal, oldVal) => {
-				if (!props.validationErrors) return;
-				if (isEqual(newVal, oldVal)) return;
-
-				const includedFieldsWithErrors = props.validationErrors.filter((validationError) =>
-					groupFields.value.find((rootField) => rootField.field === validationError.field)
-				);
-
-				if (includedFieldsWithErrors.length > 0) selection.value = [includedFieldsWithErrors[0].field];
-			}
-=======
 watch(
 	() => props.validationErrors,
 	(newVal, oldVal) => {
@@ -107,7 +85,6 @@
 
 		const includedFieldsWithErrors = props.validationErrors.filter((validationError) =>
 			groupFields.value.find((rootField) => rootField.field === validationError.field)
->>>>>>> d16c3896
 		);
 
 		if (includedFieldsWithErrors.length > 0) selection.value = [includedFieldsWithErrors[0].field];
@@ -139,42 +116,11 @@
 		}
 	);
 
-<<<<<<< HEAD
-		function useComputedGroup() {
-			const groupFields = ref<Field[]>(limitFields());
-			const groupValues = ref<Record<string, any>>({});
-
-			watch(
-				() => props.fields,
-				() => {
-					const newVal = limitFields();
-
-					if (!isEqual(groupFields.value, newVal)) {
-						groupFields.value = newVal;
-					}
-				}
-			);
-
-			watch(
-				() => props.values,
-				(newVal) => {
-					if (!isEqual(groupValues.value, newVal)) {
-						groupValues.value = newVal;
-					}
-				}
-			);
-
-			return { groupFields, groupValues };
-
-			function limitFields(): Field[] {
-				return props.fields.filter((field) => field.meta?.group === props.field.meta?.field);
-=======
 	watch(
 		() => props.values,
 		(newVal) => {
 			if (!isEqual(groupValues.value, newVal)) {
 				groupValues.value = newVal;
->>>>>>> d16c3896
 			}
 		}
 	);
