--- conflicted
+++ resolved
@@ -61,12 +61,8 @@
 import DrawerItem from '@/views/private/components/drawer-item';
 
 export default defineComponent({
-<<<<<<< HEAD
 	emits: ['input'],
 	components: { draggable, NestedDraggable, DrawerCollection, DrawerItem },
-=======
-	components: { NestedDraggable, DrawerCollection, DrawerItem },
->>>>>>> 99fcf12e
 	props: {
 		value: {
 			type: Array as PropType<(number | string | Record<string, any>)[]>,
