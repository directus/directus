<template>
	<v-input
		:autofocus="autofocus"
		:model-value="value"
		:nullable="!clear"
		:placeholder="placeholder"
		:disabled="disabled"
		:trim="trim"
		:type="inputType"
		:class="font"
		:db-safe="dbSafe"
		:slug="slug"
		:min="min"
		:max="max"
		:step="step"
		:dir="direction"
		:autocomplete="masked ? 'new-password' : 'off'"
		@update:model-value="$emit('input', $event)"
	>
		<template v-if="iconLeft" #prepend><v-icon :name="iconLeft" /></template>
		<template v-if="(percentageRemaining !== null && percentageRemaining <= 20) || iconRight || softLength" #append>
			<span
				v-if="(percentageRemaining !== null && percentageRemaining <= 20) || softLength"
				class="remaining"
				:class="{
					warning: percentageRemaining < 10,
					danger: percentageRemaining < 5,
				}"
			>
				{{ charsRemaining }}
			</span>
			<v-icon v-if="iconRight" :class="{ hide: percentageRemaining && percentageRemaining <= 20 }" :name="iconRight" />
		</template>
	</v-input>
</template>

<script setup lang="ts">
import { computed } from 'vue';

const props = withDefaults(
	defineProps<{
<<<<<<< HEAD
		value?: string | number;
=======
		value: string | number | null;
>>>>>>> fc15ea0d
		type?: string;
		clear?: boolean;
		disabled?: boolean;
		placeholder?: string;
		masked?: boolean;
		iconLeft?: string;
		iconRight?: string;
		trim?: boolean;
		font?: 'sans-serif' | 'serif' | 'monospace';
		length?: number;
		softLength?: number;
		dbSafe?: boolean;
		autofocus?: boolean;
		slug?: boolean;
		min?: number;
		max?: number;
		step?: number;
		direction?: string;
	}>(),
	{
		font: 'sans-serif',
		step: 1,
	}
);

defineEmits(['input']);

const charsRemaining = computed(() => {
	if (typeof props.value === 'number') return null;

	if (!props.length && !props.softLength) return null;
	if (!props.value && !props.softLength) return null;
	if (!props.value && props.softLength) return props.softLength;
	if (props.softLength) return +props.softLength - props.value.length;
	if (props.length) return +props.length - props.value.length;
	return null;
});

const percentageRemaining = computed(() => {
	if (typeof props.value === 'number') return null;

	if (!props.length && !props.softLength) return null;
	if (!props.value) return 100;

	if (props.softLength) return 100 - (props.value.length / +props.softLength) * 100;
	if (props.length) return 100 - (props.value.length / +props.length) * 100;

	return 100;
});

const inputType = computed(() => {
	if (props.masked) return 'password';
	if (['bigInteger', 'integer', 'float', 'decimal'].includes(props.type)) return 'number';
	return 'text';
});
</script>

<style lang="scss" scoped>
.v-input {
	&.monospace {
		--v-input-font-family: var(--family-monospace);
	}

	&.serif {
		--v-input-font-family: var(--family-serif);
	}

	&.sans-serif {
		--v-input-font-family: var(--family-sans-serif);
	}
}

.remaining {
	display: none;
	width: 24px;
	color: var(--foreground-subdued);
	font-weight: 600;
	text-align: right;
	vertical-align: middle;
	font-feature-settings: 'tnum';
}

.v-input:focus-within .remaining {
	display: block;
}

.v-input:focus-within .hide {
	display: none;
}

.warning {
	color: var(--warning);
}

.danger {
	color: var(--danger);
}
</style><|MERGE_RESOLUTION|>--- conflicted
+++ resolved
@@ -39,11 +39,7 @@
 
 const props = withDefaults(
 	defineProps<{
-<<<<<<< HEAD
-		value?: string | number;
-=======
 		value: string | number | null;
->>>>>>> fc15ea0d
 		type?: string;
 		clear?: boolean;
 		disabled?: boolean;
