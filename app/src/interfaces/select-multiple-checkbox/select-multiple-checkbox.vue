<template>
	<v-notice v-if="!choices" type="warning">
		{{ t('choices_option_configured_incorrectly') }}
	</v-notice>
	<div
		v-else
		class="checkboxes"
		:class="gridClass"
		:style="{
			'--v-checkbox-color': color,
		}"
	>
		<v-checkbox
			v-for="item in choicesDisplayed"
			:key="item.value"
			block
			:value="item.value"
			:label="item.text"
			:disabled="disabled"
			:icon-on="iconOn"
			:icon-off="iconOff"
			:model-value="value || []"
			@update:model-value="$emit('input', $event)"
		/>
		<v-detail
			v-if="hideChoices && showAll === false"
			:class="gridClass"
			:label="t(`interfaces.select-multiple-checkbox.show_more`, { count: hiddenCount })"
			@update:model-value="showAll = true"
		></v-detail>

		<template v-if="allowOther">
			<v-checkbox
				v-for="otherValue in otherValues"
				:key="otherValue.key"
				block
				custom-value
				:value="otherValue.value"
				:disabled="disabled"
				:icon-on="iconOn"
				:icon-off="iconOff"
				:model-value="value || []"
				@update:value="setOtherValue(otherValue.key, $event)"
				@update:model-value="$emit('input', $event)"
			/>

			<button
				v-if="allowOther"
				:disabled="disabled"
				class="add-new custom"
				align="left"
				outlined
				dashed
				secondary
				@click="addOtherValue()"
			>
				<v-icon name="add" />
				{{ t('other') }}
			</button>
		</template>
	</div>
</template>

<script setup lang="ts">
import { useCustomSelectionMultiple } from '@directus/composables';
import { computed, ref, toRefs } from 'vue';
import { useI18n } from 'vue-i18n';
<<<<<<< HEAD
import { defineComponent, computed, toRefs, PropType, ref } from 'vue';
import { useCustomSelectionMultiple } from '@directus/composables';
=======
>>>>>>> d16c3896

type Option = {
	text: string;
	value: string | number | boolean;
};

<<<<<<< HEAD
export default defineComponent({
	props: {
		disabled: {
			type: Boolean,
			default: false,
		},
		value: {
			type: Array as PropType<string[]>,
			default: null,
		},
		choices: {
			type: Array as PropType<Option[]>,
			default: null,
		},
		allowOther: {
			type: Boolean,
			default: false,
		},
		width: {
			type: String,
			default: null,
		},
		iconOn: {
			type: String,
			default: 'check_box',
		},
		iconOff: {
			type: String,
			default: 'check_box_outline_blank',
		},
		color: {
			type: String,
			default: 'var(--primary)',
		},
		itemsShown: {
			type: Number,
			default: 8,
		},
	},
	emits: ['input'],
	setup(props, { emit }) {
		const { t } = useI18n();

		const { choices, value } = toRefs(props);
		const showAll = ref(false);

		const hideChoices = computed(() => props.choices.length > props.itemsShown);

		const choicesDisplayed = computed(() => {
			if (showAll.value || hideChoices.value === false) {
				return props.choices;
			}

			return props.choices.slice(0, props.itemsShown);
		});
=======
const props = withDefaults(
	defineProps<{
		value: string[] | null;
		disabled?: boolean;
		choices: Option[];
		allowOther?: boolean;
		width?: string;
		iconOn?: string;
		iconOff?: string;
		color?: string;
		itemsShown?: number;
	}>(),
	{
		iconOn: 'check_box',
		iconOff: 'check_box_outline_blank',
		color: 'var(--primary)',
		itemsShown: 8,
	}
);
>>>>>>> d16c3896

const emit = defineEmits(['input']);

const { t } = useI18n();

const { choices, value } = toRefs(props);
const showAll = ref(false);

const hideChoices = computed(() => props.choices!.length > props.itemsShown);

const choicesDisplayed = computed(() => {
	if (showAll.value || hideChoices.value === false) {
		return props.choices;
	}

	return props.choices!.slice(0, props.itemsShown);
});

const hiddenCount = computed(() => props.choices!.length - props.itemsShown);

const gridClass = computed(() => {
	if (choices?.value === undefined) return null;

	const widestOptionLength = choices.value.reduce((acc, val) => {
		if (val.text.length > acc.length) acc = val.text;
		return acc;
	}, '').length;

	if (props.width?.startsWith('half')) {
		if (widestOptionLength <= 10) return 'grid-2';
		return 'grid-1';
	}

	if (widestOptionLength <= 10) return 'grid-4';
	if (widestOptionLength > 10 && widestOptionLength <= 15) return 'grid-3';
	if (widestOptionLength > 15 && widestOptionLength <= 25) return 'grid-2';
	return 'grid-1';
});

const { otherValues, addOtherValue, setOtherValue } = useCustomSelectionMultiple(value, choices, (value) =>
	emit('input', value)
);
</script>

<style lang="scss" scoped>
.checkboxes {
	--columns: 1;

	display: grid;
	grid-gap: 12px 32px;
	grid-template-columns: repeat(var(--columns), minmax(0, 1fr));
}

.grid-2 {
	@media (min-width: 600px) {
		--columns: 2;
	}
}

.grid-3 {
	@media (min-width: 600px) {
		--columns: 3;
	}
}

.grid-4 {
	@media (min-width: 600px) {
		--columns: 4;
	}
}

.v-detail {
	margin-top: 0;
	margin-bottom: 0;

	&.grid-1 {
		grid-column: span 1;
	}

	&.grid-2 {
		grid-column: span 2;
	}

	&.grid-3 {
		grid-column: span 3;
	}

	&.grid-4 {
		grid-column: span 4;
	}
}

.add-new {
	--v-button-min-width: none;
}

.custom {
	--v-icon-color: var(--foreground-subdued);

	display: flex;
	align-items: center;
	width: 100%;
	height: var(--input-height);
	padding: 10px;
	border: 2px dashed var(--border-normal);
	border-radius: var(--border-radius);

	input {
		display: block;
		flex-grow: 1;
		width: 20px; /* this will auto grow with flex above */
		margin: 0;
		margin-left: 8px;
		padding: 0;
		background-color: transparent;
		border: none;
		border-radius: 0;
	}

	&.has-value {
		background-color: var(--background-subdued);
		border: 2px solid var(--background-subdued);
	}

	&.active {
		--v-icon-color: var(--v-radio-color);

		position: relative;
		background-color: transparent;
		border-color: var(--v-radio-color);

		&::before {
			position: absolute;
			top: 0;
			left: 0;
			width: 100%;
			height: 100%;
			background-color: var(--v-radio-color);
			opacity: 0.1;
			content: '';
			pointer-events: none;
		}
	}

	&.disabled {
		background-color: var(--background-subdued);
		border-color: transparent;
		cursor: not-allowed;

		input {
			color: var(--foreground-subdued);
			cursor: not-allowed;

			&::placeholder {
				color: var(--foreground-subdued);
			}
		}
	}
}
</style><|MERGE_RESOLUTION|>--- conflicted
+++ resolved
@@ -65,74 +65,12 @@
 import { useCustomSelectionMultiple } from '@directus/composables';
 import { computed, ref, toRefs } from 'vue';
 import { useI18n } from 'vue-i18n';
-<<<<<<< HEAD
-import { defineComponent, computed, toRefs, PropType, ref } from 'vue';
-import { useCustomSelectionMultiple } from '@directus/composables';
-=======
->>>>>>> d16c3896
 
 type Option = {
 	text: string;
 	value: string | number | boolean;
 };
 
-<<<<<<< HEAD
-export default defineComponent({
-	props: {
-		disabled: {
-			type: Boolean,
-			default: false,
-		},
-		value: {
-			type: Array as PropType<string[]>,
-			default: null,
-		},
-		choices: {
-			type: Array as PropType<Option[]>,
-			default: null,
-		},
-		allowOther: {
-			type: Boolean,
-			default: false,
-		},
-		width: {
-			type: String,
-			default: null,
-		},
-		iconOn: {
-			type: String,
-			default: 'check_box',
-		},
-		iconOff: {
-			type: String,
-			default: 'check_box_outline_blank',
-		},
-		color: {
-			type: String,
-			default: 'var(--primary)',
-		},
-		itemsShown: {
-			type: Number,
-			default: 8,
-		},
-	},
-	emits: ['input'],
-	setup(props, { emit }) {
-		const { t } = useI18n();
-
-		const { choices, value } = toRefs(props);
-		const showAll = ref(false);
-
-		const hideChoices = computed(() => props.choices.length > props.itemsShown);
-
-		const choicesDisplayed = computed(() => {
-			if (showAll.value || hideChoices.value === false) {
-				return props.choices;
-			}
-
-			return props.choices.slice(0, props.itemsShown);
-		});
-=======
 const props = withDefaults(
 	defineProps<{
 		value: string[] | null;
@@ -152,7 +90,6 @@
 		itemsShown: 8,
 	}
 );
->>>>>>> d16c3896
 
 const emit = defineEmits(['input']);
 
