--- conflicted
+++ resolved
@@ -219,13 +219,8 @@
 </script>
 
 <template>
-<<<<<<< HEAD
-	<div class="repeater">
+	<div v-prevent-focusout="menuActive" class="repeater">
 		<VNotice v-if="(Array.isArray(internalValue) && internalValue.length === 0) || internalValue == null">
-=======
-	<div v-prevent-focusout="menuActive" class="repeater">
-		<v-notice v-if="(Array.isArray(internalValue) && internalValue.length === 0) || internalValue == null">
->>>>>>> 93deb6cf
 			{{ placeholder || $t('no_items') }}
 		</VNotice>
 		<VNotice v-else-if="!Array.isArray(internalValue)" type="warning">
