--- conflicted
+++ resolved
@@ -15,13 +15,8 @@
 			>
 				<template #item="{ element, index }">
 					<v-list-item :dense="value.length > 4" block @click="active = index">
-<<<<<<< HEAD
-						<v-icon name="drag_handle" class="drag-handle" left @click.stop="() => {}" />
+						<v-icon v-if="!disabled" name="drag_handle" class="drag-handle" left @click.stop="() => {}" />
 						<render-template :fields="fields" :item="{ ...defaults, ...element }" :template="templateWithDefaults" />
-=======
-						<v-icon v-if="!disabled" name="drag_handle" class="drag-handle" left @click.stop="() => {}" />
-						<render-template :fields="fields" :item="element" :template="templateWithDefaults" />
->>>>>>> 46a92e7d
 						<div class="spacer" />
 						<v-icon v-if="!disabled" name="close" @click.stop="removeItem(element)" />
 					</v-list-item>
