<script setup lang="ts">
import { renderStringTemplate } from '@/utils/render-string-template';
import formatTitle from '@directus/format-title';
import { DeepPartial, Field, FieldMeta } from '@directus/types';
import { isEqual, sortBy } from 'lodash';
import { computed, ref, toRefs } from 'vue';
import Draggable from 'vuedraggable';

const props = withDefaults(
	defineProps<{
		value: Record<string, unknown>[] | null;
		fields?: DeepPartial<Field>[];
		template?: string;
		addLabel?: string;
		sort?: string;
		limit?: number;
		disabled?: boolean;
		nonEditable?: boolean;
		headerPlaceholder?: string;
		collection?: string;
		placeholder?: string;
		direction?: string;
	}>(),
	{
		fields: () => [],
	},
);

const emit = defineEmits<{
	(e: 'input', value: FieldMeta[] | null): void;
}>();

const active = ref<number | null>(null);
const drawerOpen = computed(() => active.value !== null);
const { value } = toRefs(props);

const templateWithDefaults = computed(() =>
	props.fields?.[0]?.field ? props.template || `{{${props.fields[0].field}}}` : '',
);

const showAddNew = computed(() => {
	if (props.value === null) return true;
	if (props.limit === undefined) return true;
	if (Array.isArray(props.value) && props.value.length < props.limit) return true;
	return false;
});

const activeItem = computed(() => (active.value !== null ? edits.value : null));

const isSaveDisabled = computed(() => {
	if (props.disabled) return true;

	for (const field of props.fields) {
		if (
			field.meta?.required &&
			field.field &&
			(edits.value[field.field] === null || edits.value[field.field] === undefined)
		) {
			return true;
		}
	}

	return false;
});

const { displayValue } = renderStringTemplate(templateWithDefaults, activeItem);

const defaults = computed(() => {
	const values: Record<string, any> = {};

	for (const field of props.fields) {
		if (field.schema?.default_value !== undefined && field.schema?.default_value !== null) {
			values[field.field!] = field.schema.default_value;
		}
	}

	return values;
});

const fieldsWithNames = computed(() =>
	props.fields?.map((field) => {
		return {
			...field,
			name: formatTitle(field.name ?? field.field!),
		};
	}),
);

const internalValue = computed({
	get: () => {
		if (props.fields && props.sort) return sortBy(value.value, props.sort);
		return value.value;
	},
	set: (newVal) => {
		value.value = props.fields && props.sort ? sortBy(value.value, props.sort) : newVal;
	},
});

const isNewItem = ref(false);
const edits = ref({} as Record<string, any>);
const confirmDiscard = ref(false);

function openItem(index: number) {
	isNewItem.value = false;

	edits.value = { ...internalValue.value?.[index] };
	active.value = index;
}

function saveItem(index: number) {
	if (isSaveDisabled.value) return;

	isNewItem.value = false;

	updateValues(index, edits.value);
	closeDrawer();
}

function trackEdits(updatedValues: any) {
	const combinedValues = Object.assign({}, defaults.value, updatedValues);
	Object.assign(edits.value, combinedValues);
}

function checkDiscard() {
	if (active.value !== null && !isEqual(edits.value, internalValue.value?.[active.value])) {
		confirmDiscard.value = true;
	} else {
		closeDrawer();
	}
}

function discardAndLeave() {
	closeDrawer();
	confirmDiscard.value = false;
}

function updateValues(index: number, updatedValues: any) {
	const newValue = internalValue.value?.map((item: any, i: number) => {
		if (i === index) {
			return updatedValues;
		}

		return item;
	});

	if (props.fields && props.sort) {
		emitValue(sortBy(newValue, props.sort));
	} else {
		emitValue(newValue);
	}
}

function removeItem(item: Record<string, any>) {
	if (value.value) {
		emitValue(internalValue.value?.filter((i) => i !== item));
	} else {
		emitValue();
	}
}

function addNew() {
	isNewItem.value = true;

	const newDefaults: any = {};

	props.fields.forEach((field) => {
		newDefaults[field.field!] = field.schema?.default_value;
	});

	if (Array.isArray(internalValue.value)) {
		emitValue([...internalValue.value, newDefaults]);
	} else {
		if (internalValue.value != null) {
			// eslint-disable-next-line no-console
			console.warn(
				'The repeater interface expects an array as value, but the given value is no array. Overriding given value.',
			);
		}

		emitValue([newDefaults]);
	}

	edits.value = { ...newDefaults };
	active.value = (internalValue.value || []).length;
}

function emitValue(value?: Record<string, unknown>[]) {
	if (!value || value.length === 0) {
		return emit('input', null);
	}

	return emit('input', value);
}

function closeDrawer() {
	if (isNewItem.value) {
		emitValue(internalValue.value?.slice(0, -1));
	}

	edits.value = {};
	active.value = null;
}
</script>

<template>
	<div class="repeater">
		<v-notice v-if="(Array.isArray(internalValue) && internalValue.length === 0) || internalValue == null">
			{{ placeholder || $t('no_items') }}
		</v-notice>
		<v-notice v-else-if="!Array.isArray(internalValue)" type="warning">
			<p>{{ $t('interfaces.list.incompatible_data') }}</p>
		</v-notice>

		<draggable
			v-if="Array.isArray(internalValue) && internalValue.length > 0"
			tag="v-list"
			:disabled="disabled"
			:model-value="internalValue"
			item-key="id"
			handle=".drag-handle"
			v-bind="{ 'force-fallback': true }"
			@update:model-value="$emit('input', $event)"
		>
			<template #item="{ element, index }">
				<v-list-item :dense="internalValue.length > 4" :non-editable block clickable @click="openItem(index)">
					<v-icon v-if="!disabled && !sort" name="drag_handle" class="drag-handle" left @click.stop="() => {}" />

					<render-template
						:fields="fields"
						:item="{ ...defaults, ...element }"
						:direction="direction"
						:template="templateWithDefaults"
					/>

					<div class="spacer" />

					<div class="item-actions">
						<v-remove v-if="!disabled" confirm @action="removeItem(element)" />
					</div>
				</v-list-item>
			</template>
		</draggable>

<<<<<<< HEAD
		<div v-if="!nonEditable" class="actions">
			<v-button v-if="showAddNew" :disabled @click="addNew">
				{{ addLabel }}
=======
		<div class="actions">
			<v-button v-if="showAddNew && !disabled" :disabled @click="addNew">
				{{ addLabel || $t('create_new') }}
>>>>>>> 8e7defd0
			</v-button>
		</div>

		<v-drawer
			:model-value="drawerOpen"
			:title="displayValue || headerPlaceholder || $t('empty_item')"
			persistent
			@update:model-value="checkDiscard()"
			@cancel="checkDiscard()"
			@apply="saveItem(active!)"
		>
			<template #title>
				<h1 class="type-title">
					<render-template :fields="fields" :item="activeItem" :template="templateWithDefaults" />
				</h1>
			</template>

			<template #actions>
				<v-button v-tooltip.bottom="$t('save')" icon rounded :disabled="isSaveDisabled" @click="saveItem(active!)">
					<v-icon name="check" />
				</v-button>
			</template>

			<div class="drawer-item-content">
				<v-form
					:disabled
					:non-editable
					:fields="fieldsWithNames"
					:model-value="activeItem"
					:direction
					autofocus
					primary-key="+"
					@update:model-value="trackEdits($event)"
				/>
			</div>
		</v-drawer>

		<v-dialog v-model="confirmDiscard" @esc="confirmDiscard = false" @apply="discardAndLeave">
			<v-card>
				<v-card-title>{{ $t('unsaved_changes') }}</v-card-title>
				<v-card-text>{{ $t('unsaved_changes_copy') }}</v-card-text>
				<v-card-actions>
					<v-button secondary @click="discardAndLeave()">
						{{ $t('discard_changes') }}
					</v-button>
					<v-button @click="confirmDiscard = false">{{ $t('keep_editing') }}</v-button>
				</v-card-actions>
			</v-card>
		</v-dialog>
	</div>
</template>

<style lang="scss" scoped>
@use '@/styles/mixins';

.v-list {
	@include mixins.list-interface;
}

.item-actions {
	@include mixins.list-interface-item-actions;
}

.actions {
	@include mixins.list-interface-actions;
}

.drawer-item-content {
	padding: var(--content-padding);
	padding-block-end: var(--content-padding-bottom);
}
</style><|MERGE_RESOLUTION|>--- conflicted
+++ resolved
@@ -241,15 +241,9 @@
 			</template>
 		</draggable>
 
-<<<<<<< HEAD
 		<div v-if="!nonEditable" class="actions">
 			<v-button v-if="showAddNew" :disabled @click="addNew">
-				{{ addLabel }}
-=======
-		<div class="actions">
-			<v-button v-if="showAddNew && !disabled" :disabled @click="addNew">
 				{{ addLabel || $t('create_new') }}
->>>>>>> 8e7defd0
 			</v-button>
 		</div>
 
