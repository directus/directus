<template>
	<div class="repeater">
		<v-notice v-if="!value || value.length === 0">
			{{ t('no_items') }}
		</v-notice>

		<v-list v-if="value && value.length > 0">
			<draggable
				:disabled="disabled"
				:force-fallback="true"
				:model-value="value"
				item-key="id"
				handle=".drag-handle"
				@update:model-value="$emit('input', $event)"
			>
				<template #item="{ element, index }">
<<<<<<< HEAD
					<v-list-item :dense="value.length > 4" block @click="openItem(index)">
						<v-icon name="drag_handle" class="drag-handle" left @click.stop="() => {}" />
=======
					<v-list-item :dense="value.length > 4" block @click="active = index">
						<v-icon v-if="!disabled" name="drag_handle" class="drag-handle" left @click.stop="() => {}" />
>>>>>>> c90a6b65
						<render-template :fields="fields" :item="element" :template="templateWithDefaults" />
						<div class="spacer" />
						<v-icon v-if="!disabled" name="close" @click.stop="removeItem(element)" />
					</v-list-item>
				</template>
			</draggable>
		</v-list>
		<v-button v-if="showAddNew" class="add-new" @click="addNew">
			{{ addLabel }}
		</v-button>

		<v-drawer
			:model-value="drawerOpen"
			:title="displayValue || headerPlaceholder"
			persistent
			@update:model-value="checkDiscard()"
			@cancel="checkDiscard()"
		>
			<template #actions>
				<v-button v-tooltip.bottom="t('save')" icon rounded @click="saveItem(active)">
					<v-icon name="check" />
				</v-button>
			</template>

			<div class="drawer-item-content">
				<v-form
					:disabled="disabled"
					:fields="fieldsWithNames"
					:model-value="activeItem"
					primary-key="+"
					@update:model-value="trackEdits($event)"
				/>
			</div>
		</v-drawer>

		<v-dialog v-model="confirmDiscard" @esc="confirmDiscard = false">
			<v-card>
				<v-card-title>{{ t('unsaved_changes') }}</v-card-title>
				<v-card-text>{{ t('unsaved_changes_copy') }}</v-card-text>
				<v-card-actions>
					<v-button secondary @click="discardAndLeave()">
						{{ t('discard_changes') }}
					</v-button>
					<v-button @click="confirmDiscard = false">{{ t('keep_editing') }}</v-button>
				</v-card-actions>
			</v-card>
		</v-dialog>
	</div>
</template>

<script lang="ts">
import { useI18n } from 'vue-i18n';
import { defineComponent, PropType, computed, ref, toRefs } from 'vue';
import { Field } from '@directus/shared/types';
import Draggable from 'vuedraggable';
import { i18n } from '@/lang';
import { renderStringTemplate } from '@/utils/render-string-template';
import hideDragImage from '@/utils/hide-drag-image';
import formatTitle from '@directus/format-title';
import { isEqual } from 'lodash';

export default defineComponent({
	components: { Draggable },
	props: {
		value: {
			type: Array as PropType<Record<string, any>[]>,
			default: null,
		},
		fields: {
			type: Array as PropType<Partial<Field>[]>,
			default: () => [],
		},
		template: {
			type: String,
			default: null,
		},
		addLabel: {
			type: String,
			default: i18n.global.t('create_new'),
		},
		limit: {
			type: Number,
			default: null,
		},
		disabled: {
			type: Boolean,
			default: false,
		},
		headerPlaceholder: {
			type: String,
			default: i18n.global.t('empty_item'),
		},
		collection: {
			type: String,
			default: null,
		},
	},
	emits: ['input'],
	setup(props, { emit }) {
		const { t } = useI18n();

		const active = ref<number | null>(null);
		const drawerOpen = computed(() => active.value !== null);
		const { value } = toRefs(props);

		const templateWithDefaults = computed(() => props.template || `{{${props.fields[0].field}}}`);

		const showAddNew = computed(() => {
			if (props.disabled) return false;
			if (props.value === null) return true;
			if (props.limit === null) return true;
			if (Array.isArray(props.value) && props.value.length < props.limit) return true;
			return false;
		});

		const activeItem = computed(() => (active.value !== null ? edits.value : null));

		const { displayValue } = renderStringTemplate(templateWithDefaults, activeItem);

		const fieldsWithNames = computed(() =>
			props.fields?.map((field) => {
				return {
					...field,
					name: formatTitle(field.field!),
				};
			})
		);

		const isNewItem = ref(false);
		const edits = ref({});
		const confirmDiscard = ref(false);

		return {
			t,
			updateValues,
			removeItem,
			addNew,
			showAddNew,
			hideDragImage,
			active,
			drawerOpen,
			displayValue,
			activeItem,
			closeDrawer,
			onSort,
			templateWithDefaults,
			fieldsWithNames,
			isNewItem,
			edits,
			confirmDiscard,
			openItem,
			saveItem,
			trackEdits,
			checkDiscard,
			discardAndLeave,
		};

		function openItem(index: number) {
			isNewItem.value = false;

			edits.value = { ...props.value[index] };
			active.value = index;
		}

		function saveItem(index: number) {
			isNewItem.value = false;

			updateValues(index, edits.value);
			closeDrawer();
		}

		function trackEdits(updatedValues: any) {
			Object.assign(edits.value, updatedValues);
		}

		function checkDiscard() {
			if (active.value !== null && !isEqual(edits.value, props.value[active.value])) {
				confirmDiscard.value = true;
			} else {
				closeDrawer();
			}
		}

		function discardAndLeave() {
			closeDrawer();
			confirmDiscard.value = false;
		}

		function updateValues(index: number, updatedValues: any) {
			emitValue(
				props.value.map((item: any, i: number) => {
					if (i === index) {
						return updatedValues;
					}

					return item;
				})
			);
		}

		function removeItem(item: Record<string, any>) {
			if (value.value) {
				emitValue(props.value.filter((i) => i !== item));
			} else {
				emitValue(null);
			}
		}

		function addNew() {
			isNewItem.value = true;

			const newDefaults: any = {};

			props.fields.forEach((field) => {
				// eslint-disable-next-line @typescript-eslint/no-non-null-assertion
				newDefaults[field.field!] = field.schema?.default_value;
			});

			if (props.value !== null) {
				emitValue([...props.value, newDefaults]);
			} else {
				emitValue([newDefaults]);
			}

			edits.value = { ...newDefaults };
			active.value = (props.value || []).length;
		}

		function emitValue(value: null | any[]) {
			if (value === null || value.length === 0) {
				return emit('input', null);
			}

			return emit('input', value);
		}

		function onSort(sortedItems: any[]) {
			if (sortedItems === null || sortedItems.length === 0) {
				return emit('input', null);
			}

			return emit('input', sortedItems);
		}

		function closeDrawer() {
			if (isNewItem.value) {
				emitValue(props.value.slice(0, -1));
			}

			active.value = null;
		}
	},
});
</script>

<style lang="scss" scoped>
.v-notice {
	margin-bottom: 4px;
}

.v-list {
	--v-list-padding: 0 0 4px;
}

.v-list-item {
	display: flex;
	cursor: pointer;
}

.drag-handle {
	cursor: grap;
}

.drawer-item-content {
	padding: var(--content-padding);
	padding-bottom: var(--content-padding-bottom);
}

.add-new {
	margin-top: 8px;
}
</style><|MERGE_RESOLUTION|>--- conflicted
+++ resolved
@@ -14,13 +14,8 @@
 				@update:model-value="$emit('input', $event)"
 			>
 				<template #item="{ element, index }">
-<<<<<<< HEAD
-					<v-list-item :dense="value.length > 4" block @click="openItem(index)">
-						<v-icon name="drag_handle" class="drag-handle" left @click.stop="() => {}" />
-=======
 					<v-list-item :dense="value.length > 4" block @click="active = index">
 						<v-icon v-if="!disabled" name="drag_handle" class="drag-handle" left @click.stop="() => {}" />
->>>>>>> c90a6b65
 						<render-template :fields="fields" :item="element" :template="templateWithDefaults" />
 						<div class="spacer" />
 						<v-icon v-if="!disabled" name="close" @click.stop="removeItem(element)" />
