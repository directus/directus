<script setup lang="ts">
import { Sort } from '@/components/v-table/types';
import { DisplayItem, RelationQueryMultiple, useRelationMultiple } from '@/composables/use-relation-multiple';
import { useRelationO2M } from '@/composables/use-relation-o2m';
import { useRelationPermissionsO2M } from '@/composables/use-relation-permissions';
import { useFieldsStore } from '@/stores/fields';
import { LAYOUTS } from '@/types/interfaces';
import { addRelatedPrimaryKeyToFields } from '@/utils/add-related-primary-key-to-fields';
import { adjustFieldsForDisplays } from '@/utils/adjust-fields-for-displays';
import { formatItemsCountPaginated } from '@/utils/format-items-count';
import { getItemRoute } from '@/utils/get-route';
import { parseFilter } from '@/utils/parse-filter';
import DrawerBatch from '@/views/private/components/drawer-batch.vue';
import DrawerCollection from '@/views/private/components/drawer-collection.vue';
import DrawerItem from '@/views/private/components/drawer-item.vue';
import SearchInput from '@/views/private/components/search-input.vue';
import type { ContentVersion, Filter } from '@directus/types';
import { deepMap, getFieldsFromTemplate } from '@directus/utils';
import { clamp, get, isEmpty, isNil } from 'lodash';
import { render } from 'micromustache';
import { computed, inject, ref, toRefs, watch } from 'vue';
import { useI18n } from 'vue-i18n';
import Draggable from 'vuedraggable';

const props = withDefaults(
	defineProps<{
		value?: (number | string | Record<string, any>)[] | Record<string, any>;
		primaryKey: string | number;
		collection: string;
		field: string;
		width: string;
		disabled?: boolean;
		nonEditable?: boolean;
		version: ContentVersion | null;
		layout?: LAYOUTS;
		tableSpacing?: 'compact' | 'cozy' | 'comfortable';
		fields?: Array<string>;
		template?: string | null;
		enableCreate?: boolean;
		enableSelect?: boolean;
		filter?: Filter | null;
		enableSearchFilter?: boolean;
		enableLink?: boolean;
		limit?: number;
		sort?: string;
		sortDirection?: '+' | '-';
	}>(),
	{
		value: () => [],
		layout: LAYOUTS.LIST,
		tableSpacing: 'cozy',
		fields: () => ['id'],
		template: null,
		disabled: false,
		nonEditable: false,
		enableCreate: true,
		enableSelect: true,
		filter: null,
		enableSearchFilter: false,
		enableLink: false,
		limit: 15,
	},
);

const emit = defineEmits(['input']);
const { t, n } = useI18n();
const { collection, field, primaryKey, version } = toRefs(props);
const { relationInfo } = useRelationO2M(collection, field);
const fieldsStore = useFieldsStore();

const value = computed({
	get: () => props.value,
	set: (val) => {
		emit('input', val);
	},
});

const templateWithDefaults = computed(() => {
	return (
		props.template ||
		relationInfo.value?.relatedCollection.meta?.display_template ||
		`{{${relationInfo.value?.relatedPrimaryKeyField.field}}}`
	);
});

const fields = computed(() => {
	if (!relationInfo.value) return [];

	let displayFields: string[] = [];

	if (props.layout === LAYOUTS.TABLE) {
		displayFields = adjustFieldsForDisplays(props.fields, relationInfo.value.relatedCollection.collection);
	} else {
		displayFields = adjustFieldsForDisplays(
			getFieldsFromTemplate(templateWithDefaults.value),
			relationInfo.value.relatedCollection.collection,
		);
	}

	return addRelatedPrimaryKeyToFields(relationInfo.value.relatedCollection.collection, displayFields);
});

const limit = ref(props.limit);
const page = ref(1);
const search = ref('');
const searchFilter = ref<Filter>();

const manualSort = ref<Sort | null>(
	props.sort && !relationInfo.value?.sortField ? { by: props.sort, desc: props.sortDirection === '-' } : null,
);

const query = computed<RelationQueryMultiple>(() => {
	const q: RelationQueryMultiple = {
		limit: limit.value,
		page: page.value,
		fields: fields.value || ['id'],
	};

	if (!relationInfo.value) {
		return q;
	}

	if (searchFilter.value) {
		q.filter = searchFilter.value;
	}

	if (search.value) {
		q.search = search.value;
	}

	if (manualSort.value) {
		q.sort = [`${manualSort.value.desc ? '-' : ''}${manualSort.value.by}`];
	}

	return q;
});

watch([search, searchFilter, limit], () => {
	page.value = 1;
});

const {
	create,
	update,
	remove,
	select,
	displayItems,
	totalItemCount,
	loading,
	selected,
	isItemSelected,
	isLocalItem,
	getItemEdits,
} = useRelationMultiple(value, query, relationInfo, primaryKey, version);

const { createAllowed, deleteAllowed, updateAllowed } = useRelationPermissionsO2M(relationInfo);

const pageCount = computed(() => Math.ceil(totalItemCount.value / limit.value));

const showingCount = computed(() =>
	formatItemsCountPaginated({
		currentItems: totalItemCount.value,
		currentPage: page.value,
		perPage: limit.value,
		isFiltered: !!(search.value || searchFilter.value),
		i18n: { t, n },
	}),
);

const headers = ref<Array<any>>([]);

watch(
	[props, relationInfo, displayItems],
	() => {
		if (!relationInfo.value) {
			headers.value = [];
			return;
		}

		const relatedCollection = relationInfo.value.relatedCollection.collection;

		const contentWidth: Record<string, number> = {};

		(displayItems.value ?? []).forEach((item: Record<string, any>) => {
			props.fields.forEach((key) => {
				if (!contentWidth[key]) {
					contentWidth[key] = 5;
				}

				if (String(item[key]).length > contentWidth[key]) {
					contentWidth[key] = String(item[key]).length;
				}
			});
		});

		headers.value = props.fields
			.map((key) => {
				const field = fieldsStore.getField(relatedCollection, key);

				// when user has no permission to this field or junction collection
				if (!field) return null;

				return {
					text: field.name,
					value: key,
					width: contentWidth[key] !== undefined && contentWidth[key] < 10 ? contentWidth[key] * 16 + 10 : 160,
					sortable: !['json'].includes(field.type),
				};
			})
			.filter((key) => key !== null);
	},
	{ immediate: true },
);

const spacings = {
	compact: 32,
	cozy: 48,
	comfortable: 64,
};

const tableRowHeight = computed(() => spacings[props.tableSpacing] ?? spacings.cozy);

const allowDrag = computed(
	() => totalItemCount.value <= limit.value && relationInfo.value?.sortField !== undefined && !props.disabled,
);

function sortItems(items: DisplayItem[]) {
	const info = relationInfo.value;
	const sortField = info?.sortField;
	if (!info || !sortField) return;

	const sortedItems = items.map((item, index) => {
		const relatedId = item?.[info.relatedPrimaryKeyField.field];

		const changes: Record<string, any> = {
			$index: item.$index,
			$type: item.$type,
			$edits: item.$edits,
			...getItemEdits(item),
			[sortField]: index + 1,
		};

		if (!isNil(relatedId)) {
			changes[info.relatedPrimaryKeyField.field] = relatedId;
		}

		return changes;
	});

	update(...sortedItems);
}

const selectedPrimaryKeys = computed(() => {
	if (!relationInfo.value) return [];

	const relatedPkField = relationInfo.value.relatedPrimaryKeyField.field;

	return selected.value.map((item) => item[relatedPkField]);
});

const currentlyEditing = ref<string | null>(null);
const selectModalActive = ref(false);
const editsAtStart = ref<Record<string, any>>({});
let newItem = false;

function createItem() {
	currentlyEditing.value = '+';
	editsAtStart.value = {};
	newItem = true;
}

function editItem(item: DisplayItem) {
	if (!relationInfo.value) return;

	const relatedPkField = relationInfo.value.relatedPrimaryKeyField.field;

	newItem = false;
	editsAtStart.value = getItemEdits(item);

	if (item?.$type === 'created' && !isItemSelected(item)) {
		currentlyEditing.value = '+';
	} else {
		currentlyEditing.value = item[relatedPkField];
	}
}

function editRow({ item }: { item: DisplayItem }) {
	editItem(item);
}

function stageEdits(item: Record<string, any>) {
	if (newItem) {
		create(item);
	} else {
		update(item);
	}
}

function cancelEdit() {
	currentlyEditing.value = null;
}

function deleteItem(item: DisplayItem) {
	if (
		page.value === Math.ceil(totalItemCount.value / limit.value) &&
		page.value !== Math.ceil((totalItemCount.value - 1) / limit.value)
	) {
		page.value = Math.max(1, page.value - 1);
	}

	remove(item);
}

const batchEditActive = ref(false);
const selection = ref<DisplayItem[]>([]);

const selectedKeys = computed(() => {
	if (!relationInfo.value) return [];

	return selection.value
		.map(
			// use `$index` for newly created items that don’t have a PK yet
			(item) => item[relationInfo.value!.relatedPrimaryKeyField.field] ?? item.$index ?? null,
		)
		.filter((key) => !isNil(key));
});

function stageBatchEdits(edits: Record<string, any>) {
	if (!relationInfo.value) return;

	const relatedPkField = relationInfo.value.relatedPrimaryKeyField.field;

	for (const item of selection.value) {
		const relatedId = get(item, [relatedPkField], null);

		const changes: Record<string, any> = {
			$index: item.$index,
			$type: item.$type,
			$edits: item.$edits,
			...getItemEdits(item),
			...edits,
		};

		if (relatedId !== null) {
			changes[relatedPkField] = relatedId;
		}

		update(changes);
	}

	selection.value = [];
}

const values = inject('values', ref<Record<string, any>>({}));

const customFilter = computed(() => {
	const filter: Filter = {
		_and: [],
	};

	const customFilter = parseFilter(
		deepMap(props.filter, (val: any) => {
			if (val && typeof val === 'string') {
				return render(val, values.value);
			}

			return val;
		}),
	);

	if (!isEmpty(customFilter)) filter._and.push(customFilter);

	if (!relationInfo.value) return filter;

	const selectFilter: Filter = {
		_or: [
			{
				[relationInfo.value.reverseJunctionField.field]: {
					_neq: props.primaryKey,
				},
			},
			{
				[relationInfo.value.reverseJunctionField.field]: {
					_null: true,
				},
			},
		],
	};

	if (selectedPrimaryKeys.value.length > 0) {
		filter._and.push({
			[relationInfo.value.relatedPrimaryKeyField.field]: {
				_nin: selectedPrimaryKeys.value,
			},
		});
	}

	if (props.primaryKey !== '+') filter._and.push(selectFilter);

	return filter;
});

function getLinkForItem(item: DisplayItem) {
	if (relationInfo.value) {
		const primaryKey = get(item, relationInfo.value.relatedPrimaryKeyField.field);

		return getItemRoute(relationInfo.value.relatedCollection.collection, primaryKey);
	}

	return null;
}

const hasSatisfiedUniqueConstraint = computed(() => {
	if (!relationInfo.value) return false;

	const parentCollection = relationInfo.value.relation.related_collection;
	const relatedCollection = relationInfo.value.relatedCollection.collection;

	// Find all M2O fields in the related collection that point to the parent collection and are unique
	const m2oFields = fieldsStore.getFieldsForCollection(relatedCollection).filter((field) => {
		const schema = field.schema;
		return schema?.foreign_key_table === parentCollection && schema?.is_unique === true;
	});

	return m2oFields.length > 0 && totalItemCount.value > 0;
});
</script>

<template>
	<v-notice v-if="!relationInfo" type="warning">
		{{ $t('relationship_not_setup') }}
	</v-notice>
	<v-notice v-else-if="relationInfo.relatedCollection.meta?.singleton" type="warning">
		{{ $t('no_singleton_relations') }}
	</v-notice>
	<div v-else class="one-to-many">
		<div :class="{ bordered: layout === LAYOUTS.TABLE }">
			<div v-if="layout === LAYOUTS.TABLE" class="actions top" :class="width">
				<div class="spacer" />

				<div v-if="totalItemCount" class="item-count">
					{{ showingCount }}
				</div>

				<template v-if="!nonEditable">
					<div v-if="enableSearchFilter && (totalItemCount > 10 || search || searchFilter)" class="search">
						<search-input
							v-model="search"
							v-model:filter="searchFilter"
							:collection="relationInfo.relatedCollection.collection"
						/>
					</div>

<<<<<<< HEAD
					<v-button
						v-if="!disabled && updateAllowed && selectedKeys.length"
						v-tooltip.bottom="t('edit')"
						rounded
						icon
						secondary
						@click="batchEditActive = true"
					>
						<v-icon name="edit" outline />
					</v-button>

					<v-button
						v-if="!disabled && enableSelect && updateAllowed"
						v-tooltip.bottom="t('add_existing')"
						rounded
						icon
						:secondary="enableCreate"
						@click="selectModalActive = true"
					>
						<v-icon name="playlist_add" />
					</v-button>

					<v-button
						v-if="!disabled && enableCreate && createAllowed"
						v-tooltip.bottom="t('create_item')"
						rounded
						icon
						@click="createItem"
					>
						<v-icon name="add" />
					</v-button>
				</template>
=======
				<v-button
					v-if="!disabled && updateAllowed && selectedKeys.length"
					v-tooltip.bottom="$t('edit')"
					rounded
					icon
					secondary
					@click="batchEditActive = true"
				>
					<v-icon name="edit" outline />
				</v-button>

				<v-button
					v-if="!disabled && !nonEditable && enableSelect && updateAllowed"
					v-tooltip.bottom="$t('add_existing')"
					rounded
					icon
					:secondary="enableCreate"
					@click="selectModalActive = true"
				>
					<v-icon name="playlist_add" />
				</v-button>

				<v-button
					v-if="!disabled && !nonEditable && enableCreate && createAllowed"
					v-tooltip.bottom="$t('create_item')"
					rounded
					icon
					@click="createItem"
				>
					<v-icon name="add" />
				</v-button>
>>>>>>> 8e7defd0
			</div>

			<v-table
				v-if="layout === LAYOUTS.TABLE"
				v-model:sort="manualSort"
				v-model:headers="headers"
				v-model="selection"
				:class="{ 'no-last-border': totalItemCount <= 10 }"
				:loading="loading"
				:items="displayItems"
				:item-key="relationInfo.relatedPrimaryKeyField.field"
				:row-height="tableRowHeight"
				:show-manual-sort="allowDrag"
				:manual-sort-key="relationInfo?.sortField"
				:show-select="!disabled && updateAllowed ? 'multiple' : 'none'"
				show-resize
				@click:row="editRow"
				@update:items="sortItems"
			>
				<template v-for="header in headers" :key="header.value" #[`item.${header.value}`]="{ item }">
					<render-template
						:title="header.value"
						:collection="relationInfo.relatedCollection.collection"
						:item="item"
						:template="`{{${header.value}}}`"
					/>
				</template>

				<template v-if="!nonEditable" #item-append="{ item }">
					<div class="item-actions">
						<router-link
							v-if="enableLink"
							v-tooltip="$t('navigate_to_item')"
							:to="getLinkForItem(item)!"
							class="item-link"
							:class="{ disabled: item.$type === 'created' }"
							@click.stop
							@keydown.stop
						>
							<v-icon name="launch" />
						</router-link>

						<v-remove
							v-if="!disabled && (deleteAllowed || isLocalItem(item))"
							:class="{ deleted: item.$type === 'deleted' }"
							:item-type="item.$type"
							:item-info="relationInfo"
							:item-is-local="isLocalItem(item)"
							:item-edits="getItemEdits(item)"
							@action="deleteItem(item)"
							@keydown.stop
						/>
					</div>
				</template>
			</v-table>

			<template v-else-if="loading">
				<v-skeleton-loader
					v-for="num in clamp(totalItemCount - (page - 1) * limit, 1, limit)"
					:key="num"
					:type="totalItemCount > 4 ? 'block-list-item-dense' : 'block-list-item'"
				/>
			</template>

			<template v-else>
				<v-notice v-if="displayItems.length === 0">
					{{ $t('no_items') }}
				</v-notice>

				<draggable
					:model-value="displayItems"
					tag="v-list"
					item-key="id"
					handle=".drag-handle"
					:disabled="!allowDrag"
					v-bind="{ 'force-fallback': true }"
					@update:model-value="sortItems($event)"
				>
					<template #item="{ element }">
						<v-list-item
							block
							clickable
							:dense="totalItemCount > 4"
							:class="{ deleted: element.$type === 'deleted' }"
							@click="editItem(element)"
						>
							<v-icon v-if="allowDrag" name="drag_handle" class="drag-handle" left @click.stop="() => {}" />

							<render-template
								:collection="relationInfo.relatedCollection.collection"
								:item="element"
								:template="templateWithDefaults"
							/>

							<div class="spacer" />

							<div v-if="!nonEditable" class="item-actions">
								<router-link
									v-if="enableLink && element.$type !== 'created'"
									v-tooltip="$t('navigate_to_item')"
									:to="getLinkForItem(element)!"
									class="item-link"
									@click.stop
								>
									<v-icon name="launch" />
								</router-link>

								<v-remove
									v-if="!disabled && (deleteAllowed || isLocalItem(element))"
									:item-type="element.$type"
									:item-info="relationInfo"
									:item-is-local="isLocalItem(element)"
									:item-edits="getItemEdits(element)"
									@action="deleteItem(element)"
								/>
							</div>
						</v-list-item>
					</template>
				</draggable>
			</template>

			<template v-if="layout === LAYOUTS.TABLE">
				<div v-if="pageCount > 1" class="actions">
					<v-pagination
						v-model="page"
						:length="pageCount"
						:total-visible="width.includes('half') ? 1 : 2"
						show-first-last
					/>

					<div class="spacer" />

<<<<<<< HEAD
					<div v-if="loading === false" class="per-page">
						<span>{{ t('per_page') }}</span>
						<v-select v-model="limit" :items="['10', '20', '30', '50', '100']" inline />
					</div>
				</div>
			</template>
			<template v-else>
				<div v-if="!nonEditable || pageCount > 1" class="actions">
					<template v-if="!nonEditable">
						<v-button
							v-if="enableCreate && createAllowed && !hasSatisfiedUniqueConstraint"
							:disabled="disabled"
							@click="createItem"
						>
							{{ t('create_new') }}
						</v-button>

						<v-button
							v-if="enableSelect && updateAllowed && !hasSatisfiedUniqueConstraint"
							:disabled="disabled"
							@click="selectModalActive = true"
						>
							{{ t('add_existing') }}
						</v-button>
					</template>

=======
						<div v-if="loading === false" class="per-page">
							<span>{{ $t('per_page') }}</span>
							<v-select v-model="limit" :items="['10', '20', '30', '50', '100']" inline />
						</div>
					</template>
				</template>
				<template v-else>
					<v-button
						v-if="!nonEditable && enableCreate && createAllowed && !hasSatisfiedUniqueConstraint"
						:disabled="disabled"
						@click="createItem"
					>
						{{ $t('create_new') }}
					</v-button>
					<v-button
						v-if="!nonEditable && enableSelect && updateAllowed && !hasSatisfiedUniqueConstraint"
						:disabled="disabled"
						@click="selectModalActive = true"
					>
						{{ $t('add_existing') }}
					</v-button>
>>>>>>> 8e7defd0
					<div class="spacer" />

					<v-pagination v-if="pageCount > 1" v-model="page" :length="pageCount" :total-visible="2" show-first-last />
				</div>
			</template>
		</div>

		<drawer-item
			:disabled="disabled"
			:non-editable="nonEditable"
			:active="currentlyEditing !== null"
			:collection="relationInfo.relatedCollection.collection"
			:primary-key="currentlyEditing || '+'"
			:edits="editsAtStart"
			:circular-field="relationInfo.reverseJunctionField.field"
			@input="stageEdits"
			@update:active="cancelEdit"
		/>

		<drawer-collection
			v-if="!disabled"
			v-model:active="selectModalActive"
			:collection="relationInfo.relatedCollection.collection"
			:filter="customFilter"
			multiple
			@input="select"
		/>

		<drawer-batch
			v-model:active="batchEditActive"
			:primary-keys="selectedKeys"
			:collection="relationInfo.relatedCollection.collection"
			stage-on-save
			@input="stageBatchEdits"
		/>
	</div>
</template>

<style lang="scss">
.one-to-many {
	.bordered {
		.render-template {
			line-height: 1;
		}

		.no-last-border {
			tr.table-row:last-child td {
				border-block-end: none;
			}
		}

		tr.table-row {
			.append {
				position: sticky;
				inset-inline-end: 0;
				background: var(--theme--background);
				border-inline-start: var(--theme--border-width) solid var(--theme--border-color-subdued);
			}
		}
	}
}
</style>

<style lang="scss" scoped>
@use '@/styles/mixins';

.bordered {
	border: var(--theme--border-width) solid var(--theme--form--field--input--border-color);
	border-radius: var(--theme--border-radius);
	padding: var(--v-card-padding, 16px);
}

.v-table .deleted {
	color: var(--danger-75);
}

.v-list {
	@include mixins.list-interface($deleteable: true);
}

.item-actions {
	@include mixins.list-interface-item-actions($item-link: true);
}

.actions {
	@include mixins.list-interface-actions($pagination: true);

	position: relative;
	z-index: 1;

	&.top {
		margin-block-start: 0;
	}

	.spacer {
		flex-grow: 1;
	}

	.search {
		position: relative;
		z-index: 1;
		align-self: stretch;

		:deep(.search-input) {
			block-size: 100%;
			box-sizing: border-box;
		}

		:deep(.search-badge) {
			block-size: 100%;
		}
	}

	.item-count {
		color: var(--theme--form--field--input--foreground-subdued);
		white-space: nowrap;
	}

	&.half,
	&.half-right {
		flex-wrap: wrap;

		.search {
			inline-size: 100%;
			order: -1;

			:deep(.search-input),
			:deep(.search-badge) {
				inline-size: 100% !important;
			}
		}
	}
}

.per-page {
	display: flex;
	align-items: center;
	justify-content: flex-end;
	inline-size: 120px;
	padding: 10px 0;
	margin-inline-end: 2px;
	color: var(--theme--form--field--input--foreground-subdued);

	span {
		inline-size: auto;
		margin-inline-end: 8px;
	}

	.v-select {
		color: var(--theme--form--field--input--foreground);
	}
}
</style><|MERGE_RESOLUTION|>--- conflicted
+++ resolved
@@ -451,10 +451,9 @@
 						/>
 					</div>
 
-<<<<<<< HEAD
 					<v-button
 						v-if="!disabled && updateAllowed && selectedKeys.length"
-						v-tooltip.bottom="t('edit')"
+						v-tooltip.bottom="$t('edit')"
 						rounded
 						icon
 						secondary
@@ -465,7 +464,7 @@
 
 					<v-button
 						v-if="!disabled && enableSelect && updateAllowed"
-						v-tooltip.bottom="t('add_existing')"
+						v-tooltip.bottom="$t('add_existing')"
 						rounded
 						icon
 						:secondary="enableCreate"
@@ -476,7 +475,7 @@
 
 					<v-button
 						v-if="!disabled && enableCreate && createAllowed"
-						v-tooltip.bottom="t('create_item')"
+						v-tooltip.bottom="$t('create_item')"
 						rounded
 						icon
 						@click="createItem"
@@ -484,39 +483,6 @@
 						<v-icon name="add" />
 					</v-button>
 				</template>
-=======
-				<v-button
-					v-if="!disabled && updateAllowed && selectedKeys.length"
-					v-tooltip.bottom="$t('edit')"
-					rounded
-					icon
-					secondary
-					@click="batchEditActive = true"
-				>
-					<v-icon name="edit" outline />
-				</v-button>
-
-				<v-button
-					v-if="!disabled && !nonEditable && enableSelect && updateAllowed"
-					v-tooltip.bottom="$t('add_existing')"
-					rounded
-					icon
-					:secondary="enableCreate"
-					@click="selectModalActive = true"
-				>
-					<v-icon name="playlist_add" />
-				</v-button>
-
-				<v-button
-					v-if="!disabled && !nonEditable && enableCreate && createAllowed"
-					v-tooltip.bottom="$t('create_item')"
-					rounded
-					icon
-					@click="createItem"
-				>
-					<v-icon name="add" />
-				</v-button>
->>>>>>> 8e7defd0
 			</div>
 
 			<v-table
@@ -649,9 +615,8 @@
 
 					<div class="spacer" />
 
-<<<<<<< HEAD
 					<div v-if="loading === false" class="per-page">
-						<span>{{ t('per_page') }}</span>
+						<span>{{ $t('per_page') }}</span>
 						<v-select v-model="limit" :items="['10', '20', '30', '50', '100']" inline />
 					</div>
 				</div>
@@ -664,7 +629,7 @@
 							:disabled="disabled"
 							@click="createItem"
 						>
-							{{ t('create_new') }}
+							{{ $t('create_new') }}
 						</v-button>
 
 						<v-button
@@ -672,33 +637,10 @@
 							:disabled="disabled"
 							@click="selectModalActive = true"
 						>
-							{{ t('add_existing') }}
+							{{ $t('add_existing') }}
 						</v-button>
 					</template>
 
-=======
-						<div v-if="loading === false" class="per-page">
-							<span>{{ $t('per_page') }}</span>
-							<v-select v-model="limit" :items="['10', '20', '30', '50', '100']" inline />
-						</div>
-					</template>
-				</template>
-				<template v-else>
-					<v-button
-						v-if="!nonEditable && enableCreate && createAllowed && !hasSatisfiedUniqueConstraint"
-						:disabled="disabled"
-						@click="createItem"
-					>
-						{{ $t('create_new') }}
-					</v-button>
-					<v-button
-						v-if="!nonEditable && enableSelect && updateAllowed && !hasSatisfiedUniqueConstraint"
-						:disabled="disabled"
-						@click="selectModalActive = true"
-					>
-						{{ $t('add_existing') }}
-					</v-button>
->>>>>>> 8e7defd0
 					<div class="spacer" />
 
 					<v-pagination v-if="pageCount > 1" v-model="page" :length="pageCount" :total-visible="2" show-first-last />
