<template>
	<v-notice v-if="!relation" type="warning">
		{{ t('relationship_not_setup') }}
	</v-notice>
	<div v-else class="one-to-many">
		<template v-if="loading">
			<v-skeleton-loader
				v-for="n in (value || []).length || 3"
				:key="n"
				:type="(value || []).length > 4 ? 'block-list-item-dense' : 'block-list-item'"
			/>
		</template>

		<v-notice v-else-if="sortedItems.length === 0">
			{{ t('no_items') }}
		</v-notice>

		<v-list v-else>
			<draggable
				:force-fallback="true"
				:model-value="sortedItems"
				item-key="id"
				handle=".drag-handle"
				:disabled="!allowDrag"
				@update:model-value="sortItems($event)"
			>
				<template #item="{ element, index }">
					<v-list-item
						:dense="sortedItems.length > 4"
						block
						clickable
						:disabled="disabled || updateAllowed === false"
						@click="editItem(element, index)"
					>
						<v-icon v-if="allowDrag" name="drag_handle" class="drag-handle" left @click.stop="() => {}" />
						<render-template :collection="relation.collection" :item="element" :template="templateWithDefaults" />
						<div class="spacer" />
						<v-icon
							v-if="!disabled && updateAllowed"
							name="clear"
							class="clear-icon"
							@click.stop="deleteItem(element)"
						/>
					</v-list-item>
				</template>
			</draggable>
		</v-list>

		<div v-if="!disabled" class="actions">
			<v-button
				v-if="enableCreate && createAllowed && updateAllowed"
				:disabled="!isMaxItems"
				@click="currentlyEditing = '+'"
			>
				{{ t('create_new') }}
			</v-button>
			<v-button v-if="enableSelect && updateAllowed" :disabled="!isMaxItems" @click="selectModalActive = true">
				{{ t('add_existing') }}
			</v-button>
		</div>

		<drawer-item
			v-if="!disabled"
			:active="currentlyEditing !== null"
			:collection="relatedCollection.collection"
			:primary-key="currentlyEditing || '+'"
			:edits="editsAtStart"
			:circular-field="relation.field"
			@input="stageEdits"
			@update:active="cancelEdit"
		/>

		<drawer-collection
			v-if="!disabled"
			v-model:active="selectModalActive"
			:collection="relatedCollection.collection"
			:selection="selectedPrimaryKeys"
			:filter="customFilter"
			multiple
			@input="stageSelections"
		/>
	</div>
</template>

<script lang="ts">
import { useI18n } from 'vue-i18n';
import { defineComponent, ref, computed, watch, PropType, inject } from 'vue';
import api from '@/api';
import { useCollection } from '@directus/shared/composables';
import { useCollectionsStore, useRelationsStore, useFieldsStore, usePermissionsStore, useUserStore } from '@/stores/';
import DrawerItem from '@/views/private/components/drawer-item';
import DrawerCollection from '@/views/private/components/drawer-collection';
import { Field, Relation } from '@directus/shared/types';
import { get, isEqual, sortBy } from 'lodash';
import { unexpectedError } from '@/utils/unexpected-error';
import { getFieldsFromTemplate } from '@directus/shared/utils';
import { addRelatedPrimaryKeyToFields } from '@/utils/add-related-primary-key-to-fields';
import Draggable from 'vuedraggable';
import adjustFieldsForDisplays from '@/utils/adjust-fields-for-displays';
import { Filter } from '@directus/shared/types';
import { parseFilter } from '@/utils/parse-filter';
import { render } from 'micromustache';
import { deepMap } from '@directus/shared/utils';

export default defineComponent({
	components: { DrawerItem, DrawerCollection, Draggable },
	props: {
		value: {
			type: Array as PropType<(number | string | Record<string, any>)[] | null>,
			default: null,
		},
		primaryKey: {
			type: [Number, String],
			required: true,
		},
		collection: {
			type: String,
			required: true,
		},
		field: {
			type: String,
			required: true,
		},
		template: {
			type: String,
			default: null,
		},
		disabled: {
			type: Boolean,
			default: false,
		},
		enableCreate: {
			type: Boolean,
			default: true,
		},
		enableSelect: {
			type: Boolean,
			default: true,
		},
		maxItems: {
			type: Number,
			default: null,
		},
		filter: {
			type: Object as PropType<Filter>,
			default: null,
		},
	},
	emits: ['input'],
	setup(props, { emit }) {
		const { t } = useI18n();

		const values = inject('values', ref<Record<string, any>>({}));

		const customFilter = computed(() => {
			return parseFilter(
				deepMap(props.filter, (val: any) => {
					if (val && typeof val === 'string') {
						return render(val, values.value);
					}

					return val;
				})
			);
		});

		const relationsStore = useRelationsStore();
		const collectionsStore = useCollectionsStore();
		const fieldsStore = useFieldsStore();
		const permissionsStore = usePermissionsStore();
		const userStore = useUserStore();

		const { relation, relatedCollection, relatedPrimaryKeyField } = useRelation();

		const templateWithDefaults = computed(() => {
			return (
				props.template ||
				relatedCollection.value.meta?.display_template ||
				`{{${fieldsStore.getPrimaryKeyFieldForCollection(relation.value.collection)?.field ?? 'id'}}}`
			);
		});

		const fields = computed(() =>
			adjustFieldsForDisplays(getFieldsFromTemplate(templateWithDefaults.value), relatedCollection.value.collection)
		);

		const { items, loading } = usePreview();
		const { currentlyEditing, editItem, editsAtStart, stageEdits, stageSelections, cancelEdit } = useEdits();
		const { selectModalActive, selectedPrimaryKeys } = useSelection();
		const { sort, sortItems, sortedItems } = useSort();

		const { createAllowed, updateAllowed } = usePermissions();

<<<<<<< HEAD
		const isMaxItems = computed(() => {
			if (props.disabled) return false;
			if (props.maxItems === null) return true;
			if (props.value === null) return props.maxItems > 0;
			if (Array.isArray(props.value) && props.value.length < props.maxItems) return true;
			return false;
		});
=======
		const allowDrag = computed(() => relation.value.meta?.sort_field && !props.disabled);
>>>>>>> 6006b121

		return {
			t,
			relation,
			loading,
			currentlyEditing,
			editItem,
			relatedCollection,
			editsAtStart,
			stageEdits,
			stageSelections,
			cancelEdit,
			selectModalActive,
			deleteItem,
			items,
			sortItems,
			selectedPrimaryKeys,
			sort,
			sortedItems,
			get,
			getItemFromIndex,
			templateWithDefaults,
			createAllowed,
			updateAllowed,
			isMaxItems,
			customFilter,
			allowDrag,
		};

		function getItemFromIndex(index: number) {
			return (sortedItems.value || items.value)[index];
		}

		function getNewItems() {
			const pkField = relatedPrimaryKeyField.value?.field;
			if (props.value === null || !pkField) return [];
			return props.value.filter((item) => typeof item === 'object' && pkField in item === false) as Record<
				string,
				any
			>[];
		}

		function getUpdatedItems() {
			const pkField = relatedPrimaryKeyField.value?.field;
			if (props.value === null || !pkField) return [];
			return props.value.filter((item) => typeof item === 'object' && pkField in item === true) as Record<
				string,
				any
			>[];
		}

		function getPrimaryKeys() {
			const pkField = relatedPrimaryKeyField.value?.field;
			if (props.value === null || !pkField) return [];
			return props.value
				.map((item) => {
					if (typeof item === 'object') {
						if (pkField in item) return item[pkField];
					} else {
						return item;
					}
				})
				.filter((i) => i);
		}

		function deleteItem(item: Record<string, any>) {
			const relatedPrimKey = relatedPrimaryKeyField.value?.field;
			if (props.value === null || !relatedPrimKey) return;

			if (relatedPrimKey in item === false) {
				emit(
					'input',
					props.value.filter((val) => isEqual(item, val) === false)
				);
				return;
			}

			const id = item[relatedPrimKey];
			const newValue = props.value.filter((item) => {
				if (typeof item === 'number' || typeof item === 'string') return item !== id;
				if (typeof item === 'object' && relatedPrimKey in item) {
					return item[relatedPrimKey] !== id;
				}
				return true;
			});

			if (newValue.length === 0) {
				emit('input', null);
			} else {
				emit('input', newValue);
			}
		}

		function useSort() {
			const sort = ref({ by: relation.value.meta?.sort_field || fields.value[0], desc: false });

			function sortItems(newItems: Record<string, any>[]) {
				if (!relation.value.meta?.sort_field) return;

				const itemsSorted = newItems.map((item, i) => {
					item[relation.value.meta!.sort_field!] = i;
					return item;
				});

				emit('input', itemsSorted);
			}

			const sortedItems = computed(() => {
				if (!relation.value.meta?.sort_field || sort.value.by !== relation.value.meta?.sort_field) return items.value;

				const desc = sort.value.desc;
				const sorted = sortBy(items.value, [relation.value.meta.sort_field]);
				return desc ? sorted.reverse() : sorted;
			});

			return { sort, sortItems, sortedItems };
		}

		/**
		 * Holds info about the current relationship, like related collection, primary key field
		 * of the other collection etc
		 */
		function useRelation() {
			const relation = computed<Relation>(() => {
				return relationsStore.getRelationsForField(props.collection, props.field)?.[0];
			});

			const relatedCollection = computed(() => {
				return collectionsStore.getCollection(relation.value.collection)!;
			});

			const { primaryKeyField: relatedPrimaryKeyField } = useCollection(relatedCollection.value.collection);

			return { relation, relatedCollection, relatedPrimaryKeyField };
		}

		function usePreview() {
			const loading = ref(false);
			const items = ref<Record<string, any>[]>([]);

			watch(
				() => props.value,
				async (newVal, oldVal) => {
					if (isEqual(newVal, oldVal)) return;

					loading.value = true;
					const pkField = relatedPrimaryKeyField.value?.field;
					if (!pkField) return;

					const fieldsList = [...(fields.value.length > 0 ? fields.value : getDefaultFields())];

					if (fieldsList.includes(pkField) === false) {
						fieldsList.push(pkField);
					}

					if (relation.value.meta?.sort_field && fieldsList.includes(relation.value.meta.sort_field) === false)
						fieldsList.push(relation.value.meta.sort_field);

					const fieldsToFetch = addRelatedPrimaryKeyToFields(relatedCollection.value.collection, fieldsList);

					try {
						const endpoint = relatedCollection.value.collection.startsWith('directus_')
							? `/${relatedCollection.value.collection.substring(9)}`
							: `/items/${relatedCollection.value.collection}`;

						const primaryKeys = getPrimaryKeys();

						let existingItems: any[] = [];

						if (primaryKeys && primaryKeys.length > 0) {
							const response = await api.get(endpoint, {
								params: {
									fields: fieldsToFetch,
									[`filter[${pkField}][_in]`]: primaryKeys.join(','),
								},
							});

							existingItems = response.data.data;
						}

						const updatedItems = getUpdatedItems();
						const newItems = getNewItems();

						items.value = existingItems
							.map((item) => {
								const updatedItem = updatedItems.find((updated) => updated[pkField] === item[pkField]);

								if (updatedItem !== undefined) {
									return {
										...item,
										...updatedItem,
									};
								}

								return item;
							})
							.concat(...newItems);
					} catch (err: any) {
						unexpectedError(err);
					} finally {
						loading.value = false;
					}
				},
				{ immediate: true }
			);

			return { items, loading };
		}

		function useEdits() {
			// Primary key of the item we're currently editing. If null, the edit modal should be
			// closed
			const currentlyEditing = ref<string | number | null>(null);

			// This keeps track of the starting values so we can match with it
			const editsAtStart = ref({});

			return { currentlyEditing, editItem, editsAtStart, stageEdits, stageSelections, cancelEdit };

			function editItem(item: any, index: number) {
				const pkField = relatedPrimaryKeyField.value?.field;
				if (!pkField || !props.value || index === -1) return;
				const hasPrimaryKey = pkField in item;

				const foundItem = props.value[index];
				if (typeof foundItem === 'object' && pkField in foundItem) {
					editsAtStart.value = foundItem;
				} else {
					editsAtStart.value = hasPrimaryKey ? { [pkField]: item[pkField] || {} } : foundItem;
				}

				currentlyEditing.value = hasPrimaryKey ? item[pkField] : '+';
			}

			function stageEdits(edits: any) {
				const pkField = relatedPrimaryKeyField.value?.field;
				if (!pkField) return;

				const newValue = (props.value || []).map((item) => {
					if (
						item &&
						typeof item === 'object' &&
						pkField in item &&
						pkField in edits &&
						item[pkField] === edits[pkField]
					) {
						return edits;
					}

					if (item === edits[pkField]) {
						return edits;
					}

					if (editsAtStart.value === item) {
						return edits;
					}

					return item;
				});

				if (newValue.includes(edits) === false) {
					newValue.push(edits);
				}

				if (newValue.length === 0) emit('input', null);
				else emit('input', newValue);
			}

			function stageSelections(selectedKeys: any) {
				const newValues = [...selectedKeys, ...(props.value || []).filter((item) => typeof item === 'object')];
				emit('input', newValues);
			}

			function cancelEdit() {
				editsAtStart.value = {};
				currentlyEditing.value = null;
			}
		}

		function useSelection() {
			const selectModalActive = ref(false);

			const selectedPrimaryKeys = computed<(number | string)[]>(() => {
				const pkField = relatedPrimaryKeyField.value?.field;
				if (items.value === null || !pkField) return [];

				return items.value.filter((currentItem) => pkField in currentItem).map((currentItem) => currentItem[pkField]);
			});

			return { selectModalActive, selectedPrimaryKeys };
		}

		function getDefaultFields(): string[] {
			const fields = fieldsStore.getFieldsForCollection(relatedCollection.value.collection);
			return fields.slice(0, 3).map((field: Field) => field.field);
		}

		function usePermissions() {
			const createAllowed = computed(() => {
				const admin = userStore.currentUser?.role.admin_access === true;
				if (admin) return true;

				return !!permissionsStore.permissions.find(
					(permission) => permission.action === 'create' && permission.collection === relatedCollection.value.collection
				);
			});

			const updateAllowed = computed(() => {
				const admin = userStore.currentUser?.role.admin_access === true;
				if (admin) return true;

				return !!permissionsStore.permissions.find(
					(permission) => permission.action === 'update' && permission.collection === relatedCollection.value.collection
				);
			});

			return { createAllowed, updateAllowed };
		}
	},
});
</script>

<style lang="scss" scoped>
.v-list {
	--v-list-padding: 0 0 4px;
}

.clear-icon {
	transition: color var(--fast) var(--transition);

	&:hover {
		color: var(--danger);
	}
}

.actions {
	margin-top: 8px;

	.v-button + .v-button {
		margin-left: 8px;
	}
}

.deselect {
	--v-icon-color: var(--foreground-subdued);

	&:hover {
		--v-icon-color: var(--danger);
	}
}
</style><|MERGE_RESOLUTION|>--- conflicted
+++ resolved
@@ -191,7 +191,6 @@
 
 		const { createAllowed, updateAllowed } = usePermissions();
 
-<<<<<<< HEAD
 		const isMaxItems = computed(() => {
 			if (props.disabled) return false;
 			if (props.maxItems === null) return true;
@@ -199,9 +198,8 @@
 			if (Array.isArray(props.value) && props.value.length < props.maxItems) return true;
 			return false;
 		});
-=======
+
 		const allowDrag = computed(() => relation.value.meta?.sort_field && !props.disabled);
->>>>>>> 6006b121
 
 		return {
 			t,
