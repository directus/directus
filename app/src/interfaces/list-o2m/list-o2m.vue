--- conflicted
+++ resolved
@@ -193,12 +193,9 @@
 		enableCreate?: boolean;
 		enableSelect?: boolean;
 		filter?: Filter | null;
-<<<<<<< HEAD
 		enableSearchFilter?: boolean;
 		enableLink?: boolean;
-=======
 		limit?: number;
->>>>>>> 416b795b
 	}>(),
 	{
 		value: () => [],
@@ -210,18 +207,15 @@
 		enableCreate: true,
 		enableSelect: true,
 		filter: () => null,
-<<<<<<< HEAD
 		enableSearchFilter: false,
 		enableLink: false,
-=======
 		limit: 15,
->>>>>>> 416b795b
 	}
 );
 
 const emit = defineEmits(['input']);
 const { t } = useI18n();
-const { collection, field, primaryKey, limit } = toRefs(props);
+const { collection, field, primaryKey } = toRefs(props);
 const { relationInfo } = useRelationO2M(collection, field);
 const fieldsStore = useFieldsStore();
 
@@ -251,10 +245,7 @@
 	return addRelatedPrimaryKeyToFields(relatedCollection.value, displayFields);
 });
 
-<<<<<<< HEAD
-const limit = ref(10);
-=======
->>>>>>> 416b795b
+const limit = ref(props.limit);
 const page = ref(1);
 const search = ref('');
 const searchFilter = ref<Filter>();
