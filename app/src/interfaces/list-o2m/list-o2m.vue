<template>
	<v-notice type="warning" v-if="!relation">
		{{ t('relationship_not_setup') }}
	</v-notice>
	<div class="one-to-many" v-else>
		<template v-if="loading">
			<v-skeleton-loader
				v-for="n in (value || []).length || 3"
				:key="n"
				:type="(value || []).length > 4 ? 'block-list-item-dense' : 'block-list-item'"
			/>
		</template>

		<v-notice v-else-if="sortedItems.length === 0">
			{{ t('no_items') }}
		</v-notice>

		<v-list v-else>
			<draggable
				:force-fallback="true"
				:model-value="sortedItems"
				@update:model-value="sortItems($event)"
				item-key="id"
				handler=".drag-handle"
				:disabled="!relation.meta.sort_field"
			>
<<<<<<< HEAD
				<template #item="{ element }">
					<v-list-item
						:dense="sortedItems.length > 4"
						block
						:disabled="disabled || updateAllowed === false"
						@click="editItem(element)"
					>
						<v-icon v-if="relation.sort_field" name="drag_handle" class="drag-handle" left @click.stop="() => {}" />
						<render-template :collection="relation.many_collection" :item="element" :template="templateWithDefaults" />
						<div class="spacer" />
						<v-icon v-if="!disabled && updateAllowed" name="close" @click.stop="deleteItem(element)" />
					</v-list-item>
				</template>
=======
				<v-list-item
					:dense="sortedItems.length > 4"
					v-for="item in sortedItems"
					:key="item.id"
					block
					:disabled="disabled || updateAllowed === false"
					@click="editItem(item)"
				>
					<v-icon v-if="relation.meta.sort_field" name="drag_handle" class="drag-handle" left @click.stop="() => {}" />
					<render-template :collection="relation.collection" :item="item" :template="templateWithDefaults" />
					<div class="spacer" />
					<v-icon v-if="!disabled && updateAllowed" name="close" @click.stop="deleteItem(item)" />
				</v-list-item>
>>>>>>> 93353724
			</draggable>
		</v-list>

		<div class="actions" v-if="!disabled">
			<v-button v-if="enableCreate && createAllowed && updateAllowed" @click="currentlyEditing = '+'">
				{{ t('create_new') }}
			</v-button>
			<v-button v-if="enableSelect && updateAllowed" @click="selectModalActive = true">
				{{ t('add_existing') }}
			</v-button>
		</div>

		<drawer-item
			v-if="!disabled"
			:active="currentlyEditing !== null"
			:collection="relatedCollection.collection"
			:primary-key="currentlyEditing || '+'"
			:edits="editsAtStart"
			:circular-field="relation.field"
			@input="stageEdits"
			@update:active="cancelEdit"
		/>

		<drawer-collection
			v-if="!disabled"
			v-model:active="selectModalActive"
			:collection="relatedCollection.collection"
			:selection="[]"
			:filters="selectionFilters"
			@input="stageSelection"
			multiple
		/>
	</div>
</template>

<script lang="ts">
import { useI18n } from 'vue-i18n';
import { defineComponent, ref, computed, watch, PropType } from 'vue';
import api from '@/api';
import useCollection from '@/composables/use-collection';
import { useCollectionsStore, useRelationsStore, useFieldsStore, usePermissionsStore, useUserStore } from '@/stores/';
import DrawerItem from '@/views/private/components/drawer-item';
import DrawerCollection from '@/views/private/components/drawer-collection';
import { Filter, Field, Relation } from '@/types';
import { isEqual, sortBy } from 'lodash';
import { get } from 'lodash';
import { unexpectedError } from '@/utils/unexpected-error';
import { getFieldsFromTemplate } from '@/utils/get-fields-from-template';
import { addRelatedPrimaryKeyToFields } from '@/utils/add-related-primary-key-to-fields';
import Draggable from 'vuedraggable/src/vuedraggable.js';
import adjustFieldsForDisplays from '@/utils/adjust-fields-for-displays';

export default defineComponent({
	emits: ['input'],
	components: { DrawerItem, DrawerCollection, Draggable },
	props: {
		value: {
			type: Array as PropType<(number | string | Record<string, any>)[] | null>,
			default: null,
		},
		primaryKey: {
			type: [Number, String],
			required: true,
		},
		collection: {
			type: String,
			required: true,
		},
		field: {
			type: String,
			required: true,
		},
		template: {
			type: String,
			default: null,
		},
		disabled: {
			type: Boolean,
			default: false,
		},
		enableCreate: {
			type: Boolean,
			default: true,
		},
		enableSelect: {
			type: Boolean,
			default: true,
		},
	},
	setup(props, { emit }) {
		const { t } = useI18n();

		const relationsStore = useRelationsStore();
		const collectionsStore = useCollectionsStore();
		const fieldsStore = useFieldsStore();
		const permissionsStore = usePermissionsStore();
		const userStore = useUserStore();

		const { relation, relatedCollection, relatedPrimaryKeyField } = useRelation();

		const templateWithDefaults = computed(
			() =>
				props.template ||
				relatedCollection.value.meta?.display_template ||
				`{{${fieldsStore.getPrimaryKeyFieldForCollection(relation.value.collection).field}}}`
		);

		const fields = computed(() =>
			adjustFieldsForDisplays(getFieldsFromTemplate(templateWithDefaults.value), relatedCollection.value.collection)
		);

		const { items, loading } = usePreview();
		const { currentlyEditing, editItem, editsAtStart, stageEdits, cancelEdit } = useEdits();
		const { stageSelection, selectModalActive, selectionFilters } = useSelection();
		const { sort, sortItems, sortedItems } = useSort();

		const { createAllowed, updateAllowed } = usePermissions();

		return {
			t,
			relation,
			loading,
			currentlyEditing,
			editItem,
			relatedCollection,
			editsAtStart,
			stageEdits,
			cancelEdit,
			stageSelection,
			selectModalActive,
			deleteItem,
			items,
			sortItems,
			selectionFilters,
			sort,
			sortedItems,
			get,
			getItemFromIndex,
			templateWithDefaults,
			createAllowed,
			updateAllowed,
		};

		function getItemFromIndex(index: number) {
			return (sortedItems.value || items.value)[index];
		}

		function getNewItems() {
			const pkField = relatedPrimaryKeyField.value.field;
			if (props.value === null) return [];
			return props.value.filter((item) => typeof item === 'object' && pkField in item === false) as Record<
				string,
				any
			>[];
		}

		function getUpdatedItems() {
			const pkField = relatedPrimaryKeyField.value.field;
			if (props.value === null) return [];
			return props.value.filter((item) => typeof item === 'object' && pkField in item === true) as Record<
				string,
				any
			>[];
		}

		function getPrimaryKeys() {
			if (props.value === null) return [];
			const pkField = relatedPrimaryKeyField.value.field;
			return props.value
				.map((item) => {
					if (typeof item === 'object') {
						if (pkField in item) return item[pkField];
					} else {
						return item;
					}
				})
				.filter((i) => i);
		}

		function deleteItem(item: Record<string, any>) {
			if (props.value === null) return;

			const relatedPrimKey = relatedPrimaryKeyField.value.field;

			if (relatedPrimKey in item === false) {
				emit(
					'input',
					props.value.filter((val) => isEqual(item, val) === false)
				);
				return;
			}

			const id = item[relatedPrimKey];
			emit(
				'input',
				props.value.filter((item) => {
					if (typeof item === 'number' || typeof item === 'string') return item !== id;
					if (typeof item === 'object' && relatedPrimKey in item) {
						return item[relatedPrimKey] !== id;
					}
					return true;
				})
			);
		}

		function useSort() {
			const sort = ref({ by: relation.value.meta?.sort_field || fields.value[0], desc: false });

			function sortItems(newItems: Record<string, any>[]) {
				if (!relation.value.meta?.sort_field) return;

				const itemsSorted = newItems.map((item, i) => {
					item[relation.value.meta!.sort_field!] = i;
					return item;
				});

				emit('input', itemsSorted);
			}

			const sortedItems = computed(() => {
				if (!relation.value.meta?.sort_field || sort.value.by !== relation.value.meta?.sort_field) return items.value;

				const desc = sort.value.desc;
				const sorted = sortBy(items.value, [relation.value.meta.sort_field]);
				return desc ? sorted.reverse() : sorted;
			});

			return { sort, sortItems, sortedItems };
		}

		/**
		 * Holds info about the current relationship, like related collection, primary key field
		 * of the other collection etc
		 */
		function useRelation() {
			const relation = computed<Relation>(() => {
				return relationsStore.getRelationsForField(props.collection, props.field)?.[0];
			});

			const relatedCollection = computed(() => {
				return collectionsStore.getCollection(relation.value.collection)!;
			});

			const { primaryKeyField: relatedPrimaryKeyField } = useCollection(relatedCollection.value.collection);

			return { relation, relatedCollection, relatedPrimaryKeyField };
		}

		function usePreview() {
			const loading = ref(false);
			const items = ref<Record<string, any>[]>([]);

			watch(
				() => props.value,
				async () => {
					loading.value = true;
					const pkField = relatedPrimaryKeyField.value.field;

					const fieldsList = [...(fields.value.length > 0 ? fields.value : getDefaultFields())];

					if (fieldsList.includes(pkField) === false) {
						fieldsList.push(pkField);
					}

					if (relation.value.meta?.sort_field && fieldsList.includes(relation.value.meta.sort_field) === false)
						fieldsList.push(relation.value.meta.sort_field);

					const fieldsToFetch = addRelatedPrimaryKeyToFields(relatedCollection.value.collection, fieldsList);

					try {
						const endpoint = relatedCollection.value.collection.startsWith('directus_')
							? `/${relatedCollection.value.collection.substring(9)}`
							: `/items/${relatedCollection.value.collection}`;

						const primaryKeys = getPrimaryKeys();

						let existingItems: any[] = [];

						if (primaryKeys && primaryKeys.length > 0) {
							const response = await api.get(endpoint, {
								params: {
									fields: fieldsToFetch,
									[`filter[${pkField}][_in]`]: primaryKeys.join(','),
								},
							});

							existingItems = response.data.data;
						}

						const updatedItems = getUpdatedItems();
						const newItems = getNewItems();

						items.value = existingItems
							.map((item) => {
								const updatedItem = updatedItems.find((updated) => updated[pkField] === item[pkField]);

								if (updatedItem !== undefined) {
									return {
										...item,
										...updatedItem,
									};
								}

								return item;
							})
							.concat(...newItems);
					} catch (err) {
						unexpectedError(err);
					} finally {
						loading.value = false;
					}
				},
				{ immediate: true }
			);

			return { items, loading };
		}

		function useEdits() {
			// Primary key of the item we're currently editing. If null, the edit modal should be
			// closed
			const currentlyEditing = ref<string | number | null>(null);

			// This keeps track of the starting values so we can match with it
			const editsAtStart = ref({});

			return { currentlyEditing, editItem, editsAtStart, stageEdits, cancelEdit };

			function editItem(item: any) {
				const pkField = relatedPrimaryKeyField.value.field;
				const hasPrimaryKey = pkField in item;

				const edits = (props.value || []).find(
					(edit: any) =>
						typeof edit === 'object' &&
						edit[relatedPrimaryKeyField.value.field] === item[relatedPrimaryKeyField.value.field]
				);

				editsAtStart.value = edits || { [pkField]: item[pkField] || {} };
				currentlyEditing.value = hasPrimaryKey ? item[pkField] : '+';
			}

			function stageEdits(edits: any) {
				const pkField = relatedPrimaryKeyField.value.field;

				const newValue = (props.value || []).map((item) => {
					if (typeof item === 'object' && pkField in item && pkField in edits && item[pkField] === edits[pkField]) {
						return edits;
					}

					if (item === edits[pkField]) {
						return edits;
					}

					if (editsAtStart.value === item) {
						return edits;
					}

					return item;
				});

				if (newValue.includes(edits) === false) {
					newValue.push(edits);
				}

				if (newValue.length === 0) emit('input', null);
				else emit('input', newValue);
			}

			function cancelEdit() {
				editsAtStart.value = {};
				currentlyEditing.value = null;
			}
		}

		function useSelection() {
			const selectModalActive = ref(false);

			const selectedPrimaryKeys = computed<(number | string)[]>(() => {
				if (items.value === null) return [];

				const pkField = relatedPrimaryKeyField.value.field;

				return items.value.filter((currentItem) => pkField in currentItem).map((currentItem) => currentItem[pkField]);
			});

			const selectionFilters = computed<Filter[]>(() => {
				const pkField = relatedPrimaryKeyField.value.field;

				if (selectedPrimaryKeys.value.length === 0) return [];

				const filter: Filter = {
					key: 'selection',
					field: pkField,
					operator: 'nin',
					value: selectedPrimaryKeys.value.join(','),
					locked: true,
				};

				return [filter];
			});

			return { stageSelection, selectModalActive, selectionFilters };

			function stageSelection(newSelection: (number | string)[]) {
				const selection = newSelection.filter((item) => selectedPrimaryKeys.value.includes(item) === false);

				const newVal = [...selection, ...(props.value || [])];

				if (newVal.length === 0) emit('input', null);
				else emit('input', newVal);
			}
		}

		function getDefaultFields(): string[] {
			const fields = fieldsStore.getFieldsForCollection(relatedCollection.value.collection);
			return fields.slice(0, 3).map((field: Field) => field.field);
		}

		function usePermissions() {
			const createAllowed = computed(() => {
				const admin = userStore.currentUser?.role.admin_access === true;
				if (admin) return true;

				return !!permissionsStore.permissions.find(
					(permission) => permission.action === 'create' && permission.collection === relatedCollection.value.collection
				);
			});

			const updateAllowed = computed(() => {
				const admin = userStore.currentUser?.role.admin_access === true;
				if (admin) return true;

				return !!permissionsStore.permissions.find(
					(permission) => permission.action === 'update' && permission.collection === relatedCollection.value.collection
				);
			});

			return { createAllowed, updateAllowed };
		}
	},
});
</script>

<style lang="scss" scoped>
.v-list {
	--v-list-padding: 0 0 4px;
}

.actions {
	margin-top: 8px;

	.v-button + .v-button {
		margin-left: 8px;
	}
}

.deselect {
	--v-icon-color: var(--foreground-subdued);

	&:hover {
		--v-icon-color: var(--danger);
	}
}
</style><|MERGE_RESOLUTION|>--- conflicted
+++ resolved
@@ -24,7 +24,6 @@
 				handler=".drag-handle"
 				:disabled="!relation.meta.sort_field"
 			>
-<<<<<<< HEAD
 				<template #item="{ element }">
 					<v-list-item
 						:dense="sortedItems.length > 4"
@@ -32,27 +31,18 @@
 						:disabled="disabled || updateAllowed === false"
 						@click="editItem(element)"
 					>
-						<v-icon v-if="relation.sort_field" name="drag_handle" class="drag-handle" left @click.stop="() => {}" />
-						<render-template :collection="relation.many_collection" :item="element" :template="templateWithDefaults" />
+						<v-icon
+							v-if="relation.meta.sort_field"
+							name="drag_handle"
+							class="drag-handle"
+							left
+							@click.stop="() => {}"
+						/>
+						<render-template :collection="relation.collection" :item="element" :template="templateWithDefaults" />
 						<div class="spacer" />
 						<v-icon v-if="!disabled && updateAllowed" name="close" @click.stop="deleteItem(element)" />
 					</v-list-item>
 				</template>
-=======
-				<v-list-item
-					:dense="sortedItems.length > 4"
-					v-for="item in sortedItems"
-					:key="item.id"
-					block
-					:disabled="disabled || updateAllowed === false"
-					@click="editItem(item)"
-				>
-					<v-icon v-if="relation.meta.sort_field" name="drag_handle" class="drag-handle" left @click.stop="() => {}" />
-					<render-template :collection="relation.collection" :item="item" :template="templateWithDefaults" />
-					<div class="spacer" />
-					<v-icon v-if="!disabled && updateAllowed" name="close" @click.stop="deleteItem(item)" />
-				</v-list-item>
->>>>>>> 93353724
 			</draggable>
 		</v-list>
 
