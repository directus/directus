<script setup lang="ts">
import VButton from '@/components/v-button.vue';
import VIcon from '@/components/v-icon/v-icon.vue';
import VListItem from '@/components/v-list-item.vue';
import VNotice from '@/components/v-notice.vue';
import VPagination from '@/components/v-pagination.vue';
import VRemove from '@/components/v-remove.vue';
import VSelect from '@/components/v-select/v-select.vue';
import VSkeletonLoader from '@/components/v-skeleton-loader.vue';
import { Sort } from '@/components/v-table/types';
import VTable from '@/components/v-table/v-table.vue';
import { DisplayItem, RelationQueryMultiple, useRelationMultiple } from '@/composables/use-relation-multiple';
import { useRelationO2M } from '@/composables/use-relation-o2m';
import { useRelationPermissionsO2M } from '@/composables/use-relation-permissions';
import { useFieldsStore } from '@/stores/fields';
import { LAYOUTS } from '@/types/interfaces';
import { addRelatedPrimaryKeyToFields } from '@/utils/add-related-primary-key-to-fields';
import { adjustFieldsForDisplays } from '@/utils/adjust-fields-for-displays';
import { formatItemsCountPaginated } from '@/utils/format-items-count';
import { getItemRoute } from '@/utils/get-route';
import { parseFilter } from '@/utils/parse-filter';
import DrawerBatch from '@/views/private/components/drawer-batch.vue';
import DrawerCollection from '@/views/private/components/drawer-collection.vue';
import DrawerItem from '@/views/private/components/drawer-item.vue';
import RenderTemplate from '@/views/private/components/render-template.vue';
import SearchInput from '@/views/private/components/search-input.vue';
import type { ContentVersion, Filter } from '@directus/types';
import { deepMap, getFieldsFromTemplate } from '@directus/utils';
import { clamp, get, isEmpty, isNil } from 'lodash';
import { render } from 'micromustache';
import { computed, inject, ref, toRefs, watch } from 'vue';
import { useI18n } from 'vue-i18n';
import { RouterLink } from 'vue-router';
import Draggable from 'vuedraggable';

const props = withDefaults(
	defineProps<{
		value?: (number | string | Record<string, any>)[] | Record<string, any>;
		primaryKey: string | number;
		collection: string;
		field: string;
		width: string;
		disabled?: boolean;
		nonEditable?: boolean;
		version: ContentVersion | null;
		layout?: LAYOUTS;
		tableSpacing?: 'compact' | 'cozy' | 'comfortable';
		fields?: Array<string>;
		template?: string | null;
		enableCreate?: boolean;
		enableSelect?: boolean;
		filter?: Filter | null;
		enableSearchFilter?: boolean;
		enableLink?: boolean;
		limit?: number;
		sort?: string;
		sortDirection?: '+' | '-';
	}>(),
	{
		value: () => [],
		layout: LAYOUTS.LIST,
		tableSpacing: 'cozy',
		fields: () => ['id'],
		template: null,
		disabled: false,
		nonEditable: false,
		enableCreate: true,
		enableSelect: true,
		filter: null,
		enableSearchFilter: false,
		enableLink: false,
		limit: 15,
	},
);

const emit = defineEmits(['input']);
const { t, n } = useI18n();
const { collection, field, primaryKey, version } = toRefs(props);
const { relationInfo } = useRelationO2M(collection, field);
const fieldsStore = useFieldsStore();

const value = computed({
	get: () => props.value,
	set: (val) => {
		emit('input', val);
	},
});

const templateWithDefaults = computed(() => {
	return (
		props.template ||
		relationInfo.value?.relatedCollection.meta?.display_template ||
		`{{${relationInfo.value?.relatedPrimaryKeyField.field}}}`
	);
});

const fields = computed(() => {
	if (!relationInfo.value) return [];

	let displayFields: string[] = [];

	if (props.layout === LAYOUTS.TABLE) {
		displayFields = adjustFieldsForDisplays(props.fields, relationInfo.value.relatedCollection.collection);
	} else {
		displayFields = adjustFieldsForDisplays(
			getFieldsFromTemplate(templateWithDefaults.value),
			relationInfo.value.relatedCollection.collection,
		);
	}

	return addRelatedPrimaryKeyToFields(relationInfo.value.relatedCollection.collection, displayFields);
});

const limit = ref(props.limit);
const page = ref(1);
const search = ref('');
const searchFilter = ref<Filter>();

const manualSort = ref<Sort | null>(
	props.sort && !relationInfo.value?.sortField ? { by: props.sort, desc: props.sortDirection === '-' } : null,
);

const query = computed<RelationQueryMultiple>(() => {
	const q: RelationQueryMultiple = {
		limit: limit.value,
		page: page.value,
		fields: fields.value || ['id'],
	};

	if (!relationInfo.value) {
		return q;
	}

	if (searchFilter.value) {
		q.filter = searchFilter.value;
	}

	if (search.value) {
		q.search = search.value;
	}

	if (manualSort.value) {
		q.sort = [`${manualSort.value.desc ? '-' : ''}${manualSort.value.by}`];
	}

	return q;
});

watch([search, searchFilter, limit], () => {
	page.value = 1;
});

const {
	create,
	update,
	remove,
	select,
	displayItems,
	totalItemCount,
	loading,
	selected,
	isItemSelected,
	isLocalItem,
	getItemEdits,
} = useRelationMultiple(value, query, relationInfo, primaryKey, version);

const { createAllowed, deleteAllowed, updateAllowed } = useRelationPermissionsO2M(relationInfo);

const pageCount = computed(() => Math.ceil(totalItemCount.value / limit.value));

const showingCount = computed(() =>
	formatItemsCountPaginated({
		currentItems: totalItemCount.value,
		currentPage: page.value,
		perPage: limit.value,
		isFiltered: !!(search.value || searchFilter.value),
		i18n: { t, n },
	}),
);

const headers = ref<Array<any>>([]);

watch(
	[props, relationInfo, displayItems],
	() => {
		if (!relationInfo.value) {
			headers.value = [];
			return;
		}

		const relatedCollection = relationInfo.value.relatedCollection.collection;

		const contentWidth: Record<string, number> = {};

		(displayItems.value ?? []).forEach((item: Record<string, any>) => {
			props.fields.forEach((key) => {
				if (!contentWidth[key]) {
					contentWidth[key] = 5;
				}

				if (String(item[key]).length > contentWidth[key]) {
					contentWidth[key] = String(item[key]).length;
				}
			});
		});

		headers.value = props.fields
			.map((key) => {
				const field = fieldsStore.getField(relatedCollection, key);

				// when user has no permission to this field or junction collection
				if (!field) return null;

				return {
					text: field.name,
					value: key,
					width: contentWidth[key] !== undefined && contentWidth[key] < 10 ? contentWidth[key] * 16 + 10 : 160,
					sortable: !['json'].includes(field.type),
				};
			})
			.filter((key) => key !== null);
	},
	{ immediate: true },
);

const spacings = {
	compact: 32,
	cozy: 48,
	comfortable: 64,
};

const tableRowHeight = computed(() => spacings[props.tableSpacing] ?? spacings.cozy);

const allowDrag = computed(
	() => totalItemCount.value <= limit.value && relationInfo.value?.sortField !== undefined && !props.disabled,
);

function sortItems(items: DisplayItem[]) {
	const info = relationInfo.value;
	const sortField = info?.sortField;
	if (!info || !sortField) return;

	const sortedItems = items.map((item, index) => {
		const relatedId = item?.[info.relatedPrimaryKeyField.field];

		const changes: Record<string, any> = {
			$index: item.$index,
			$type: item.$type,
			$edits: item.$edits,
			...getItemEdits(item),
			[sortField]: index + 1,
		};

		if (!isNil(relatedId)) {
			changes[info.relatedPrimaryKeyField.field] = relatedId;
		}

		return changes;
	});

	update(...sortedItems);
}

const selectedPrimaryKeys = computed(() => {
	if (!relationInfo.value) return [];

	const relatedPkField = relationInfo.value.relatedPrimaryKeyField.field;

	return selected.value.map((item) => item[relatedPkField]);
});

const currentlyEditing = ref<string | null>(null);
const selectModalActive = ref(false);
const editsAtStart = ref<Record<string, any>>({});
let newItem = false;

function createItem() {
	currentlyEditing.value = '+';
	editsAtStart.value = {};
	newItem = true;
}

function editItem(item: DisplayItem) {
	if (!relationInfo.value) return;

	const relatedPkField = relationInfo.value.relatedPrimaryKeyField.field;

	newItem = false;
	editsAtStart.value = getItemEdits(item);

	if (item?.$type === 'created' && !isItemSelected(item)) {
		currentlyEditing.value = '+';
	} else {
		currentlyEditing.value = item[relatedPkField];
	}
}

function editRow({ item }: { item: DisplayItem }) {
	editItem(item);
}

function stageEdits(item: Record<string, any>) {
	if (newItem) {
		create(item);
	} else {
		update(item);
	}
}

function cancelEdit() {
	currentlyEditing.value = null;
}

function deleteItem(item: DisplayItem) {
	if (
		page.value === Math.ceil(totalItemCount.value / limit.value) &&
		page.value !== Math.ceil((totalItemCount.value - 1) / limit.value)
	) {
		page.value = Math.max(1, page.value - 1);
	}

	remove(item);
}

const batchEditActive = ref(false);
const selection = ref<DisplayItem[]>([]);

const selectedKeys = computed(() => {
	if (!relationInfo.value) return [];

	return selection.value
		.map(
			// use `$index` for newly created items that don’t have a PK yet
			(item) => item[relationInfo.value!.relatedPrimaryKeyField.field] ?? item.$index ?? null,
		)
		.filter((key) => !isNil(key));
});

function stageBatchEdits(edits: Record<string, any>) {
	if (!relationInfo.value) return;

	const relatedPkField = relationInfo.value.relatedPrimaryKeyField.field;

	for (const item of selection.value) {
		const relatedId = get(item, [relatedPkField], null);

		const changes: Record<string, any> = {
			$index: item.$index,
			$type: item.$type,
			$edits: item.$edits,
			...getItemEdits(item),
			...edits,
		};

		if (relatedId !== null) {
			changes[relatedPkField] = relatedId;
		}

		update(changes);
	}

	selection.value = [];
}

const values = inject('values', ref<Record<string, any>>({}));

const customFilter = computed(() => {
	const filter: Filter = {
		_and: [],
	};

	const customFilter = parseFilter(
		deepMap(props.filter, (val: any) => {
			if (val && typeof val === 'string') {
				return render(val, values.value);
			}

			return val;
		}),
	);

	if (!isEmpty(customFilter)) filter._and.push(customFilter);

	if (!relationInfo.value) return filter;

	const selectFilter: Filter = {
		_or: [
			{
				[relationInfo.value.reverseJunctionField.field]: {
					_neq: props.primaryKey,
				},
			},
			{
				[relationInfo.value.reverseJunctionField.field]: {
					_null: true,
				},
			},
		],
	};

	if (selectedPrimaryKeys.value.length > 0) {
		filter._and.push({
			[relationInfo.value.relatedPrimaryKeyField.field]: {
				_nin: selectedPrimaryKeys.value,
			},
		});
	}

	if (props.primaryKey !== '+') filter._and.push(selectFilter);

	return filter;
});

function getLinkForItem(item: DisplayItem) {
	if (relationInfo.value) {
		const primaryKey = get(item, relationInfo.value.relatedPrimaryKeyField.field);

		return getItemRoute(relationInfo.value.relatedCollection.collection, primaryKey);
	}

	return null;
}

const hasSatisfiedUniqueConstraint = computed(() => {
	if (!relationInfo.value) return false;

	const parentCollection = relationInfo.value.relation.related_collection;
	const relatedCollection = relationInfo.value.relatedCollection.collection;

	// Find all M2O fields in the related collection that point to the parent collection and are unique
	const m2oFields = fieldsStore.getFieldsForCollection(relatedCollection).filter((field) => {
		const schema = field.schema;
		return schema?.foreign_key_table === parentCollection && schema?.is_unique === true;
	});

	return m2oFields.length > 0 && totalItemCount.value > 0;
});

const menuActive = computed(() => Boolean(currentlyEditing.value) || selectModalActive.value || batchEditActive.value);
</script>

<template>
	<VNotice v-if="!relationInfo" type="warning">
		{{ $t('relationship_not_setup') }}
	</VNotice>
	<VNotice v-else-if="relationInfo.relatedCollection.meta?.singleton" type="warning">
		{{ $t('no_singleton_relations') }}
<<<<<<< HEAD
	</VNotice>
	<div v-else class="one-to-many">
=======
	</v-notice>
	<div v-else v-prevent-focusout="menuActive" class="one-to-many">
>>>>>>> 93deb6cf
		<div :class="{ bordered: layout === LAYOUTS.TABLE }">
			<div v-if="layout === LAYOUTS.TABLE" class="actions top" :class="width">
				<div class="spacer" />

				<div v-if="totalItemCount" class="item-count">
					{{ showingCount }}
				</div>

				<template v-if="!nonEditable">
					<div v-if="enableSearchFilter && (totalItemCount > 10 || search || searchFilter)" class="search">
						<SearchInput
							v-model="search"
							v-model:filter="searchFilter"
							:collection="relationInfo.relatedCollection.collection"
						/>
					</div>

					<VButton
						v-if="!disabled && updateAllowed && selectedKeys.length"
						v-tooltip.bottom="$t('edit')"
						rounded
						icon
						secondary
						@click="batchEditActive = true"
					>
						<VIcon name="edit" outline />
					</VButton>

					<VButton
						v-if="!disabled && enableSelect && updateAllowed"
						v-tooltip.bottom="$t('add_existing')"
						rounded
						icon
						:secondary="enableCreate"
						@click="selectModalActive = true"
					>
						<VIcon name="playlist_add" />
					</VButton>

					<VButton
						v-if="!disabled && enableCreate && createAllowed"
						v-tooltip.bottom="$t('create_item')"
						rounded
						icon
						@click="createItem"
					>
						<VIcon name="add" />
					</VButton>
				</template>
			</div>

			<VTable
				v-if="layout === LAYOUTS.TABLE"
				v-model:sort="manualSort"
				v-model:headers="headers"
				v-model="selection"
				:class="{ 'no-last-border': totalItemCount <= 10 }"
				:loading="loading"
				:items="displayItems"
				:item-key="relationInfo.relatedPrimaryKeyField.field"
				:row-height="tableRowHeight"
				:show-manual-sort="allowDrag"
				:manual-sort-key="relationInfo?.sortField"
				:show-select="!disabled && updateAllowed ? 'multiple' : 'none'"
				show-resize
				@click:row="editRow"
				@update:items="sortItems"
			>
				<template v-for="header in headers" :key="header.value" #[`item.${header.value}`]="{ item }">
					<RenderTemplate
						:title="header.value"
						:collection="relationInfo.relatedCollection.collection"
						:item="item"
						:template="`{{${header.value}}}`"
					/>
				</template>

				<template v-if="!nonEditable" #item-append="{ item }">
					<div class="item-actions">
						<RouterLink
							v-if="enableLink"
							v-tooltip="$t('navigate_to_item')"
							:to="getLinkForItem(item)!"
							class="item-link"
							:class="{ disabled: item.$type === 'created' }"
							@click.stop
							@keydown.stop
						>
							<VIcon name="launch" />
						</RouterLink>

						<VRemove
							v-if="!disabled && (deleteAllowed || isLocalItem(item))"
							:class="{ deleted: item.$type === 'deleted' }"
							:item-type="item.$type"
							:item-info="relationInfo"
							:item-is-local="isLocalItem(item)"
							:item-edits="getItemEdits(item)"
							@action="deleteItem(item)"
							@keydown.stop
						/>
					</div>
				</template>
			</VTable>

			<template v-else-if="loading">
				<VSkeletonLoader
					v-for="num in clamp(totalItemCount - (page - 1) * limit, 1, limit)"
					:key="num"
					:type="totalItemCount > 4 ? 'block-list-item-dense' : 'block-list-item'"
				/>
			</template>

			<template v-else>
				<VNotice v-if="displayItems.length === 0">
					{{ $t('no_items') }}
				</VNotice>

				<Draggable
					:model-value="displayItems"
					tag="v-list"
					item-key="id"
					handle=".drag-handle"
					:disabled="!allowDrag"
					v-bind="{ 'force-fallback': true }"
					@update:model-value="sortItems($event)"
				>
					<template #item="{ element }">
						<VListItem
							block
							clickable
							:dense="totalItemCount > 4"
							:class="{ deleted: element.$type === 'deleted' }"
							@click="editItem(element)"
						>
							<VIcon v-if="allowDrag" name="drag_handle" class="drag-handle" left @click.stop="() => {}" />

							<RenderTemplate
								:collection="relationInfo.relatedCollection.collection"
								:item="element"
								:template="templateWithDefaults"
							/>

							<div class="spacer" />

							<div v-if="!nonEditable" class="item-actions">
								<RouterLink
									v-if="enableLink && element.$type !== 'created'"
									v-tooltip="$t('navigate_to_item')"
									:to="getLinkForItem(element)!"
									class="item-link"
									@click.stop
								>
									<VIcon name="launch" />
								</RouterLink>

								<VRemove
									v-if="!disabled && (deleteAllowed || isLocalItem(element))"
									:item-type="element.$type"
									:item-info="relationInfo"
									:item-is-local="isLocalItem(element)"
									:item-edits="getItemEdits(element)"
									@action="deleteItem(element)"
								/>
							</div>
						</VListItem>
					</template>
				</Draggable>
			</template>

			<template v-if="layout === LAYOUTS.TABLE">
				<div v-if="pageCount > 1" class="actions">
					<VPagination
						v-model="page"
						:length="pageCount"
						:total-visible="width.includes('half') ? 1 : 2"
						show-first-last
					/>

					<div class="spacer" />

					<div v-if="loading === false" class="per-page">
						<span>{{ $t('per_page') }}</span>
						<VSelect v-model="limit" :items="['10', '20', '30', '50', '100']" inline />
					</div>
				</div>
			</template>
			<template v-else>
				<div v-if="!nonEditable || pageCount > 1" class="actions">
					<template v-if="!nonEditable">
						<VButton
							v-if="enableCreate && createAllowed && !hasSatisfiedUniqueConstraint"
							:disabled="disabled"
							@click="createItem"
						>
							{{ $t('create_new') }}
						</VButton>

						<VButton
							v-if="enableSelect && updateAllowed && !hasSatisfiedUniqueConstraint"
							:disabled="disabled"
							@click="selectModalActive = true"
						>
							{{ $t('add_existing') }}
						</VButton>
					</template>

					<div class="spacer" />

					<VPagination v-if="pageCount > 1" v-model="page" :length="pageCount" :total-visible="2" show-first-last />
				</div>
			</template>
		</div>

		<DrawerItem
			:disabled="disabled"
			:non-editable="nonEditable"
			:active="currentlyEditing !== null"
			:collection="relationInfo.relatedCollection.collection"
			:primary-key="currentlyEditing || '+'"
			:edits="editsAtStart"
			:circular-field="relationInfo.reverseJunctionField.field"
			@input="stageEdits"
			@update:active="cancelEdit"
		/>

		<DrawerCollection
			v-if="!disabled"
			v-model:active="selectModalActive"
			:collection="relationInfo.relatedCollection.collection"
			:filter="customFilter"
			multiple
			@input="select"
		/>

		<DrawerBatch
			v-model:active="batchEditActive"
			:primary-keys="selectedKeys"
			:collection="relationInfo.relatedCollection.collection"
			stage-on-save
			@input="stageBatchEdits"
		/>
	</div>
</template>

<style lang="scss">
.one-to-many {
	.bordered {
		.render-template {
			line-height: 1;
		}

		.no-last-border {
			tr.table-row:last-child td {
				border-block-end: none;
			}
		}

		tr.table-row {
			.append {
				position: sticky;
				inset-inline-end: 0;
				background: var(--theme--background);
				border-inline-start: var(--theme--border-width) solid var(--theme--border-color-subdued);
			}
		}
	}
}
</style>

<style lang="scss" scoped>
@use '@/styles/mixins';

.bordered {
	border: var(--theme--border-width) solid var(--theme--form--field--input--border-color);
	border-radius: var(--theme--border-radius);
	padding: var(--v-card-padding, 16px);
}

.v-table .deleted {
	color: var(--danger-75);
}

.v-list {
	@include mixins.list-interface($deleteable: true);
}

.item-actions {
	@include mixins.list-interface-item-actions($item-link: true);
}

.actions {
	@include mixins.list-interface-actions($pagination: true);

	position: relative;
	z-index: 1;

	&.top {
		margin-block-start: 0;
	}

	.spacer {
		flex-grow: 1;
	}

	.search {
		position: relative;
		z-index: 1;
		align-self: stretch;

		:deep(.search-input) {
			block-size: 100%;
			box-sizing: border-box;
		}

		:deep(.search-badge) {
			block-size: 100%;
		}
	}

	.item-count {
		color: var(--theme--form--field--input--foreground-subdued);
		white-space: nowrap;
	}

	&.half,
	&.half-right {
		flex-wrap: wrap;

		.search {
			inline-size: 100%;
			order: -1;

			:deep(.search-input),
			:deep(.search-badge) {
				inline-size: 100% !important;
			}
		}
	}
}

.per-page {
	display: flex;
	align-items: center;
	justify-content: flex-end;
	inline-size: 120px;
	padding: 10px 0;
	margin-inline-end: 2px;
	color: var(--theme--form--field--input--foreground-subdued);

	span {
		inline-size: auto;
		margin-inline-end: 8px;
	}

	.v-select {
		color: var(--theme--form--field--input--foreground);
	}
}
</style><|MERGE_RESOLUTION|>--- conflicted
+++ resolved
@@ -445,13 +445,8 @@
 	</VNotice>
 	<VNotice v-else-if="relationInfo.relatedCollection.meta?.singleton" type="warning">
 		{{ $t('no_singleton_relations') }}
-<<<<<<< HEAD
 	</VNotice>
-	<div v-else class="one-to-many">
-=======
-	</v-notice>
 	<div v-else v-prevent-focusout="menuActive" class="one-to-many">
->>>>>>> 93deb6cf
 		<div :class="{ bordered: layout === LAYOUTS.TABLE }">
 			<div v-if="layout === LAYOUTS.TABLE" class="actions top" :class="width">
 				<div class="spacer" />
