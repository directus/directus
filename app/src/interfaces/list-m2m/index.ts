import { defineInterface } from '@directus/shared/utils';
import InterfaceListM2M from './list-m2m.vue';
import PreviewSVG from './preview.svg?raw';

export default defineInterface({
	id: 'list-m2m',
	name: '$t:interfaces.list-m2m.many-to-many',
	description: '$t:interfaces.list-m2m.description',
	icon: 'note_add',
	component: InterfaceListM2M,
	relational: true,
	types: ['alias'],
	localTypes: ['m2m'],
	group: 'relational',
	options: ({ editing, relations, field: { meta } }) => {
		const { collection, related_collection } = relations.o2m ?? {};
		const options = meta?.options ?? {};

		const tableOptions = [
			{
				field: 'tableSpacing',
				name: '$t:layouts.tabular.spacing',
				schema: {
					default_value: 'cozy',
				},
				meta: {
					interface: 'select-dropdown',
					options: {
						choices: [
							{
								text: '$t:layouts.tabular.compact',
								value: 'compact',
							},
							{
								text: '$t:layouts.tabular.cozy',
								value: 'cozy',
							},
							{
								text: '$t:layouts.tabular.comfortable',
								value: 'comfortable',
							},
						],
					},
					width: 'half',
				},
			},
			{
				field: 'fields',
				name: '$t:columns',
				meta:
					editing === '+'
						? {
								interface: 'presentation-notice',
								options: {
									text: '$t:interfaces.list-m2m.columns_configure_notice',
								},
						  }
						: {
								interface: 'system-fields',
								options: {
									collectionName: collection,
								},
								width: 'full',
						  },
			},
		];

		const listOptions = [
			{
				field: 'template',
				name: '$t:display_template',
				meta:
					editing === '+'
						? {
								interface: 'presentation-notice',
								options: {
									text: '$t:interfaces.list-m2m.display_template_configure_notice',
								},
						  }
						: {
								interface: 'system-display-template',
								options: {
									collectionName: collection,
								},
						  },
			},
		];

		return [
			{
				field: 'layout',
				name: '$t:layout',
				schema: {
					default_value: 'list',
				},
				meta: {
					interface: 'select-dropdown',
					options: {
						choices: [
							{
								text: '$t:list',
								value: 'list',
							},
							{
								text: '$t:table',
								value: 'table',
							},
						],
					},
					width: 'half',
				},
			},
			...(options.layout === 'table' ? tableOptions : listOptions),
			{
				field: 'enableCreate',
				name: '$t:creating_items',
				schema: {
					default_value: true,
				},
				meta: {
					interface: 'boolean',
					options: {
						label: '$t:enable_create_button',
					},
					width: 'half',
				},
			},
			{
				field: 'enableSelect',
				name: '$t:selecting_items',
				schema: {
					default_value: true,
				},
				meta: {
					interface: 'boolean',
					options: {
						label: '$t:enable_select_button',
					},
					width: 'half',
				},
			},
			{
				field: 'limit',
				name: '$t:per_page',
				type: 'integer',
				meta: {
					interface: 'input',
					width: 'half',
				},
				schema: {
					default_value: 15,
				},
			},
			{
<<<<<<< HEAD
				field: 'junctionFieldLocation',
				name: '$t:junction_field_location',
				type: 'string',
				schema: {
					default_value: 'bottom',
				},
				meta: {
					interface: 'select-dropdown',
					options: {
						choices: [
							{
								value: 'top',
								text: '$t:top',
							},
							{
								value: 'bottom',
								text: '$t:bottom',
							},
							{
								value: 'off',
								text: '$t:off',
							},
						],
					},
					width: 'half',
				},
			},

=======
				field: 'allowDuplicates',
				name: '$t:allow_duplicates',
				schema: {
					default_value: false,
				},
				meta: {
					interface: 'boolean',
					width: 'half',
				},
			},
>>>>>>> ef939072
			{
				field: 'filter',
				name: '$t:filter',
				type: 'json',
				meta: {
					interface: 'system-filter',
					options: {
						collectionName: related_collection,
					},
					conditions: [
						{
							rule: {
								enableSelect: {
									_eq: false,
								},
							},
							hidden: true,
						},
					],
				},
			},
			{
				field: 'enableSearchFilter',
				name: '$t:search_filter',
				schema: {
					default_value: false,
				},
				meta: {
					interface: 'boolean',
					options: {
						label: '$t:enable_search_filter',
					},
					width: 'half',
				},
			},
			{
				field: 'enableLink',
				name: '$t:item_link',
				schema: {
					default_value: false,
				},
				meta: {
					interface: 'boolean',
					options: {
						label: '$t:show_link_to_item',
					},
					width: 'half',
				},
			},
		];
	},
	recommendedDisplays: ['related-values'],
	preview: PreviewSVG,
});<|MERGE_RESOLUTION|>--- conflicted
+++ resolved
@@ -152,7 +152,6 @@
 				},
 			},
 			{
-<<<<<<< HEAD
 				field: 'junctionFieldLocation',
 				name: '$t:junction_field_location',
 				type: 'string',
@@ -181,7 +180,7 @@
 				},
 			},
 
-=======
+			{
 				field: 'allowDuplicates',
 				name: '$t:allow_duplicates',
 				schema: {
@@ -192,7 +191,6 @@
 					width: 'half',
 				},
 			},
->>>>>>> ef939072
 			{
 				field: 'filter',
 				name: '$t:filter',
