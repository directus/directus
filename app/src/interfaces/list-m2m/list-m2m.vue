--- conflicted
+++ resolved
@@ -218,11 +218,8 @@
 		enableSearchFilter?: boolean;
 		enableLink?: boolean;
 		limit?: number;
-<<<<<<< HEAD
+		allowDuplicates?: boolean;
 		junctionFieldLocation?: string;
-=======
-		allowDuplicates?: boolean;
->>>>>>> ef939072
 	}>(),
 	{
 		value: () => [],
@@ -237,11 +234,8 @@
 		enableSearchFilter: false,
 		enableLink: false,
 		limit: 15,
-<<<<<<< HEAD
+		allowDuplicates: false,
 		junctionFieldLocation: 'bottom',
-=======
-		allowDuplicates: false,
->>>>>>> ef939072
 	}
 );
 
