<template>
	<v-notice v-if="!relationInfo" type="warning">
		{{ t('relationship_not_setup') }}
	</v-notice>
	<v-notice v-else-if="relationInfo.relatedCollection.meta?.singleton" type="warning">
		{{ t('no_singleton_relations') }}
	</v-notice>
	<div v-else class="many-to-many">
		<div :class="[`layout-${layout}`, { bordered: layout === LAYOUTS.TABLE }]">
			<div v-if="layout === LAYOUTS.TABLE" class="actions" :class="width">
				<div class="spacer" />

				<div v-if="totalItemCount" class="item-count">
					{{ showingCount }}
				</div>

				<div v-if="enableSearchFilter && (totalItemCount > 10 || search || searchFilter)" class="search">
					<search-input
						v-model="search"
						v-model:filter="searchFilter"
						:collection="relationInfo.junctionCollection.collection"
					/>
				</div>

				<v-button
					v-if="!disabled && enableSelect && selectAllowed"
					v-tooltip.bottom="selectAllowed ? t('add_existing') : t('not_allowed')"
					rounded
					icon
					:secondary="enableCreate"
					@click="selectModalActive = true"
				>
					<v-icon name="playlist_add" />
				</v-button>

				<v-button
					v-if="!disabled && enableCreate && createAllowed && selectAllowed"
					v-tooltip.bottom="createAllowed ? t('create_item') : t('not_allowed')"
					rounded
					icon
					@click="createItem"
				>
					<v-icon name="add" />
				</v-button>
			</div>

			<v-table
				v-if="layout === LAYOUTS.TABLE"
				v-model:sort="sort"
				v-model:headers="headers"
				:class="{ 'no-last-border': totalItemCount <= 10 }"
				:loading="loading"
				:items="displayItems"
				:row-height="tableRowHeight"
<<<<<<< HEAD
				:disabled="!updateAllowed"
=======
				:show-manual-sort="allowDrag"
				:manual-sort-key="relationInfo?.sortField"
>>>>>>> 964e3023
				show-resize
				@click:row="editRow"
				@update:items="sortItems"
			>
				<template v-for="header in headers" :key="header.value" #[`item.${header.value}`]="{ item }">
					<render-template
						:title="header.value"
						:collection="relationInfo.junctionCollection.collection"
						:item="item"
						:template="`{{${header.value}}}`"
					/>
				</template>

				<template #item-append="{ item }">
					<router-link
						v-if="enableLink"
						v-tooltip="t('navigate_to_item')"
						:to="getLinkForItem(item)"
						class="item-link"
						:class="{ disabled: item.$type === 'created' }"
					>
						<v-icon name="launch" />
					</router-link>

					<v-icon
						v-if="!disabled && (deleteAllowed || isLocalItem(item))"
						v-tooltip="t(getDeselectTooltip(item))"
						class="deselect"
						:class="{ deleted: item.$type === 'deleted' }"
						:name="getDeselectIcon(item)"
						@click.stop="deleteItem(item)"
					/>
				</template>
			</v-table>

			<template v-else-if="loading">
				<v-skeleton-loader
					v-for="n in clamp(totalItemCount - (page - 1) * limit, 1, limit)"
					:key="n"
					:type="totalItemCount > 4 ? 'block-list-item-dense' : 'block-list-item'"
				/>
			</template>

			<v-notice v-else-if="displayItems.length === 0">
				{{ t('no_items') }}
			</v-notice>

			<v-list v-else>
				<draggable
					:force-fallback="true"
					:model-value="displayItems"
					item-key="id"
					handle=".drag-handle"
					:disabled="!allowDrag"
					@update:model-value="sortItems($event)"
				>
					<template #item="{ element }">
						<v-list-item
							block
							clickable
							:disabled="disabled"
							:dense="totalItemCount > 4"
							:class="{ deleted: element.$type === 'deleted' }"
							@click="editItem(element)"
						>
							<v-icon v-if="allowDrag" name="drag_handle" class="drag-handle" left @click.stop="() => {}" />
							<render-template
								:collection="relationInfo.junctionCollection.collection"
								:item="element"
								:template="templateWithDefaults"
							/>
							<div class="spacer" />

							<router-link
								v-if="enableLink"
								v-tooltip="t('navigate_to_item')"
								:to="getLinkForItem(element)"
								class="item-link"
								:class="{ disabled: element.$type === 'created' }"
								@click.stop
							>
								<v-icon name="launch" />
							</router-link>
							<v-icon
								v-if="!disabled && (deleteAllowed || isLocalItem(element))"
								v-tooltip="t(getDeselectTooltip(element))"
								class="deselect"
								:name="getDeselectIcon(element)"
								@click.stop="deleteItem(element)"
							/>
						</v-list-item>
					</template>
				</draggable>
			</v-list>

			<div class="actions" :class="layout">
				<template v-if="layout === LAYOUTS.TABLE">
					<template v-if="pageCount > 1">
						<v-pagination v-model="page" :length="pageCount" :total-visible="width.includes('half') ? 3 : 5" />

						<div class="spacer" />

						<div v-if="loading === false" class="per-page">
							<span>{{ t('per_page') }}</span>
							<v-select v-model="limit" :items="['10', '20', '30', '50', '100']" inline />
						</div>
					</template>
				</template>
				<template v-else>
					<v-button v-if="enableCreate && createAllowed" :disabled="disabled" @click="createItem">
						{{ t('create_new') }}
					</v-button>
					<v-button v-if="enableSelect && selectAllowed" :disabled="disabled" @click="selectModalActive = true">
						{{ t('add_existing') }}
					</v-button>
					<div class="spacer" />
					<v-pagination v-if="pageCount > 1" v-model="page" :length="pageCount" :total-visible="5" />
				</template>
			</div>
		</div>

		<drawer-item
			v-model:active="editModalActive"
			:disabled="disabled || (!updateAllowed && currentlyEditing !== null)"
			:collection="relationInfo.junctionCollection.collection"
			:primary-key="currentlyEditing || '+'"
			:related-primary-key="relatedPrimaryKey || '+'"
			:junction-field="relationInfo.junctionField.field"
			:edits="editsAtStart"
			:circular-field="relationInfo.reverseJunctionField.field"
			:junction-field-location="junctionFieldLocation"
			@input="stageEdits"
		/>

		<drawer-collection
			v-if="!disabled"
			v-model:active="selectModalActive"
			:collection="relationInfo.relatedCollection.collection"
			:filter="customFilter"
			multiple
			@input="select"
		/>
	</div>
</template>

<script setup lang="ts">
import { useRelationM2M } from '@/composables/use-relation-m2m';
import { useRelationMultiple, RelationQueryMultiple, DisplayItem } from '@/composables/use-relation-multiple';
import { parseFilter } from '@/utils/parse-filter';
import { Filter } from '@directus/types';
import { deepMap, getFieldsFromTemplate } from '@directus/utils';
import { render } from 'micromustache';
import { computed, inject, ref, toRefs, watch } from 'vue';
import { useI18n } from 'vue-i18n';
import SearchInput from '@/views/private/components/search-input.vue';
import DrawerItem from '@/views/private/components/drawer-item.vue';
import DrawerCollection from '@/views/private/components/drawer-collection.vue';
import { Sort } from '@/components/v-table/types';
import Draggable from 'vuedraggable';
import { adjustFieldsForDisplays } from '@/utils/adjust-fields-for-displays';
import { isEmpty, get, clamp, isNil, set } from 'lodash';
import { useFieldsStore } from '@/stores/fields';
import { LAYOUTS } from '@/types/interfaces';
import { formatCollectionItemsCount } from '@/utils/format-collection-items-count';
import { addRelatedPrimaryKeyToFields } from '@/utils/add-related-primary-key-to-fields';
import { useRelationPermissionsM2M } from '@/composables/use-relation-permissions';

const props = withDefaults(
	defineProps<{
		value?: (number | string | Record<string, any>)[] | Record<string, any>;
		primaryKey: string | number;
		collection: string;
		field: string;
		width: string;
		layout?: LAYOUTS;
		tableSpacing?: 'compact' | 'cozy' | 'comfortable';
		fields?: Array<string>;
		template?: string | null;
		disabled?: boolean;
		enableCreate?: boolean;
		enableSelect?: boolean;
		filter?: Filter | null;
		enableSearchFilter?: boolean;
		enableLink?: boolean;
		limit?: number;
		allowDuplicates?: boolean;
		junctionFieldLocation?: string;
	}>(),
	{
		value: () => [],
		layout: LAYOUTS.LIST,
		tableSpacing: 'cozy',
		fields: () => ['id'],
		template: () => null,
		disabled: false,
		enableCreate: true,
		enableSelect: true,
		filter: () => null,
		enableSearchFilter: false,
		enableLink: false,
		limit: 15,
		allowDuplicates: false,
		junctionFieldLocation: 'bottom',
	}
);

const emit = defineEmits(['input']);
const { t } = useI18n();
const { collection, field, primaryKey } = toRefs(props);
const { relationInfo } = useRelationM2M(collection, field);
const fieldsStore = useFieldsStore();

const value = computed({
	get: () => props.value,
	set: (val) => {
		emit('input', val);
	},
});

const templateWithDefaults = computed(() => {
	if (!relationInfo.value) return null;

	if (props.template) return props.template;
	if (relationInfo.value.junctionCollection.meta?.display_template)
		return relationInfo.value.junctionCollection.meta.display_template;

	let relatedDisplayTemplate = relationInfo.value.relatedCollection.meta?.display_template;

	if (relatedDisplayTemplate) {
		const regex = /({{.*?}})/g;
		const parts = relatedDisplayTemplate.split(regex).filter((p) => p);

		for (const part of parts) {
			if (part.startsWith('{{') === false) continue;
			const key = part.replace(/{{/g, '').replace(/}}/g, '').trim();
			const newPart = `{{${relationInfo.value.relation.field}.${key}}}`;

			relatedDisplayTemplate = relatedDisplayTemplate.replace(part, newPart);
		}

		return relatedDisplayTemplate;
	}

	return `{{${relationInfo.value.relation.field}.${relationInfo.value.relatedPrimaryKeyField.field}}}`;
});

const fields = computed(() => {
	if (!relationInfo.value) return [];
	let displayFields: string[] = [];

	if (props.layout === LAYOUTS.TABLE) {
		displayFields = adjustFieldsForDisplays(props.fields, relationInfo.value.junctionCollection.collection);
	} else {
		displayFields = adjustFieldsForDisplays(
			getFieldsFromTemplate(templateWithDefaults.value),
			relationInfo.value.junctionCollection.collection
		);
	}

	return addRelatedPrimaryKeyToFields(relationInfo.value.junctionCollection.collection, displayFields);
});

const limit = ref(props.limit);
const page = ref(1);
const search = ref('');
const searchFilter = ref<Filter>();
const sort = ref<Sort>();

const query = computed<RelationQueryMultiple>(() => {
	const q: RelationQueryMultiple = {
		limit: limit.value,
		page: page.value,
		fields: fields.value || ['id'],
	};

	if (!relationInfo.value) {
		return q;
	}

	if (searchFilter.value) {
		q.filter = searchFilter.value;
	}

	if (search.value) {
		q.search = search.value;
	}

	if (sort.value) {
		q.sort = [`${sort.value.desc ? '-' : ''}${sort.value.by}`];
	}

	return q;
});

watch([search, searchFilter, limit], () => {
	page.value = 1;
});

const {
	create,
	update,
	remove,
	select,
	displayItems,
	totalItemCount,
	loading,
	selected,
	isItemSelected,
	isLocalItem,
	getItemEdits,
} = useRelationMultiple(value, query, relationInfo, primaryKey);

const pageCount = computed(() => Math.ceil(totalItemCount.value / limit.value));

const showingCount = computed(() => {
	return formatCollectionItemsCount(
		totalItemCount.value,
		page.value,
		limit.value,
		!!(search.value || searchFilter.value)
	);
});

const headers = ref<Array<any>>([]);

watch(
	[props, relationInfo, displayItems],
	() => {
		if (!relationInfo.value) {
			headers.value = [];
			return;
		}

		const junctionCollection = relationInfo.value.junctionCollection.collection;

		const contentWidth: Record<string, number> = {};

		(displayItems.value ?? []).forEach((item: Record<string, any>) => {
			props.fields.forEach((key) => {
				if (!contentWidth[key]) {
					contentWidth[key] = 5;
				}

				if (String(item[key]).length > contentWidth[key]) {
					contentWidth[key] = String(item[key]).length;
				}
			});
		});

		headers.value = props.fields
			.map((key) => {
				const field = fieldsStore.getField(junctionCollection, key);

				// when user has no permission to this field or junction collection
				if (!field) return null;

				return {
					text: field.name,
					value: key,
					width: contentWidth[key] < 10 ? contentWidth[key] * 16 + 10 : 160,
					sortable: !['json'].includes(field.type),
				};
			})
			.filter((key) => key !== null);
	},
	{ immediate: true }
);

const spacings = {
	compact: 32,
	cozy: 48,
	comfortable: 64,
};

const tableRowHeight = computed(() => spacings[props.tableSpacing] ?? spacings.cozy);

const allowDrag = computed(
	() => totalItemCount.value <= limit.value && relationInfo.value?.sortField !== undefined && !props.disabled
);

function getDeselectIcon(item: DisplayItem) {
	if (item.$type === 'deleted') return 'settings_backup_restore';
	if (isLocalItem(item)) return 'delete';
	return 'close';
}

function getDeselectTooltip(item: DisplayItem) {
	if (item.$type === 'deleted') return 'undo_removed_item';
	if (isLocalItem(item)) return 'delete_item';
	return 'remove_item';
}

function sortItems(items: DisplayItem[]) {
	const info = relationInfo.value;
	const sortField = info?.sortField;
	if (!info || !sortField) return;

	const sortedItems = items.map((item, index) => {
		const junctionId = item?.[info.junctionPrimaryKeyField.field];
		const relatedId = item?.[info.junctionField.field]?.[info.relatedPrimaryKeyField.field];

		const changes: Record<string, any> = {
			$index: item.$index,
			$type: item.$type,
			$edits: item.$edits,
			...getItemEdits(item),
			[sortField]: index + 1,
		};

		if (!isNil(junctionId)) {
			changes[info.junctionPrimaryKeyField.field] = junctionId;
		}

		if (!isNil(relatedId)) {
			set(changes, info.junctionField.field + '.' + info.relatedPrimaryKeyField.field, relatedId);
		}

		return changes;
	});

	update(...sortedItems);
}

const selectedPrimaryKeys = computed(() => {
	if (!relationInfo.value) return [];

	const junctionField = relationInfo.value.junctionField.field;
	const relatedPkField = relationInfo.value.relatedPrimaryKeyField.field;

	return selected.value.map((item) => item[junctionField][relatedPkField]);
});

const editModalActive = ref(false);
const currentlyEditing = ref<string | number | null>(null);
const relatedPrimaryKey = ref<string | number | null>(null);
const selectModalActive = ref(false);
const editsAtStart = ref<Record<string, any>>({});
let newItem = false;

function createItem() {
	currentlyEditing.value = null;
	relatedPrimaryKey.value = null;
	editsAtStart.value = {};
	newItem = true;
	editModalActive.value = true;
}

function editItem(item: DisplayItem) {
	if (!relationInfo.value) return;

	const relatedPkField = relationInfo.value.relatedPrimaryKeyField.field;
	const junctionField = relationInfo.value.junctionField.field;
	const junctionPkField = relationInfo.value.junctionPrimaryKeyField.field;

	editsAtStart.value = getItemEdits(item);
	newItem = false;
	editModalActive.value = true;

	if (item?.$type === 'created' && !isItemSelected(item)) {
		currentlyEditing.value = null;
		relatedPrimaryKey.value = null;
	} else {
		currentlyEditing.value = get(item, [junctionPkField], null);
		relatedPrimaryKey.value = get(item, [junctionField, relatedPkField], null);
	}
}

function editRow({ item }: { item: DisplayItem }) {
	editItem(item);
}

function stageEdits(item: Record<string, any>) {
	if (isEmpty(item)) return;

	if (newItem) {
		create(item);
	} else {
		update(item);
	}
}

function deleteItem(item: DisplayItem) {
	if (
		page.value === Math.ceil(totalItemCount.value / limit.value) &&
		page.value !== Math.ceil((totalItemCount.value - 1) / limit.value)
	) {
		page.value = Math.max(1, page.value - 1);
	}

	remove(item);
}

const values = inject('values', ref<Record<string, any>>({}));

const customFilter = computed(() => {
	const filter: Filter = {
		_and: [],
	};

	const customFilter = parseFilter(
		deepMap(props.filter, (val: any) => {
			if (val && typeof val === 'string') {
				return render(val, values.value);
			}

			return val;
		})
	);

	if (!isEmpty(customFilter)) filter._and.push(customFilter);

	if (!relationInfo.value || props.allowDuplicates) return filter;

	const reverseRelation = `$FOLLOW(${relationInfo.value.junctionCollection.collection},${relationInfo.value.junctionField.field})`;

	const selectFilter: Filter = {
		[reverseRelation]: {
			_none: {
				[relationInfo.value.reverseJunctionField.field]: {
					_eq: props.primaryKey,
				},
			},
		},
	};

	if (selectedPrimaryKeys.value.length > 0) {
		filter._and.push({
			[relationInfo.value.relatedPrimaryKeyField.field]: {
				_nin: selectedPrimaryKeys.value,
			},
		});
	}

	if (props.primaryKey !== '+') filter._and.push(selectFilter);

	return filter;
});

function getLinkForItem(item: DisplayItem) {
	if (relationInfo.value) {
		const primaryKey = get(item, [
			relationInfo.value.junctionField.field,
			relationInfo.value.relatedPrimaryKeyField.field,
		]);

		return `/content/${relationInfo.value.relatedCollection.collection}/${encodeURIComponent(primaryKey)}`;
	}

	return null;
}

const { createAllowed, updateAllowed, deleteAllowed, selectAllowed } = useRelationPermissionsM2M(relationInfo);
</script>

<style lang="scss">
.many-to-many {
	.bordered {
		.render-template {
			line-height: 1;
		}

		.no-last-border {
			tr.table-row:last-child td {
				border-bottom: none;
			}
		}

		tr.table-row {
			.append {
				position: sticky;
				right: 0;
				border-left: var(--border-width) solid var(--border-subdued);
			}
		}
	}
}
</style>

<style lang="scss" scoped>
.bordered {
	border: var(--border-width) solid var(--border-normal);
	border-radius: var(--border-radius-outline);
	padding: var(--v-card-padding);
}

.v-list {
	margin-top: 8px;
	--v-list-padding: 0 0 4px;

	.v-list-item.deleted {
		--v-list-item-border-color: var(--danger-25);
		--v-list-item-border-color-hover: var(--danger-50);
		--v-list-item-background-color: var(--danger-10);
		--v-list-item-background-color-hover: var(--danger-25);

		::v-deep(.v-icon) {
			color: var(--danger-75);
		}
	}
}

.v-table {
	.deselect.deleted {
		color: var(--danger-75);
	}
}

.v-notice {
	margin-top: 8px;
}

.actions {
	display: flex;
	align-items: center;
	gap: var(--v-sheet-padding);

	.v-pagination {
		:deep(.v-button) {
			display: inline-flex;
		}
	}

	.table.v-pagination {
		margin-top: var(--v-sheet-padding);
	}

	.spacer {
		flex-grow: 1;
	}

	.search {
		position: relative;
		z-index: 1;
	}

	.item-count {
		color: var(--foreground-subdued);
		white-space: nowrap;
	}

	&.half,
	&.half-right {
		flex-wrap: wrap;

		.search {
			width: 100%;
			order: -1;

			:deep(.search-input),
			:deep(.search-badge) {
				width: 100% !important;
			}
		}
	}

	&.list {
		margin-top: 8px;
	}
}

.item-link {
	--v-icon-color: var(--foreground-subdued);
	transition: color var(--fast) var(--transition);
	margin: 0 4px;

	&:hover {
		--v-icon-color: var(--primary);
	}

	&.disabled {
		opacity: 0;
		pointer-events: none;
	}
}

.deselect {
	--v-icon-color: var(--foreground-subdued);
	transition: color var(--fast) var(--transition);
	margin: 0 4px;
	cursor: pointer;

	&:hover {
		--v-icon-color: var(--danger);
	}
}

.per-page {
	display: flex;
	align-items: center;
	justify-content: flex-end;
	width: 120px;
	padding: 10px 0;
	margin-right: 2px;
	color: var(--foreground-subdued);

	span {
		width: auto;
		margin-right: 8px;
	}

	.v-select {
		color: var(--foreground-normal);
	}
}
</style><|MERGE_RESOLUTION|>--- conflicted
+++ resolved
@@ -52,12 +52,9 @@
 				:loading="loading"
 				:items="displayItems"
 				:row-height="tableRowHeight"
-<<<<<<< HEAD
 				:disabled="!updateAllowed"
-=======
 				:show-manual-sort="allowDrag"
 				:manual-sort-key="relationInfo?.sortField"
->>>>>>> 964e3023
 				show-resize
 				@click:row="editRow"
 				@update:items="sortItems"
