--- conflicted
+++ resolved
@@ -10,33 +10,16 @@
 	children?: Option[];
 };
 
-<<<<<<< HEAD
-const props = withDefaults(
-	defineProps<{
-		value: string | number | null;
-		disabled?: boolean;
-		nonEditable?: boolean;
-		choices?: Option[];
-		icon?: string;
-		allowNone?: boolean;
-		placeholder?: string;
-		allowOther?: boolean;
-	}>(),
-	{
-		placeholder: () => i18n.global.t('select_an_item'),
-	},
-);
-=======
 const props = defineProps<{
 	value: string | number | null;
 	disabled?: boolean;
+	nonEditable?: boolean;
 	choices?: Option[];
 	icon?: string;
 	allowNone?: boolean;
 	placeholder?: string;
 	allowOther?: boolean;
 }>();
->>>>>>> ee301327
 
 const emit = defineEmits(['input']);
 
