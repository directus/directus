--- conflicted
+++ resolved
@@ -19,10 +19,6 @@
 </template>
 
 <script setup lang="ts">
-<<<<<<< HEAD
-import { useI18n } from 'vue-i18n';
-=======
->>>>>>> 643a4e82
 import { i18n } from '@/lang';
 import { useI18n } from 'vue-i18n';
 
@@ -34,11 +30,7 @@
 
 withDefaults(
 	defineProps<{
-<<<<<<< HEAD
-		value?: string | number;
-=======
 		value: string | number | null;
->>>>>>> 643a4e82
 		disabled?: boolean;
 		choices?: Option[];
 		icon?: string;
