import { getRootPath } from '@/utils/get-root-path';
import { App } from 'vue';
import { getInterfaces } from './index';
import { InterfaceConfig } from '@directus/shared/types';

const { interfacesRaw } = getInterfaces();

export async function registerInterfaces(app: App): Promise<void> {
	const interfaceModules = import.meta.globEager('./*/**/index.ts');

	const interfaces: InterfaceConfig[] = Object.values(interfaceModules).map((module) => module.default);

	try {
<<<<<<< HEAD
		if (import.meta.env.DEV) {
			const customInterfaceModules = import.meta.globEager('../../../api/extensions/interfaces/*/index.js');
			const customInterfaces: InterfaceConfig[] = Object.values(customInterfaceModules).map((module) => module.default);
			interfaces.push(...customInterfaces);
		} else {
			const customInterfaces: { default: InterfaceConfig[] } = await import(
				/* @vite-ignore */ `${getRootPath()}extensions/interfaces/index.js`
			);
			interfaces.push(...customInterfaces.default);
		}
	} catch {
=======
		const customInterfaces: { default: InterfaceConfig[] } = import.meta.env.DEV
			? await import('@directus-extensions-interface')
			: await import(/* @vite-ignore */ `${getRootPath()}extensions/interfaces/index.js`);

		interfaces.push(...customInterfaces.default);
	} catch (err: any) {
>>>>>>> b3135c3a
		// eslint-disable-next-line no-console
		console.warn(`Couldn't load custom interfaces`);
		// eslint-disable-next-line no-console
		console.warn(err);
	}

	interfacesRaw.value = interfaces;

	interfacesRaw.value.forEach((inter: InterfaceConfig) => {
		app.component('interface-' + inter.id, inter.component);

		if (typeof inter.options !== 'function' && Array.isArray(inter.options) === false && inter.options !== null) {
			app.component(`interface-options-${inter.id}`, inter.options);
		}
	});
}<|MERGE_RESOLUTION|>--- conflicted
+++ resolved
@@ -11,26 +11,18 @@
 	const interfaces: InterfaceConfig[] = Object.values(interfaceModules).map((module) => module.default);
 
 	try {
-<<<<<<< HEAD
 		if (import.meta.env.DEV) {
 			const customInterfaceModules = import.meta.globEager('../../../api/extensions/interfaces/*/index.js');
 			const customInterfaces: InterfaceConfig[] = Object.values(customInterfaceModules).map((module) => module.default);
 			interfaces.push(...customInterfaces);
 		} else {
-			const customInterfaces: { default: InterfaceConfig[] } = await import(
-				/* @vite-ignore */ `${getRootPath()}extensions/interfaces/index.js`
-			);
+			const customInterfaces: { default: InterfaceConfig[] } = import.meta.env.DEV
+				? await import('@directus-extensions-interface')
+				: await import(/* @vite-ignore */ `${getRootPath()}extensions/interfaces/index.js`);
+
 			interfaces.push(...customInterfaces.default);
 		}
-	} catch {
-=======
-		const customInterfaces: { default: InterfaceConfig[] } = import.meta.env.DEV
-			? await import('@directus-extensions-interface')
-			: await import(/* @vite-ignore */ `${getRootPath()}extensions/interfaces/index.js`);
-
-		interfaces.push(...customInterfaces.default);
 	} catch (err: any) {
->>>>>>> b3135c3a
 		// eslint-disable-next-line no-console
 		console.warn(`Couldn't load custom interfaces`);
 		// eslint-disable-next-line no-console
