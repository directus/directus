--- conflicted
+++ resolved
@@ -3,45 +3,6 @@
 		{{ $t('relationship_not_setup') }}
 	</v-notice>
 	<div class="one-to-many" v-else>
-<<<<<<< HEAD
-		<v-table
-			:loading="loading"
-			:items="sortedItems || items"
-			:headers.sync="tableHeaders"
-			show-resize
-			inline
-			:sort.sync="sort"
-			@update:items="sortItems($event)"
-			@click:row="editItem"
-			:disabled="disabled"
-			:show-manual-sort="relation.sort_field !== null"
-			:manual-sort-key="relation.sort_field"
-		>
-			<template v-for="header in tableHeaders" v-slot:[`item.${header.value}`]="{ item }">
-				<render-display
-					:key="header.value"
-					:value="get(item, header.value, relatedCollection.collection)"
-					:display="header.field.display"
-					:options="header.field.displayOptions"
-					:interface="header.field.interface"
-					:interface-options="header.field.interfaceOptions"
-					:type="header.field.type"
-					:collection="relatedCollection.collection"
-					:field="header.field.field"
-				/>
-			</template>
-
-			<template #item-append="{ item }">
-				<v-icon
-					v-if="!disabled"
-					name="close"
-					v-tooltip="$t('deselect')"
-					class="deselect"
-					@click.stop="deleteItem(item)"
-				/>
-			</template>
-		</v-table>
-=======
 		<template v-if="loading">
 			<v-skeleton-loader
 				v-for="n in (value || []).length || 3"
@@ -76,7 +37,6 @@
 				</v-list-item>
 			</draggable>
 		</v-list>
->>>>>>> 5f425e45
 
 		<div class="actions" v-if="!disabled">
 			<v-button class="new" @click="currentlyEditing = '+'">{{ $t('create_new') }}</v-button>
@@ -119,11 +79,8 @@
 import { isEqual, sortBy } from 'lodash';
 import get from '@/utils/get-nested-field';
 import { unexpectedError } from '@/utils/unexpected-error';
-<<<<<<< HEAD
-=======
 import { getFieldsFromTemplate } from '@/utils/get-fields-from-template';
 import Draggable from 'vuedraggable';
->>>>>>> 5f425e45
 import adjustFieldsForDisplays from '@/utils/adjust-fields-for-displays';
 
 export default defineComponent({
@@ -311,17 +268,6 @@
 					loading.value = true;
 					const pkField = relatedPrimaryKeyField.value.field;
 
-<<<<<<< HEAD
-					const fields = [...(props.fields.length > 0 ? props.fields : getDefaultFields())];
-					const adjustedFields = adjustFieldsForDisplays(fields, relatedCollection.value.collection);
-
-					if (adjustedFields.includes(pkField) === false) {
-						adjustedFields.push(pkField);
-					}
-
-					if (relation.value.sort_field !== null && fields.includes(relation.value.sort_field) === false)
-						adjustedFields.push(relation.value.sort_field);
-=======
 					const fieldsList = [...(fields.value.length > 0 ? fields.value : getDefaultFields())];
 
 					if (fieldsList.includes(pkField) === false) {
@@ -330,7 +276,6 @@
 
 					if (relation.value.sort_field !== null && fieldsList.includes(relation.value.sort_field) === false)
 						fieldsList.push(relation.value.sort_field);
->>>>>>> 5f425e45
 
 					try {
 						const endpoint = relatedCollection.value.collection.startsWith('directus_')
@@ -344,11 +289,7 @@
 						if (primaryKeys && primaryKeys.length > 0) {
 							const response = await api.get(endpoint, {
 								params: {
-<<<<<<< HEAD
-									fields: adjustedFields,
-=======
 									fields: fieldsList,
->>>>>>> 5f425e45
 									[`filter[${pkField}][_in]`]: primaryKeys.join(','),
 								},
 							});
