<template>
	<v-slider
		:model-value="value"
		:disabled="disabled"
		:min="minValue"
		:max="maxValue"
		:step="stepInterval"
		:always-show-value="alwaysShowValue"
		show-thumb-label
		show-ticks
		@update:model-value="$emit('input', $event)"
	/>
</template>

<script setup lang="ts">
withDefaults(
	defineProps<{
<<<<<<< HEAD
		value?: number;
=======
		value: number | null;
>>>>>>> 643a4e82
		disabled?: boolean;
		minValue?: number;
		maxValue?: number;
		stepInterval?: number;
		alwaysShowValue?: boolean;
	}>(),
	{
		minValue: 0,
		maxValue: 100,
		stepInterval: 1,
	}
);

defineEmits(['input']);
</script>

<style lang="scss" scoped>
.v-slider {
	margin-top: 12px;
}
</style><|MERGE_RESOLUTION|>--- conflicted
+++ resolved
@@ -15,11 +15,7 @@
 <script setup lang="ts">
 withDefaults(
 	defineProps<{
-<<<<<<< HEAD
-		value?: number;
-=======
 		value: number | null;
->>>>>>> 643a4e82
 		disabled?: boolean;
 		minValue?: number;
 		maxValue?: number;
