<script setup lang="ts">
import VSlider from '@/components/v-slider.vue';
import { computed } from 'vue';

interface BaseProps {
	disabled?: boolean;
	nonEditable?: boolean;
	minValue?: number;
	maxValue?: number;
	stepInterval?: number;
	alwaysShowValue?: boolean;
}

interface NumberProps extends BaseProps {
	type: 'integer' | 'float';
	value: number | null;
}

interface LegacyNumericStringProps extends BaseProps {
	type: 'bigInteger' | 'decimal';
	value: string | null;
}

/**
 * Default slider configuration.
 */
const props = withDefaults(defineProps<NumberProps | LegacyNumericStringProps>(), {
	minValue: 0,
	maxValue: 100,
	stepInterval: 1,
	alwaysShowValue: true,
});

/**
 * Normalize incoming values to a number.
 */
const value = computed<number | null>(() => {
	if (props.value === null) return null;
	if (props.type === 'decimal') return Number(props.value);
	if (props.type === 'bigInteger') return Number(props.value);
	return props.value;
});

defineEmits(['input']);
</script>

<template>
<<<<<<< HEAD
	<!--
		Custom wrapper class used to fix cursor behavior,
		thumb label visibility, and interaction smoothness.
	-->
	<v-slider
		class="directus-slider-fix"
=======
	<VSlider
>>>>>>> 509396eb
		:model-value="value"
		:min="minValue"
		:max="maxValue"
		:step="stepInterval"
		:disabled="disabled"
		:readonly="nonEditable"
		show-ticks
		show-thumb-label="always"
		@update:model-value="$emit('input', $event)"
	/>
</template>

<style lang="scss" scoped>
/**
 * Slider interaction fixes:
 */
.directus-slider-fix {
	cursor: pointer !important;

	:deep(.v-slider) {
		cursor: pointer !important;
	}

	:deep(.v-slider__container) {
		cursor: pointer !important;
	}

	:deep(.v-slider-track) {
		cursor: pointer !important;
	}

	:deep(.v-slider-track__background),
	:deep(.v-slider-track__fill) {
		cursor: pointer !important;
		transition: none !important;
	}

	/**
	 * Thumb interaction fixes:
	 */
	:deep(.v-slider-thumb) {
		cursor: pointer !important;
		transition: left 0.6s cubic-bezier(0.4, 0, 0.2, 1) !important;
		will-change: left;

		&:hover,
		&:active {
			cursor: pointer !important;
		}
	}

	
	:deep(.v-slider-thumb__label) {
		top: -28px;
		background: var(--v-theme-primary);
		color: white;
		font-size: 12px;
		padding: 2px 6px;
		border-radius: 6px;
	}

	/**
	 * Safety net to ensure no nested element
	 * triggers an unexpected cursor change.
	 */
	* {
		cursor: pointer !important;
	}
}
</style><|MERGE_RESOLUTION|>--- conflicted
+++ resolved
@@ -45,16 +45,13 @@
 </script>
 
 <template>
-<<<<<<< HEAD
 	<!--
 		Custom wrapper class used to fix cursor behavior,
 		thumb label visibility, and interaction smoothness.
 	-->
 	<v-slider
 		class="directus-slider-fix"
-=======
 	<VSlider
->>>>>>> 509396eb
 		:model-value="value"
 		:min="minValue"
 		:max="maxValue"
