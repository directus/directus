--- conflicted
+++ resolved
@@ -1,14 +1,7 @@
-<<<<<<< HEAD
-import { Ref, ref } from 'vue';
-import { getPublicURL } from '@/utils/get-root-path';
 import { addTokenToURL } from '@/api';
 import { i18n } from '@/lang';
-=======
-import { addTokenToURL } from '@/api';
-import i18n from '@/lang';
 import { getPublicURL } from '@/utils/get-root-path';
-import { Ref, ref } from '@vue/composition-api';
->>>>>>> 99fcf12e
+import { Ref, ref } from 'vue';
 
 type ImageSelection = {
 	imageUrl: string;
