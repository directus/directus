--- conflicted
+++ resolved
@@ -31,11 +31,7 @@
 import MapboxDraw from '@mapbox/mapbox-gl-draw';
 import { Position, Point, Polygon, LineString, MultiPoint, MultiPolygon, MultiLineString } from 'geojson';
 import { ButtonControl, BasemapSelectControl } from '@/layouts/map/controls';
-<<<<<<< HEAD
-import { getParser, getSerializer, assignBBox } from '@/layouts/map/lib';
-=======
 import { getParser, getSerializer, GeoJSONParser, GeoJSONSerializer, assignBBox } from '@/layouts/map/lib';
->>>>>>> d0e86ca2
 import { GeometryFormat } from '@/layouts/map/lib';
 import { snakeCase } from 'lodash';
 import drawStyle from './style';
@@ -193,11 +189,7 @@
 			function addInitialValue() {
 				if (!props.value) {
 					// @ts-ignore
-<<<<<<< HEAD
-					draw.changeMode(`draw_${snakeGeometryType}`);
-=======
 					draw.changeMode(`draw_${drawMode}`);
->>>>>>> d0e86ca2
 					return;
 				}
 				try {
