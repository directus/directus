<template>
	<div class="system-modules">
		<v-list class="list">
			<draggable
				v-model="valuesWithData"
				:force-fallback="true"
				:set-data="hideDragImage"
				item-key="id"
				handle=".drag-handle"
				:animation="150"
			>
				<template #item="{ element }">
					<v-list-item
						block
						:class="{ enabled: element.enabled }"
						:clickable="element.type === 'link'"
						@click="element.type === 'link' ? edit(element.id) : undefined"
					>
						<v-icon class="drag-handle" name="drag_handle" />
						<v-icon class="icon" :name="element.icon" />
						<div class="info">
							<div class="name">{{ element.name }}</div>
							<div class="to">{{ element.to }}</div>
						</div>
						<div class="spacer" />
						<v-icon v-if="element.locked === true" name="lock" />
						<v-icon v-else-if="element.type === 'link'" name="clear" @click.stop="remove(element.id)" />
						<v-icon
							v-else
							:name="element.enabled ? 'check_box' : 'check_box_outline_blank'"
							clickable
							@click.stop="updateItem(element, { enabled: !element.enabled })"
						/>
					</v-list-item>
				</template>
			</draggable>
		</v-list>

		<v-button @click="edit('+')">{{ t('add_link') }}</v-button>

		<v-drawer
			:title="t('custom_link')"
			:model-value="!!editing"
			icon="link"
			@update:model-value="editing = null"
			@cancel="editing = null"
		>
			<template #actions>
				<v-button v-tooltip.bottom="t('save')" icon rounded :disabled="isSaveDisabled" @click="save">
					<v-icon name="check" />
				</v-button>
			</template>

			<div class="drawer-content">
				<v-form v-model="values" :initial-values="initialValues" :fields="linkFields" />
			</div>
		</v-drawer>
	</div>
</template>

<script setup lang="ts">
import { MODULE_BAR_DEFAULT } from '@/constants';
import { useExtensions } from '@/extensions';
import { hideDragImage } from '@/utils/hide-drag-image';
import { DeepPartial, Field, Settings, SettingsModuleBarLink, SettingsModuleBarModule } from '@directus/types';
import { assign } from 'lodash';
import { nanoid } from 'nanoid';
<<<<<<< HEAD
import { computed, ref } from 'vue';
import { useI18n } from 'vue-i18n';
import Draggable from 'vuedraggable';
=======
import { Field, DeepPartial } from '@directus/types';
import { MODULE_BAR_DEFAULT } from '@/constants';
import { useExtensions } from '@/extensions';
import { translate } from '@/utils/translate-object-values';
>>>>>>> 44b48637

type PreviewExtra = {
	to: string;
	name: string;
	icon: string;
};

type PreviewValue = (SettingsModuleBarLink & PreviewExtra) | (SettingsModuleBarModule & PreviewExtra);

const linkFields: DeepPartial<Field>[] = [
	{
		field: 'name',
		name: '$t:name',
		meta: {
			required: true,
			interface: 'input',
			width: 'half-left',
			options: {
				placeholder: '$t:enter_a_name',
			},
		},
	},
	{
		field: 'icon',
		name: '$t:icon',
		meta: {
			required: true,
			interface: 'select-icon',
			width: 'half-right',
		},
	},
	{
		field: 'url',
		name: '$t:url',
		meta: {
			required: true,
			interface: 'input',
			options: {
				placeholder: 'https://example.com',
			},
		},
	},
];

const props = withDefaults(
	defineProps<{
		value: Settings['module_bar'];
	}>(),
	{
		value: () => MODULE_BAR_DEFAULT,
	}
);

const emit = defineEmits<{
	(e: 'input', value: Settings['module_bar'] | null): void;
}>();

const { t } = useI18n();

const editing = ref<string | null>();
const values = ref<SettingsModuleBarLink | null>();
const initialValues = ref<SettingsModuleBarLink | null>();

const { modules: registeredModules } = useExtensions();

const availableModulesAsBarModule = computed<SettingsModuleBarModule[]>(() => {
	return registeredModules.value
		.filter((module) => module.hidden !== true)
		.map(
			(module): SettingsModuleBarModule => ({
				type: 'module',
				id: module.id,
				enabled: false,
			})
		);
});

const valuesWithData = computed<PreviewValue[]>({
	get() {
		const savedModules = (
			(props.value ?? MODULE_BAR_DEFAULT).filter((value) => value.type === 'module') as SettingsModuleBarModule[]
		).map((value) => value.id);

		return valueToPreview([
			...(props.value ?? MODULE_BAR_DEFAULT),
			...availableModulesAsBarModule.value.filter(
				(availableModuleAsBarModule) => savedModules.includes(availableModuleAsBarModule.id) === false
			),
		]);
	},
	set(previewValue: PreviewValue[]) {
		emit('input', previewToValue(previewValue));
	},
});

const isSaveDisabled = computed(() => {
	for (const field of linkFields) {
		if (field.meta?.required && field.field) {
			const fieldValue = (values.value as Record<string, any>)[field.field];
			if (fieldValue === null || fieldValue === undefined || fieldValue === '') return true;
		}
	}

	return false;
});

function valueToPreview(value: Settings['module_bar']): PreviewValue[] {
	return value
		.filter((part) => {
			if (part.type === 'link') return true;
			return !!registeredModules.value.find((module) => module.id === part.id);
		})
		.map((part) => {
			if (part.type === 'link') {
				return {
					...part,
					to: part.url,
					icon: part.icon,
					name: part.name,
				};
			}

<<<<<<< HEAD
			const module = registeredModules.value.find((module) => module.id === part.id)!;
=======
		function valueToPreview(value: Settings['module_bar']): PreviewValue[] {
			return value
				.filter((part) => {
					if (part.type === 'link') return true;
					return !!registeredModules.value.find((module) => module.id === part.id);
				})
				.map((part) => {
					if (part.type === 'link') {
						return {
							...part,
							to: part.url,
							icon: part.icon,
							name: translate(part.name),
						};
					}

					const module = registeredModules.value.find((module) => module.id === part.id)!;

					return {
						...part,
						to: `/${module.id}`,
						name: module.name,
						icon: module.icon,
					};
				});
		}
>>>>>>> 44b48637

			return {
				...part,
				to: `/${module.id}`,
				name: module.name,
				icon: module.icon,
			};
		});
}

function previewToValue(preview: PreviewValue[]): Settings['module_bar'] {
	return preview.map((previewValue) => {
		if (previewValue.type === 'link') {
			const { type, id, name, url, icon, enabled, locked } = previewValue;
			return { type, id, name, url, icon, enabled, locked };
		}

		const { type, id, enabled, locked } = previewValue;
		return { type, id, enabled, locked };
	});
}

function updateItem(item: PreviewValue, updates: Partial<PreviewValue>): void {
	valuesWithData.value = valuesWithData.value.map((previewValue) => {
		if (previewValue === item) {
			return assign({}, item, updates);
		}

		return previewValue;
	});
}

function edit(id: string) {
	editing.value = id;

	let value: SettingsModuleBarLink;

	if (id !== '+') {
		value = (props.value ?? MODULE_BAR_DEFAULT).find((val) => val.id === id) as SettingsModuleBarLink;
	} else {
		value = {
			id: nanoid(),
			type: 'link',
			enabled: true,
			url: '',
			name: '',
			icon: '',
		};
	}

	values.value = value;
	initialValues.value = value;
}

function save() {
	if (editing.value === '+') {
		emit('input', [...(props.value ?? MODULE_BAR_DEFAULT), values.value]);
	} else {
		emit(
			'input',
			(props.value ?? MODULE_BAR_DEFAULT).map((val) => (val.id === editing.value ? values.value : val))
		);
	}

	values.value = null;
	editing.value = null;
}

function remove(id: string) {
	emit(
		'input',
		(props.value ?? MODULE_BAR_DEFAULT).filter((val) => val.id !== id)
	);
}
</script>

<style scoped>
.icon {
	margin: 0 12px;
}

.v-list-item.enabled {
	--v-list-item-border-color: var(--primary);
	--v-list-item-color: var(--primary-125);
	--v-list-item-background-color: var(--primary-10);
	--v-list-item-border-color-hover: var(--primary-150);
	--v-list-item-color-hover: var(--primary-125);
	--v-list-item-background-color-hover: var(--primary-10);
	--v-icon-color: var(--primary);
	--v-icon-color-hover: var(--foreground-normal);
}

.to {
	color: var(--foreground-subdued);
	font-family: var(--family-monospace);
}

.enabled .to {
	color: var(--primary-50);
}

.drawer-content {
	padding: var(--content-padding);
	padding-bottom: var(--content-padding-bottom);
}

.list {
	margin-bottom: 8px;
	padding: 0;
}
</style><|MERGE_RESOLUTION|>--- conflicted
+++ resolved
@@ -65,16 +65,10 @@
 import { DeepPartial, Field, Settings, SettingsModuleBarLink, SettingsModuleBarModule } from '@directus/types';
 import { assign } from 'lodash';
 import { nanoid } from 'nanoid';
-<<<<<<< HEAD
 import { computed, ref } from 'vue';
 import { useI18n } from 'vue-i18n';
 import Draggable from 'vuedraggable';
-=======
-import { Field, DeepPartial } from '@directus/types';
-import { MODULE_BAR_DEFAULT } from '@/constants';
-import { useExtensions } from '@/extensions';
 import { translate } from '@/utils/translate-object-values';
->>>>>>> 44b48637
 
 type PreviewExtra = {
 	to: string;
@@ -193,40 +187,11 @@
 					...part,
 					to: part.url,
 					icon: part.icon,
-					name: part.name,
+					name: translate(part.name),
 				};
 			}
 
-<<<<<<< HEAD
 			const module = registeredModules.value.find((module) => module.id === part.id)!;
-=======
-		function valueToPreview(value: Settings['module_bar']): PreviewValue[] {
-			return value
-				.filter((part) => {
-					if (part.type === 'link') return true;
-					return !!registeredModules.value.find((module) => module.id === part.id);
-				})
-				.map((part) => {
-					if (part.type === 'link') {
-						return {
-							...part,
-							to: part.url,
-							icon: part.icon,
-							name: translate(part.name),
-						};
-					}
-
-					const module = registeredModules.value.find((module) => module.id === part.id)!;
-
-					return {
-						...part,
-						to: `/${module.id}`,
-						name: module.name,
-						icon: module.icon,
-					};
-				});
-		}
->>>>>>> 44b48637
 
 			return {
 				...part,
