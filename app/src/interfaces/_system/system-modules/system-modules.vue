<template>
	<div class="system-modules">
		<v-list class="list">
			<draggable
				v-model="valuesWithData"
				:force-fallback="true"
				:set-data="hideDragImage"
				item-key="id"
				handle=".drag-handle"
				:animation="150"
			>
				<template #item="{ element }">
					<v-list-item
						block
						:class="{ enabled: element.enabled }"
						:clickable="element.type === 'link'"
						@click="element.type === 'link' ? edit(element.id) : undefined"
					>
						<v-icon class="drag-handle" name="drag_handle" />
						<v-icon class="icon" :name="element.icon" />
						<div class="info">
							<div class="name">{{ element.name }}</div>
							<div class="to">{{ element.to }}</div>
						</div>
						<div class="spacer" />
						<v-icon v-if="element.locked === true" name="lock" />
						<v-icon v-else-if="element.type === 'link'" name="clear" @click.stop="remove(element.id)" />
						<v-icon
							v-else
							:name="element.enabled ? 'check_box' : 'check_box_outline_blank'"
							clickable
							@click.stop="updateItem(element, { enabled: !element.enabled })"
						/>
					</v-list-item>
				</template>
			</draggable>
		</v-list>

		<v-button @click="edit('+')">{{ t('add_link') }}</v-button>

		<v-drawer
			:title="t('custom_link')"
			:model-value="!!editing"
			icon="link"
			@update:model-value="editing = null"
			@cancel="editing = null"
		>
			<template #actions>
				<v-button v-tooltip.bottom="t('save')" icon rounded :disabled="isSaveDisabled" @click="save">
					<v-icon name="check" />
				</v-button>
			</template>

			<div class="drawer-content">
				<v-form v-model="values" :initial-values="initialValues" :fields="linkFields" />
			</div>
		</v-drawer>
	</div>
</template>

<<<<<<< HEAD
<script lang="ts">
import { defineComponent, PropType, computed, ref } from 'vue';
import { Settings, SettingsModuleBarModule, SettingsModuleBarLink } from '@directus/types';
=======
<script setup lang="ts">
import { MODULE_BAR_DEFAULT } from '@/constants';
import { useExtensions } from '@/extensions';
>>>>>>> d16c3896
import { hideDragImage } from '@/utils/hide-drag-image';
import { translate } from '@/utils/translate-object-values';
import { DeepPartial, Field, Settings, SettingsModuleBarLink, SettingsModuleBarModule } from '@directus/types';
import { assign } from 'lodash';
import { nanoid } from 'nanoid';
<<<<<<< HEAD
import { Field, DeepPartial } from '@directus/types';
import { MODULE_BAR_DEFAULT } from '@/constants';
import { useExtensions } from '@/extensions';
=======
import { computed, ref } from 'vue';
import { useI18n } from 'vue-i18n';
import Draggable from 'vuedraggable';
>>>>>>> d16c3896

type PreviewExtra = {
	to: string;
	name: string;
	icon: string;
};

type PreviewValue = (SettingsModuleBarLink & PreviewExtra) | (SettingsModuleBarModule & PreviewExtra);

const linkFields: DeepPartial<Field>[] = [
	{
		field: 'name',
		name: '$t:name',
		meta: {
			required: true,
			interface: 'input',
			width: 'half-left',
			options: {
				placeholder: '$t:enter_a_name',
			},
		},
	},
	{
		field: 'icon',
		name: '$t:icon',
		meta: {
			required: true,
			interface: 'select-icon',
			width: 'half-right',
		},
	},
	{
		field: 'url',
		name: '$t:url',
		meta: {
			required: true,
			interface: 'input',
			options: {
				placeholder: 'https://example.com',
			},
		},
	},
];

const props = withDefaults(
	defineProps<{
		value: Settings['module_bar'];
	}>(),
	{
		value: () => MODULE_BAR_DEFAULT as Settings['module_bar'],
	}
);

const emit = defineEmits<{
	(e: 'input', value: Settings['module_bar']): void;
}>();

const { t } = useI18n();

const editing = ref<string | null>();
const values = ref<SettingsModuleBarLink | null>();
const initialValues = ref<SettingsModuleBarLink | null>();

const { modules: registeredModules } = useExtensions();

const availableModulesAsBarModule = computed<SettingsModuleBarModule[]>(() => {
	return registeredModules.value
		.filter((module) => module.hidden !== true)
		.map(
			(module): SettingsModuleBarModule => ({
				type: 'module',
				id: module.id,
				enabled: false,
			})
		);
});

const valuesWithData = computed<PreviewValue[]>({
	get() {
		const savedModules = (
			(props.value ?? MODULE_BAR_DEFAULT).filter((value) => value.type === 'module') as SettingsModuleBarModule[]
		).map((value) => value.id);

		return valueToPreview([
			...(props.value ?? MODULE_BAR_DEFAULT),
			...availableModulesAsBarModule.value.filter(
				(availableModuleAsBarModule) => savedModules.includes(availableModuleAsBarModule.id) === false
			),
		]);
	},
	set(previewValue: PreviewValue[]) {
		emit('input', previewToValue(previewValue));
	},
});

const isSaveDisabled = computed(() => {
	for (const field of linkFields) {
		if (field.meta?.required && field.field) {
			const fieldValue = (values.value as Record<string, any>)[field.field];
			if (fieldValue === null || fieldValue === undefined || fieldValue === '') return true;
		}
	}

<<<<<<< HEAD
		const isSaveDisabled = computed(() => {
			for (const field of linkFields) {
				if (field.meta?.required && field.field) {
					const fieldValue = (values.value as Record<string, any>)[field.field];
					if (fieldValue === null || fieldValue === undefined || fieldValue === '') return true;
				}
			}

			return false;
		});
=======
	return false;
});
>>>>>>> d16c3896

function valueToPreview(value: Settings['module_bar']): PreviewValue[] {
	return value
		.filter((part) => {
			if (part.type === 'link') return true;
			return !!registeredModules.value.find((module) => module.id === part.id);
		})
		.map((part) => {
			if (part.type === 'link') {
				return {
					...part,
					to: part.url,
					icon: part.icon,
					name: translate(part.name),
				};
			}

			const module = registeredModules.value.find((module) => module.id === part.id)!;

			return {
				...part,
				to: `/${module.id}`,
				name: module.name,
				icon: module.icon,
			};
		});
}

function previewToValue(preview: PreviewValue[]): Settings['module_bar'] {
	return preview.map((previewValue) => {
		if (previewValue.type === 'link') {
			const { type, id, name, url, icon, enabled, locked } = previewValue;
			return { type, id, name, url, icon, enabled, locked };
		}

		const { type, id, enabled, locked } = previewValue;
		return { type, id, enabled, locked };
	});
}

function updateItem(item: PreviewValue, updates: Partial<PreviewValue>): void {
	valuesWithData.value = valuesWithData.value.map((previewValue) => {
		if (previewValue === item) {
			return assign({}, item, updates);
		}

		return previewValue;
	});
}

function edit(id: string) {
	editing.value = id;

	let value: SettingsModuleBarLink;

	if (id !== '+') {
		value = (props.value ?? MODULE_BAR_DEFAULT).find((val) => val.id === id) as SettingsModuleBarLink;
	} else {
		value = {
			id: nanoid(),
			type: 'link',
			enabled: true,
			url: '',
			name: '',
			icon: '',
		};
	}

	values.value = value;
	initialValues.value = value;
}

function save() {
	if (editing.value === '+') {
		emit('input', [...(props.value ?? MODULE_BAR_DEFAULT), values.value!]);
	} else {
		emit(
			'input',
			(props.value ?? MODULE_BAR_DEFAULT).map((val) => (val.id === editing.value ? values.value! : val))
		);
	}

	values.value = null;
	editing.value = null;
}

function remove(id: string) {
	emit(
		'input',
		(props.value ?? MODULE_BAR_DEFAULT).filter((val) => val.id !== id)
	);
}
</script>

<style scoped>
.icon {
	margin: 0 12px;
}

.v-list-item.enabled {
	--v-list-item-border-color: var(--primary);
	--v-list-item-color: var(--primary-125);
	--v-list-item-background-color: var(--primary-10);
	--v-list-item-border-color-hover: var(--primary-150);
	--v-list-item-color-hover: var(--primary-125);
	--v-list-item-background-color-hover: var(--primary-10);
	--v-icon-color: var(--primary);
	--v-icon-color-hover: var(--foreground-normal);
}

.to {
	color: var(--foreground-subdued);
	font-family: var(--family-monospace);
}

.enabled .to {
	color: var(--primary-50);
}

.drawer-content {
	padding: var(--content-padding);
	padding-bottom: var(--content-padding-bottom);
}

.list {
	margin-bottom: 8px;
	padding: 0;
}
</style><|MERGE_RESOLUTION|>--- conflicted
+++ resolved
@@ -58,29 +58,17 @@
 	</div>
 </template>
 
-<<<<<<< HEAD
-<script lang="ts">
-import { defineComponent, PropType, computed, ref } from 'vue';
-import { Settings, SettingsModuleBarModule, SettingsModuleBarLink } from '@directus/types';
-=======
 <script setup lang="ts">
 import { MODULE_BAR_DEFAULT } from '@/constants';
 import { useExtensions } from '@/extensions';
->>>>>>> d16c3896
 import { hideDragImage } from '@/utils/hide-drag-image';
 import { translate } from '@/utils/translate-object-values';
 import { DeepPartial, Field, Settings, SettingsModuleBarLink, SettingsModuleBarModule } from '@directus/types';
 import { assign } from 'lodash';
 import { nanoid } from 'nanoid';
-<<<<<<< HEAD
-import { Field, DeepPartial } from '@directus/types';
-import { MODULE_BAR_DEFAULT } from '@/constants';
-import { useExtensions } from '@/extensions';
-=======
 import { computed, ref } from 'vue';
 import { useI18n } from 'vue-i18n';
 import Draggable from 'vuedraggable';
->>>>>>> d16c3896
 
 type PreviewExtra = {
 	to: string;
@@ -184,21 +172,8 @@
 		}
 	}
 
-<<<<<<< HEAD
-		const isSaveDisabled = computed(() => {
-			for (const field of linkFields) {
-				if (field.meta?.required && field.field) {
-					const fieldValue = (values.value as Record<string, any>)[field.field];
-					if (fieldValue === null || fieldValue === undefined || fieldValue === '') return true;
-				}
-			}
-
-			return false;
-		});
-=======
 	return false;
 });
->>>>>>> d16c3896
 
 function valueToPreview(value: Settings['module_bar']): PreviewValue[] {
 	return value
