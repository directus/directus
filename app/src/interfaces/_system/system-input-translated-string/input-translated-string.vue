--- conflicted
+++ resolved
@@ -83,13 +83,8 @@
 	</div>
 </template>
 
-<<<<<<< HEAD
-<script lang="ts" setup>
+<script setup lang="ts">
 import { computed, onMounted, ref, watch } from 'vue';
-=======
-<script setup lang="ts">
-import { computed, ref, watch } from 'vue';
->>>>>>> 6141092f
 import { useI18n } from 'vue-i18n';
 import { useTranslationStrings, DisplayTranslationString } from '@/composables/use-translation-strings';
 import TranslationStringsDrawer from '@/modules/settings/routes/translation-strings/translation-strings-drawer.vue';
