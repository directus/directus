--- conflicted
+++ resolved
@@ -33,11 +33,7 @@
 			type: String,
 			default: null,
 		},
-<<<<<<< HEAD
-		collectionKey: {
-=======
 		collectionName: {
->>>>>>> b8fabe46
 			type: String,
 			default: null,
 		},
@@ -51,17 +47,11 @@
 		const values = inject('values', ref<Record<string, any>>({}));
 
 		const collection = computed(() => {
-<<<<<<< HEAD
-			if (props.collectionKey) return props.collectionKey;
-
-			if (!props.collectionField) return null;
-=======
 			if (!props.collectionField) {
 				if (props.collectionName) return props.collectionName;
 				return null;
 			}
 
->>>>>>> b8fabe46
 			const collectionName = values.value[props.collectionField];
 
 			const collectionExists = !!collectionsStore.collections.find(
