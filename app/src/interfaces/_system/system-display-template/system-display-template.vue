--- conflicted
+++ resolved
@@ -26,11 +26,7 @@
 	disabled?: boolean;
 	collectionField?: string;
 	collectionName?: string;
-<<<<<<< HEAD
-	injectBranchField?: boolean;
-=======
 	injectVersionField?: boolean;
->>>>>>> ef75a1ed
 }>();
 
 defineEmits<{
@@ -58,8 +54,6 @@
 	if (collectionExists === false) return null;
 	return collectionName;
 });
-<<<<<<< HEAD
-=======
 
 // TODO Initial version, probably needs polishing
 const injectValue = computed(() => {
@@ -100,59 +94,4 @@
 
 	return { fields: [fakeVersionField] };
 });
-</script>
->>>>>>> ef75a1ed
-
-// TODO Initial version, probably needs polishing
-const injectValue = computed(() => {
-	if (!props.injectBranchField) return null;
-
-<<<<<<< HEAD
-	const branchesEnabled = values.value['branches_enabled'];
-
-	if (!branchesEnabled) return null;
-
-	const fakeBranchField: Field = {
-		collection: unref(collection),
-		field: '$branch',
-		schema: null,
-		name: 'Branch',
-		type: 'integer',
-		meta: {
-			id: -1,
-			collection: unref(collection),
-			field: '$branch',
-			sort: null,
-			special: null,
-			interface: null,
-			options: null,
-			display: null,
-			display_options: null,
-			hidden: false,
-			translations: null,
-			readonly: true,
-			width: 'full',
-			group: null,
-			note: null,
-			required: false,
-			conditions: null,
-			validation: null,
-			validation_message: null,
-		},
-	};
-
-	return { fields: [fakeBranchField] };
-});
-</script>
-=======
-		<v-field-template
-			v-else
-			:collection="collection"
-			:model-value="value"
-			:disabled="disabled"
-			:inject="injectValue"
-			@update:model-value="$emit('input', $event)"
-		/>
-	</div>
-</template>
->>>>>>> ef75a1ed
+</script>