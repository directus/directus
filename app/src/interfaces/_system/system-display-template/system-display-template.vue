--- conflicted
+++ resolved
@@ -1,23 +1,3 @@
-<<<<<<< HEAD
-<template>
-	<div class="system-display-template">
-		<v-notice v-if="collection === null" type="info">
-			{{ t('interfaces.system-display-template.select_a_collection') }}
-		</v-notice>
-
-		<v-field-template
-			v-else
-			:collection="collection"
-			:model-value="value"
-			:disabled="disabled"
-			:inject="injectValue"
-			@update:model-value="$emit('input', $event)"
-		/>
-	</div>
-</template>
-
-=======
->>>>>>> 44a70dba
 <script setup lang="ts">
 import { useCollectionsStore } from '@/stores/collections';
 import type { Field } from '@directus/types';
@@ -57,7 +37,6 @@
 	if (collectionExists === false) return null;
 	return collectionName;
 });
-<<<<<<< HEAD
 
 // TODO Initial version, probably needs polishing
 const injectValue = computed(() => {
@@ -99,8 +78,6 @@
 	return { fields: [fakeVersionField] };
 });
 </script>
-=======
-</script>
 
 <template>
 	<div class="system-display-template">
@@ -116,5 +93,4 @@
 			@update:model-value="$emit('input', $event)"
 		/>
 	</div>
-</template>
->>>>>>> 44a70dba
+</template>