<template>
	<div class="system-display-template">
		<v-notice v-if="collection === null" type="info">
			{{ t('interfaces.system-display-template.select_a_collection') }}
		</v-notice>

		<v-field-template
			v-else
			:collection="collection"
			:model-value="value"
			:disabled="disabled"
			:inject="injectValue"
			@update:model-value="$emit('input', $event)"
		/>
	</div>
</template>

<script setup lang="ts">
import { useCollectionsStore } from '@/stores/collections';
import type { Field } from '@directus/types';
import { computed, inject, ref, unref } from 'vue';
import { useI18n } from 'vue-i18n';

const props = defineProps<{
	value: string | null;
	disabled?: boolean;
	collectionField?: string;
	collectionName?: string;
<<<<<<< HEAD
	injectBranchField?: boolean;
=======
	injectVersionField?: boolean;
>>>>>>> 6d14efbc
}>();

defineEmits<{
	(e: 'input', value: string | null): void;
}>();

const { t } = useI18n();

const collectionsStore = useCollectionsStore();

const values = inject('values', ref<Record<string, any>>({}));

const collection = computed(() => {
	if (!props.collectionField) {
		if (props.collectionName) return props.collectionName;
		return null;
	}

	const collectionName = values.value[props.collectionField];

	const collectionExists = !!collectionsStore.collections.find(
		(collection) => collection.collection === collectionName
	);

	if (collectionExists === false) return null;
	return collectionName;
});

// TODO Initial version, probably needs polishing
const injectValue = computed(() => {
<<<<<<< HEAD
	if (!props.injectBranchField) return null;

	const branchesEnabled = values.value['branches_enabled'];

	if (!branchesEnabled) return null;

	const fakeBranchField: Field = {
		collection: unref(collection),
		field: '$branch',
		schema: null,
		name: 'Branch',
=======
	if (!props.injectVersionField) return null;

	const versioningEnabled = values.value['versioning'];

	if (!versioningEnabled) return null;

	const fakeVersionField: Field = {
		collection: unref(collection),
		field: '$version',
		schema: null,
		name: '$t:version',
>>>>>>> 6d14efbc
		type: 'integer',
		meta: {
			id: -1,
			collection: unref(collection),
<<<<<<< HEAD
			field: '$branch',
=======
			field: '$version',
>>>>>>> 6d14efbc
			sort: null,
			special: null,
			interface: null,
			options: null,
			display: null,
			display_options: null,
			hidden: false,
			translations: null,
			readonly: true,
			width: 'full',
			group: null,
			note: null,
			required: false,
			conditions: null,
			validation: null,
			validation_message: null,
		},
	};

<<<<<<< HEAD
	return { fields: [fakeBranchField] };
=======
	return { fields: [fakeVersionField] };
>>>>>>> 6d14efbc
});
</script><|MERGE_RESOLUTION|>--- conflicted
+++ resolved
@@ -26,11 +26,7 @@
 	disabled?: boolean;
 	collectionField?: string;
 	collectionName?: string;
-<<<<<<< HEAD
-	injectBranchField?: boolean;
-=======
 	injectVersionField?: boolean;
->>>>>>> 6d14efbc
 }>();
 
 defineEmits<{
@@ -61,19 +57,6 @@
 
 // TODO Initial version, probably needs polishing
 const injectValue = computed(() => {
-<<<<<<< HEAD
-	if (!props.injectBranchField) return null;
-
-	const branchesEnabled = values.value['branches_enabled'];
-
-	if (!branchesEnabled) return null;
-
-	const fakeBranchField: Field = {
-		collection: unref(collection),
-		field: '$branch',
-		schema: null,
-		name: 'Branch',
-=======
 	if (!props.injectVersionField) return null;
 
 	const versioningEnabled = values.value['versioning'];
@@ -85,16 +68,11 @@
 		field: '$version',
 		schema: null,
 		name: '$t:version',
->>>>>>> 6d14efbc
 		type: 'integer',
 		meta: {
 			id: -1,
 			collection: unref(collection),
-<<<<<<< HEAD
-			field: '$branch',
-=======
 			field: '$version',
->>>>>>> 6d14efbc
 			sort: null,
 			special: null,
 			interface: null,
@@ -114,10 +92,6 @@
 		},
 	};
 
-<<<<<<< HEAD
-	return { fields: [fakeBranchField] };
-=======
 	return { fields: [fakeVersionField] };
->>>>>>> 6d14efbc
 });
 </script>