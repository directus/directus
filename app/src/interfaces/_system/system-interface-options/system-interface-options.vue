<template>
	<v-notice v-if="!selectedInterface">
		{{ t('select_interface') }}
	</v-notice>

	<v-notice v-else-if="usesCustomComponent === false && optionsFields.length === 0">
		{{ t('no_options_available') }}
	</v-notice>

	<div v-else class="inset">
		<v-form
			v-if="usesCustomComponent === false"
			v-model="options"
			class="extension-options"
			:fields="optionsFields"
			:disabled="disabled"
			primary-key="+"
		/>

		<component
			:is="`interface-options-${selectedInterface.id}`"
			v-else
			:value="value"
			:collection="collection"
			@input="$emit('input', $event)"
		/>
	</div>
</template>

<script setup lang="ts">
import { useExtension } from '@/composables/use-extension';
import { computed, inject, ref } from 'vue';
import { useI18n } from 'vue-i18n';

const props = defineProps<{
	value: Record<string, unknown> | null;
	interfaceField?: string;
	interface?: string;
	collection?: string;
	disabled?: boolean;
}>();

const emit = defineEmits<{
	(e: 'input', value: Record<string, unknown> | null): void;
}>();

const { t } = useI18n();

<<<<<<< HEAD
export default defineComponent({
	props: {
		value: {
			type: Object,
			default: null,
		},
		interfaceField: {
			type: String,
			default: null,
		},
		interface: {
			type: String,
			default: null,
		},
		collection: {
			type: String,
			default: null,
		},
		disabled: {
			type: Boolean,
			default: false,
		},
=======
const options = computed({
	get() {
		return props.value;
>>>>>>> d16c3896
	},
	set(newVal: any) {
		emit('input', newVal);
	},
});

const values = inject('values', ref<Record<string, any>>({}));

const selectedInterfaceId = computed(() => props.interface ?? values.value[props.interfaceField!] ?? null);
const selectedInterface = useExtension('interface', selectedInterfaceId);

const usesCustomComponent = computed(() => {
	if (!selectedInterface.value) return false;
	return selectedInterface.value.options && 'render' in selectedInterface.value.options;
});

const optionsFields = computed(() => {
	if (!selectedInterface.value) return [];
	if (!selectedInterface.value.options) return [];
	if (usesCustomComponent.value === true) return [];

	let optionsObjectOrArray;

	if (typeof selectedInterface.value.options === 'function') {
		optionsObjectOrArray = selectedInterface.value.options({
			field: {
				type: 'unknown',
			},
			editing: '+',
			collection: props.collection,
			relations: {
				o2m: undefined,
				m2o: undefined,
				m2a: undefined,
			},
			collections: {
				related: undefined,
				junction: undefined,
			},
			fields: {
				corresponding: undefined,
				junctionCurrent: undefined,
				junctionRelated: undefined,
				sort: undefined,
			},
			items: {},
			localType: 'standard',
			autoGenerateJunctionRelation: false,
			saving: false,
		});
	} else {
		optionsObjectOrArray = selectedInterface.value.options;
	}

	if (Array.isArray(optionsObjectOrArray)) return optionsObjectOrArray;

	return [...optionsObjectOrArray.standard, ...optionsObjectOrArray.advanced];
});
</script>

<style lang="scss" scoped>
.inset {
	--form-horizontal-gap: 24px;
	--form-vertical-gap: 24px;

	padding: 12px;
	border: var(--border-width) solid var(--border-normal);
	border-radius: var(--border-radius);

	:deep(.type-label) {
		font-size: 1rem;
	}
}
</style><|MERGE_RESOLUTION|>--- conflicted
+++ resolved
@@ -46,34 +46,9 @@
 
 const { t } = useI18n();
 
-<<<<<<< HEAD
-export default defineComponent({
-	props: {
-		value: {
-			type: Object,
-			default: null,
-		},
-		interfaceField: {
-			type: String,
-			default: null,
-		},
-		interface: {
-			type: String,
-			default: null,
-		},
-		collection: {
-			type: String,
-			default: null,
-		},
-		disabled: {
-			type: Boolean,
-			default: false,
-		},
-=======
 const options = computed({
 	get() {
 		return props.value;
->>>>>>> d16c3896
 	},
 	set(newVal: any) {
 		emit('input', newVal);
