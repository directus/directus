--- conflicted
+++ resolved
@@ -27,11 +27,7 @@
 );
 
 defineEmits<{
-<<<<<<< HEAD
-	(e: 'input', value: null | string[]): void;
-=======
 	(e: 'input', value: string[] | null): void;
->>>>>>> fc15ea0d
 }>();
 
 const { t } = useI18n();
