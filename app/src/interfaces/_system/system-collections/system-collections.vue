<template>
	<v-notice v-if="items.length === 0">
		{{ t('no_collections') }}
	</v-notice>
	<interface-select-multiple-checkbox
		v-else
		:choices="items"
		:value="value"
		:disabled="disabled"
		@input="$emit('input', $event)"
	/>
</template>

<script setup lang="ts">
import { useCollectionsStore } from '@/stores/collections';
import { computed } from 'vue';
import { useI18n } from 'vue-i18n';

const props = withDefaults(
	defineProps<{
		value: string[] | null;
		disabled?: boolean;
		includeSystem?: boolean;
		includeSingleton?: boolean;
	}>(),
	{ includeSingleton: true }
);

defineEmits<{
	(e: 'input', value: string[] | null): void;
}>();

const { t } = useI18n();

<<<<<<< HEAD
		const collections = computed(() => {
			let collections = collectionsStore.collections;

			if (!props.includeSingleton) {
				collections = collections.filter((collection) => collection?.meta?.singleton === false);
			}
=======
const collectionsStore = useCollectionsStore();
>>>>>>> d16c3896

const collections = computed(() => {
	let collections = collectionsStore.collections;

	if (!props.includeSingleton) {
		collections = collections.filter((collection) => collection?.meta?.singleton === false);
	}

	if (props.includeSystem) return collections;

	return collections.filter((collection) => collection.collection.startsWith('directus_') === false);
});

const items = computed(() => {
	return collections.value.map((collection) => ({
		text: collection.name,
		value: collection.collection,
	}));
});
</script><|MERGE_RESOLUTION|>--- conflicted
+++ resolved
@@ -32,16 +32,7 @@
 
 const { t } = useI18n();
 
-<<<<<<< HEAD
-		const collections = computed(() => {
-			let collections = collectionsStore.collections;
-
-			if (!props.includeSingleton) {
-				collections = collections.filter((collection) => collection?.meta?.singleton === false);
-			}
-=======
 const collectionsStore = useCollectionsStore();
->>>>>>> d16c3896
 
 const collections = computed(() => {
 	let collections = collectionsStore.collections;
