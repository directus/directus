<script setup lang="ts">
import api from '@/api';
import { appRecommendedPermissions, disabledActions } from '@/app-permissions.js';
import { DisplayItem } from '@/composables/use-relation-multiple';
import { RelationO2M, useRelationO2M } from '@/composables/use-relation-o2m';
import { useCollectionsStore } from '@/stores/collections';
import { Collection } from '@/types/collections';
import { unexpectedError } from '@/utils/unexpected-error';
import { PERMISSION_ACTIONS } from '@directus/constants';
import { appAccessMinimalPermissions, isSystemCollection } from '@directus/system-data';
import { Filter, Permission, PermissionsAction, type Alterations } from '@directus/types';
import { getEndpoint } from '@directus/utils';
import { cloneDeep, get, groupBy, isNil, merge, orderBy, sortBy } from 'lodash';
import { Ref, computed, inject, nextTick, ref, toRefs, watch } from 'vue';
import { useI18n } from 'vue-i18n';
import AddCollectionRow from './add-collection-row.vue';
import PermissionsDetail from './detail/permissions-detail.vue';
import PermissionsHeader from './permissions-header.vue';
import PermissionsRow from './permissions-row.vue';

type PermissionGroup = {
	collection: Collection;
	permissions: Permission[];
};

const props = withDefaults(
	defineProps<{
		primaryKey: string;
		disabled?: boolean;
		value: number[] | Alterations<Permission>;
		collection: string;
		field: string;
	}>(),
	{
		disabled: false,
	},
);

const emit = defineEmits<{
	(e: 'input', value: Permission[] | number[] | Alterations<Permission>): void;
}>();

const { collection, primaryKey, field } = toRefs(props);
const { t } = useI18n();

const contentEl = inject<Ref<Element | null>>('main-element');
const permissionsTable = ref<HTMLTableElement | null>(null);

const collectionsStore = useCollectionsStore();
const { relationInfo } = useRelationO2M(collection, field);

const values = inject<Ref<Record<string, any>>>('values');
const appAccess = computed(() => values?.value.app_access ?? false);
const adminAccess = computed(() => values?.value.admin_access ?? false);

const value = computed({
	get: () => props.value,
	set: (val) => {
		emit('input', val);
	},
});

const { update, remove, create, displayItems, getItemEdits, loading, resetActive, resetSystemPermissions } =
	usePermissions(value, relationInfo, primaryKey, appAccess);

const { allPermissions, regularPermissions, systemPermissions, addEmptyPermission, removeEmptyCollection } =
	useGroupedPermissions();

function getPermission(collection: string, action: PermissionsAction) {
	return displayItems.value.find(
		(item) => item.collection === collection && item.action === action && !isNil(item.policy),
	);
}

function createEmptyPermission<P extends Permission>(
	overrides: Pick<P, 'collection' | 'action'> & Partial<Omit<P, 'collection' | 'action'>>,
): P {
	return {
		policy: primaryKey.value,
		permissions: null,
		validation: null,
		fields: null,
		presets: null,
		...overrides,
	} as P;
}

const currentlyEditingKey = ref<string | null>(null);
const currentlyEditingItem = ref<DisplayItem | null>(null);
const editsAtStart = ref<Record<string, any>>({});
const newItem = ref(false);

function editItem(collection: string, action: PermissionsAction) {
	if (!relationInfo.value) return;

	const existingPermission = getPermission(collection, action);

	newItem.value = existingPermission === undefined;

	editsAtStart.value = existingPermission
		? getItemEdits(existingPermission)
		: createEmptyPermission({
				collection,
				action,
		  });

	if (newItem.value || existingPermission?.$type === 'created') {
		currentlyEditingKey.value = '+';
	} else {
		currentlyEditingKey.value = existingPermission!.id;
	}

	currentlyEditingItem.value = existingPermission ?? null;
}

function stageEdits(item: Permission | null) {
	if (newItem.value && item !== null) {
		create(item);
	} else if (item) {
		update(item);
	} else if (currentlyEditingItem.value) {
		remove(currentlyEditingItem.value);
	}
}

function cancelEdit() {
	currentlyEditingItem.value = null;
	currentlyEditingKey.value = null;
}

function removeCollection(collection: string) {
	setNoAccessAll(collection);
	removeEmptyCollection(collection);
}

function setFullAccessAll(collection: string) {
	for (const action of PERMISSION_ACTIONS) {
		setFullAccess(collection, action);
	}
}

function setNoAccessAll(collection: string) {
	for (const action of PERMISSION_ACTIONS) {
		setNoAccess(collection, action);
	}
}

function setFullAccess(collection: string, action: PermissionsAction) {
	if (disabledActions[collection]?.includes(action)) return;

	const existing = getPermission(collection, action);

	if (existing) {
		update({
			...existing,
			fields: ['*'],
			permissions: null,
			validation: null,
			presets: null,
		});
	} else {
		create(
			createEmptyPermission({
				collection,
				action,
				policy: primaryKey.value,
				fields: ['*'],
			}),
		);
	}
}

function setNoAccess(collection: string, action: PermissionsAction) {
	if (disabledActions[collection]?.includes(action)) return;

	const existing = getPermission(collection, action);

	if (existing && existing.$type !== 'deleted') {
		remove(existing);
	}
}

function usePermissions(
	value: Ref<number[] | Alterations<Permission> | undefined>,
	relation: Ref<RelationO2M | undefined>,
	itemId: Ref<string | number>,
	addMinimalAppPermissions: Ref<boolean>,
) {
	const loading = ref(false);
	const fetchedItems = ref<Permission[]>([]);

	const _value = computed<Alterations<Record<string, any>>>({
		get() {
			if (!value.value || Array.isArray(value.value)) {
				return {
					create: [],
					update: [],
					delete: [],
				};
			}

			return value.value as Alterations<Permission>;
		},
		set(newValue) {
			if (newValue.create.length === 0 && newValue.update.length === 0 && newValue.delete.length === 0) {
				value.value = undefined;
				return;
			}

			value.value = newValue;
		},
	});

	// Fetch new items when the value gets changed by the external "save and stay"
	// We don't want to refresh when we ourself reset the value (when we have no more changes)
	watch(value, (newValue, oldValue) => {
		if (
			Array.isArray(newValue) &&
			oldValue &&
			(('create' in oldValue && Array.isArray(oldValue.create) && oldValue.create.length > 0) ||
				('update' in oldValue && Array.isArray(oldValue.update) && oldValue.update.length > 0) ||
				('delete' in oldValue && Array.isArray(oldValue.delete) && oldValue.delete.length > 0))
		) {
			fetchPermissions();
		}
	});

	watch([primaryKey, relationInfo], fetchPermissions, { immediate: true });

	const createdItems = computed(() => {
		const info = relation.value;
		if (info?.type === undefined) return [];

		const items = _value.value.create.map((item, index) => {
			return {
				...item,
				$type: 'created',
				$index: index,
			} as DisplayItem;
		});

		return items;
	});

	const displayItems = computed(() => {
		if (!relation.value) return [];

		const targetPKField = relation.value.relatedPrimaryKeyField.field;

		const items: DisplayItem[] = fetchedItems.value.map((item: Record<string, any>) => {
			let edits;

			for (const [index, value] of _value.value.update.entries()) {
				if (typeof value === 'object' && value[targetPKField] === item[targetPKField]) {
					edits = { index, value };
					break;
				}
			}

			let updatedItem: Record<string, any> = cloneDeep(item);

			if (edits) {
				updatedItem = {
					...updatedItem,
					...edits.value,
				};

				updatedItem.$type = 'updated';
				updatedItem.$index = edits.index;
				updatedItem.$edits = edits.index;
			}

			const deleteIndex = _value.value.delete.findIndex((id) => id === item[targetPKField]);

			if (deleteIndex !== -1) {
				merge(updatedItem, { $type: 'deleted', $index: deleteIndex });
			}

			return updatedItem;
		});

		items.push(...createdItems.value);

		if (addMinimalAppPermissions.value) {
			for (const perm of appAccessMinimalPermissions) {
				if (items.find((item) => item.collection === perm.collection && item.action === perm.collection)) continue;
				items.push(perm);
			}
		}

		const sortField = 'collection';

		return items.sort((a, b) => {
			return get(a, sortField) - get(b, sortField);
		});
	});

	const { cleanItem, isEmpty, isLocalItem, getItemEdits } = useUtil();
	const { create, update, remove } = useActions(_value);
	const { resetActive, resetSystemPermissions } = useReset();

	return {
		loading,
		create,
		update,
		remove,
		displayItems,
		isLocalItem,
		getItemEdits,
		resetActive,
		resetSystemPermissions,
	};

	function useActions(target: Ref<any>) {
		return { create, update, remove };

		function create(...items: Record<string, any>[]) {
			for (const item of items) {
				target.value.create.push(cleanItem(item));
			}

			updateValue();
		}

		function update(...items: DisplayItem[]) {
			if (!relation.value) return;

			for (const item of items) {
				if (item.$type === undefined || item.$index === undefined) {
					target.value.update.push(cleanItem(item));
				} else if (item.$type === 'created') {
					target.value.create[item.$index] = cleanItem(item);
				} else if (item.$type === 'updated') {
					if (isEmpty(item)) target.value.update.splice(item.$index, 1);
					else target.value.update[item.$index] = cleanItem(item);
				} else if (item.$type === 'deleted') {
					if (item.$edits !== undefined) {
						if (isEmpty(item)) target.value.update.splice(item.$index, 1);
						else target.value.update[item.$edits] = cleanItem(item);
					} else {
						target.value.update.push(cleanItem(item));
					}

					target.value.delete.splice(item.$index, 1);
				}
			}

			updateValue();
		}

		function remove(...items: DisplayItem[]) {
			if (!relation.value) return;

			// Ensure that the objects are removed in reverse order to not mess up the indices while we're working with them
			items = orderBy(items, ['$index'], ['desc']);

			for (const item of items) {
				if (item.$type === undefined || item.$index === undefined) {
					target.value.delete.push(item.id);
				} else if (item.$type === 'created') {
					target.value.create.splice(item.$index, 1);
				} else if (item.$type === 'updated') {
					target.value.update.splice(item.$index, 1);
					target.value.delete.push(item.id);
				} else if (item.$type === 'deleted') {
					target.value.delete.splice(item.$index, 1);
				}
			}

			updateValue();
		}

		function updateValue() {
			target.value = cloneDeep(target.value);
		}
	}

	function useUtil() {
		return { cleanItem, isEmpty, isLocalItem, getItemEdits };

		function cleanItem(item: DisplayItem) {
			return Object.entries(item).reduce((acc, [key, value]) => {
				if (!key.startsWith('$')) acc[key] = value;
				return acc;
			}, {} as DisplayItem);
		}

		function isLocalItem(item: DisplayItem) {
			return item.$type !== undefined && item.$type !== 'updated';
		}

		function isEmpty(item: DisplayItem): boolean {
			if (item.$type !== 'updated' && item.$edits === undefined) return false;

			const topLevelKeys = Object.keys(item).filter((key) => !key.startsWith('$'));

			return topLevelKeys.length === 1 && topLevelKeys[0] === 'id';
		}

		function getItemEdits(item: DisplayItem) {
			if ('$type' in item && item.$index !== undefined) {
				if (item.$type === 'created') {
					return {
						..._value.value.create[item.$index],
						$type: 'created',
						$index: item.$index,
					};
				} else if (item.$type === 'updated') {
					return {
						..._value.value.update[item.$index],
						$type: 'updated',
						$index: item.$index,
					};
				} else if (item.$type === 'deleted' && item.$edits !== undefined) {
					return {
						..._value.value.update[item.$edits],
						$type: 'deleted',
						$index: item.$index,
						$edits: item.$edits,
					};
				}
			}

			return {};
		}
	}

	async function fetchPermissions() {
		if (!relation.value) return;

		if (!itemId.value || itemId.value === '+') {
			fetchedItems.value = [];
			return;
		}

		try {
			loading.value = true;

			if (itemId.value !== '+') {
				const filter: Filter = { _and: [{ policy: itemId.value } as Filter] };

				const response = await api.get(getEndpoint('directus_permissions'), {
					params: {
						fields: '*',
						filter,
						page: 0,
						limit: -1,
					},
				});

				fetchedItems.value = response.data.data;
			}
		} catch (error) {
			unexpectedError(error);
		} finally {
			loading.value = false;
		}
	}

	function useReset() {
		const resetActive = ref<string | boolean>(false);

		return { resetActive, resetSystemPermissions };

		async function resetSystemPermissions(useRecommended: boolean) {
			if (!relation.value) return;

			// remove all system permissions that are not locally added app permissions
			const toBeRemoved = displayItems.value
				.filter((item) => isSystemCollection(item.collection))
				.filter((item) => item.$type !== undefined || item.id !== undefined);

			remove(...toBeRemoved);

			if (addMinimalAppPermissions.value && useRecommended) {
				// Add recommended permissions for the app
				create(
					...appRecommendedPermissions.map((perm) => ({
						...perm,
						policy: itemId.value,
					})),
				);
			}

			resetActive.value = false;
		}
	}
}

function useGroupedPermissions() {
	const localPermissions = ref<PermissionGroup[]>([]);
	const loading = ref(false);

	const groupedPermissions = computed(() => {
		const groups = groupBy(
			displayItems.value.filter(({ $type }) => $type !== 'deleted'),
			'collection',
		);

		return Object.entries(groups)
			.map(([collection, permissions]) => ({
				collection: collectionsStore.getCollection(collection),
				permissions,
			}))
			.filter(({ collection }) => collection !== null) as PermissionGroup[];
	});

	watch(groupedPermissions, (newValue, oldValue) => {
		// Remove local permissions that have since been added to the configured permissions
		localPermissions.value = localPermissions.value.filter(
			(local) => !newValue.find((group) => group.collection.collection === local.collection.collection),
		);

		// Add local permissions that have been removed from the configured permissions for visual consistency
		localPermissions.value.push(
			...oldValue
				.filter((old) => !newValue.find((group) => group.collection.collection === old.collection.collection))
				.map(({ collection }) => ({ collection, permissions: [] })),
		);
	});

	const allPermissions = computed(() =>
		sortBy([...groupedPermissions.value, ...localPermissions.value], 'collection.collection'),
	);

	const regularPermissions = computed(() =>
		allPermissions.value.filter(({ collection }) => !isSystemCollection(collection.collection)),
	);

	const systemPermissions = computed(() =>
		allPermissions.value.filter(({ collection }) => isSystemCollection(collection.collection)),
	);

	return {
		loading,
		addEmptyPermission,
		removeEmptyCollection,
		allPermissions,
		regularPermissions,
		systemPermissions,
	};

	function addEmptyPermission(collection: string) {
		if (groupedPermissions.value.filter((group) => group.collection.collection === collection).length > 0) {
			return;
		}

		const info = collectionsStore.getCollection(collection);
		if (info === null) return;

		localPermissions.value.push({
			collection: info,
			permissions: [],
		});

		nextTick(() => {
			if (!contentEl?.value) return;

			const tableRow = permissionsTable.value?.querySelector(`tr[data-collection=${collection}]`);

			if (!tableRow) return;

			/** Header height + additional spacing */
			const TOP_SPACING = 80;
			const tableRowTop = tableRow.getBoundingClientRect().top - TOP_SPACING;

			// Only scroll to row if it is out of view
			if (tableRowTop > 0) return;

			const top = tableRowTop + contentEl.value.scrollTop;

			contentEl.value.scrollTo({ top, behavior: 'smooth' });
		});
	}

	function removeEmptyCollection(collection: string) {
		// Delay this to the next tick, since in the meantime it will have been added to the localPermissions
		nextTick(
			() =>
				(localPermissions.value = localPermissions.value.filter((group) => group.collection.collection !== collection)),
		);
	}
}
</script>

<template>
<<<<<<< HEAD
	<v-notice v-if="adminAccess">
		{{ t('admins_have_all_permissions') }}
	</v-notice>

	<div v-else-if="!loading || allPermissions.length > 0" class="permissions-list">
		<table>
			<permissions-header />

			<tbody>
				<tr v-if="allPermissions.length === 0">
					<td class="empty-state" colspan="7">
						{{ t('no_permissions') }}
					</td>
				</tr>

				<permissions-row
					v-for="group in regularPermissions"
					:key="group.collection.collection"
					:permissions="group.permissions"
					:collection="group.collection"
					@edit-item="editItem(group.collection.collection, $event)"
					@remove-row="removeCollection(group.collection.collection)"
					@set-full-access-all="setFullAccessAll(group.collection.collection)"
					@set-no-access-all="setNoAccessAll(group.collection.collection)"
					@set-full-access="setFullAccess(group.collection.collection, $event)"
					@set-no-access="setNoAccess(group.collection.collection, $event)"
				/>

				<tr v-if="regularPermissions.length > 0 && systemPermissions.length > 0">
					<td colspan="7" class="system-divider">
						<v-divider>
							{{ t('system_collections') }}
						</v-divider>
					</td>
				</tr>

				<permissions-row
					v-for="group in systemPermissions"
					:key="group.collection.collection"
					:permissions="group.permissions"
					:collection="group.collection"
					:policy="primaryKey"
					:disabled-actions="disabledActions[group.collection.collection]"
					:app-minimal="
						appAccess
							? appAccessMinimalPermissions.filter(
									(permission) => permission.collection === group.collection.collection,
							  )
							: undefined
					"
					@edit-item="editItem(group.collection.collection, $event)"
					@remove-row="removeCollection(group.collection.collection)"
					@set-full-access-all="setFullAccessAll(group.collection.collection)"
					@set-no-access-all="setNoAccessAll(group.collection.collection)"
					@set-full-access="setFullAccess(group.collection.collection, $event)"
					@set-no-access="setNoAccess(group.collection.collection, $event)"
				/>
			</tbody>

			<tfoot>
				<tr v-if="appAccess">
					<td colspan="7" class="reset-toggle">
						<span>
							{{ t('reset_system_permissions_to') }}
							<button @click="resetActive = 'minimum'">{{ t('app_access_minimum') }}</button>
							/
							<button @click="resetActive = 'recommended'">{{ t('recommended_defaults') }}</button>
						</span>
					</td>
				</tr>

				<add-collection-row
					:exclude-collections="
						[...regularPermissions, ...systemPermissions].map(({ collection }) => collection.collection)
					"
					@select="addEmptyPermission($event)"
				/>
			</tfoot>
		</table>
	</div>
=======
	<div>
		<v-notice v-if="adminAccess">
			{{ t('admins_have_all_permissions') }}
		</v-notice>

		<div v-else-if="!loading || allPermissions.length > 0" class="permissions-list">
			<table ref="permissionsTable">
				<permissions-header />

				<tbody>
					<template v-if="allPermissions.length === 0">
						<tr>
							<td class="empty-state" colspan="7">
								{{ t('no_permissions') }}
							</td>
						</tr>
					</template>

					<permissions-row
						v-for="group in regularPermissions"
						:key="group.collection.collection"
						:permissions="group.permissions"
						:collection="group.collection"
						@edit-item="editItem(group.collection.collection, $event)"
						@remove-row="removeCollection(group.collection.collection)"
						@set-full-access-all="setFullAccessAll(group.collection.collection)"
						@set-no-access-all="setNoAccessAll(group.collection.collection)"
						@set-full-access="setFullAccess(group.collection.collection, $event)"
						@set-no-access="setNoAccess(group.collection.collection, $event)"
					/>

					<tr>
						<td colspan="7" class="system-divider">
							<v-divider v-if="regularPermissions.length > 0 && systemPermissions.length > 0">
								{{ t('system_collections') }}
							</v-divider>
						</td>
					</tr>
>>>>>>> f7aa8868

					<permissions-row
						v-for="group in systemPermissions"
						:key="group.collection.collection"
						:permissions="group.permissions"
						:collection="group.collection"
						:policy="primaryKey"
						:disabled-actions="disabledActions[group.collection.collection]"
						:app-minimal="
							appAccess
								? appAccessMinimalPermissions.filter(
										(permission) => permission.collection === group.collection.collection,
								  )
								: undefined
						"
						@edit-item="editItem(group.collection.collection, $event)"
						@remove-row="removeCollection(group.collection.collection)"
						@set-full-access-all="setFullAccessAll(group.collection.collection)"
						@set-no-access-all="setNoAccessAll(group.collection.collection)"
						@set-full-access="setFullAccess(group.collection.collection, $event)"
						@set-no-access="setNoAccess(group.collection.collection, $event)"
					/>

					<tr v-if="appAccess">
						<td colspan="7" class="reset-toggle">
							<span>
								{{ t('reset_system_permissions_to') }}
								<button @click="resetActive = 'minimum'">{{ t('app_access_minimum') }}</button>
								/
								<button @click="resetActive = 'recommended'">{{ t('recommended_defaults') }}</button>
							</span>
						</td>
					</tr>

					<add-collection-row
						:exclude-collections="
							[...regularPermissions, ...systemPermissions].map(({ collection }) => collection.collection)
						"
						@select="addEmptyPermission($event)"
					/>
				</tbody>
			</table>
		</div>

		<permissions-detail
			:active="currentlyEditingKey !== null"
			:edits="editsAtStart"
			:permission-key="currentlyEditingKey"
			:policy-key="primaryKey"
			:policy-edits="values"
			@input="stageEdits"
			@update:active="cancelEdit"
		/>

		<v-dialog :model-value="!!resetActive" @update:model-value="resetActive = false" @esc="resetActive = false">
			<v-card>
				<v-card-title>
					{{ t('reset_system_permissions_copy') }}
				</v-card-title>
				<v-card-actions>
					<v-button secondary @click="resetActive = false">{{ t('cancel') }}</v-button>
					<v-button @click="resetSystemPermissions(resetActive === 'recommended')">
						{{ t('reset') }}
					</v-button>
				</v-card-actions>
			</v-card>
		</v-dialog>
	</div>
</template>

<style scoped lang="scss">
.permissions-list {
	overflow: auto;

	table {
		width: 100%;
		border: var(--theme--border-width) solid var(--theme--form--field--input--border-color);
		border-radius: var(--theme--border-radius);
		border-spacing: 0;

		th,
		td {
			padding: 0;
		}
	}

	.monospace {
		font-family: var(--theme--fonts--monospace--font-family);
	}

	.system-toggle {
		&:not(:first-child) td {
			border-top: var(--theme--border-width) solid var(--theme--form--field--input--border-color);
		}

		& button {
			display: flex;
			align-items: center;
			width: 100%;
			height: 44px;
			padding: 0 4px;
			color: var(--theme--foreground-subdued);
			cursor: pointer;

			&:hover {
				color: var(--theme--foreground);
			}
		}
	}

	.empty-state {
		padding: 12px;
		color: var(--theme--foreground-subdued);
	}

	.reset-toggle {
		color: var(--theme--foreground-subdued);
		text-align: center;
		padding: 12px;
		border-top: var(--theme--border-width) solid var(--theme--form--field--input--border-color);

		button {
			color: var(--theme--primary) !important;
			transition: color var(--fast) var(--transition);
		}

		button:hover {
			color: var(--theme--foreground) !important;
		}
	}

	.system-divider {
		--v-divider-label-color: var(--theme--foreground-subdued);
		padding-left: 12px;
	}
}

.system-collections {
	margin-top: 14px;
}
</style><|MERGE_RESOLUTION|>--- conflicted
+++ resolved
@@ -584,105 +584,21 @@
 </script>
 
 <template>
-<<<<<<< HEAD
-	<v-notice v-if="adminAccess">
-		{{ t('admins_have_all_permissions') }}
-	</v-notice>
-
-	<div v-else-if="!loading || allPermissions.length > 0" class="permissions-list">
-		<table>
-			<permissions-header />
-
-			<tbody>
-				<tr v-if="allPermissions.length === 0">
-					<td class="empty-state" colspan="7">
-						{{ t('no_permissions') }}
-					</td>
-				</tr>
-
-				<permissions-row
-					v-for="group in regularPermissions"
-					:key="group.collection.collection"
-					:permissions="group.permissions"
-					:collection="group.collection"
-					@edit-item="editItem(group.collection.collection, $event)"
-					@remove-row="removeCollection(group.collection.collection)"
-					@set-full-access-all="setFullAccessAll(group.collection.collection)"
-					@set-no-access-all="setNoAccessAll(group.collection.collection)"
-					@set-full-access="setFullAccess(group.collection.collection, $event)"
-					@set-no-access="setNoAccess(group.collection.collection, $event)"
-				/>
-
-				<tr v-if="regularPermissions.length > 0 && systemPermissions.length > 0">
-					<td colspan="7" class="system-divider">
-						<v-divider>
-							{{ t('system_collections') }}
-						</v-divider>
-					</td>
-				</tr>
-
-				<permissions-row
-					v-for="group in systemPermissions"
-					:key="group.collection.collection"
-					:permissions="group.permissions"
-					:collection="group.collection"
-					:policy="primaryKey"
-					:disabled-actions="disabledActions[group.collection.collection]"
-					:app-minimal="
-						appAccess
-							? appAccessMinimalPermissions.filter(
-									(permission) => permission.collection === group.collection.collection,
-							  )
-							: undefined
-					"
-					@edit-item="editItem(group.collection.collection, $event)"
-					@remove-row="removeCollection(group.collection.collection)"
-					@set-full-access-all="setFullAccessAll(group.collection.collection)"
-					@set-no-access-all="setNoAccessAll(group.collection.collection)"
-					@set-full-access="setFullAccess(group.collection.collection, $event)"
-					@set-no-access="setNoAccess(group.collection.collection, $event)"
-				/>
-			</tbody>
-
-			<tfoot>
-				<tr v-if="appAccess">
-					<td colspan="7" class="reset-toggle">
-						<span>
-							{{ t('reset_system_permissions_to') }}
-							<button @click="resetActive = 'minimum'">{{ t('app_access_minimum') }}</button>
-							/
-							<button @click="resetActive = 'recommended'">{{ t('recommended_defaults') }}</button>
-						</span>
-					</td>
-				</tr>
-
-				<add-collection-row
-					:exclude-collections="
-						[...regularPermissions, ...systemPermissions].map(({ collection }) => collection.collection)
-					"
-					@select="addEmptyPermission($event)"
-				/>
-			</tfoot>
-		</table>
-	</div>
-=======
 	<div>
 		<v-notice v-if="adminAccess">
 			{{ t('admins_have_all_permissions') }}
 		</v-notice>
 
-		<div v-else-if="!loading || allPermissions.length > 0" class="permissions-list">
-			<table ref="permissionsTable">
-				<permissions-header />
+	<div v-else-if="!loading || allPermissions.length > 0" class="permissions-list">
+		<table>
+			<permissions-header />
 
 				<tbody>
-					<template v-if="allPermissions.length === 0">
-						<tr>
-							<td class="empty-state" colspan="7">
-								{{ t('no_permissions') }}
-							</td>
-						</tr>
-					</template>
+					<tr v-if="allPermissions.length === 0">
+            <td class="empty-state" colspan="7">
+              {{ t('no_permissions') }}
+            </td>
+          </tr>
 
 					<permissions-row
 						v-for="group in regularPermissions"
@@ -697,14 +613,13 @@
 						@set-no-access="setNoAccess(group.collection.collection, $event)"
 					/>
 
-					<tr>
+					<tr v-if="regularPermissions.length > 0 && systemPermissions.length > 0">
 						<td colspan="7" class="system-divider">
-							<v-divider v-if="regularPermissions.length > 0 && systemPermissions.length > 0">
+							<v-divider>
 								{{ t('system_collections') }}
 							</v-divider>
 						</td>
 					</tr>
->>>>>>> f7aa8868
 
 					<permissions-row
 						v-for="group in systemPermissions"
@@ -727,8 +642,10 @@
 						@set-full-access="setFullAccess(group.collection.collection, $event)"
 						@set-no-access="setNoAccess(group.collection.collection, $event)"
 					/>
-
-					<tr v-if="appAccess">
+			</tbody>
+
+			<tfoot>
+				<tr v-if="appAccess">
 						<td colspan="7" class="reset-toggle">
 							<span>
 								{{ t('reset_system_permissions_to') }}
@@ -745,7 +662,7 @@
 						"
 						@select="addEmptyPermission($event)"
 					/>
-				</tbody>
+				</tfoot>
 			</table>
 		</div>
 
