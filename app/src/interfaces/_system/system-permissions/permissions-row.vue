<script setup lang="ts">
import { Collection } from '@/types/collections';
import ValueNull from '@/views/private/components/value-null.vue';
import { Permission, PermissionsAction } from '@directus/types';
import { useI18n } from 'vue-i18n';
import { editablePermissionActions, EditablePermissionsAction } from '@/app-permissions.js';
import PermissionsToggle from './permissions-toggle.vue';

defineProps<{
	collection: Collection;
	disabledActions?: EditablePermissionsAction[];
	permissions: Permission[];
	appMinimal?: Partial<Permission>[];
}>();

const emit = defineEmits<{
	editItem: [action: PermissionsAction];
	removeRow: [];
	setFullAccess: [action: PermissionsAction];
	setNoAccess: [action: PermissionsAction];
	setFullAccessAll: [];
	setNoAccessAll: [];
}>();

const { t } = useI18n();
</script>

<template>
<<<<<<< HEAD
	<tr class="permissions-row">
		<td class="collection">
=======
	<tr class="permissions-row" :data-collection="collection.collection">
		<td>
>>>>>>> f7aa8868
			<span v-tooltip.left="collection.name" class="name">{{ collection.collection }}</span>
			<span class="shortcuts">
				<span class="all" @click="emit('setFullAccessAll')">{{ t('all') }}</span>
				<span class="divider">/</span>
				<span class="none" @click="emit('setNoAccessAll')">{{ t('none') }}</span>
			</span>
		</td>

		<td v-for="action in editablePermissionActions" :key="action" class="action">
			<permissions-toggle
				v-if="!disabledActions?.includes(action)"
				:action="action"
				:collection="collection"
				:permission="permissions.find((permission) => permission.action === action)"
				:app-minimal="appMinimal && appMinimal.find((permission) => permission.action === action)"
				@edit="emit('editItem', action)"
				@set-full-access="emit('setFullAccess', action)"
				@set-no-access="emit('setNoAccess', action)"
			/>
			<value-null v-else />
		</td>
		<td class="remove">
			<v-icon v-tooltip="t('remove')" name="close" clickable @click="emit('removeRow')" />
		</td>
	</tr>
</template>

<style lang="scss" scoped>
.permissions-row {
	td:first-child {
		width: 100%;
	}

	.collection {
		white-space: nowrap;
	}

	.name {
		padding: 0 12px;
		font-family: var(--theme--fonts--monospace--font-family);
		overflow: hidden;
		text-overflow: ellipsis;
	}

	.shortcuts {
		font-family: var(--theme--fonts--monospace--font-family);
		color: var(--theme--foreground-subdued);
		font-size: 12px;
		opacity: 0;
		transition: opacity var(--fast) var(--transition);

		span {
			cursor: pointer;

			&:hover {
				&.all {
					color: var(--theme--success);
				}

				&.none {
					color: var(--theme--danger);
				}
			}
		}

		.divider {
			margin: 0 6px;
			cursor: default;
		}
	}

	&:hover .shortcuts {
		opacity: 1;
	}

	.action {
		height: 48px;
		padding-left: 12px;
		text-align: center;
	}

	.action + .action {
		padding-left: 4px;
	}

	.null {
		cursor: not-allowed;
	}

	:is(.permissions-overview-toggle, .null) + :is(.permissions-overview-toggle, .null) {
		margin-left: 20px;
	}

	& + .permissions-row td {
		border-top: var(--theme--border-width) solid var(--theme--border-color-subdued);
	}

	.remove {
		padding: 0 12px;

		.v-icon {
			--v-icon-size: 20px;
			--v-icon-color: var(--theme--foreground-subdued);
			&:hover {
				--v-icon-color: var(--theme--foreground);
			}
		}
	}
}
</style><|MERGE_RESOLUTION|>--- conflicted
+++ resolved
@@ -26,13 +26,8 @@
 </script>
 
 <template>
-<<<<<<< HEAD
-	<tr class="permissions-row">
+	<tr class="permissions-row" :data-collection="collection.collection">
 		<td class="collection">
-=======
-	<tr class="permissions-row" :data-collection="collection.collection">
-		<td>
->>>>>>> f7aa8868
 			<span v-tooltip.left="collection.name" class="name">{{ collection.collection }}</span>
 			<span class="shortcuts">
 				<span class="all" @click="emit('setFullAccessAll')">{{ t('all') }}</span>
