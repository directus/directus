<template>
	<div>
		<v-checkbox block :model-value="tfaEnabled" @click="toggle" :disabled="!isCurrentUser">
			{{ tfaEnabled ? t('enabled') : t('disabled') }}
			<div class="spacer" />
			<template #append>
				<v-icon name="launch" class="checkbox-icon" :class="{ enabled: tfaEnabled }" />
			</template>
		</v-checkbox>

		<v-dialog persistent v-model="enableActive" @esc="cancelAndClose">
			<v-card>
				<form @submit.prevent="generateTFA" v-if="tfaEnabled === false && tfaGenerated === false && loading === false">
					<v-card-title>
						{{ t('enter_password_to_enable_tfa') }}
					</v-card-title>
					<v-card-text>
						<v-input v-model="password" :nullable="false" type="password" :placeholder="t('password')" />

						<v-error v-if="error" :error="error" />
					</v-card-text>
					<v-card-actions>
<<<<<<< HEAD
						<v-button type="button" @click="cancelAndClose" secondary>{{ $t('cancel') }}</v-button>
						<v-button type="submit" :loading="loading">{{ $t('next') }}</v-button>
=======
						<v-button @click="enableActive = false" secondary>{{ t('cancel') }}</v-button>
						<v-button @click="enableTFA" :loading="loading">{{ t('next') }}</v-button>
>>>>>>> 11ea1923
					</v-card-actions>
				</form>

				<v-progress-circular class="loader" indeterminate v-else-if="loading === true" />

				<div v-show="tfaEnabled === false && tfaGenerated === true && loading === false">
					<form @submit.prevent="enableTFA">
						<v-card-title>
							{{ $t('tfa_scan_code') }}
						</v-card-title>
						<v-card-text>
							<canvas class="qr" :id="canvasID" />
							<output class="secret selectable">{{ secret }}</output>
							<v-input type="text" :placeholder="$t('otp')" v-model="otp" :nullable="false" />
							<v-error v-if="error" :error="error" />
						</v-card-text>
						<v-card-actions>
							<v-button type="button" @click="cancelAndClose" secondary>{{ $t('cancel') }}</v-button>
							<v-button type="submit" @click="enableTFA" :disabled="otp.length !== 6">{{ $t('done') }}</v-button>
						</v-card-actions>
					</form>
				</div>
			</v-card>
		</v-dialog>

		<v-dialog v-model="disableActive" @esc="disableActive = false">
			<v-card>
				<form @submit.prevent="disableTFA">
					<v-card-title>
<<<<<<< HEAD
						{{ $t('enter_otp_to_disable_tfa') }}
=======
						{{ t('tfa_scan_code') }}
>>>>>>> 11ea1923
					</v-card-title>
					<v-card-text>
						<v-input type="text" :placeholder="$t('otp')" v-model="otp" :nullable="false" />
						<v-error v-if="error" :error="error" />
					</v-card-text>
					<v-card-actions>
<<<<<<< HEAD
						<v-button type="submit" class="disable" :loading="loading" :disabled="otp.length !== 6">
							{{ $t('disable_tfa') }}
						</v-button>
					</v-card-actions>
				</form>
=======
						<v-button @click="enableActive = false">{{ t('done') }}</v-button>
					</v-card-actions>
				</div>
			</v-card>
		</v-dialog>

		<v-dialog v-model="disableActive">
			<v-card>
				<v-card-title>
					{{ t('enter_otp_to_disable_tfa') }}
				</v-card-title>
				<v-card-text>
					<v-input type="text" :placeholder="t('otp')" v-model="otp" :nullable="false" />
					<v-error v-if="error" :error="error" />
				</v-card-text>
				<v-card-actions>
					<v-button class="disable" :loading="loading" @click="disableTFA" :disabled="otp.length !== 6">
						{{ t('disable_tfa') }}
					</v-button>
				</v-card-actions>
>>>>>>> 11ea1923
			</v-card>
		</v-dialog>
	</div>
</template>

<script lang="ts">
import { useI18n } from 'vue-i18n';
import { defineComponent, ref, watch, onMounted, computed } from 'vue';
import api from '@/api';
import qrcode from 'qrcode';
import { nanoid } from 'nanoid';
import { useUserStore } from '@/stores';

export default defineComponent({
	props: {
		value: {
			type: String,
			default: null,
		},
		primaryKey: {
			type: String,
			default: null,
		},
	},
	setup(props) {
		const { t } = useI18n();

		const userStore = useUserStore();
		const tfaEnabled = ref(!!props.value);
		const tfaGenerated = ref(false);
		const enableActive = ref(false);
		const disableActive = ref(false);
		const loading = ref(false);
		const canvasID = nanoid();
		const secret = ref<string>();
		const otp = ref('');
		const error = ref<any>();
		const password = ref('');

		onMounted(() => {
			password.value = '';
		});

		watch(
			() => props.value,
			() => {
				tfaEnabled.value = !!props.value;
			},
			{ immediate: true }
		);
<<<<<<< HEAD

		const isCurrentUser = computed(() => userStore.state.currentUser?.id === props.primaryKey);
=======
		const isCurrentUser = computed(() => userStore.currentUser?.id === props.primaryKey);
>>>>>>> 11ea1923

		return {
			t,
			tfaEnabled,
			tfaGenerated,
			generateTFA,
			cancelAndClose,
			enableTFA,
			toggle,
			password,
			enableActive,
			disableActive,
			loading,
			canvasID,
			secret,
			disableTFA,
			otp,
			error,
			isCurrentUser,
		};

		function toggle() {
			if (tfaEnabled.value === false) {
				enableActive.value = true;
			} else {
				disableActive.value = true;
			}
		}

		async function generateTFA() {
			if (loading.value === true) return;

			loading.value = true;

			try {
				const response = await api.post('/users/me/tfa/generate', { password: password.value });
				const url = response.data.data.otpauth_url;
				secret.value = response.data.data.secret;
				await qrcode.toCanvas(document.getElementById(canvasID), url);
				tfaGenerated.value = true;
				error.value = null;
			} catch (err) {
				error.value = err;
			} finally {
				loading.value = false;
			}
		}

		function cancelAndClose() {
			tfaGenerated.value = false;
			enableActive.value = false;
			password.value = '';
			otp.value = '';
			secret.value = '';
		}

		async function enableTFA() {
			if (loading.value === true) return;

			loading.value = true;

			try {
				await api.post('/users/me/tfa/enable', { otp: otp.value, secret: secret.value });
				tfaEnabled.value = true;
				tfaGenerated.value = false;
				enableActive.value = false;
				password.value = '';
				otp.value = '';
				secret.value = '';
				error.value = null;
			} catch (err) {
				error.value = err;
			} finally {
				loading.value = false;
			}
		}

		async function disableTFA() {
			loading.value = true;

			try {
				await api.post('/users/me/tfa/disable', { otp: otp.value });

				tfaEnabled.value = false;
				disableActive.value = false;
				otp.value = '';
			} catch (err) {
				error.value = err;
			} finally {
				loading.value = false;
			}
		}
	},
});
</script>

<style lang="scss" scoped>
.checkbox-icon {
	--v-icon-color: var(--foreground-subdued);

	&.enabled {
		--v-icon-color: var(--primary);
	}
}

.loader {
	margin: 100px auto;
}

.qr {
	display: block;
	margin: 0 auto;
}

.secret {
	display: block;
	margin: 0 auto 16px auto;
	color: var(--foreground-subdued);
	font-family: var(--family-monospace);
	letter-spacing: 2.6px;
	text-align: center;
}

.disable {
	--v-button-background-color: var(--warning);
	--v-button-background-color-hover: var(--warning-125);
}

.v-error {
	margin-top: 24px;
}
</style><|MERGE_RESOLUTION|>--- conflicted
+++ resolved
@@ -20,13 +20,8 @@
 						<v-error v-if="error" :error="error" />
 					</v-card-text>
 					<v-card-actions>
-<<<<<<< HEAD
-						<v-button type="button" @click="cancelAndClose" secondary>{{ $t('cancel') }}</v-button>
-						<v-button type="submit" :loading="loading">{{ $t('next') }}</v-button>
-=======
-						<v-button @click="enableActive = false" secondary>{{ t('cancel') }}</v-button>
-						<v-button @click="enableTFA" :loading="loading">{{ t('next') }}</v-button>
->>>>>>> 11ea1923
+						<v-button type="button" @click="cancelAndClose" secondary>{{ t('cancel') }}</v-button>
+						<v-button type="submit" :loading="loading">{{ t('next') }}</v-button>
 					</v-card-actions>
 				</form>
 
@@ -56,45 +51,18 @@
 			<v-card>
 				<form @submit.prevent="disableTFA">
 					<v-card-title>
-<<<<<<< HEAD
-						{{ $t('enter_otp_to_disable_tfa') }}
-=======
-						{{ t('tfa_scan_code') }}
->>>>>>> 11ea1923
+						{{ t('enter_otp_to_disable_tfa') }}
 					</v-card-title>
 					<v-card-text>
 						<v-input type="text" :placeholder="$t('otp')" v-model="otp" :nullable="false" />
 						<v-error v-if="error" :error="error" />
 					</v-card-text>
 					<v-card-actions>
-<<<<<<< HEAD
 						<v-button type="submit" class="disable" :loading="loading" :disabled="otp.length !== 6">
-							{{ $t('disable_tfa') }}
+							{{ t('disable_tfa') }}
 						</v-button>
 					</v-card-actions>
 				</form>
-=======
-						<v-button @click="enableActive = false">{{ t('done') }}</v-button>
-					</v-card-actions>
-				</div>
-			</v-card>
-		</v-dialog>
-
-		<v-dialog v-model="disableActive">
-			<v-card>
-				<v-card-title>
-					{{ t('enter_otp_to_disable_tfa') }}
-				</v-card-title>
-				<v-card-text>
-					<v-input type="text" :placeholder="t('otp')" v-model="otp" :nullable="false" />
-					<v-error v-if="error" :error="error" />
-				</v-card-text>
-				<v-card-actions>
-					<v-button class="disable" :loading="loading" @click="disableTFA" :disabled="otp.length !== 6">
-						{{ t('disable_tfa') }}
-					</v-button>
-				</v-card-actions>
->>>>>>> 11ea1923
 			</v-card>
 		</v-dialog>
 	</div>
@@ -145,12 +113,7 @@
 			},
 			{ immediate: true }
 		);
-<<<<<<< HEAD
-
-		const isCurrentUser = computed(() => userStore.state.currentUser?.id === props.primaryKey);
-=======
 		const isCurrentUser = computed(() => userStore.currentUser?.id === props.primaryKey);
->>>>>>> 11ea1923
 
 		return {
 			t,
