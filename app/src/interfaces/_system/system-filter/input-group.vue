<template>
	<template v-if="['_eq', '_neq', '_lt', '_gt', '_lte', '_gte'].includes(getComparator(field))">
		<input-component
			:is="interfaceType"
			:choices="choices"
			:type="fieldInfo?.type ?? 'unknown'"
			:value="value"
			@input="value = $event"
		/>
	</template>
	<template
		v-else-if="
			[
				'_contains',
				'_ncontains',
				'_icontains',
				'_starts_with',
				'_nstarts_with',
				'_ends_with',
				'_nends_with',
				'_regex',
			].includes(getComparator(field))
		"
	>
		<input-component
			is="interface-input"
			:choices="choices"
			:type="fieldInfo?.type ?? 'unknown'"
			:value="value"
			@input="value = $event"
		/>
	</template>

	<div
		v-else-if="['_in', '_nin'].includes(getComparator(field))"
		class="list"
		:class="{ moveComma: interfaceType === 'interface-input' }"
	>
		<div v-for="(val, index) in value" :key="index" class="value">
			<input-component
				:is="interfaceType"
				:type="fieldInfo?.type ?? 'unknown'"
				:value="val"
				:focus="false"
				:choices="choices"
				@input="setValueAt(index, $event)"
			/>
		</div>
	</div>

	<template v-else-if="['_between', '_nbetween'].includes(getComparator(field))">
		<input-component
			:is="interfaceType"
			:choices="choices"
			:type="fieldInfo?.type ?? 'unknown'"
			:value="value[0]"
			@input="setValueAt(0, $event)"
		/>
		<div class="and">{{ t('interfaces.filter.and') }}</div>
		<input-component
			:is="interfaceType"
			:choices="choices"
			:type="fieldInfo?.type ?? 'unknown'"
			:value="value[1]"
			@input="setValueAt(1, $event)"
		/>
	</template>
</template>

<script lang="ts">
import { computed, defineComponent, PropType } from 'vue';
import { useFieldsStore } from '@/stores/fields';
import { useI18n } from 'vue-i18n';
import { clone, get } from 'lodash';
import InputComponent from './input-component.vue';
import { FieldFilter } from '@directus/shared/types';
import { fieldToFilter, getComparator, getField } from './utils';
<<<<<<< HEAD
import { translate } from '@/utils/translate-object-values';
import { useRelationsStore } from '@/stores/relations';
=======
>>>>>>> a4de019e

export default defineComponent({
	components: { InputComponent },
	props: {
		field: {
			type: Object as PropType<FieldFilter>,
			required: true,
		},
		collection: {
			type: String,
			required: true,
		},
	},
	emits: ['update:field'],
	setup(props, { emit }) {
		const fieldsStore = useFieldsStore();
		const relationsStore = useRelationsStore();
		const { t } = useI18n();

		const fieldInfo = computed(() => {
			const fieldInfo = fieldsStore.getField(props.collection, getField(props.field));

			// Alias uses the foreign key type
			if (fieldInfo?.type === 'alias') {
				const relations = relationsStore.getRelationsForField(props.collection, getField(props.field));
				if (relations[0]) {
					return fieldsStore.getField(relations[0].collection, relations[0].field);
				}
			}

			return fieldInfo;
		});

		const interfaceType = computed(() => {
			if (fieldInfo.value?.meta?.options?.choices) return 'select';

			const types: Record<string, string> = {
				bigInteger: 'input',
				binary: 'input',
				boolean: 'boolean',
				date: 'datetime',
				dateTime: 'datetime',
				decimal: 'input',
				float: 'input',
				integer: 'input',
				json: 'input-code',
				string: 'input',
				text: 'input-multiline',
				time: 'datetime',
				timestamp: 'datetime',
				uuid: 'input',
				csv: 'input',
				hash: 'input-hash',
				geometry: 'map',
			};

			return 'interface-' + types[fieldInfo.value?.type || 'string'];
		});

		const value = computed<any | any[]>({
			get() {
				const fieldPath = getField(props.field);
				const comparator = getComparator(props.field);

				const value = get(props.field, `${fieldPath}.${comparator}`);
				if (['_in', '_nin'].includes(getComparator(props.field))) {
					return [...(value as string[]).filter((val) => val !== null && val !== ''), null];
				} else {
					return value;
				}
			},
			set(newVal) {
				const fieldPath = getField(props.field);
				const comparator = getComparator(props.field);

				let value;

				if (['_in', '_nin'].includes(comparator)) {
					value = (newVal as string[])
						.flatMap((val) => (typeof val === 'string' ? val.split(',').map((v) => v.trim()) : ''))
						.filter((val) => val !== null && val !== '');
				} else {
					value = newVal;
				}
				emit('update:field', fieldToFilter(fieldPath, comparator, value));
			},
		});

		const choices = computed(() => fieldInfo.value?.meta?.options?.choices ?? []);

		return { t, choices, fieldInfo, interfaceType, value, setValueAt, getComparator };

		function setValueAt(index: number, newVal: any) {
			let newArray = Array.isArray(value.value) ? clone(value.value) : new Array(index + 1);
			newArray[index] = newVal;
			value.value = newArray;
		}
	},
});
</script>

<style lang="scss" scoped>
.value {
	display: flex;
	align-items: center;

	.v-icon {
		margin-right: 8px;
		margin-left: 12px;
		color: var(--foreground-subdued);
		cursor: pointer;

		&:hover {
			color: var(--danger);
		}
	}
}

.list {
	display: flex;

	.value:not(:last-child)::after {
		margin-right: 6px;
		content: ',';
	}

	&.moveComma .value:not(:last-child)::after {
		margin: 0 8px 0 -6px;
	}
}

.and {
	margin: 0px 8px;
}
</style><|MERGE_RESOLUTION|>--- conflicted
+++ resolved
@@ -75,11 +75,8 @@
 import InputComponent from './input-component.vue';
 import { FieldFilter } from '@directus/shared/types';
 import { fieldToFilter, getComparator, getField } from './utils';
-<<<<<<< HEAD
 import { translate } from '@/utils/translate-object-values';
 import { useRelationsStore } from '@/stores/relations';
-=======
->>>>>>> a4de019e
 
 export default defineComponent({
 	components: { InputComponent },
