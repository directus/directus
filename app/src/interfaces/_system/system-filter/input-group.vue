<template>
	<template v-if="['_eq', '_neq', '_lt', '_gt', '_lte', '_gte'].includes(getComparator(field))">
		<input-component
			:is="interfaceType"
			:choices="choices"
			:type="fieldInfo?.type ?? 'unknown'"
			:value="value"
			@input="value = $event"
		/>
	</template>
	<template
		v-else-if="
			[
				'_contains',
				'_ncontains',
				'_icontains',
				'_starts_with',
				'_nstarts_with',
				'_ends_with',
				'_nends_with',
				'_regex',
			].includes(getComparator(field))
		"
	>
		<input-component
			is="interface-input"
			:choices="choices"
			:type="fieldInfo?.type ?? 'unknown'"
			:value="value"
			@input="value = $event"
		/>
	</template>

	<div
		v-else-if="['_in', '_nin'].includes(getComparator(field))"
		class="list"
		:class="{ moveComma: interfaceType === 'interface-input' }"
	>
		<div v-for="(val, index) in value" :key="index" class="value">
			<input-component
				:is="interfaceType"
				:type="fieldInfo?.type ?? 'unknown'"
				:value="val"
				:focus="false"
				:choices="choices"
				@input="setValueAt(index, $event)"
			/>
		</div>
	</div>

	<template v-else-if="['_between', '_nbetween'].includes(getComparator(field))">
		<input-component
			:is="interfaceType"
			:choices="choices"
			:type="fieldInfo?.type ?? 'unknown'"
			:value="value[0]"
			@input="setValueAt(0, $event)"
		/>
		<div class="and">{{ t('interfaces.filter.and') }}</div>
		<input-component
			:is="interfaceType"
			:choices="choices"
			:type="fieldInfo?.type ?? 'unknown'"
			:value="value[1]"
			@input="setValueAt(1, $event)"
		/>
	</template>
</template>

<script lang="ts">
import { computed, defineComponent, PropType } from 'vue';
import { useFieldsStore } from '@/stores/fields';
import { useI18n } from 'vue-i18n';
import { clone, get } from 'lodash';
import InputComponent from './input-component.vue';
import { FieldFilter } from '@directus/shared/types';
import { fieldToFilter, getComparator, getField } from './utils';
<<<<<<< HEAD
import { translate } from '@/utils/translate-object-values';
import { useRelationsStore } from '@/stores/relations';
=======
>>>>>>> a4de019e

export default defineComponent({
	components: { InputComponent },
	props: {
		field: {
			type: Object as PropType<FieldFilter>,
			required: true,
		},
		collection: {
			type: String,
			required: true,
		},
	},
	emits: ['update:field'],
	setup(props, { emit }) {
		const fieldsStore = useFieldsStore();
		const relationsStore = useRelationsStore();
		const { t } = useI18n();

		const fieldInfo = computed(() => {
			const fieldInfo = fieldsStore.getField(props.collection, getField(props.field));

			// Alias uses the foreign key type
			if (fieldInfo?.type === 'alias') {
				const relations = relationsStore.getRelationsForField(props.collection, getField(props.field));
				if (relations[0]) {
					return fieldsStore.getField(relations[0].collection, relations[0].field);
				}
			}

			return fieldInfo;
		});

		const interfaceType = computed(() => {
			if (fieldInfo.value?.meta?.options?.choices) return 'select';

			const types: Record<string, string> = {
				bigInteger: 'input',
				binary: 'input',
				boolean: 'boolean',
				date: 'datetime',
				dateTime: 'datetime',
				decimal: 'input',
				float: 'input',
				integer: 'input',
				json: 'input-code',
				string: 'input',
				text: 'input-multiline',
				time: 'datetime',
				timestamp: 'datetime',
				uuid: 'input',
				csv: 'input',
				hash: 'input-hash',
				geometry: 'map',
			};

			return 'interface-' + types[fieldInfo.value?.type || 'string'];
		});

		const value = computed<any | any[]>({
			get() {
				const fieldPath = getField(props.field);
				const comparator = getComparator(props.field);

				const value = get(props.field, `${fieldPath}.${comparator}`);
				if (['_in', '_nin'].includes(getComparator(props.field))) {
					return [...(value as string[]).filter((val) => val !== null && val !== ''), null];
				} else {
					return value;
				}
			},
			set(newVal) {
				const fieldPath = getField(props.field);
				const comparator = getComparator(props.field);

				let value;

				if (['_in', '_nin'].includes(comparator)) {
					value = (newVal as string[])
						.flatMap((val) => (typeof val === 'string' ? val.split(',').map((v) => v.trim()) : ''))
						.filter((val) => val !== null && val !== '');
				} else {
					value = newVal;
				}
				emit('update:field', fieldToFilter(fieldPath, comparator, value));
			},
		});

		const choices = computed(() => fieldInfo.value?.meta?.options?.choices ?? []);

		return { t, choices, fieldInfo, interfaceType, value, setValueAt, getComparator };

		function setValueAt(index: number, newVal: any) {
			let newArray = Array.isArray(value.value) ? clone(value.value) : new Array(index + 1);
			newArray[index] = newVal;
			value.value = newArray;
		}
	},
});
</script>

<style lang="scss" scoped>
.value {
	display: flex;
	align-items: center;

	.v-icon {
		margin-right: 8px;
		margin-left: 12px;
		color: var(--foreground-subdued);
		cursor: pointer;

		&:hover {
			color: var(--danger);
		}
	}
}

.list {
	display: flex;

	.value:not(:last-child)::after {
		margin-right: 6px;
		content: ',';
	}

	&.moveComma .value:not(:last-child)::after {
		margin: 0 8px 0 -6px;
	}
}

.and {
	margin: 0px 8px;
}
</style><|MERGE_RESOLUTION|>--- conflicted
+++ resolved
@@ -75,11 +75,6 @@
 import InputComponent from './input-component.vue';
 import { FieldFilter } from '@directus/shared/types';
 import { fieldToFilter, getComparator, getField } from './utils';
-<<<<<<< HEAD
-import { translate } from '@/utils/translate-object-values';
-import { useRelationsStore } from '@/stores/relations';
-=======
->>>>>>> a4de019e
 
 export default defineComponent({
 	components: { InputComponent },
@@ -96,21 +91,10 @@
 	emits: ['update:field'],
 	setup(props, { emit }) {
 		const fieldsStore = useFieldsStore();
-		const relationsStore = useRelationsStore();
 		const { t } = useI18n();
 
 		const fieldInfo = computed(() => {
-			const fieldInfo = fieldsStore.getField(props.collection, getField(props.field));
-
-			// Alias uses the foreign key type
-			if (fieldInfo?.type === 'alias') {
-				const relations = relationsStore.getRelationsForField(props.collection, getField(props.field));
-				if (relations[0]) {
-					return fieldsStore.getField(relations[0].collection, relations[0].field);
-				}
-			}
-
-			return fieldInfo;
+			return fieldsStore.getField(props.collection, getField(props.field));
 		});
 
 		const interfaceType = computed(() => {
