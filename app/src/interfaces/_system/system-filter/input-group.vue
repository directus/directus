--- conflicted
+++ resolved
@@ -8,17 +8,9 @@
 			@input="value = $event"
 		/>
 	</template>
-
 	<template
-<<<<<<< HEAD
-		v-if="
+		v-else-if="
 			[
-				'_eq',
-				'_neq',
-				'_lt',
-				'_gt',
-				'_lte',
-				'_gte',
 				'_contains',
 				'_icontains',
 				'_ncontains',
@@ -26,13 +18,8 @@
 				'_nstarts_with',
 				'_ends_with',
 				'_nends_with',
+				'_regex',
 			].includes(getComparator(field))
-=======
-		v-else-if="
-			['_contains', '_ncontains', '_starts_with', '_nstarts_with', '_ends_with', '_nends_with', '_regex'].includes(
-				getComparator(field)
-			)
->>>>>>> 5cce44fa
 		"
 	>
 		<input-component
