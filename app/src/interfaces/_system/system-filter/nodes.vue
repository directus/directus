<template>
	<draggable
		tag="ul"
		draggable=".row"
		handle=".drag-handle"
		class="group"
		:list="filterSync"
		:group="{ name: 'g1' }"
		:item-key="getIndex"
		:swap-threshold="0.3"
		:force-fallback="true"
		@change="$emit('change')"
	>
		<template #item="{ element, index }">
			<li class="row">
				<div v-if="filterInfo[index].isField" block class="node field">
					<div class="header" :class="{ inline }">
						<v-icon name="drag_indicator" class="drag-handle" small></v-icon>
						<span v-if="!isExistingField(element)" class="plain-name">{{ getFieldPreview(element) }}</span>
						<v-menu v-else placement="bottom-start" show-arrow>
							<template #activator="{ toggle }">
								<button class="name" @click="toggle">
									<span>{{ getFieldPreview(element) }}</span>
								</button>
							</template>

							<v-field-list
								:collection="collection"
								:field="field"
								include-functions
								:include-relations="includeRelations"
								:relational-field-selectable="relationalFieldSelectable"
								:allow-select-all="false"
								@add="updateField(index, $event[0])"
							/>
						</v-menu>
						<v-select
							inline
							class="comparator"
							placement="bottom-start"
							:model-value="(filterInfo[index] as FilterInfoField).comparator"
							:items="getCompareOptions((filterInfo[index] as FilterInfoField).field)"
							@update:model-value="updateComparator(index, $event)"
						/>
						<input-group :field="element" :collection="collection" @update:field="replaceNode(index, $event)" />
						<span class="delete">
							<v-icon
								v-tooltip="t('delete_label')"
								name="close"
								small
								clickable
								@click="$emit('remove-node', [index])"
							/>
						</span>
					</div>
				</div>

				<div v-else class="node logic">
					<div class="header" :class="{ inline }">
						<v-icon name="drag_indicator" class="drag-handle" small />
						<div class="logic-type" :class="{ or: filterInfo[index].name === '_or' }">
							<span class="key" @click="toggleLogic(index)">
								{{
									filterInfo[index].name === '_and'
										? t('interfaces.filter.logic_type_and')
										: t('interfaces.filter.logic_type_or')
								}}
							</span>
							<span class="text">
								{{
									`— ${filterInfo[index].name === '_and' ? t('interfaces.filter.all') : t('interfaces.filter.any')} ${t(
										'interfaces.filter.of_the_following'
									)}`
								}}
							</span>
						</div>
						<span class="delete">
							<v-icon
								v-tooltip="t('delete_label')"
								name="close"
								small
								clickable
								@click="$emit('remove-node', [index])"
							/>
						</span>
					</div>
					<nodes
						:filter="element[filterInfo[index].name]"
						:collection="collection"
						:depth="depth + 1"
						:inline="inline"
						@change="$emit('change')"
						@remove-node="$emit('remove-node', [`${index}.${filterInfo[index].name}`, ...$event])"
						@update:filter="replaceNode(index, { [filterInfo[index].name]: $event })"
					/>
				</div>
			</li>
		</template>
	</draggable>
</template>

<script setup lang="ts">
import { useFieldsStore } from '@/stores/fields';
import { useRelationsStore } from '@/stores/relations';
import { extractFieldFromFunction } from '@/utils/extract-field-from-function';
import { useSync } from '@directus/composables';
<<<<<<< HEAD
import { FieldFilter, FieldFilterOperator, Filter, LogicalFilterAND, LogicalFilterOR, Type } from '@directus/types';
=======
import {
	FieldFilter,
	FieldFilterOperator,
	FieldFunction,
	Filter,
	LogicalFilterAND,
	LogicalFilterOR,
	Type,
} from '@directus/types';
>>>>>>> d16c3896
import { getFilterOperatorsForType, getOutputTypeForFunction, toArray } from '@directus/utils';
import { get } from 'lodash';
import { computed, toRefs } from 'vue';
import { useI18n } from 'vue-i18n';
import Draggable from 'vuedraggable';
import InputGroup from './input-group.vue';
import { fieldToFilter, getComparator, getField, getNodeName } from './utils';

type FilterInfo = {
	id: number;
	isField: false;
	name: string;
	node: Filter;
};

type FilterInfoField = {
	id: number;
	isField: true;
	name: string;
	node: Filter;
	field: string;
	comparator: string;
};

interface Props {
	filter: Filter[];
	collection: string;
	field?: string;
	depth?: number;
	inline?: boolean;
	includeValidation?: boolean;
	includeRelations?: boolean;
	relationalFieldSelectable?: boolean;
}

const props = withDefaults(defineProps<Props>(), {
	field: undefined,
	depth: 1,
	inline: false,
	includeValidation: false,
	includeRelations: true,
	relationalFieldSelectable: true,
});

const emit = defineEmits(['remove-node', 'update:filter', 'change']);

const { collection } = toRefs(props);
const filterSync = useSync(props, 'filter', emit);
const fieldsStore = useFieldsStore();
const relationsStore = useRelationsStore();
const { t } = useI18n();

const filterInfo = computed<(FilterInfo | FilterInfoField)[]>({
	get() {
		return props.filter.map((node, id) => {
			const name = getNodeName(node);
			const isField = name.startsWith('_') === false;

			return isField
				? ({
						id,
						isField,
						name,
						field: getField(node),
						comparator: getComparator(node),
						node,
				  } as FilterInfoField)
				: ({ id, name, isField, node } as FilterInfo);
		});
	},
	set(newVal) {
		emit(
			'update:filter',
			newVal.map((val) => val.node)
		);
	},
});

function getFieldPreview(node: Record<string, any>) {
	const fieldKey = getField(node);

	const fieldParts = fieldKey.split('.');

	const fieldNames = fieldParts.map((fieldKey, index) => {
		const hasFunction = fieldKey.includes('(') && fieldKey.includes(')');

		let key = fieldKey;
		let functionName;

		if (hasFunction) {
			const { field, fn } = extractFieldFromFunction(fieldKey);
			functionName = fn;
			key = field;
		}

		const pathPrefix = fieldParts.slice(0, index);
		const field = fieldsStore.getField(props.collection, [...pathPrefix, key].join('.'));

		const name = field?.name ?? key;

		if (hasFunction) {
			return t(`functions.${functionName}`) + ` (${name})`;
		}

		return name;
	});

	return fieldNames.join(' -> ');
}

function getIndex(item: Filter) {
	return props.filter.findIndex((filter) => filter === item);
}

function toggleLogic(index: number) {
	const nodeInfo = filterInfo.value[index];

	if (filterInfo.value[index].isField) return;

	if ('_and' in nodeInfo.node) {
		filterSync.value = filterSync.value.map((filter, filterIndex) => {
			if (filterIndex === index) {
				return { _or: (nodeInfo.node as LogicalFilterAND)._and as FieldFilter[] };
			}

			return filter;
		});
	} else {
		filterSync.value = filterSync.value.map((filter, filterIndex) => {
			if (filterIndex === index) {
				return { _and: (nodeInfo.node as LogicalFilterOR)._or as FieldFilter[] };
			}

			return filter;
		});
	}
}

function updateComparator(index: number, operator: keyof FieldFilterOperator) {
	const nodeInfo = filterInfo.value[index];
	if (nodeInfo.isField === false) return;

	const valuePath = nodeInfo.field + '.' + nodeInfo.comparator;
	let value = get(nodeInfo.node, valuePath);

	switch (operator) {
		case '_in':
		case '_nin':
			update(toArray(value) || []);
			break;
		case '_between':
		case '_nbetween':
			update((toArray(value) || []).slice(0, 2));
			break;
		case '_null':
		case '_nnull':
		case '_empty':
		case '_nempty':
			update(true);
			break;
		case '_intersects':
		case '_nintersects':
		case '_intersects_bbox':
		case '_nintersects_bbox':
			if (['_intersects', '_nintersects', '_intersects_bbox', '_nintersects_bbox'].includes(nodeInfo.comparator)) {
				update(value);
			} else {
				update(null);
			}

			break;
		default:
			// avoid setting value as string 'true'/'false' when switching from null/empty operators
			if (['_null', '_nnull', '_empty', '_nempty'].includes(nodeInfo.comparator)) {
				update(null);
			} else {
				update(Array.isArray(value) ? value[0] : value);
			}

			break;
	}

	function update(value: any) {
		if (nodeInfo.isField === false) return;

		filterSync.value = filterSync.value.map((filter, filterIndex) => {
			if (filterIndex === index) return fieldToFilter(nodeInfo.field, operator, value);
			return filter;
		});
	}
}

function updateField(index: number, newField: string) {
	const nodeInfo = filterInfo.value[index];
	const oldFieldInfo = fieldsStore.getField(props.collection, nodeInfo.name);
	const newFieldInfo = fieldsStore.getField(props.collection, newField);

	if (nodeInfo.isField === false) return;

	const valuePath = nodeInfo.field + '.' + nodeInfo.comparator;
	let value = get(nodeInfo.node, valuePath);
	let comparator = nodeInfo.comparator;

	if (oldFieldInfo?.type !== newFieldInfo?.type) {
		value = null;
		comparator = getCompareOptions(newField)[0].value;
	}

	filterSync.value = filterSync.value.map((filter, filterIndex) => {
		if (filterIndex === index) return fieldToFilter(newField, comparator, value);
		return filter;
	});
}

function replaceNode(index: number, newFilter: Filter) {
	filterSync.value = filterSync.value.map((val, filterIndex) => {
		if (filterIndex === index) return newFilter;
		return val;
	});
}

function getCompareOptions(name: string) {
	let type: Type;

	if (name.includes('(') && name.includes(')')) {
		const functionName = name.split('(')[0] as FieldFunction;
		type = getOutputTypeForFunction(functionName);
	} else {
		const fieldInfo = fieldsStore.getField(props.collection, name);
		type = fieldInfo?.type || 'unknown';

		// Alias uses the foreign key type
		if (type === 'alias') {
			const relations = relationsStore.getRelationsForField(props.collection, name);

			if (relations[0]) {
				type = fieldsStore.getField(relations[0].collection, relations[0].field)?.type || 'unknown';
			}
		}
	}

	return getFilterOperatorsForType(type, { includeValidation: props.includeValidation }).map((type) => ({
		text: t(`operators.${type}`),
		value: `_${type}`,
	}));
}

function isExistingField(node: Record<string, any>): boolean {
	if (!props.collection) return false;
	const fieldKey = getField(node);
	const field = fieldsStore.getField(props.collection, fieldKey);
	return !!field;
}
</script>

<style lang="scss" scoped>
.header {
	position: relative;
	display: flex;
	align-items: center;
	width: fit-content;
	margin-right: 18px;
	margin-bottom: 8px;
	padding: 2px 6px;
	padding-right: 8px;
	background-color: var(--background-page);
	border: var(--border-width) solid var(--border-subdued);
	border-radius: 100px;
	transition: border-color var(--fast) var(--transition);

	.logic-type {
		color: var(--foreground-subdued);

		.key {
			margin-right: 4px;
			padding: 2px 6px;
			color: var(--primary);
			background-color: var(--primary-alt);
			border-radius: 6px;
			cursor: pointer;
			transition: var(--fast) var(--transition);
			transition-property: color, background-color;

			&:hover {
				background-color: var(--primary-25);
			}
		}

		&.or .key {
			color: var(--secondary);
			background-color: var(--secondary-alt);

			&:hover {
				background-color: var(--secondary-25);
			}
		}
	}

	:deep(.inline-display) {
		padding-right: 0px;

		.v-icon {
			display: none;
		}
	}

	.plain-name {
		display: inline-block;
		margin-right: 8px;
	}

	.name {
		white-space: nowrap;
	}

	.name,
	.comparator {
		position: relative;
		z-index: 2;
		display: inline-block;
		margin-right: 8px;

		&::before {
			position: absolute;
			top: 0px;
			left: -4px;
			z-index: -1;
			width: calc(100% + 8px);
			height: 100%;
			background-color: var(--background-normal);
			border-radius: 6px;
			opacity: 0;
			transition: opacity var(--fast) var(--transition);
			content: '';
			pointer-events: none;
		}

		&:not(.disabled):hover::before {
			opacity: 1;
		}
	}

	.comparator {
		font-weight: 700;
	}

	.value {
		color: var(--green);
	}

	.delete {
		--v-icon-color: var(--foreground-subdued);
		--v-icon-color-hover: var(--danger);

		position: absolute;
		top: 50%;
		left: 100%;
		padding-left: 4px;
		transform: translateY(-50%);
		opacity: 0;
		transition: opacity var(--fast) var(--transition);
	}

	&:hover {
		border-color: var(--border-normal);

		.delete,
		&:hover {
			opacity: 1;
		}
	}

	.drag-handle {
		--v-icon-color: var(--foreground-subdued);

		margin-right: 4px;
		cursor: grab;
	}

	&.inline {
		width: auto;
		margin-right: 0;
		padding-right: 12px;

		.delete {
			right: 8px;
			left: unset;
			background-color: var(--background-page);
		}
	}
}

.node {
	&.logic {
		padding-right: 4px;
		white-space: nowrap;
	}

	&.field {
		padding-right: 4px;
	}
}

.group :deep(.sortable-ghost) {
	.node .header {
		background-color: var(--primary-alt);
		border-color: var(--primary);

		> * {
			opacity: 0;
		}
	}
}
</style><|MERGE_RESOLUTION|>--- conflicted
+++ resolved
@@ -104,9 +104,6 @@
 import { useRelationsStore } from '@/stores/relations';
 import { extractFieldFromFunction } from '@/utils/extract-field-from-function';
 import { useSync } from '@directus/composables';
-<<<<<<< HEAD
-import { FieldFilter, FieldFilterOperator, Filter, LogicalFilterAND, LogicalFilterOR, Type } from '@directus/types';
-=======
 import {
 	FieldFilter,
 	FieldFilterOperator,
@@ -116,7 +113,6 @@
 	LogicalFilterOR,
 	Type,
 } from '@directus/types';
->>>>>>> d16c3896
 import { getFilterOperatorsForType, getOutputTypeForFunction, toArray } from '@directus/utils';
 import { get } from 'lodash';
 import { computed, toRefs } from 'vue';
