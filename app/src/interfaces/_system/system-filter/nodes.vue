<script setup lang="ts">
import { useFieldsStore } from '@/stores/fields';
import { useRelationsStore } from '@/stores/relations';
import { extractFieldFromFunction } from '@/utils/extract-field-from-function';
import { useSync } from '@directus/composables';
import {
	FieldFilter,
	FieldFilterOperator,
	FieldFunction,
	Filter,
	LogicalFilterAND,
	LogicalFilterOR,
	Type,
} from '@directus/types';
import { getFilterOperatorsForType, getOutputTypeForFunction, getRelationType, toArray } from '@directus/utils';
import { get } from 'lodash';
import { computed, toRefs } from 'vue';
import { useI18n } from 'vue-i18n';
import Draggable from 'vuedraggable';
import InputGroup from './input-group.vue';
import {
	fieldHasFunction,
	fieldToFilter,
	getComparator,
	getField,
	getNodeName,
	stripRelationshipPrefix,
} from './utils';

type FilterInfo = {
	id: number;
	isField: false;
	name: string;
	node: Filter;
};

type FilterInfoField = {
	id: number;
	isField: true;
	name: string;
	node: Filter;
	field: string;
	comparator: string;
	isNoneGroup?: boolean;
};

interface Props {
	filter: Filter[];
	collection: string;
	field?: string;
	depth?: number;
	inline?: boolean;
	includeValidation?: boolean;
	includeRelations?: boolean;
	relationalFieldSelectable?: boolean;
	rawFieldNames?: boolean;
	variableInputEnabled: boolean | undefined;
}

const props = withDefaults(defineProps<Props>(), {
	field: undefined,
	depth: 1,
	inline: false,
	includeValidation: false,
	includeRelations: true,
	relationalFieldSelectable: true,
	rawFieldNames: false,
});

const emit = defineEmits(['remove-node', 'update:filter', 'change']);

const { collection } = toRefs(props);
const filterSync = useSync(props, 'filter', emit);
const fieldsStore = useFieldsStore();
const relationsStore = useRelationsStore();
const { t } = useI18n();

const filterInfo = computed<(FilterInfo | FilterInfoField)[]>({
	get() {
		return props.filter.map((node, id) => {
			const name = getNodeName(node);
			const isField = name.startsWith('_') === false;

			if (isField) {
				const field = getField(node);
				const comparator = getComparator(node);
				const isNoneGroup = comparator === '_none';

				return {
					id,
					isField,
					name,
					field,
					comparator,
					node,
					isNoneGroup,
				} as FilterInfoField;
			}

			return { id, name, isField, node } as FilterInfo;
		});
	},
	set(newVal) {
		emit(
			'update:filter',
			newVal.map((val) => val.node),
		);
	},
});

function getFieldPreview(node: Record<string, any>) {
	const fieldKey = getField(node);
	const fieldParts = fieldKey.split('.');

	const fieldNames = fieldParts.map((fieldKey, index) => {
		const hasFunction = fieldHasFunction(fieldKey);

		let key = fieldKey;
		let functionName;

		if (hasFunction) {
			const { field, fn } = extractFieldFromFunction(fieldKey);
			functionName = fn;
			key = field;
		}

		const pathPrefix = fieldParts.slice(0, index);
		const field = fieldsStore.getField(props.collection, [...pathPrefix, key].join('.'));

		// Injected special fields, such as $version
		if (!field && key.startsWith('$')) {
			return t(key.replace('$', ''));
		}

		const name = (props.rawFieldNames ? field?.field : field?.name) ?? key;

		if (hasFunction) {
			return t(`functions.${functionName}`) + ` (${name})`;
		}

		return name;
	});

	return fieldNames.join(' -> ');
}

function getIndex(item: Filter) {
	return props.filter.findIndex((filter) => filter === item);
}

function toggleLogic(index: number) {
	const nodeInfo = filterInfo.value[index];
	if (!nodeInfo || nodeInfo.isField) return;

	if ('_and' in nodeInfo.node) {
		filterSync.value = filterSync.value.map((filter, filterIndex) => {
			if (filterIndex === index) {
				return { _or: (nodeInfo.node as LogicalFilterAND)._and as FieldFilter[] };
			}

			return filter;
		});
	} else {
		filterSync.value = filterSync.value.map((filter, filterIndex) => {
			if (filterIndex === index) {
				return { _and: (nodeInfo.node as LogicalFilterOR)._or as FieldFilter[] };
			}

			return filter;
		});
	}
}

function updateComparator(index: number, operator: keyof FieldFilterOperator) {
	const nodeInfo = filterInfo.value[index];
	if (!nodeInfo || nodeInfo.isField === false) return;
	const fieldInfo = nodeInfo as FilterInfoField;

	const valuePath = fieldInfo.field + '.' + fieldInfo.comparator;
	const value = get(fieldInfo.node, valuePath);

	switch (operator) {
		case '_in':
		case '_nin':
			update(toArray(value) || []);
			break;
		case '_between':
		case '_nbetween':
			update((toArray(value) || []).slice(0, 2));
			break;
		case '_null':
		case '_nnull':
		case '_empty':
		case '_nempty':
			update(true);
			break;
		case '_intersects':
		case '_nintersects':
		case '_intersects_bbox':
		case '_nintersects_bbox':
			if (['_intersects', '_nintersects', '_intersects_bbox', '_nintersects_bbox'].includes(nodeInfo.comparator)) {
				update(value);
			} else {
				update(null);
			}

			break;
		default:
			// avoid setting value as string 'true'/'false' when switching from null/empty operators
			if (['_null', '_nnull', '_empty', '_nempty'].includes(nodeInfo.comparator)) {
				update(null);
			} else {
				update(Array.isArray(value) ? value[0] : value);
			}

			break;
	}

	function update(value: any) {
		if (!nodeInfo || nodeInfo.isField === false) return;
		const fieldInfo = nodeInfo as FilterInfoField;

		filterSync.value = filterSync.value.map((filter, filterIndex) => {
			if (filterIndex === index) return fieldToFilter(fieldInfo.field, operator, value);
			return filter;
		});
	}
}

function updateField(index: number, newField: string) {
	const nodeInfo = filterInfo.value[index];
	if (!nodeInfo || nodeInfo.isField === false) return;
	const fieldInfo = nodeInfo as FilterInfoField;

	const oldFieldInfo = fieldsStore.getField(props.collection, fieldInfo.name);
	const newFieldInfo = fieldsStore.getField(props.collection, newField);

	const valuePath = fieldInfo.field + '.' + fieldInfo.comparator;
	let value = get(fieldInfo.node, valuePath);
	let comparator = fieldInfo.comparator;

	if (oldFieldInfo?.type !== newFieldInfo?.type) {
		value = null;
		const compareOptions = getCompareOptions(newField);
		comparator = compareOptions[0]?.value || '_eq';
	}

	filterSync.value = filterSync.value.map((filter, filterIndex) => {
		if (filterIndex === index) return fieldToFilter(newField, comparator, value);
		return filter;
	});
}

function replaceNode(index: number, newFilter: Filter) {
	filterSync.value = filterSync.value.map((val, filterIndex) => {
		if (filterIndex === index) return newFilter;
		return val;
	});
}

function getCompareOptions(name: string) {
	let type: Type;

	if (name === '$version') {
		type = 'string';
	} else if (fieldHasFunction(name)) {
		const functionName = name.split('(')[0] as FieldFunction;
		type = getOutputTypeForFunction(functionName);
	} else {
		const fieldInfo = fieldsStore.getField(props.collection, name);
		type = fieldInfo?.type || 'unknown';

		// Alias uses the foreign key type
		if (type === 'alias') {
			const relations = relationsStore.getRelationsForField(props.collection, name);

			if (relations[0]) {
				const relatedField = fieldsStore.getField(relations[0].collection, relations[0].field);
				type = relatedField?.type || 'unknown';
			}
		}
	}

	return getFilterOperatorsForType(type, { includeValidation: props.includeValidation }).map((type) => ({
		text: t(`operators.${type}`),
		value: `_${type}`,
	}));
}

function isExistingField(node: Record<string, any>): boolean {
	if (!props.collection) return false;
	let fieldKey = getField(node);

	if (fieldHasFunction(fieldKey)) {
		const keyParts = fieldKey.split('.');
		// the function is always in the last key part
		const { field } = extractFieldFromFunction(keyParts.at(-1)!);
		fieldKey = [...keyParts.slice(0, -1), field].join('.');
	}

	const field = fieldsStore.getField(props.collection, fieldKey);
	return !!field;
}

/**
 * Gets the target collection for filtering when using an alias field (o2m, m2m).
 *
 * This function is specifically used in filter contexts where you need to determine
 * which collection to use for nested filters when filtering by a relational alias field.
 * For example, when filtering by a "posts" alias field (o2m) on a "users" collection,
 * the target collection would be "posts" since that's where the actual filter conditions
 * should be applied.
 *
 * @param fieldPath - The path to the alias field (e.g., "posts" or "categories")
 * @returns The target collection name for filtering, or null if:
 *   - The collection is not provided
 *   - The field doesn't exist
 *   - The field is not an alias field
 *   - The relation type is not o2m or m2m
 */
function getRelatedCollectionForField(fieldPath: string): string | null {
	if (!props.collection) return null;

	const field = fieldsStore.getField(props.collection, fieldPath);
	if (!field) return null;

	// For alias fields (o2m, m2m), get the related collection
	if (field.type !== 'alias') return null;
	const relations = relationsStore.getRelationsForField(props.collection, fieldPath);

	if (relations[0]) {
		const relationType = getRelationType({
			relation: relations[0],
			collection: props.collection,
			field: fieldPath,
		});

		if (relationType === 'o2m') {
			return relations[0].collection;
		}

		// Check if it's m2m by looking for junction field
		// m2m relationships have a junction_field in the relation meta
		const junctionField = relations[0].meta?.junction_field;

		if (junctionField) {
			// For m2m, the junction table connects to the related collection
			const junctionRelations = relationsStore.getRelationsForField(relations[0].collection, junctionField);

			if (junctionRelations[0]?.related_collection) {
				return junctionRelations[0].related_collection;
			}
		}
	}

	return null;
}

function handleNoneGroupFilter(index: number, newFilters: Filter[]) {
	const nodeInfo = filterInfo.value[index];
	if (!nodeInfo || !nodeInfo.isField || !(nodeInfo as FilterInfoField).isNoneGroup) return;
	const fieldInfo = nodeInfo as FilterInfoField;

	const relationshipField = fieldInfo.field;
	// Filters within _none should NOT have the relationship prefix in the stored JSON
	// The backend handles the relationship context automatically
	// Note: Nested relationship filters (e.g., groupId: { status: { _eq: ... } }) should be
	// preserved as-is since they're already correctly structured for the collection context
	const filtersWithoutPrefix = stripRelationshipPrefix(newFilters, relationshipField);

	// _none expects a single Filter object with flat fields (not wrapped in _and)
	// Multiple conditions are implicitly ANDed by having multiple top-level fields
	// Merge all filters into a single flat object
	let noneFilter: Filter = {};

	if (filtersWithoutPrefix.length > 0) {
		for (const filter of filtersWithoutPrefix) {
			if (filter && typeof filter === 'object') {
				noneFilter = { ...noneFilter, ...filter };
			}
		}
	}

	// Update the node with the new filters
	filterSync.value = filterSync.value.map((filter, filterIndex) => {
		if (filterIndex === index) {
			return {
				[relationshipField]: {
					_none: noneFilter,
				},
			} as any;
		}

		return filter;
	});
}

function handleNoneGroupRemoveNode(index: number, removeIds: string[]) {
	const nodeInfo = filterInfo.value[index];
	if (!nodeInfo || !nodeInfo.isField) return;
	const fieldInfo = nodeInfo as FilterInfoField;
	if (!fieldInfo.isNoneGroup) return;

	const currentFilters = getNoneGroupFilters(fieldInfo);
	const removeIndex = Number(removeIds[0]);
	const newFilters = currentFilters.filter((_, i) => i !== removeIndex);
	handleNoneGroupFilter(index, newFilters);
}

function getNoneGroupFilters(nodeInfo: FilterInfoField): Filter[] {
	if (!nodeInfo.isNoneGroup) return [];

	const noneFilter = get(nodeInfo.node, `${nodeInfo.field}._none`, {}) as Filter;
	const relationshipField = nodeInfo.field;

	if (!noneFilter || Object.keys(noneFilter).length === 0) return [];

	// Strip prefix for display (in case it exists from old data or was accidentally added)
	// Filters within _none should not have the prefix in stored JSON
	const strippedFilters = stripRelationshipPrefix([noneFilter], relationshipField);
	const strippedFilter = strippedFilters[0];

	if (!strippedFilter) return [];

	// _none filters use flat objects with multiple fields (not _and/_or)
	// Convert the flat object into an array of single-field filters for the nodes component
	// Each top-level key becomes its own filter
	const fieldFilters: Filter[] = [];

	for (const [key, value] of Object.entries(strippedFilter)) {
		if (key !== '_and' && key !== '_or' && value !== undefined) {
			fieldFilters.push({ [key]: value } as Filter);
		}
	}

	return fieldFilters;
}

function handleNoneGroupAddField(index: number, fieldKey: string) {
	const nodeInfo = filterInfo.value[index];
	if (!nodeInfo || !nodeInfo.isField || !(nodeInfo as FilterInfoField).isNoneGroup) return;
	const fieldInfo = nodeInfo as FilterInfoField;

	const relatedCollection = getRelatedCollectionForField(fieldInfo.field) || props.collection;
	const currentFilters = getNoneGroupFilters(fieldInfo);

	// Create a new filter node for the selected field
	const field = fieldsStore.getField(relatedCollection, fieldKey);
	if (!field) return;

	const fieldType = field.type || 'unknown';
	const filterOperators = getFilterOperatorsForType(fieldType, { includeValidation: props.includeValidation });
	const operator = filterOperators[0] || 'eq';
	const booleanOperators: string[] = ['empty', 'nempty', 'null', 'nnull'];
	const initialValue = booleanOperators.includes(operator) ? true : null;

	// Create filter with the field key (without prefix, will be added automatically)
	const newFilter = fieldToFilter(fieldKey, `_${operator}`, initialValue);
	const updatedFilters = [...currentFilters, newFilter];

	handleNoneGroupFilter(index, updatedFilters);
}
</script>

<template>
	<draggable
		tag="ul"
		draggable=".row"
		handle=".drag-handle"
		class="group"
		:list="filterSync"
		:group="{ name: 'g1' }"
		:item-key="getIndex"
		:swap-threshold="0.3"
		v-bind="{ 'force-fallback': true }"
		@change="$emit('change')"
	>
		<template #item="{ element, index }">
			<li class="row">
				<!-- _none group -->
				<template v-if="filterInfo[index]?.isField && (filterInfo[index] as FilterInfoField).isNoneGroup">
					<div class="node none-group">
						<div class="header" :class="{ inline }">
							<v-icon name="drag_indicator" class="drag-handle" small />
							<div class="logic-type none">
								<span class="key">{{ getFieldPreview(element) }}</span>
								<span class="text">
									{{ `— ${t('interfaces.filter.none_of_the_following')}` }}
								</span>
							</div>
							<v-menu placement="bottom-start" show-arrow>
								<template #activator="{ toggle }">
									<v-icon
										v-tooltip="t('interfaces.filter.add_filter')"
										name="add"
										class="add-filter"
										small
										clickable
										@click="toggle"
									/>
								</template>
								<v-field-list
									:collection="getRelatedCollectionForField((filterInfo[index] as FilterInfoField).field) || collection"
									include-functions
									:include-relations="includeRelations"
									:relational-field-selectable="relationalFieldSelectable"
									:allow-select-all="false"
									:raw-field-names="rawFieldNames"
									@add="handleNoneGroupAddField(index, $event[0])"
								/>
							</v-menu>
							<span class="delete">
								<v-icon
									v-tooltip="t('delete_label')"
									name="close"
									small
									clickable
									@click="$emit('remove-node', [index])"
								/>
							</span>
						</div>
						<nodes
							:filter="getNoneGroupFilters(filterInfo[index] as FilterInfoField)"
							:collection="getRelatedCollectionForField((filterInfo[index] as FilterInfoField).field) || collection"
							:depth="depth + 1"
							:inline="inline"
							:raw-field-names="rawFieldNames"
							:variable-input-enabled="variableInputEnabled"
							:include-validation="includeValidation"
							:include-relations="includeRelations"
							:relational-field-selectable="relationalFieldSelectable"
							@change="$emit('change')"
							@remove-node="handleNoneGroupRemoveNode(index, $event)"
							@update:filter="handleNoneGroupFilter(index, $event)"
						/>
<<<<<<< HEAD
					</div>
				</template>

				<!-- Regular field filter -->
				<template v-else-if="filterInfo[index]?.isField && !(filterInfo[index] as FilterInfoField).isNoneGroup">
					<div block class="node field">
						<div class="header" :class="{ inline, 'raw-field-names': rawFieldNames }">
							<v-icon name="drag_indicator" class="drag-handle" small></v-icon>
							<span v-if="field || !isExistingField(element)" class="plain-name">
								{{ getFieldPreview(element) }}
							</span>
							<v-menu v-else placement="bottom-start" show-arrow>
								<template #activator="{ toggle }">
									<button class="name" @click="toggle">
										<span>{{ getFieldPreview(element) }}</span>
									</button>
								</template>

								<v-field-list
									:collection="collection"
									:field="field"
									include-functions
									:include-relations="includeRelations"
									:relational-field-selectable="relationalFieldSelectable"
									:allow-select-all="false"
									:raw-field-names="rawFieldNames"
									@add="updateField(index, $event[0])"
								/>
							</v-menu>
							<v-select
								inline
								class="comparator"
								placement="bottom-start"
								:model-value="(filterInfo[index] as FilterInfoField).comparator"
								:items="getCompareOptions((filterInfo[index] as FilterInfoField).field)"
								@update:model-value="updateComparator(index, $event)"
							/>
							<input-group
								:field="element"
								:collection="collection"
								:variable-input-enabled="variableInputEnabled"
								@update:field="replaceNode(index, $event)"
							/>
							<span class="delete">
								<v-icon
									v-tooltip="t('delete_label')"
									name="close"
									small
									clickable
									@click="$emit('remove-node', [index])"
								/>
							</span>
						</div>
=======
						<span class="delete">
							<v-icon
								v-tooltip="$t('delete_label')"
								name="close"
								small
								clickable
								@click="$emit('remove-node', [index])"
							/>
						</span>
					</div>
				</div>

				<div v-else class="node logic">
					<div class="header" :class="{ inline }">
						<v-icon name="drag_indicator" class="drag-handle" small />
						<div class="logic-type" :class="{ or: filterInfo[index].name === '_or' }">
							<span class="key" @click="toggleLogic(index)">
								{{
									filterInfo[index].name === '_and'
										? $t('interfaces.filter.logic_type_and')
										: $t('interfaces.filter.logic_type_or')
								}}
							</span>
							<span class="text">
								{{
									`— ${filterInfo[index].name === '_and' ? $t('interfaces.filter.all') : $t('interfaces.filter.any')} ${t(
										'interfaces.filter.of_the_following',
									)}`
								}}
							</span>
						</div>
						<span class="delete">
							<v-icon
								v-tooltip="$t('delete_label')"
								name="close"
								small
								clickable
								@click="$emit('remove-node', [index])"
							/>
						</span>
>>>>>>> b5b80b78
					</div>
				</template>

				<!-- Logical group (_and/_or) -->
				<template v-else-if="filterInfo[index] && !filterInfo[index].isField">
					<div class="node logic">
						<div class="header" :class="{ inline }">
							<v-icon name="drag_indicator" class="drag-handle" small />
							<div class="logic-type" :class="{ or: filterInfo[index].name === '_or' }">
								<span class="key" @click="toggleLogic(index)">
									{{
										filterInfo[index].name === '_and'
											? t('interfaces.filter.logic_type_and')
											: t('interfaces.filter.logic_type_or')
									}}
								</span>
								<span class="text">
									{{
										`— ${filterInfo[index].name === '_and' ? t('interfaces.filter.all') : t('interfaces.filter.any')} ${t(
											'interfaces.filter.of_the_following',
										)}`
									}}
								</span>
							</div>
							<span class="delete">
								<v-icon
									v-tooltip="t('delete_label')"
									name="close"
									small
									clickable
									@click="$emit('remove-node', [index])"
								/>
							</span>
						</div>
						<nodes
							:filter="element[filterInfo[index].name]"
							:collection="collection"
							:depth="depth + 1"
							:inline="inline"
							:raw-field-names="rawFieldNames"
							:variable-input-enabled="variableInputEnabled"
							@change="$emit('change')"
							@remove-node="$emit('remove-node', [`${index}.${filterInfo[index].name}`, ...$event])"
							@update:filter="replaceNode(index, { [filterInfo[index].name]: $event })"
						/>
					</div>
				</template>
			</li>
		</template>
	</draggable>
</template>

<style lang="scss" scoped>
.header {
	position: relative;
	display: flex;
	align-items: center;
	inline-size: fit-content;
	margin-inline-end: 18px;
	margin-block-end: 8px;
	padding: 2px 6px;
	padding-inline-end: 8px;
	background-color: var(--theme--form--field--input--background);
	border: var(--theme--border-width) solid var(--theme--border-color-subdued);
	border-radius: 100px;
	transition: border-color var(--fast) var(--transition);

	.logic-type {
		color: var(--theme--form--field--input--foreground-subdued);

		.key {
			margin-inline-end: 4px;
			padding: 2px 6px;
			color: var(--theme--primary);
			background-color: var(--theme--primary-background);
			border-radius: 6px;
			cursor: pointer;
			transition: var(--fast) var(--transition);
			transition-property: color, background-color;

			&:hover {
				background-color: var(--theme--primary-subdued);
			}
		}

		&.or .key {
			color: var(--theme--secondary);
			background-color: var(--secondary-alt);

			&:hover {
				background-color: var(--secondary-25);
			}
		}

		&.none .key {
			color: var(--theme--danger);
			background-color: var(--theme--danger-background);
			cursor: default;

			&:hover {
				background-color: var(--theme--danger-subdued);
			}
		}
	}

	.add-filter {
		--v-icon-color: var(--theme--primary);
		--v-icon-color-hover: var(--theme--primary-accent);

		margin-inline-start: 8px;
	}

	:deep(.inline-display) {
		padding-inline-end: 0;

		.v-icon {
			display: none;
		}
	}

	.plain-name {
		display: inline-block;
		margin-inline-end: 8px;
		white-space: nowrap;
	}

	.name {
		white-space: nowrap;
	}

	&.raw-field-names {
		.plain-name,
		.name {
			font-family: var(--theme--fonts--monospace--font-family);
		}
	}

	.name,
	.comparator {
		position: relative;
		z-index: 2;
		display: inline-block;
		margin-inline-end: 8px;

		&::before {
			position: absolute;
			inset-block-start: 0;
			inset-inline-start: -4px;
			z-index: -1;
			inline-size: calc(100% + 8px);
			block-size: 100%;
			background-color: var(--theme--background-normal);
			border-radius: 6px;
			opacity: 0;
			transition: opacity var(--fast) var(--transition);
			content: '';
			pointer-events: none;
		}

		&:not(.disabled):hover::before {
			opacity: 1;
		}
	}

	.comparator {
		font-weight: 700;
	}

	.value {
		color: var(--green);
	}

	.delete {
		--v-icon-color: var(--theme--form--field--input--foreground-subdued);
		--v-icon-color-hover: var(--theme--danger);

		position: absolute;
		inset-block-start: 50%;
		inset-inline-start: 100%;
		padding-inline-start: 4px;
		transform: translateY(-50%);
		opacity: 0;
		transition: opacity var(--fast) var(--transition);
	}

	&:focus-within,
	&:hover {
		.delete {
			opacity: 1;
		}
	}

	&:hover {
		border-color: var(--theme--form--field--input--border-color);
	}

	.drag-handle {
		--v-icon-color: var(--theme--form--field--input--foreground-subdued);

		margin-inline-end: 4px;
		cursor: grab;
	}

	&.inline {
		inline-size: auto;
		margin-inline-end: 0;
		padding-inline-end: 12px;

		.delete {
			inset-inline-end: 8px;
			inset-inline-start: unset;
			background-color: var(--theme--background);
		}
	}
}

.node {
	&.logic {
		padding-inline-end: 4px;
		white-space: nowrap;
	}

	&.field {
		padding-inline-end: 4px;
	}
}

.group :deep(.sortable-ghost) {
	.node .header {
		background-color: var(--theme--primary-background);
		border-color: var(--theme--form--field--input--border-color-focus);

		> * {
			opacity: 0;
		}
	}
}
</style><|MERGE_RESOLUTION|>--- conflicted
+++ resolved
@@ -485,13 +485,13 @@
 							<div class="logic-type none">
 								<span class="key">{{ getFieldPreview(element) }}</span>
 								<span class="text">
-									{{ `— ${t('interfaces.filter.none_of_the_following')}` }}
+									{{ `— ${$t('interfaces.filter.none_of_the_following')}` }}
 								</span>
 							</div>
 							<v-menu placement="bottom-start" show-arrow>
 								<template #activator="{ toggle }">
 									<v-icon
-										v-tooltip="t('interfaces.filter.add_filter')"
+										v-tooltip="$t('interfaces.filter.add_filter')"
 										name="add"
 										class="add-filter"
 										small
@@ -511,7 +511,7 @@
 							</v-menu>
 							<span class="delete">
 								<v-icon
-									v-tooltip="t('delete_label')"
+									v-tooltip="$t('delete_label')"
 									name="close"
 									small
 									clickable
@@ -533,7 +533,6 @@
 							@remove-node="handleNoneGroupRemoveNode(index, $event)"
 							@update:filter="handleNoneGroupFilter(index, $event)"
 						/>
-<<<<<<< HEAD
 					</div>
 				</template>
 
@@ -579,7 +578,7 @@
 							/>
 							<span class="delete">
 								<v-icon
-									v-tooltip="t('delete_label')"
+									v-tooltip="$t('delete_label')"
 									name="close"
 									small
 									clickable
@@ -587,48 +586,6 @@
 								/>
 							</span>
 						</div>
-=======
-						<span class="delete">
-							<v-icon
-								v-tooltip="$t('delete_label')"
-								name="close"
-								small
-								clickable
-								@click="$emit('remove-node', [index])"
-							/>
-						</span>
-					</div>
-				</div>
-
-				<div v-else class="node logic">
-					<div class="header" :class="{ inline }">
-						<v-icon name="drag_indicator" class="drag-handle" small />
-						<div class="logic-type" :class="{ or: filterInfo[index].name === '_or' }">
-							<span class="key" @click="toggleLogic(index)">
-								{{
-									filterInfo[index].name === '_and'
-										? $t('interfaces.filter.logic_type_and')
-										: $t('interfaces.filter.logic_type_or')
-								}}
-							</span>
-							<span class="text">
-								{{
-									`— ${filterInfo[index].name === '_and' ? $t('interfaces.filter.all') : $t('interfaces.filter.any')} ${t(
-										'interfaces.filter.of_the_following',
-									)}`
-								}}
-							</span>
-						</div>
-						<span class="delete">
-							<v-icon
-								v-tooltip="$t('delete_label')"
-								name="close"
-								small
-								clickable
-								@click="$emit('remove-node', [index])"
-							/>
-						</span>
->>>>>>> b5b80b78
 					</div>
 				</template>
 
@@ -641,13 +598,13 @@
 								<span class="key" @click="toggleLogic(index)">
 									{{
 										filterInfo[index].name === '_and'
-											? t('interfaces.filter.logic_type_and')
-											: t('interfaces.filter.logic_type_or')
+											? $t('interfaces.filter.logic_type_and')
+											: $t('interfaces.filter.logic_type_or')
 									}}
 								</span>
 								<span class="text">
 									{{
-										`— ${filterInfo[index].name === '_and' ? t('interfaces.filter.all') : t('interfaces.filter.any')} ${t(
+										`— ${filterInfo[index].name === '_and' ? $t('interfaces.filter.all') : $t('interfaces.filter.any')} ${t(
 											'interfaces.filter.of_the_following',
 										)}`
 									}}
@@ -655,7 +612,7 @@
 							</div>
 							<span class="delete">
 								<v-icon
-									v-tooltip="t('delete_label')"
+									v-tooltip="$t('delete_label')"
 									name="close"
 									small
 									clickable
