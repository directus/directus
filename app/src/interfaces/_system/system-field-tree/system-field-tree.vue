<template>
	<v-notice v-if="!collectionField && !collectionName" type="warning">
		{{ t('collection_field_not_setup') }}
	</v-notice>
	<v-notice v-else-if="!chosenCollection" type="warning">
		{{ t('select_a_collection') }}
	</v-notice>
	<div v-else class="system-field-tree">
		<v-checkbox-tree
			:model-value="value"
			:disabled="disabled"
			:choices="treeList"
			item-text="name"
			item-value="key"
			value-combining="exclusive"
			@update:model-value="$emit('input', $event)"
			@group-toggle="loadFieldRelations($event.value)"
		/>
	</div>
</template>

<script setup lang="ts">
import { useFieldTree } from '@/composables/use-field-tree';
import { computed, inject, ref } from 'vue';
import { useI18n } from 'vue-i18n';

const props = defineProps<{
<<<<<<< HEAD
	collectionField: string;
=======
	collectionField?: string;
>>>>>>> fc15ea0d
	collectionName?: string;
	value: string[] | null;
	disabled?: boolean;
	placeholder?: string;
	allowNone?: boolean;
}>();

defineEmits<{
	(e: 'input', value: string[] | null): void;
}>();

const { t } = useI18n();

const values = inject('values', ref<Record<string, any>>({}));

const chosenCollection = computed(() => values.value[props.collectionField] || props.collectionName);

const { treeList, loadFieldRelations } = useFieldTree(chosenCollection);
</script>

<style scoped>
.system-field-tree {
	border: var(--border-width) solid var(--border-normal);
	border-radius: var(--border-radius);
}
</style><|MERGE_RESOLUTION|>--- conflicted
+++ resolved
@@ -25,11 +25,7 @@
 import { useI18n } from 'vue-i18n';
 
 const props = defineProps<{
-<<<<<<< HEAD
-	collectionField: string;
-=======
 	collectionField?: string;
->>>>>>> fc15ea0d
 	collectionName?: string;
 	value: string[] | null;
 	disabled?: boolean;
