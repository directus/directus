--- conflicted
+++ resolved
@@ -41,13 +41,8 @@
 	isSaving.value = true;
 	await settingsStore.setOwner(value as Form);
 	await settingsStore.hydrate();
-<<<<<<< HEAD
 	reset();
-=======
-	emit('input', form.value.project_owner ?? initialValues.value.project_owner);
 	isSaving.value = false;
-	editing.value = false;
->>>>>>> 85245b6c
 }
 
 async function reset() {
