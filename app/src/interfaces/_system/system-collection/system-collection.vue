--- conflicted
+++ resolved
@@ -13,14 +13,6 @@
 import { computed } from 'vue';
 import { useI18n } from 'vue-i18n';
 
-<<<<<<< HEAD
-const props = defineProps<{
-	value: string | null;
-	disabled?: boolean;
-	includeSystem?: boolean;
-	includeSingleton?: boolean;
-}>();
-=======
 const props = withDefaults(
 	defineProps<{
 		value: string | null;
@@ -30,7 +22,6 @@
 	}>(),
 	{ includeSingleton: true }
 );
->>>>>>> fc15ea0d
 
 defineEmits<{
 	(e: 'input', value: string | null): void;
