--- conflicted
+++ resolved
@@ -13,48 +13,6 @@
 import { computed } from 'vue';
 import { useI18n } from 'vue-i18n';
 
-<<<<<<< HEAD
-export default defineComponent({
-	props: {
-		value: {
-			type: String,
-			default: null,
-		},
-		disabled: {
-			type: Boolean,
-			default: false,
-		},
-		includeSystem: {
-			type: Boolean,
-			default: false,
-		},
-		includeSingleton: {
-			type: Boolean,
-			default: true,
-		},
-	},
-	emits: ['input'],
-	setup(props) {
-		const { t } = useI18n();
-
-		const collectionsStore = useCollectionsStore();
-
-		const collections = computed(() => {
-			let collections = collectionsStore.collections;
-
-			if (!props.includeSingleton) {
-				collections = collections.filter((collection) => collection?.meta?.singleton === false);
-			}
-
-			return [
-				...collections.filter((collection) => collection.collection.startsWith('directus_') === false),
-				...(props.includeSystem ? collectionsStore.crudSafeSystemCollections : []),
-			];
-		});
-
-		const items = computed(() => {
-			return collections.value.map((collection) => ({
-=======
 const props = withDefaults(
 	defineProps<{
 		value: string | null;
@@ -90,7 +48,6 @@
 	return collections.value.reduce<{ text: string; value: string }[]>((acc, collection) => {
 		if (collection.type !== 'alias') {
 			acc.push({
->>>>>>> d16c3896
 				text: collection.name,
 				value: collection.collection,
 			});
