<script setup lang="ts">
import { useWindowSize } from '@/composables/use-window-size';
import { getStringifiedValue } from '@/utils/get-stringified-value';
<<<<<<< HEAD
import { EditorState, Compartment, StateEffect, StateField, Annotation } from '@codemirror/state';
import { EditorView, keymap, placeholder as placeholderExtension, lineNumbers, drawSelection } from '@codemirror/view';
import { defaultKeymap, history, historyKeymap, indentWithTab } from '@codemirror/commands';
import { syntaxHighlighting, defaultHighlightStyle, bracketMatching, indentOnInput } from '@codemirror/language';
import { closeBrackets, closeBracketsKeymap, autocompletion, completionKeymap } from '@codemirror/autocomplete';
import { searchKeymap, highlightSelectionMatches } from '@codemirror/search';
import { json } from '@codemirror/lang-json';
import { lintGutter, linter, Diagnostic } from '@codemirror/lint';
import { computed, onMounted, onUnmounted, ref, watch } from 'vue';
import { useI18n } from 'vue-i18n';
=======
import CodeMirror, { ModeSpec } from 'codemirror';
import { Ref, computed, onMounted, ref, watch } from 'vue';
>>>>>>> 12ce3400
import importCodemirrorMode from './import-codemirror-mode';

const setValueAnnotation = Annotation.define<boolean>();

const INTERPOLATION_REGEX = /^\{\{\s*[^}\s]+\s*\}\}$/;

const props = withDefaults(
	defineProps<{
		value?: string | Record<string, unknown> | unknown[] | boolean | number | null;
		disabled?: boolean;
		altOptions?: Record<string, any>;
		template?: string;
		lineNumber?: boolean;
		lineWrapping?: boolean;
		placeholder?: string;
		language?: string;
		type?: string;
	}>(),
	{
		lineNumber: true,
		language: 'plaintext',
	},
);

const emit = defineEmits(['input']);

const { width } = useWindowSize();

const codemirrorEl = ref<HTMLDivElement | null>(null);
let editorView: EditorView | null = null;
let previousContent: string | null = null;
let isUpdatingFromProps = false;

const readOnly = computed(() => {
	if (width.value < 600) {
		return props.disabled;
	} else {
		return props.disabled;
	}
});

const stringValue = computed(() => {
	if (props.value === null || props.value === undefined) return '';

	if (props.type === 'json' && isInterpolation(props.value)) return props.value;

	return getStringifiedValue(props.value, props.type === 'json');
});

const languageCompartment = new Compartment();
const readOnlyCompartment = new Compartment();
const lineNumbersCompartment = new Compartment();
const lineWrappingCompartment = new Compartment();
const lintCompartment = new Compartment();

const setReadOnlyEffect = StateEffect.define<boolean>();

const readOnlyField = StateField.define<boolean>({
	create: () => false,
	update: (value, tr) => {
		for (const effect of tr.effects) {
			if (effect.is(setReadOnlyEffect)) {
				return effect.value;
			}
		}

		return value;
	},
	provide: (f) => EditorView.editable.from(f, (value) => !value),
});

async function getLanguageExtension() {
	const lang = (props.language || 'plaintext').toLowerCase();

	if (props.type === 'json' || lang === 'json') {
		return json();
	} else if (lang === 'plaintext') {
		return [];
	} else {
		const mode = await importCodemirrorMode(lang);
		return mode || [];
	}
}

async function createJsonLinter(): Promise<any> {
	if (props.type !== 'json' && props.language?.toLowerCase() !== 'json') {
		return null;
	}

	const jsonlint = (await import('jsonlint-mod')) as any;

	return linter(async (view) => {
		const text = view.state.doc.toString();
		const diagnostics: Diagnostic[] = [];

		if (isInterpolation(text)) {
			return diagnostics;
		}

		const parser = jsonlint.parser;

		parser.parseError = (str: string, hash: any) => {
			const loc = hash.loc;
			const from = view.state.doc.line(loc.first_line).from + loc.first_column;
			const to = view.state.doc.line(loc.last_line).from + loc.last_column;

			diagnostics.push({
				from,
				to,
				severity: 'error',
				message: str,
			});
		};

		if (text.length > 0) {
			try {
				jsonlint.parse(text);
			} catch {
				// Errors are captured via parseError
			}
		}

		return diagnostics;
	});
}

onMounted(async () => {
	if (!codemirrorEl.value) return;

	const languageExtension = await getLanguageExtension();
	const jsonLinter = await createJsonLinter();

	const extensions = [
		history(),
		drawSelection(),
		indentOnInput(),
		bracketMatching(),
		closeBrackets(),
		syntaxHighlighting(defaultHighlightStyle, { fallback: true }),
		highlightSelectionMatches(),
		autocompletion(),
		keymap.of([
			...closeBracketsKeymap,
			...defaultKeymap,
			...historyKeymap,
			...searchKeymap,
			...completionKeymap,
			indentWithTab,
		] as any),

		languageCompartment.of(languageExtension),
		readOnlyCompartment.of(EditorState.readOnly.of(readOnly.value)),
		readOnlyField,
		lineNumbersCompartment.of(props.lineNumber ? lineNumbers() : []),
		lineWrappingCompartment.of(props.lineWrapping ? EditorView.lineWrapping : []),
		EditorState.tabSize.of(4),

		EditorView.updateListener.of((update) => {
			if (update.docChanged && !isUpdatingFromProps) {
				const content = update.state.doc.toString();

				if (content === previousContent) return;
				previousContent = content;

				if (update.transactions.some((tr) => tr.annotation(setValueAnnotation))) {
					return;
				}

				if (props.type === 'json') {
					if (content.length === 0) {
						return emit('input', null);
					}

					if (isInterpolation(content)) {
						return emit('input', content);
					}

					try {
						const parsedJson = JSON.parse(content);
						if (typeof parsedJson !== 'string') return emit('input', parsedJson);
						return emit('input', content);
					} catch {
						// We won't stage invalid JSON
					}
				} else {
					emit('input', content);
				}
			}
		}),
	];

	if (props.placeholder) {
		extensions.push(placeholderExtension(props.placeholder));
	}

	if (jsonLinter) {
		extensions.push(lintGutter(), lintCompartment.of(jsonLinter));
	}

	const state = EditorState.create({
		doc: String(stringValue.value),
		extensions,
	});

	editorView = new EditorView({
		state,
		parent: codemirrorEl.value,
	});
});

onUnmounted(() => {
	editorView?.destroy();
});

watch(
	() => props.language,
	async () => {
		if (!editorView) return;

		const languageExtension = await getLanguageExtension();

		editorView.dispatch({
			effects: languageCompartment.reconfigure(languageExtension),
		});
	},
);

watch(
	() => props.disabled,
	() => {
		if (!editorView) return;

		editorView.dispatch({
			effects: [
				setReadOnlyEffect.of(readOnly.value),
				readOnlyCompartment.reconfigure(EditorState.readOnly.of(readOnly.value)),
			],
		});
	},
	{ immediate: true },
);

watch(
	() => props.lineNumber,
	(lineNumber) => {
		if (!editorView) return;

		editorView.dispatch({
			effects: lineNumbersCompartment.reconfigure(lineNumber ? lineNumbers() : []),
		});
	},
);

watch(
	() => props.lineWrapping,
	(lineWrapping) => {
		if (!editorView) return;

		editorView.dispatch({
			effects: lineWrappingCompartment.reconfigure(lineWrapping ? EditorView.lineWrapping : []),
		});
	},
);

watch(stringValue, () => {
	if (!editorView || isUpdatingFromProps) return;

	if (props.type === 'json' && editorView.state.doc.toString() === props.value) return;

	const currentValue = editorView.state.doc.toString();
	const newStringValue = stringValue.value;

	if (currentValue !== newStringValue) {
		isUpdatingFromProps = true;

		editorView.dispatch({
			changes: {
				from: 0,
				to: editorView.state.doc.length,
				insert: String(newStringValue || ''),
			},
			annotations: [setValueAnnotation.of(true)],
		});

		isUpdatingFromProps = false;
	}
});

function fillTemplate() {
	if (props.type === 'json' && props.template) {
		try {
			emit('input', JSON.parse(props.template));
		} finally {
			// Do nothing
		}
	} else {
		emit('input', props.template);
	}
}

function isInterpolation(value: any) {
	return typeof value === 'string' && value.match(INTERPOLATION_REGEX);
}
</script>

<template>
	<div class="input-code codemirror-custom-styles" :class="{ disabled }" dir="ltr">
		<div ref="codemirrorEl"></div>

		<v-button v-if="template" v-tooltip.left="$t('fill_template')" small icon secondary @click="fillTemplate">
			<v-icon name="playlist_add" />
		</v-button>
	</div>
</template>

<style lang="scss" scoped>
.input-code {
	--input-code--height: var(--input-height-tall);
	--input-code--gutter--width: 50px;
	position: relative;
	inline-size: 100%;
	font-size: 14px;

	:deep(.cm-editor) {
		inline-size: 100%;
		color: var(--theme--foreground);
		font-weight: inherit;
		font-family: var(--theme--fonts--monospace--font-family);
		background-color: var(--theme--form--field--input--background);
		border: var(--theme--border-width) solid var(--theme--form--field--input--border-color);
		border-radius: var(--theme--border-radius);
		transition: all var(--fast) var(--transition);
		box-shadow: var(--theme--form--field--input--box-shadow);
		block-size: var(--input-code--height);

		.cm-gutters {
			background-color: var(--theme--form--field--input--background-subdued);
			border-inline-end: var(--theme--border-width) solid var(--theme--form--field--input--border-color);
			inline-size: var(--input-code--gutter--width);
			border-start-start-radius: var(--theme--border-radius);
			border-end-start-radius: var(--theme--border-radius);
		}

		.cm-lineNumbers {
			color: var(--theme--foreground-subdued);
		}
	}

	&:hover :deep(.cm-editor) {
		border-color: var(--theme--form--field--input--border-color-hover);
		box-shadow: var(--theme--form--field--input--box-shadow-hover);

		.cm-gutters {
			border-inline-end-color: var(--theme--form--field--input--border-color-hover);
		}
	}

	&.disabled {
		:deep(.cm-editor) {
			color: var(--theme--foreground-subdued);
			background-color: var(--theme--form--field--input--background-subdued);
		}

		&:hover :deep(.cm-editor) {
			border-color: var(--theme--form--field--input--border-color);
		}
	}

	:deep(.cm-editor.cm-focused) {
		outline: none;
		border-color: var(--theme--form--field--input--border-color-focus);
		box-shadow: var(--theme--form--field--input--box-shadow-focus);
	}
}

.small {
	position: absolute;
	inset-inline-end: 0;
	inset-block-end: -20px;
	font-style: italic;
	text-align: end;
}

.v-button {
	position: absolute;
	inset-block-start: 10px;
	inset-inline-end: 10px;
	z-index: 4;
	color: var(--theme--primary);
	cursor: pointer;
	transition: color var(--fast) var(--transition-out);

	&:hover {
		color: var(--theme--primary-accent);
		transition: none;
	}
}
</style><|MERGE_RESOLUTION|>--- conflicted
+++ resolved
@@ -1,7 +1,6 @@
 <script setup lang="ts">
 import { useWindowSize } from '@/composables/use-window-size';
 import { getStringifiedValue } from '@/utils/get-stringified-value';
-<<<<<<< HEAD
 import { EditorState, Compartment, StateEffect, StateField, Annotation } from '@codemirror/state';
 import { EditorView, keymap, placeholder as placeholderExtension, lineNumbers, drawSelection } from '@codemirror/view';
 import { defaultKeymap, history, historyKeymap, indentWithTab } from '@codemirror/commands';
@@ -11,11 +10,6 @@
 import { json } from '@codemirror/lang-json';
 import { lintGutter, linter, Diagnostic } from '@codemirror/lint';
 import { computed, onMounted, onUnmounted, ref, watch } from 'vue';
-import { useI18n } from 'vue-i18n';
-=======
-import CodeMirror, { ModeSpec } from 'codemirror';
-import { Ref, computed, onMounted, ref, watch } from 'vue';
->>>>>>> 12ce3400
 import importCodemirrorMode from './import-codemirror-mode';
 
 const setValueAnnotation = Annotation.define<boolean>();
