--- conflicted
+++ resolved
@@ -9,25 +9,12 @@
 </template>
 
 <script setup lang="ts">
-<<<<<<< HEAD
-import CodeMirror, { ModeSpec } from 'codemirror';
-import { computed, onMounted, ref, watch } from 'vue';
-import { useI18n } from 'vue-i18n';
-
-import 'codemirror/addon/display/placeholder.js';
-import 'codemirror/addon/lint/lint.js';
-import 'codemirror/addon/scroll/annotatescrollbar.js';
-import 'codemirror/addon/search/matchesonscrollbar.js';
-import 'codemirror/addon/search/search.js';
-import 'codemirror/addon/search/searchcursor.js';
-=======
 import { useWindowSize } from '@/composables/use-window-size';
 import CodeMirror, { ModeSpec } from 'codemirror';
 import { computed, onMounted, ref, watch } from 'vue';
 import { useI18n } from 'vue-i18n';
 import importCodemirrorMode from './import-codemirror-mode';
 
->>>>>>> fc15ea0d
 import 'codemirror/mode/meta';
 
 import 'codemirror/addon/comment/comment.js';
@@ -39,20 +26,11 @@
 import 'codemirror/addon/search/search.js';
 import 'codemirror/addon/search/searchcursor.js';
 
-<<<<<<< HEAD
-import { useWindowSize } from '@/composables/use-window-size';
-import importCodemirrorMode from './import-codemirror-mode';
-
-const props = withDefaults(
-	defineProps<{
-		value?: string | Record<string, any> | [];
-=======
 import 'codemirror/keymap/sublime.js';
 
 const props = withDefaults(
 	defineProps<{
 		value: string | Record<string, unknown> | unknown[] | boolean | number | null;
->>>>>>> fc15ea0d
 		disabled?: boolean;
 		altOptions?: Record<string, any>;
 		template?: string;
@@ -130,7 +108,6 @@
 
 	return props.value as string;
 });
-<<<<<<< HEAD
 
 watch(
 	() => props.language,
@@ -167,44 +144,6 @@
 				parser.parseError = (str: string, hash: any) => {
 					const loc = hash.loc;
 
-=======
-
-watch(
-	() => props.language,
-	() => {
-		setLanguage();
-	}
-);
-
-watch(stringValue, () => {
-	// prevent setting redundantly stringified json value when it's actually the same value
-	if (props.type === 'json' && codemirror?.getValue() === props.value) return;
-
-	if (codemirror?.getValue() !== stringValue.value) {
-		codemirror?.setValue(stringValue.value || '');
-	}
-});
-
-async function setLanguage() {
-	if (codemirror) {
-		const lang = props.language.toLowerCase();
-
-		if (props.type === 'json' || lang === 'json') {
-			// @ts-ignore
-			await import('codemirror/mode/javascript/javascript.js');
-
-			const jsonlint = (await import('jsonlint-mod')) as any;
-
-			codemirror.setOption('mode', { name: 'javascript', json: true } as ModeSpec<{ json: boolean }>);
-
-			CodeMirror.registerHelper('lint', 'json', (text: string) => {
-				const found: Record<string, any>[] = [];
-				const parser = jsonlint.parser;
-
-				parser.parseError = (str: string, hash: any) => {
-					const loc = hash.loc;
-
->>>>>>> fc15ea0d
 					found.push({
 						from: CodeMirror.Pos(loc.first_line - 1, loc.first_column),
 						to: CodeMirror.Pos(loc.last_line - 1, loc.last_column),
