--- conflicted
+++ resolved
@@ -1,33 +1,3 @@
-<<<<<<< HEAD
-
-<template>
-	<v-notice v-if="!relationInfo || collection !== relationInfo?.relatedCollection.collection" type="warning">
-		{{ t('interfaces.list-o2m-tree-view.recursive_only') }}
-	</v-notice>
-	<v-notice v-else-if="relationInfo.relatedCollection.meta?.singleton" type="warning">
-		{{ t('no_singleton_relations') }}
-	</v-notice>
-	<div v-else class="tree-view">
-		<nested-draggable
-			v-model="_value"
-			:template="template"
-			:collection="collection"
-			:field="field"
-			:primary-key="primaryKey"
-			:relation-info="relationInfo"
-			:disabled="disabled"
-			:fields="fields"
-			:enable-create="enableCreate"
-			:enable-select="enableSelect"
-			:custom-filter="customFilter"
-			:items-moved="itemsMoved"
-			root
-		/>
-	</div>
-</template>
-
-=======
->>>>>>> 01f0a181
 <script setup lang="ts">
 import { ChangesItem } from '@/composables/use-relation-multiple';
 import { useRelationO2M } from '@/composables/use-relation-o2m';
