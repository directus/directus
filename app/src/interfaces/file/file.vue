<template>
	<div class="file">
		<v-menu attached :disabled="loading">
			<template #activator="{ toggle, active }">
				<div>
					<v-skeleton-loader v-if="loading" type="input" />
					<v-input
						v-else
						clickable
						readonly
						:active="active"
						:disabled="disabled"
						:placeholder="t('no_file_selected')"
						:model-value="file && file.title"
						@click="toggle"
					>
						<template #prepend>
							<div
								class="preview"
								:class="{
									'has-file': file,
									'is-svg': file?.type?.includes('svg'),
								}"
							>
								<v-image
									v-if="imageThumbnail && !imageThumbnailError"
									:src="imageThumbnail"
									:alt="file?.title"
									@error="imageThumbnailError = $event"
								/>
								<span v-else-if="fileExtension" class="extension">
									{{ fileExtension }}
								</span>
								<v-icon v-else name="folder_open" />
							</div>
						</template>
						<template #append>
							<template v-if="file">
								<v-icon v-tooltip="t('edit')" name="open_in_new" class="edit" @click.stop="editDrawerActive = true" />
								<v-icon v-if="!disabled" v-tooltip="t('deselect')" class="deselect" name="close" @click.stop="remove" />
							</template>
							<v-icon v-else name="attach_file" />
						</template>
					</v-input>
				</div>
			</template>

			<v-list>
				<template v-if="file">
					<v-list-item clickable :download="file.filename_download" :href="getAssetUrl(file.id, true)">
						<v-list-item-icon><v-icon name="get_app" /></v-list-item-icon>
						<v-list-item-content>{{ t('download_file') }}</v-list-item-content>
					</v-list-item>

					<v-divider v-if="!disabled" />
				</template>
				<template v-if="!disabled">
					<v-list-item v-if="createAllowed" clickable @click="activeDialog = 'upload'">
						<v-list-item-icon><v-icon name="phonelink" /></v-list-item-icon>
						<v-list-item-content>
							{{ t(file ? 'replace_from_device' : 'upload_from_device') }}
						</v-list-item-content>
					</v-list-item>

					<v-list-item clickable @click="activeDialog = 'choose'">
						<v-list-item-icon><v-icon name="folder_open" /></v-list-item-icon>
						<v-list-item-content>
							{{ t(file ? 'replace_from_library' : 'choose_from_library') }}
						</v-list-item-content>
					</v-list-item>

					<v-list-item v-if="createAllowed" clickable @click="activeDialog = 'url'">
						<v-list-item-icon><v-icon name="link" /></v-list-item-icon>
						<v-list-item-content>
							{{ t(file ? 'replace_from_url' : 'import_from_url') }}
						</v-list-item-content>
					</v-list-item>
				</template>
			</v-list>
		</v-menu>

		<drawer-item
			v-if="file"
			v-model:active="editDrawerActive"
			collection="directus_files"
			:primary-key="file.id"
			:edits="edits"
			:disabled="disabled || !updateAllowed"
			@input="update"
		>
			<template #actions>
				<v-button secondary rounded icon :download="file.filename_download" :href="getAssetUrl(file.id, true)">
					<v-icon name="download" />
				</v-button>
			</template>
		</drawer-item>

		<v-dialog
			:model-value="activeDialog === 'upload'"
			@esc="activeDialog = null"
			@update:model-value="activeDialog = null"
		>
			<v-card>
				<v-card-title>{{ t('upload_from_device') }}</v-card-title>
				<v-card-text>
					<v-upload from-url :folder="folder" @input="onUpload" />
				</v-card-text>
				<v-card-actions>
					<v-button secondary @click="activeDialog = null">{{ t('cancel') }}</v-button>
				</v-card-actions>
			</v-card>
		</v-dialog>

		<drawer-collection
			v-if="activeDialog === 'choose'"
			collection="directus_files"
			:active="activeDialog === 'choose'"
			:filter="filterByFolder"
			@update:active="activeDialog = null"
			@input="setSelection"
		/>

		<v-dialog
			:model-value="activeDialog === 'url'"
			:persistent="urlLoading"
			@update:model-value="activeDialog = null"
			@esc="activeDialog = null"
		>
			<v-card>
				<v-card-title>{{ t('import_from_url') }}</v-card-title>
				<v-card-text>
					<v-input v-model="url" autofocus :placeholder="t('url')" :nullable="false" :disabled="urlLoading" />
				</v-card-text>
				<v-card-actions>
					<v-button :disabled="urlLoading" secondary @click="activeDialog = null">
						{{ t('cancel') }}
					</v-button>
					<v-button :loading="urlLoading" :disabled="isValidURL === false" @click="importFromURL">
						{{ t('import_label') }}
					</v-button>
				</v-card-actions>
			</v-card>
		</v-dialog>
	</div>
</template>

<script setup lang="ts">
import { useI18n } from 'vue-i18n';
import { ref, computed, toRefs } from 'vue';
import DrawerCollection from '@/views/private/components/drawer-collection.vue';
import api from '@/api';
import { getAssetUrl } from '@/utils/get-asset-url';
import { readableMimeType } from '@/utils/readable-mime-type';
import { unexpectedError } from '@/utils/unexpected-error';
import DrawerItem from '@/views/private/components/drawer-item.vue';
import { addQueryToPath } from '@/utils/add-query-to-path';
import { useRelationM2O } from '@/composables/use-relation-m2o';
import { useRelationSingle, RelationQuerySingle } from '@/composables/use-relation-single';
<<<<<<< HEAD
import { Filter } from '@directus/shared/types';
import { useRelationPermissionsM2O } from '@/composables/use-relation-permissions';
=======
import { Filter } from '@directus/types';
>>>>>>> 3028c645

type FileInfo = {
	id: string;
	title: string;
	type: string;
};

const props = withDefaults(
	defineProps<{
		value?: string | Record<string, any> | null;
		disabled?: boolean;
		folder?: string;
		collection: string;
		field: string;
	}>(),
	{
		value: () => null,
		disabled: false,
		folder: undefined,
	}
);

const emit = defineEmits(['input']);

const value = computed({
	get: () => props.value ?? null,
	set: (value) => {
		emit('input', value);
	},
});

const query = ref<RelationQuerySingle>({
	fields: ['id', 'title', 'type', 'filename_download'],
});

const { collection, field } = toRefs(props);
const { relationInfo } = useRelationM2O(collection, field);
const { displayItem: file, loading, update, remove } = useRelationSingle(value, query, relationInfo);
const { createAllowed, updateAllowed } = useRelationPermissionsM2O(relationInfo);

const { t } = useI18n();

const activeDialog = ref<'upload' | 'choose' | 'url' | null>(null);

const filterByFolder = computed(() => {
	if (!props.folder) return undefined;
	return { folder: { id: { _eq: props.folder } } } as Filter;
});

const fileExtension = computed(() => {
	if (file.value === null) return null;
	return readableMimeType(file.value.type, true);
});

const assetURL = computed(() => {
	const id = typeof props.value === 'string' ? props.value : props.value?.id;
	return '/assets/' + id;
});

const imageThumbnail = computed(() => {
	if (file.value === null || props.value === null) return null;
	if (file.value.type.includes('svg')) return assetURL.value;
	if (file.value.type.includes('image') === false) return null;
	return addQueryToPath(assetURL.value, { key: 'system-small-cover' });
});

const imageThumbnailError = ref<any>(null);

const { url, isValidURL, loading: urlLoading, importFromURL } = useURLImport();

const editDrawerActive = ref(false);

const edits = computed(() => {
	if (!props.value || typeof props.value !== 'object') return {};

	return props.value;
});

function setSelection(selection: number[]) {
	if (selection[0]) {
		update(selection[0]);
	} else {
		remove();
	}
}

function onUpload(fileInfo: FileInfo) {
	file.value = fileInfo;
	activeDialog.value = null;
	update(fileInfo.id);
}

function useURLImport() {
	const url = ref('');
	const loading = ref(false);

	const isValidURL = computed(() => {
		try {
			new URL(url.value);
			return true;
		} catch {
			return false;
		}
	});

	return { url, loading, isValidURL, importFromURL };

	async function importFromURL() {
		loading.value = true;

		try {
			const response = await api.post(`/files/import`, {
				url: url.value,
				data: {
					folder: props.folder,
				},
			});

			file.value = response.data.data;

			activeDialog.value = null;
			url.value = '';
			update(file.value?.id);
		} catch (err: any) {
			unexpectedError(err);
		} finally {
			loading.value = false;
		}
	}
}
</script>

<style lang="scss" scoped>
.preview {
	--v-icon-color: var(--foreground-subdued);

	display: flex;
	align-items: center;
	justify-content: center;
	width: 40px;
	height: 40px;
	margin-left: -8px;
	overflow: hidden;
	background-color: var(--background-normal);
	border-radius: var(--border-radius);

	img {
		width: 100%;
		height: 100%;
		object-fit: cover;
	}

	&.has-file {
		background-color: var(--primary-alt);
	}

	&.is-svg {
		padding: 4px;
		background-color: var(--background-normal-alt);

		img {
			object-fit: contain;
			filter: drop-shadow(0px 0px 8px rgb(0 0 0 / 0.25));
		}
	}
}

.extension {
	color: var(--primary);
	font-weight: 600;
	font-size: 11px;
	text-transform: uppercase;
}

.deselect:hover {
	--v-icon-color: var(--danger);
}

.edit {
	margin-right: 4px;

	&:hover {
		--v-icon-color: var(--foreground-normal);
	}
}
</style><|MERGE_RESOLUTION|>--- conflicted
+++ resolved
@@ -145,23 +145,19 @@
 </template>
 
 <script setup lang="ts">
-import { useI18n } from 'vue-i18n';
-import { ref, computed, toRefs } from 'vue';
-import DrawerCollection from '@/views/private/components/drawer-collection.vue';
 import api from '@/api';
+import { useRelationM2O } from '@/composables/use-relation-m2o';
+import { useRelationPermissionsM2O } from '@/composables/use-relation-permissions';
+import { RelationQuerySingle, useRelationSingle } from '@/composables/use-relation-single';
+import { addQueryToPath } from '@/utils/add-query-to-path';
 import { getAssetUrl } from '@/utils/get-asset-url';
 import { readableMimeType } from '@/utils/readable-mime-type';
 import { unexpectedError } from '@/utils/unexpected-error';
+import DrawerCollection from '@/views/private/components/drawer-collection.vue';
 import DrawerItem from '@/views/private/components/drawer-item.vue';
-import { addQueryToPath } from '@/utils/add-query-to-path';
-import { useRelationM2O } from '@/composables/use-relation-m2o';
-import { useRelationSingle, RelationQuerySingle } from '@/composables/use-relation-single';
-<<<<<<< HEAD
-import { Filter } from '@directus/shared/types';
-import { useRelationPermissionsM2O } from '@/composables/use-relation-permissions';
-=======
 import { Filter } from '@directus/types';
->>>>>>> 3028c645
+import { computed, ref, toRefs } from 'vue';
+import { useI18n } from 'vue-i18n';
 
 type FileInfo = {
 	id: string;
