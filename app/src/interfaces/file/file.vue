<script setup lang="ts">
import api from '@/api';
<<<<<<< HEAD
import VButton from '@/components/v-button.vue';
import VCardActions from '@/components/v-card-actions.vue';
import VCardText from '@/components/v-card-text.vue';
import VCardTitle from '@/components/v-card-title.vue';
import VCard from '@/components/v-card.vue';
import VDialog from '@/components/v-dialog.vue';
import VDivider from '@/components/v-divider.vue';
import VIcon from '@/components/v-icon/v-icon.vue';
import VImage from '@/components/v-image.vue';
import VInput from '@/components/v-input.vue';
import VListItemContent from '@/components/v-list-item-content.vue';
import VListItemIcon from '@/components/v-list-item-icon.vue';
import VListItem from '@/components/v-list-item.vue';
import VList from '@/components/v-list.vue';
import VMenu from '@/components/v-menu.vue';
import VRemove from '@/components/v-remove.vue';
import VSkeletonLoader from '@/components/v-skeleton-loader.vue';
import VTextOverflow from '@/components/v-text-overflow.vue';
import VUpload from '@/components/v-upload.vue';
=======
import { useFocusin } from '@/composables/use-focusin';
>>>>>>> 93deb6cf
import { useRelationM2O } from '@/composables/use-relation-m2o';
import { useRelationPermissionsM2O } from '@/composables/use-relation-permissions';
import { RelationQuerySingle, useRelationSingle } from '@/composables/use-relation-single';
import { getAssetUrl } from '@/utils/get-asset-url';
import { parseFilter } from '@/utils/parse-filter';
import { readableMimeType } from '@/utils/readable-mime-type';
import { unexpectedError } from '@/utils/unexpected-error';
import DrawerFiles from '@/views/private/components/drawer-files.vue';
import DrawerItem from '@/views/private/components/drawer-item.vue';
import { Filter } from '@directus/types';
import { deepMap } from '@directus/utils';
import { render } from 'micromustache';
import { computed, inject, ref, toRefs } from 'vue';

type FileInfo = {
	id: string;
	title: string;
	type: string;
};

const props = withDefaults(
	defineProps<{
		value: string | Record<string, any> | null;
		disabled?: boolean;
		nonEditable?: boolean;
		loading?: boolean;
		folder?: string;
		filter?: Filter;
		collection: string;
		field: string;
		enableCreate?: boolean;
		enableSelect?: boolean;
	}>(),
	{
		enableCreate: true,
		enableSelect: true,
	},
);

const emit = defineEmits<{
	input: [value: string | Record<string, any> | null];
}>();

const value = computed({
	get: () => props.value,
	set: (value) => {
		emit('input', value);
	},
});

const query = ref<RelationQuerySingle>({
	fields: ['id', 'title', 'type', 'filename_download', 'modified_on'],
});

const { collection, field } = toRefs(props);
const { relationInfo } = useRelationM2O(collection, field);

const activeDialog = ref<'upload' | 'choose' | 'url' | null>(null);
const menuOpen = ref(false);

const {
	displayItem: file,
	loading,
	update,
	remove,
} = useRelationSingle(value, query, relationInfo, {
	enabled: computed(() => !props.loading),
});

const { createAllowed } = useRelationPermissionsM2O(relationInfo);

const fileExtension = computed(() => {
	if (file.value === null) return null;
	return readableMimeType(file.value.type, true);
});

const imageThumbnail = computed(() => {
	if (file.value === null || props.value === null) return null;

	if (file.value.type.includes('image') === false) return null;

	if (file.value.type.includes('svg')) {
		return getAssetUrl(file.value.id, {
			cacheBuster: file.value.modified_on,
		});
	}

	return getAssetUrl(file.value.id, {
		imageKey: 'system-small-cover',
		cacheBuster: file.value.modified_on,
	});
});

const imageThumbnailError = ref<any>(null);

const { url, isValidURL, loading: urlLoading, importFromURL } = useURLImport();

const editDrawerActive = ref(false);

const edits = computed(() => {
	if (!props.value || typeof props.value !== 'object') return {};

	return props.value;
});

const values = inject('values', ref<Record<string, unknown>>({}));

const customFilter = computed(() => {
	return parseFilter(
		deepMap(props.filter, (val: unknown) => {
			if (val && typeof val === 'string') {
				return render(val, values.value);
			}

			return val;
		}),
	);
});

const internalDisabled = computed(() => {
	return props.disabled || (props.enableCreate === false && props.enableSelect === false);
});

const interfaceOpen = computed(() => Boolean(activeDialog.value) || menuOpen.value || editDrawerActive.value);

function setSelection(selection: (string | number)[] | null) {
	if (selection![0]) {
		update(selection![0]);
	} else {
		remove();
	}
}

function onUpload(fileInfo: FileInfo) {
	file.value = fileInfo;
	activeDialog.value = null;
	update(fileInfo.id);
}

function useURLImport() {
	const url = ref('');
	const loading = ref(false);

	const isValidURL = computed(() => {
		try {
			new URL(url.value);
			return true;
		} catch {
			return false;
		}
	});

	return { url, loading, isValidURL, importFromURL };

	async function importFromURL() {
		loading.value = true;

		try {
			const response = await api.post(`/files/import`, {
				url: url.value,
				data: {
					folder: props.folder,
				},
			});

			file.value = response.data.data;

			activeDialog.value = null;
			url.value = '';
			update(file.value?.id);
		} catch (error) {
			unexpectedError(error);
		} finally {
			loading.value = false;
		}
	}
}
</script>

<template>
<<<<<<< HEAD
	<div class="file">
		<VMenu attached :disabled="loading || internalDisabled">
=======
	<div v-prevent-focusout="interfaceOpen" class="file">
		<v-menu v-model="menuOpen" attached :disabled="loading || internalDisabled">
>>>>>>> 93deb6cf
			<template #activator="{ toggle, active, deactivate }">
				<div>
					<VSkeletonLoader v-if="loading" type="input" />

					<VListItem
						v-else
						class="activator"
						clickable
						readonly
						block
						:active
						:disabled="internalDisabled"
						:non-editable="nonEditable"
						:placeholder="$t('no_file_selected')"
						:model-value="file && file.title"
						@click="toggle"
					>
						<VListItemIcon>
							<div
								class="preview"
								:class="{
									'has-file': file,
									'is-svg': file?.type?.includes('svg'),
								}"
							>
								<VImage
									v-if="imageThumbnail && !imageThumbnailError"
									:src="imageThumbnail"
									:alt="file?.title"
									@error="imageThumbnailError = $event"
								/>
								<span v-else-if="fileExtension" class="extension">
									{{ fileExtension }}
								</span>
								<VIcon v-else name="folder_open" />
							</div>
						</VListItemIcon>

						<VListItemContent>
							<VTextOverflow v-if="file?.title" :text="file.title" />
							<VTextOverflow v-else class="placeholder" :text="$t('no_file_selected')" />
						</VListItemContent>

						<div class="item-actions">
							<template v-if="file">
								<VIcon
									v-tooltip="$t('edit_item')"
									name="edit"
									clickable
									@click.stop="
										deactivate();
										editDrawerActive = true;
									"
								/>

								<VRemove
									v-if="!internalDisabled"
									:item-info="relationInfo"
									:item-edits="edits"
									deselect
									@action="remove"
								/>
							</template>

							<VIcon v-else name="attach_file" />
						</div>
					</VListItem>
				</div>
			</template>

			<VList>
				<template v-if="file">
					<VListItem clickable :download="file.filename_download" :href="getAssetUrl(file.id, { isDownload: true })">
						<VListItemIcon><VIcon name="get_app" /></VListItemIcon>
						<VListItemContent>{{ $t('download_file') }}</VListItemContent>
					</VListItem>

					<VDivider v-if="!internalDisabled" />
				</template>
				<template v-if="!internalDisabled">
					<VListItem v-if="createAllowed && enableCreate" clickable @click="activeDialog = 'upload'">
						<VListItemIcon><VIcon name="phonelink" /></VListItemIcon>
						<VListItemContent>
							{{ $t(file ? 'replace_from_device' : 'upload_from_device') }}
						</VListItemContent>
					</VListItem>

					<VListItem v-if="enableSelect" clickable @click="activeDialog = 'choose'">
						<VListItemIcon><VIcon name="folder_open" /></VListItemIcon>
						<VListItemContent>
							{{ $t(file ? 'replace_from_library' : 'choose_from_library') }}
						</VListItemContent>
					</VListItem>

					<VListItem v-if="createAllowed && enableCreate" clickable @click="activeDialog = 'url'">
						<VListItemIcon><VIcon name="link" /></VListItemIcon>
						<VListItemContent>
							{{ $t(file ? 'replace_from_url' : 'import_from_url') }}
						</VListItemContent>
					</VListItem>
				</template>
			</VList>
		</VMenu>

		<DrawerItem
			v-if="file"
			v-model:active="editDrawerActive"
			collection="directus_files"
			:primary-key="file.id"
			:edits="edits"
			:disabled="internalDisabled"
			:non-editable="nonEditable"
			@input="update"
		>
			<template #actions>
				<VButton
					secondary
					rounded
					icon
					:download="file.filename_download"
					:href="getAssetUrl(file.id, { isDownload: true })"
				>
					<VIcon name="download" />
				</VButton>
			</template>
		</DrawerItem>

		<VDialog
			:model-value="activeDialog === 'upload'"
			@esc="activeDialog = null"
			@update:model-value="activeDialog = null"
		>
			<VCard>
				<VCardTitle>{{ $t('upload_from_device') }}</VCardTitle>
				<VCardText>
					<VUpload from-url :folder="folder" @input="onUpload" />
				</VCardText>
				<VCardActions>
					<VButton secondary @click="activeDialog = null">{{ $t('cancel') }}</VButton>
				</VCardActions>
			</VCard>
		</VDialog>

		<DrawerFiles
			v-if="activeDialog === 'choose'"
			:folder="folder"
			:active="activeDialog === 'choose'"
			:filter="customFilter"
			@update:active="activeDialog = null"
			@input="setSelection"
		/>

		<VDialog
			:model-value="activeDialog === 'url'"
			:persistent="urlLoading"
			@update:model-value="activeDialog = null"
			@esc="activeDialog = null"
		>
			<VCard>
				<VCardTitle>{{ $t('import_from_url') }}</VCardTitle>
				<VCardText>
					<VInput v-model="url" autofocus :placeholder="$t('url')" :nullable="false" :disabled="urlLoading" />
				</VCardText>
				<VCardActions>
					<VButton :disabled="urlLoading" secondary @click="activeDialog = null">
						{{ $t('cancel') }}
					</VButton>
					<VButton :loading="urlLoading" :disabled="isValidURL === false" @click="importFromURL">
						{{ $t('import_label') }}
					</VButton>
				</VCardActions>
			</VCard>
		</VDialog>
	</div>
</template>

<style lang="scss" scoped>
@use '@/styles/mixins';

.v-list-item.activator {
	--v-list-item-color-active: var(--v-list-item-color);
	--v-list-item-background-color-active: var(
		--v-list-item-background-color,
		var(--v-list-background-color, var(--theme--form--field--input--background))
	);

	&.disabled:not(.non-editable) {
		--v-list-item-color: var(--theme--foreground-subdued);
		--v-list-item-background-color: var(--theme--form--field--input--background-subdued);
		--v-list-item-border-color: var(--v-input-border-color, var(--theme--form--field--input--border-color));
	}

	&.active:not(.disabled),
	&:focus-within:not(.disabled),
	&:focus-visible:not(.disabled) {
		--v-list-item-border-color: var(--v-input-border-color-focus, var(--theme--form--field--input--border-color-focus));
		--v-list-item-border-color-hover: var(--v-list-item-border-color);

		offset: 0;
		box-shadow: var(--theme--form--field--input--box-shadow-focus);
	}
}

.item-actions {
	@include mixins.list-interface-item-actions;

	padding-inline-start: 8px;
}

.preview {
	--v-icon-color: var(--theme--form--field--input--foreground-subdued);

	display: flex;
	align-items: center;
	justify-content: center;
	inline-size: 40px;
	block-size: 40px;
	margin-inline-start: -8px;
	overflow: hidden;
	background-color: var(--theme--background-normal);
	border-radius: var(--theme--border-radius);

	img {
		inline-size: 100%;
		block-size: 100%;
		object-fit: cover;
	}

	&.has-file {
		background-color: var(--theme--primary-background);
	}

	&.is-svg {
		padding: 4px;

		img {
			object-fit: contain;
			filter: drop-shadow(0 0 8px rgb(0 0 0 / 0.25));
		}
	}
}

.placeholder {
	color: var(--v-input-placeholder-color, var(--theme--foreground-subdued));
}

.extension {
	color: var(--theme--primary);
	font-weight: 600;
	font-size: 11px;
	text-transform: uppercase;
}
</style><|MERGE_RESOLUTION|>--- conflicted
+++ resolved
@@ -1,6 +1,5 @@
 <script setup lang="ts">
 import api from '@/api';
-<<<<<<< HEAD
 import VButton from '@/components/v-button.vue';
 import VCardActions from '@/components/v-card-actions.vue';
 import VCardText from '@/components/v-card-text.vue';
@@ -20,9 +19,7 @@
 import VSkeletonLoader from '@/components/v-skeleton-loader.vue';
 import VTextOverflow from '@/components/v-text-overflow.vue';
 import VUpload from '@/components/v-upload.vue';
-=======
 import { useFocusin } from '@/composables/use-focusin';
->>>>>>> 93deb6cf
 import { useRelationM2O } from '@/composables/use-relation-m2o';
 import { useRelationPermissionsM2O } from '@/composables/use-relation-permissions';
 import { RelationQuerySingle, useRelationSingle } from '@/composables/use-relation-single';
@@ -203,13 +200,8 @@
 </script>
 
 <template>
-<<<<<<< HEAD
-	<div class="file">
-		<VMenu attached :disabled="loading || internalDisabled">
-=======
 	<div v-prevent-focusout="interfaceOpen" class="file">
-		<v-menu v-model="menuOpen" attached :disabled="loading || internalDisabled">
->>>>>>> 93deb6cf
+		<VMenu v-model="menuOpen" attached :disabled="loading || internalDisabled">
 			<template #activator="{ toggle, active, deactivate }">
 				<div>
 					<VSkeletonLoader v-if="loading" type="input" />
