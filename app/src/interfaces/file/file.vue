<script setup lang="ts">
import api from '@/api';
import { useRelationM2O } from '@/composables/use-relation-m2o';
import { useRelationPermissionsM2O } from '@/composables/use-relation-permissions';
import { RelationQuerySingle, useRelationSingle } from '@/composables/use-relation-single';
import { getAssetUrl } from '@/utils/get-asset-url';
import { parseFilter } from '@/utils/parse-filter';
import { readableMimeType } from '@/utils/readable-mime-type';
import { unexpectedError } from '@/utils/unexpected-error';
import DrawerFiles from '@/views/private/components/drawer-files.vue';
import DrawerItem from '@/views/private/components/drawer-item.vue';
import { Filter } from '@directus/types';
import { deepMap } from '@directus/utils';
import { render } from 'micromustache';
import { computed, inject, ref, toRefs } from 'vue';

type FileInfo = {
	id: string;
	title: string;
	type: string;
};

const props = withDefaults(
	defineProps<{
		value: string | Record<string, any> | null;
		disabled?: boolean;
		nonEditable?: boolean;
		loading?: boolean;
		folder?: string;
		filter?: Filter;
		collection: string;
		field: string;
		enableCreate?: boolean;
		enableSelect?: boolean;
	}>(),
	{
		enableCreate: true,
		enableSelect: true,
	},
);

const emit = defineEmits<{
	input: [value: string | Record<string, any> | null];
}>();

const value = computed({
	get: () => props.value,
	set: (value) => {
		emit('input', value);
	},
});

const query = ref<RelationQuerySingle>({
	fields: ['id', 'title', 'type', 'filename_download', 'modified_on'],
});

const { collection, field } = toRefs(props);
const { relationInfo } = useRelationM2O(collection, field);

const {
	displayItem: file,
	loading,
	update,
	remove,
} = useRelationSingle(value, query, relationInfo, {
	enabled: computed(() => !props.loading),
});

const { createAllowed } = useRelationPermissionsM2O(relationInfo);

const activeDialog = ref<'upload' | 'choose' | 'url' | null>(null);

const fileExtension = computed(() => {
	if (file.value === null) return null;
	return readableMimeType(file.value.type, true);
});

const imageThumbnail = computed(() => {
	if (file.value === null || props.value === null) return null;

	if (file.value.type.includes('image') === false) return null;

	if (file.value.type.includes('svg')) {
		return getAssetUrl(file.value.id, {
			cacheBuster: file.value.modified_on,
		});
	}

	return getAssetUrl(file.value.id, {
		imageKey: 'system-small-cover',
		cacheBuster: file.value.modified_on,
	});
});

const imageThumbnailError = ref<any>(null);

const { url, isValidURL, loading: urlLoading, importFromURL } = useURLImport();

const editDrawerActive = ref(false);

const edits = computed(() => {
	if (!props.value || typeof props.value !== 'object') return {};

	return props.value;
});

const values = inject('values', ref<Record<string, unknown>>({}));

const customFilter = computed(() => {
	return parseFilter(
		deepMap(props.filter, (val: unknown) => {
			if (val && typeof val === 'string') {
				return render(val, values.value);
			}

			return val;
		}),
	);
});

const internalDisabled = computed(() => {
	return props.disabled || (props.enableCreate === false && props.enableSelect === false);
});

function setSelection(selection: (string | number)[] | null) {
	if (selection![0]) {
		update(selection![0]);
	} else {
		remove();
	}
}

function onUpload(fileInfo: FileInfo) {
	file.value = fileInfo;
	activeDialog.value = null;
	update(fileInfo.id);
}

function useURLImport() {
	const url = ref('');
	const loading = ref(false);

	const isValidURL = computed(() => {
		try {
			new URL(url.value);
			return true;
		} catch {
			return false;
		}
	});

	return { url, loading, isValidURL, importFromURL };

	async function importFromURL() {
		loading.value = true;

		try {
			const response = await api.post(`/files/import`, {
				url: url.value,
				data: {
					folder: props.folder,
				},
			});

			file.value = response.data.data;

			activeDialog.value = null;
			url.value = '';
			update(file.value?.id);
		} catch (error) {
			unexpectedError(error);
		} finally {
			loading.value = false;
		}
	}
}
</script>

<template>
	<div class="file">
		<v-menu attached :disabled="loading || internalDisabled">
			<template #activator="{ toggle, active, deactivate }">
				<div>
					<v-skeleton-loader v-if="loading" type="input" />

					<v-list-item
						v-else
						class="activator"
						clickable
						readonly
						block
						:active
						:disabled="internalDisabled"
<<<<<<< HEAD
						:non-editable="nonEditable"
						:placeholder="t('no_file_selected')"
=======
						:placeholder="$t('no_file_selected')"
>>>>>>> 8e7defd0
						:model-value="file && file.title"
						@click="toggle"
					>
						<v-list-item-icon>
							<div
								class="preview"
								:class="{
									'has-file': file,
									'is-svg': file?.type?.includes('svg'),
								}"
							>
								<v-image
									v-if="imageThumbnail && !imageThumbnailError"
									:src="imageThumbnail"
									:alt="file?.title"
									@error="imageThumbnailError = $event"
								/>
								<span v-else-if="fileExtension" class="extension">
									{{ fileExtension }}
								</span>
								<v-icon v-else name="folder_open" />
							</div>
						</v-list-item-icon>

						<v-list-item-content>
							<v-text-overflow v-if="file?.title" :text="file.title" />
							<v-text-overflow v-else class="placeholder" :text="$t('no_file_selected')" />
						</v-list-item-content>

						<div class="item-actions">
							<template v-if="file">
								<v-icon
									v-tooltip="$t('edit_item')"
									name="edit"
									clickable
									@click.stop="
										deactivate();
										editDrawerActive = true;
									"
								/>

								<v-remove
									v-if="!internalDisabled"
									:item-info="relationInfo"
									:item-edits="edits"
									deselect
									@action="remove"
								/>
							</template>

							<v-icon v-else name="attach_file" />
						</div>
					</v-list-item>
				</div>
			</template>

			<v-list>
				<template v-if="file">
					<v-list-item clickable :download="file.filename_download" :href="getAssetUrl(file.id, { isDownload: true })">
						<v-list-item-icon><v-icon name="get_app" /></v-list-item-icon>
						<v-list-item-content>{{ $t('download_file') }}</v-list-item-content>
					</v-list-item>

					<v-divider v-if="!internalDisabled" />
				</template>
				<template v-if="!internalDisabled">
					<v-list-item v-if="createAllowed && enableCreate" clickable @click="activeDialog = 'upload'">
						<v-list-item-icon><v-icon name="phonelink" /></v-list-item-icon>
						<v-list-item-content>
							{{ $t(file ? 'replace_from_device' : 'upload_from_device') }}
						</v-list-item-content>
					</v-list-item>

					<v-list-item v-if="enableSelect" clickable @click="activeDialog = 'choose'">
						<v-list-item-icon><v-icon name="folder_open" /></v-list-item-icon>
						<v-list-item-content>
							{{ $t(file ? 'replace_from_library' : 'choose_from_library') }}
						</v-list-item-content>
					</v-list-item>

					<v-list-item v-if="createAllowed && enableCreate" clickable @click="activeDialog = 'url'">
						<v-list-item-icon><v-icon name="link" /></v-list-item-icon>
						<v-list-item-content>
							{{ $t(file ? 'replace_from_url' : 'import_from_url') }}
						</v-list-item-content>
					</v-list-item>
				</template>
			</v-list>
		</v-menu>

		<drawer-item
			v-if="file"
			v-model:active="editDrawerActive"
			collection="directus_files"
			:primary-key="file.id"
			:edits="edits"
			:disabled="internalDisabled"
			:non-editable="nonEditable"
			@input="update"
		>
			<template #actions>
				<v-button
					secondary
					rounded
					icon
					:download="file.filename_download"
					:href="getAssetUrl(file.id, { isDownload: true })"
				>
					<v-icon name="download" />
				</v-button>
			</template>
		</drawer-item>

		<v-dialog
			:model-value="activeDialog === 'upload'"
			@esc="activeDialog = null"
			@update:model-value="activeDialog = null"
		>
			<v-card>
				<v-card-title>{{ $t('upload_from_device') }}</v-card-title>
				<v-card-text>
					<v-upload from-url :folder="folder" @input="onUpload" />
				</v-card-text>
				<v-card-actions>
					<v-button secondary @click="activeDialog = null">{{ $t('cancel') }}</v-button>
				</v-card-actions>
			</v-card>
		</v-dialog>

		<drawer-files
			v-if="activeDialog === 'choose'"
			:folder="folder"
			:active="activeDialog === 'choose'"
			:filter="customFilter"
			@update:active="activeDialog = null"
			@input="setSelection"
		/>

		<v-dialog
			:model-value="activeDialog === 'url'"
			:persistent="urlLoading"
			@update:model-value="activeDialog = null"
			@esc="activeDialog = null"
		>
			<v-card>
				<v-card-title>{{ $t('import_from_url') }}</v-card-title>
				<v-card-text>
					<v-input v-model="url" autofocus :placeholder="$t('url')" :nullable="false" :disabled="urlLoading" />
				</v-card-text>
				<v-card-actions>
					<v-button :disabled="urlLoading" secondary @click="activeDialog = null">
						{{ $t('cancel') }}
					</v-button>
					<v-button :loading="urlLoading" :disabled="isValidURL === false" @click="importFromURL">
						{{ $t('import_label') }}
					</v-button>
				</v-card-actions>
			</v-card>
		</v-dialog>
	</div>
</template>

<style lang="scss" scoped>
@use '@/styles/mixins';

.v-list-item.activator {
	--v-list-item-color-active: var(--v-list-item-color);
	--v-list-item-background-color-active: var(
		--v-list-item-background-color,
		var(--v-list-background-color, var(--theme--form--field--input--background))
	);

	&.active,
	&:focus-within,
	&:focus-visible {
		--v-list-item-border-color: var(--v-input-border-color-focus, var(--theme--form--field--input--border-color-focus));
		--v-list-item-border-color-hover: var(--v-list-item-border-color);

		offset: 0;
		box-shadow: var(--theme--form--field--input--box-shadow-focus);
	}
}

.item-actions {
	@include mixins.list-interface-item-actions;

	padding-inline-start: 8px;
}

.preview {
	--v-icon-color: var(--theme--form--field--input--foreground-subdued);

	display: flex;
	align-items: center;
	justify-content: center;
	inline-size: 40px;
	block-size: 40px;
	margin-inline-start: -8px;
	overflow: hidden;
	background-color: var(--theme--background-normal);
	border-radius: var(--theme--border-radius);

	img {
		inline-size: 100%;
		block-size: 100%;
		object-fit: cover;
	}

	&.has-file {
		background-color: var(--theme--primary-background);
	}

	&.is-svg {
		padding: 4px;

		img {
			object-fit: contain;
			filter: drop-shadow(0 0 8px rgb(0 0 0 / 0.25));
		}
	}
}

.placeholder {
	color: var(--v-input-placeholder-color, var(--theme--foreground-subdued));
}

.extension {
	color: var(--theme--primary);
	font-weight: 600;
	font-size: 11px;
	text-transform: uppercase;
}
</style><|MERGE_RESOLUTION|>--- conflicted
+++ resolved
@@ -191,12 +191,8 @@
 						block
 						:active
 						:disabled="internalDisabled"
-<<<<<<< HEAD
 						:non-editable="nonEditable"
-						:placeholder="t('no_file_selected')"
-=======
 						:placeholder="$t('no_file_selected')"
->>>>>>> 8e7defd0
 						:model-value="file && file.title"
 						@click="toggle"
 					>
