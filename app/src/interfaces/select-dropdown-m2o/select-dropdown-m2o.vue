--- conflicted
+++ resolved
@@ -209,17 +209,13 @@
 						<v-icon name="launch" />
 					</router-link>
 
-<<<<<<< HEAD
 					<v-icon
 						v-if="!disabled || nonEditable"
-						v-tooltip="t('edit_item')"
+						v-tooltip="$t('edit_item')"
 						name="edit"
 						clickable
 						@click="editModalActive = true"
 					/>
-=======
-					<v-icon v-if="!disabled" v-tooltip="$t('edit_item')" name="edit" clickable @click="editModalActive = true" />
->>>>>>> ee301327
 
 					<v-remove
 						v-if="!disabled"
