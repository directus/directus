<template>
	<div class="interface-tags">
		<v-input
			v-if="allowCustom"
			:placeholder="placeholder || t('interfaces.tags.add_tags')"
			:disabled="disabled"
			:dir="direction"
			@keydown="onInput"
		>
			<template v-if="iconLeft" #prepend><v-icon :name="iconLeft" /></template>
			<template #append><v-icon :name="iconRight" /></template>
		</v-input>
		<div v-if="presetVals.length > 0 || customVals.length > 0" class="tags">
			<span v-if="presetVals.length > 0" class="presets tag-container">
				<v-chip
					v-for="preset in presetVals"
					:key="preset"
					:class="['tag', { inactive: !selectedVals.includes(preset) }]"
					:disabled="disabled"
					:dir="direction"
					small
					label
					clickable
					@click="toggleTag(preset)"
				>
					{{ preset }}
				</v-chip>
			</span>
			<span v-if="customVals.length > 0 && allowCustom" class="custom tag-container">
				<v-icon v-if="presetVals.length > 0" class="custom-tags-delimiter" name="chevron_right" />
				<v-chip
					v-for="val in customVals"
					:key="val"
					:disabled="disabled"
					:dir="direction"
					class="tag"
					small
					label
					clickable
					@click="removeTag(val)"
				>
					{{ val }}
				</v-chip>
			</span>
		</div>
	</div>
</template>

<script setup lang="ts">
import formatTitle from '@directus/format-title';
import { computed, ref, watch } from 'vue';
import { useI18n } from 'vue-i18n';

const props = withDefaults(
	defineProps<{
<<<<<<< HEAD
		disabled?: boolean;
		value?: string[] | string;
=======
		value: string[] | string | null;
		disabled?: boolean;
>>>>>>> 643a4e82
		placeholder?: string;
		whitespace?: string;
		capitalization?: 'uppercase' | 'lowercase' | 'auto-format';
		alphabetize?: boolean;
		iconLeft?: string;
		iconRight?: string;
		presets?: string[];
		allowCustom?: boolean;
		direction?: string;
	}>(),
	{
		iconRight: 'local_offer',
		allowCustom: true,
	}
);

const emit = defineEmits(['input']);

const { t } = useI18n();

const presetVals = computed<string[]>(() => {
	if (props.presets !== undefined) return processArray(props.presets);
	return [];
});

const selectedValsLocal = ref<string[]>(Array.isArray(props.value) ? processArray(props.value) : []);

watch(
	() => props.value,
	(newVal) => {
		if (Array.isArray(newVal)) {
			selectedValsLocal.value = processArray(newVal);
		}

		if (newVal === null) selectedValsLocal.value = [];
	}
);

const selectedVals = computed<string[]>(() => {
	let vals = processArray(selectedValsLocal.value);

	if (!props.allowCustom) {
		vals = vals.filter((val) => presetVals.value.includes(val));
	}

	return vals;
});

const customVals = computed<string[]>(() => {
	return selectedVals.value.filter((val) => !presetVals.value.includes(val));
});

function processArray(array: string[]): string[] {
	array = array.map((val) => {
		val = val.trim();
		if (props.capitalization === 'uppercase') val = val.toUpperCase();
		if (props.capitalization === 'lowercase') val = val.toLowerCase();

		const whitespace = props.whitespace === undefined ? ' ' : props.whitespace;

		if (props.capitalization === 'auto-format') val = formatTitle(val, new RegExp(whitespace));

		val = val.replace(/ +/g, whitespace);

		return val;
	});

	if (props.alphabetize) {
		array = array.concat().sort();
	}

	array = [...new Set(array)];

	return array;
}

function onInput(event: KeyboardEvent) {
	if (event.target && (event.key === 'Enter' || event.key === ',')) {
		event.preventDefault();
		addTag((event.target as HTMLInputElement).value);
		(event.target as HTMLInputElement).value = '';
	}
}

function toggleTag(tag: string) {
	selectedVals.value.includes(tag) ? removeTag(tag) : addTag(tag);
}

function addTag(tag: string) {
	if (!tag || tag === '') return;
	// Remove any leading / trailing whitespace from the value
	tag = tag.trim();
	// Convert the tag to lowercase
	selectedValsLocal.value.push(tag);
	emitValue();
}

function removeTag(tag: string) {
	selectedValsLocal.value = selectedValsLocal.value.filter((savedTag) => savedTag !== tag);
	emitValue();
}

function emitValue() {
	emit('input', selectedVals.value);
}
</script>

<style lang="scss" scoped>
.tags {
	display: flex;
	flex-wrap: wrap;
	align-items: center;
	justify-content: flex-start;
	padding: 4px 0px 0px;

	span.tag-container {
		display: contents;
	}

	.custom-tags-delimiter,
	.tag {
		margin-top: 8px;
		margin-right: 8px;
	}

	.presets {
		.v-chip {
			--v-chip-background-color: var(--primary);
			--v-chip-color: var(--foreground-inverted);
			--v-chip-background-color-hover: var(--danger);
			--v-chip-color-hover: var(--foreground-inverted);

			&.inactive {
				--v-chip-background-color: var(--background-subdued);
				--v-chip-color: var(--foreground-subdued);
				--v-chip-background-color-hover: var(--primary);
				--v-chip-color-hover: var(--foreground-inverted);
			}
		}
	}

	.custom {
		.v-chip {
			--v-chip-background-color: var(--primary);
			--v-chip-color: var(--foreground-inverted);
			--v-chip-background-color-hover: var(--danger);
			--v-chip-close-color: var(--v-chip-background-color);
			--v-chip-close-color-hover: var(--white);

			transition: all var(--fast) var(--transition);

			&:hover {
				--v-chip-close-color: var(--white);

				:deep(.chip-content .close-outline .close:hover) {
					--v-icon-color: var(--danger);
				}
			}
		}
	}
}
</style><|MERGE_RESOLUTION|>--- conflicted
+++ resolved
@@ -53,13 +53,8 @@
 
 const props = withDefaults(
 	defineProps<{
-<<<<<<< HEAD
-		disabled?: boolean;
-		value?: string[] | string;
-=======
 		value: string[] | string | null;
 		disabled?: boolean;
->>>>>>> 643a4e82
 		placeholder?: string;
 		whitespace?: string;
 		capitalization?: 'uppercase' | 'lowercase' | 'auto-format';
