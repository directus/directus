--- conflicted
+++ resolved
@@ -120,14 +120,9 @@
 	<div class="interface-tags">
 		<v-input
 			v-if="allowCustom"
-<<<<<<< HEAD
-			:placeholder="placeholder || t('interfaces.tags.add_tags')"
+			:placeholder="placeholder || $t('interfaces.tags.add_tags')"
 			:disabled
 			:non-editable
-=======
-			:placeholder="placeholder || $t('interfaces.tags.add_tags')"
-			:disabled="disabled"
->>>>>>> 8e7defd0
 			:dir="direction"
 			@keydown="onInput"
 			@blur="onInput"
