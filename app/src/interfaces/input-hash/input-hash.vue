<template>
	<v-input
		:placeholder="internalPlaceholder"
		:disabled="disabled"
		:type="masked ? 'password' : 'text'"
		:autocomplete="masked ? 'new-password' : 'off'"
		:model-value="localValue"
		:class="{ hashed: isHashed && !localValue }"
		@update:model-value="emitValue"
	>
		<template #append>
			<v-icon class="lock" :name="isHashed && !localValue ? 'lock' : 'lock_open'" />
		</template>
	</v-input>
</template>

<script lang="ts">
<<<<<<< HEAD
export default {
	inheritAttrs: false,
};
</script>

<script setup lang="ts">
import { computed, ref, watch } from 'vue';
import { useI18n } from 'vue-i18n';

const props = defineProps<{
	value?: string;
	disabled?: boolean;
	placeholder?: string;
	masked?: boolean;
}>();

const emit = defineEmits(['input']);

const { t } = useI18n();

const isHashed = ref(false);
const localValue = ref<string | null>(null);

const internalPlaceholder = computed(() => {
	return isHashed.value ? t('value_hashed') : props.placeholder;
});

=======
import { defineComponent } from 'vue';

export default defineComponent({
	inheritAttrs: false,
});
</script>

<script setup lang="ts">
import { computed, ref, watch } from 'vue';
import { useI18n } from 'vue-i18n';

const props = defineProps<{
	value: string | null;
	disabled?: boolean;
	placeholder?: string;
	masked?: boolean;
}>();

const emit = defineEmits(['input']);

const { t } = useI18n();

const isHashed = ref(false);
const localValue = ref<string | null>(null);

const internalPlaceholder = computed(() => {
	return isHashed.value ? t('value_hashed') : props.placeholder;
});

>>>>>>> fc15ea0d
watch(
	() => props.value,
	() => {
		isHashed.value = !!(props.value && props.value.length > 0);
	},
	{ immediate: true }
);

function emitValue(newValue: string) {
	emit('input', newValue);
	localValue.value = newValue;
}
</script>

<style lang="scss" scoped>
.v-input {
	--v-input-font-family: var(--family-monospace);
	--v-icon-color: var(--warning);

	&.hashed {
		--v-icon-color: var(--primary);
	}
}

.lock {
	--v-icon-color: var(--warning);
}

.hashed {
	--v-input-placeholder-color: var(--primary);
}

.hashed .lock {
	--v-icon-color: var(--primary);
}
</style><|MERGE_RESOLUTION|>--- conflicted
+++ resolved
@@ -15,35 +15,6 @@
 </template>
 
 <script lang="ts">
-<<<<<<< HEAD
-export default {
-	inheritAttrs: false,
-};
-</script>
-
-<script setup lang="ts">
-import { computed, ref, watch } from 'vue';
-import { useI18n } from 'vue-i18n';
-
-const props = defineProps<{
-	value?: string;
-	disabled?: boolean;
-	placeholder?: string;
-	masked?: boolean;
-}>();
-
-const emit = defineEmits(['input']);
-
-const { t } = useI18n();
-
-const isHashed = ref(false);
-const localValue = ref<string | null>(null);
-
-const internalPlaceholder = computed(() => {
-	return isHashed.value ? t('value_hashed') : props.placeholder;
-});
-
-=======
 import { defineComponent } from 'vue';
 
 export default defineComponent({
@@ -73,7 +44,6 @@
 	return isHashed.value ? t('value_hashed') : props.placeholder;
 });
 
->>>>>>> fc15ea0d
 watch(
 	() => props.value,
 	() => {
