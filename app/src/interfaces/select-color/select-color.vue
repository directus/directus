<script setup lang="ts">
import { i18n } from '@/lang';
import { isCssVar as isCssVarUtil } from '@/utils/is-css-var';
import { isHex } from '@/utils/is-hex';
import { cssVar } from '@directus/utils/browser';
import Color, { ColorInstance } from 'color';
import { ComponentPublicInstance, computed, ref, watch } from 'vue';
import { useI18n } from 'vue-i18n';

const { t } = useI18n();

interface Props {
	disabled?: boolean;
	nonEditable?: boolean;
	value?: string | null;
	placeholder?: string;
	presets?: { name: string; color: string }[];
	width: string;
	opacity?: boolean;
}

const props = withDefaults(defineProps<Props>(), {
	disabled: false,
	nonEditable: false,
	value: null,
	placeholder: undefined,
	opacity: false,
	presets: () => [
		{
			name: i18n.global.t('colors.purple'),
			color: '#6644FF',
		},
		{
			name: i18n.global.t('colors.blue'),
			color: '#3399FF',
		},
		{
			name: i18n.global.t('colors.green'),
			color: '#2ECDA7',
		},
		{
			name: i18n.global.t('colors.yellow'),
			color: '#FFC23B',
		},
		{
			name: i18n.global.t('colors.orange'),
			color: '#FFA439',
		},
		{
			name: i18n.global.t('colors.red'),
			color: '#E35169',
		},
		{
			name: i18n.global.t('colors.black'),
			color: '#18222F',
		},
		{
			name: i18n.global.t('colors.gray'),
			color: '#A2B5CD',
		},
		{
			name: i18n.global.t('colors.white'),
			color: '#FFFFFF',
		},
	],
});

const emit = defineEmits(['input', 'focus', 'blur']);

const isCssVar = computed(() => {
	if (!props.value) return false;
	return isCssVarUtil(props.value);
});

const valueWithoutVariables = computed(() => {
	if (!props.value) return null;
	return isCssVar.value ? cssVar(props.value.substring(4, props.value.length - 1)) : props.value;
});

const htmlColorInput = ref<ComponentPublicInstance | null>(null);
type ColorType = 'RGB' | 'HSL' | 'RGBA' | 'HSLA';

const colorTypes = props.opacity ? ref<ColorType[]>(['RGBA', 'HSLA']) : ref<ColorType[]>(['RGB', 'HSL']);
const colorType = ref<ColorType>(props.opacity ? 'RGBA' : 'RGB');

const isValidColor = computed<boolean>(() => rgb.value !== null && valueWithoutVariables.value !== null);

const lowContrast = computed(() => {
	if (color.value === null) return true;

	const pageColorString = cssVar('--theme--form--field--input--background');

	try {
		const pageColor = Color(pageColorString);
		return color.value.contrast(pageColor) < 1.1;
	} catch {
		return true;
	}
});

const getPresetContrast = (hex: string) => {
	if (hex.startsWith('--')) hex = cssVar(hex);
	const color = Color(hex);
	return color.contrast(Color(cssVar('--theme--popover--menu--background'))) < 1.1;
};

const { hsl, rgb, hex, alpha, color, input, onChanged } = useColor();

const showSwatch = computed(() => {
	if (color.value) return true;
	if (isCssVar.value) return true;
	return false;
});

function setValue(type: 'rgb' | 'hsl' | 'alpha', i: number, val: number) {
	if (type === 'rgb') {
		const newArray = [...rgb.value];
		newArray[i] = val;
		rgb.value = newArray;
	} else if (type === 'hsl') {
		const newArray = [...hsl.value];
		newArray[i] = val;
		hsl.value = newArray;
	} else {
		alpha.value = val;
	}
}

function setSwatchValue(color: string) {
	hex.value = `${color}${hex.value !== null && hex.value.length === 9 ? hex.value.slice(-2) : ''}`;
}

function unsetColor() {
	emit('input', null);
}

function activateColorPicker() {
	htmlColorInput.value?.$el.getElementsByTagName('input')[0]?.click();
}

function onClickInput(e: InputEvent, toggle: () => void) {
	if ((e.target as HTMLInputElement).tagName === 'INPUT') toggle();
}

function onKeydownInput(e: KeyboardEvent, activate: () => void) {
	const systemKeys = e.metaKey || e.altKey || e.ctrlKey || e.shiftKey || e.key === 'Tab';

	if (!e.repeat && !systemKeys && (e.target as HTMLInputElement).tagName === 'INPUT') activate();
}

function useColor() {
	const color = ref<ColorInstance | null>(null);

	const getHexa = (): string | null => {
		if (color.value !== null) {
			if (!props.opacity || color.value.rgb().array().length !== 4) return color.value.hex();

			let alpha = Math.round(255 * color.value.alpha())
				.toString(16)
				.toUpperCase();

			alpha = alpha.padStart(2, '0');
			return `${color.value.hex()}${alpha}`;
		}

		return null;
	};

	watch(
		() => props.value,
		() => {
			try {
				color.value = valueWithoutVariables.value !== null ? Color(valueWithoutVariables.value) : null;
			} catch {
				color.value = null;
			}
		},
		{ immediate: true },
	);

	const rgb = computed<number[]>({
		get() {
			if (color.value !== null) {
				return roundColorValues(color.value.rgb().array());
			}

			return roundColorValues(props.opacity ? [0, 0, 0, 1] : [0, 0, 0]);
		},
		set(newRGB) {
			setColor(Color.rgb(newRGB).alpha(newRGB.length === 4 ? newRGB[3]! : 1));
		},
	});

	const hsl = computed<number[]>({
		get() {
			if (color.value !== null) {
				return roundColorValues(color.value.hsl().array());
			}

			return roundColorValues(props.opacity ? [0, 0, 0, 1] : [0, 0, 0]);
		},
		set(newHSL) {
			setColor(Color.hsl(newHSL).alpha(newHSL.length === 4 ? newHSL[3]! : 1));
		},
	});

	const hex = computed<string | null>({
		get() {
			return getHexa();
		},
		set(newHex) {
			if (newHex === null || newHex === '') {
				unsetColor();
			} else {
				if (isHex(newHex) === false) return;
				setColor(Color(newHex));
			}
		},
	});

	const alpha = computed<number>({
		get() {
			return color.value !== null ? Math.round(color?.value?.alpha() * 100) : 100;
		},
		set(newAlpha) {
			if (newAlpha === null) {
				return;
			}

			const newColor = color.value !== null ? color.value.rgb().array() : [0, 0, 0];
			setColor(Color(newColor).alpha(newAlpha / 100));
		},
	});

	const input = computed<string | null>({
		get() {
			return props.value;
		},
		set(newInput) {
			if (newInput === null || newInput === '') {
				unsetColor();
				return;
			}

			emit('input', newInput);

			if (isCssVarUtil(newInput)) {
				try {
					color.value = Color(cssVar(newInput.substring(4, newInput.length - 1)));
				} catch {
					// Color or cssVar could not resolve the color to a color in JS, however, the CSS Var may still be a valid color.
					// So we keep the input value as is and set the internal color to null.
					// This way the user can still edit the input and we can still show the color in the swatch.
					// The color editor (rgb/hsl) will show the color as black (0,0,0) in this case.
					color.value = null;
				}
			}
		},
	});

	return { rgb, hsl, hex, alpha, color, input, onChanged };

	function onChanged() {
		if (!input.value) {
			unsetColor();
			return;
		}

		if (isCssVarUtil(input.value)) return;

		try {
			// If the input is a valid color, we set the color and emit the input as a hex value which is consistent with the dropdown selector and HTML color picker
			const newColor = Color(input.value);
			setColor(newColor);
		} catch {
			// The input is not a valid color, but we still want to let the user edit/type in the input so we emit null to prevent using an invalid value
			unsetColor();
		}
	}

	function setColor(newColor: ColorInstance | null) {
		color.value = newColor;

		if (newColor === null) {
			unsetColor();
		} else {
			emit('input', getHexa());
		}
	}

	function roundColorValues(arr: number[]): number[] {
		if (arr.length === 4) {
			// Do not round the opacity
			return [...arr.slice(0, -1).map((x) => Math.round(x)), arr[3]!];
		}

		return arr.map((x) => Math.round(x));
	}
}
</script>

<template>
	<v-menu attached :disabled="disabled" :close-on-content-click="false">
		<template #activator="{ activate, toggle, active }">
			<v-input
				v-model="input"
<<<<<<< HEAD
				:disabled="disabled"
				:placeholder="placeholder || t('interfaces.select-color.placeholder')"
=======
				:disabled
				:non-editable
				:placeholder="placeholder || $t('interfaces.select-color.placeholder')"
>>>>>>> d972ce2b
				:pattern="opacity ? /#([a-f\d]{2}){4}/i : /#([a-f\d]{2}){3}/i"
				class="color-input"
				:maxlength="opacity ? 9 : 7"
				@change="onChanged"
				@click="onClickInput($event, toggle)"
				@keydown="onKeydownInput($event, activate)"
				@focus="$emit('focus')"
				@blur="!active && $emit('blur')"
			>
				<template #prepend>
					<v-input
						ref="htmlColorInput"
						:model-value="hex ? hex.slice(0, 7) : null"
						type="color"
						class="html-color-select"
						@click.stop
						@update:model-value="setSwatchValue($event)"
					/>
					<v-button
						class="swatch"
						icon
						:style="{
							'--swatch-color': showSwatch ? value : 'transparent',
							...(lowContrast === false ? { '--theme--border-width': '0px' } : {}),
							border:
								lowContrast === false
									? 'none'
									: 'var(--theme--border-width) solid var(--theme--form--field--input--border-color)',
						}"
						@click="activateColorPicker"
					>
						<v-icon v-if="!isValidColor" name="colorize" />
						<v-icon v-else-if="!showSwatch" name="question_mark" />
					</v-button>
				</template>
				<template #append>
					<div v-if="!nonEditable" class="item-actions">
						<v-remove v-if="isValidColor" deselect @action="unsetColor" />

						<v-icon v-else name="palette" clickable @click="toggle" />
					</div>
				</template>
			</v-input>
		</template>

		<div
			class="color-data-inputs"
			:style="{
				'grid-template-columns': opacity
					? width.startsWith('half')
						? 'repeat(4, 1fr)'
						: 'repeat(6, 1fr)'
					: width.startsWith('half')
						? 'repeat(3, 1fr)'
						: 'repeat(5, 1fr)',
			}"
			:class="{ stacked: width.startsWith('half') }"
		>
			<div
				class="color-data-input color-type"
				:style="{
					'grid-column': opacity
						? width.startsWith('half')
							? '1 / span 4'
							: '1 / span 2'
						: width.startsWith('half')
							? '1 / span 3'
							: '1 / span 2',
				}"
			>
				<v-select v-model="colorType" :items="colorTypes" />
			</div>
			<template v-if="colorType === 'RGB' || colorType === 'RGBA'">
				<v-input
					v-for="(val, i) in rgb.length > 3 ? rgb.slice(0, -1) : rgb"
					:key="i"
					:hidden="i === 3"
					type="number"
					:model-value="val"
					class="color-data-input"
					pattern="\d*"
					:min="0"
					:max="255"
					:step="1"
					maxlength="3"
					@update:model-value="setValue('rgb', i, $event)"
				/>
				<v-input
					v-if="opacity"
					type="number"
					:model-value="alpha"
					class="color-data-input"
					pattern="\d*"
					:min="0"
					:max="100"
					:step="1"
					maxlength="3"
					@update:model-value="setValue('alpha', 0, $event)"
				/>
			</template>
			<template v-if="colorType === 'HSL' || colorType === 'HSLA'">
				<v-input
					v-for="(val, i) in hsl.length > 3 ? hsl.slice(0, -1) : hsl"
					:key="i"
					type="number"
					:model-value="val"
					class="color-data-input"
					pattern="\d*"
					:min="0"
					:max="i === 0 ? 360 : 100"
					:step="1"
					maxlength="3"
					@update:model-value="setValue('hsl', i, $event)"
				/>
				<v-input
					v-if="opacity"
					type="number"
					:model-value="alpha"
					class="color-data-input"
					pattern="\d*"
					:min="0"
					:max="100"
					:step="1"
					maxlength="3"
					@update:model-value="setValue('alpha', 0, $event)"
				/>
			</template>
		</div>
		<div v-if="opacity" class="color-data-alphas">
			<div class="color-data-alpha">
				<v-slider
					:model-value="alpha"
					:min="0"
					:max="100"
					:step="1"
					:style="{
						'--v-slider-color': 'none',
						'--theme--background': 'none',
						'--v-slider-fill-color': 'none',
						'--v-slider-thumb-color': 'var(--theme--form--field--input--foreground)',
						'--v-slider-track-background-image':
							'linear-gradient(to right, transparent,' +
							(hex && hex.length === 9 ? hex.slice(0, -2) : hex ? hex : 'transparent') +
							'), url(\'data:image/png;base64,iVBORw0KGgoAAAANSUhEUgAAABAAAAAQCAYAAAAf8/9hAAAAMUlEQVQ4T2NkYGAQYcAP3uCTZhw1gGGYhAGBZIA/nYDCgBDAm9BGDWAAJyRCgLaBCAAgXwixzAS0pgAAAABJRU5ErkJggg==\')',
					}"
					@update:model-value="setValue('alpha', 0, $event)"
				/>
			</div>
		</div>
		<div v-if="presets" class="presets">
			<v-button
				v-for="preset in presets"
				:key="preset.color"
				v-tooltip="preset.name"
				class="preset"
				rounded
				icon
				:class="{ 'low-contrast': getPresetContrast(preset.color) }"
				:style="{ '--v-button-background-color': preset.color }"
				@click="() => (hex = preset.color)"
			/>
		</div>
	</v-menu>
</template>

<style scoped lang="scss">
@use '@/styles/mixins';

.item-actions {
	@include mixins.list-interface-item-actions;
}

.swatch {
	--v-button-padding: 6px;
	--v-button-background-color: transparent;
	background-color: var(--swatch-color, transparent);

	--v-button-background-color-hover: var(--v-button-background-color);
	--v-button-height: calc(var(--theme--form--field--input--height) - 20px);
	--v-button-width: calc(var(--theme--form--field--input--height) - 20px);
	--swatch-radius: calc(var(--theme--border-radius) + 2px);
	--focus-ring-offset: var(--focus-ring-offset-inset);
	--focus-ring-radius: var(--swatch-radius);

	position: relative;
	box-sizing: border-box;
	margin-inline-start: -8px;
	inline-size: calc(var(--theme--form--field--input--height) - 20px);
	block-size: calc(var(--theme--form--field--input--height) - 20px);
	border-radius: var(--swatch-radius);
	overflow: hidden;
	cursor: pointer;
}

.presets {
	display: flex;
	inline-size: 100%;
	margin-block-end: 14px;
	padding: 8px;
	overflow-x: auto;
}

.presets .preset {
	--v-button-background-color-hover: var(--v-button-background-color);
	--v-button-height: 20px;
	--v-button-width: 20px;

	margin: 0 4px;

	&.low-contrast {
		--v-button-height: 18px;
		--v-button-width: 18px;
		border: 1px solid var(--theme--form--field--input--border-color-hover);
	}
}

.presets .preset:first-child {
	padding-inline-start: 0;
}

.presets .preset:last-child {
	padding-inline-end: 0;
}

.color-input {
	.v-input.html-color-select {
		inline-size: 0;
		block-size: 0;
		visibility: hidden;
	}
}

.color-data-inputs {
	display: grid;
	gap: 0;
	inline-size: 100%;
	padding: 12px 10px;
}

.color-data-inputs .color-data-input {
	--v-input-border-radius: 0px;
}

.color-data-inputs .color-data-input :deep(.input:focus-within),
.color-data-inputs .color-data-input :deep(.input:active),
.color-data-inputs .color-data-input :deep(.input:focus),
.color-data-inputs .color-data-input :deep(.input:hover),
.color-data-inputs .color-data-input :deep(.input.active) {
	z-index: 1;
}

.color-data-inputs .color-data-input:not(.color-type) {
	--theme--form--field--input--padding: 12px 8px;
}

.color-data-inputs .color-data-input:not(:first-child) :deep(.input) {
	margin-inline-start: calc(-1 * var(--theme--border-width));
}

.color-data-inputs .color-data-input:first-child {
	--v-input-border-radius: var(--theme--border-radius) 0px 0px var(--theme--border-radius);
}

.color-data-inputs .color-data-input:last-child {
	--v-input-border-radius: 0px var(--theme--border-radius) var(--theme--border-radius) 0px;
}

.color-data-inputs.stacked .color-data-input:not(:first-child) :deep(.input) {
	margin-block-start: calc(-2 * var(--theme--border-width));
	margin-inline-start: initial;
}

.color-data-inputs.stacked .color-data-input:not(:first-child):not(:nth-child(2)) :deep(.input) {
	margin-inline-start: calc(-1 * var(--theme--border-width));
}

.color-data-inputs.stacked .color-data-input:first-child {
	--v-input-border-radius: var(--theme--border-radius) var(--theme--border-radius) 0px 0px;
}

.color-data-inputs.stacked .color-data-input:nth-child(2) {
	--v-input-border-radius: 0px 0px 0px var(--theme--border-radius);
}

.color-data-inputs.stacked .color-data-input:last-child {
	--v-input-border-radius: 0px 0px var(--theme--border-radius) 0px;
}

.color-data-alphas {
	display: grid;
	gap: 12px;
	align-items: baseline;
	inline-size: 100%;
	block-size: 45px;
	padding: 12px 14px;
}

.color-data-alphas .color-data-alpha {
	display: grid;
}

.color-data-alphas .color-data-alpha .slider input {
	background-color: transparent;
}
</style><|MERGE_RESOLUTION|>--- conflicted
+++ resolved
@@ -304,14 +304,9 @@
 		<template #activator="{ activate, toggle, active }">
 			<v-input
 				v-model="input"
-<<<<<<< HEAD
-				:disabled="disabled"
-				:placeholder="placeholder || t('interfaces.select-color.placeholder')"
-=======
 				:disabled
 				:non-editable
 				:placeholder="placeholder || $t('interfaces.select-color.placeholder')"
->>>>>>> d972ce2b
 				:pattern="opacity ? /#([a-f\d]{2}){4}/i : /#([a-f\d]{2}){3}/i"
 				class="color-input"
 				:maxlength="opacity ? 9 : 7"
