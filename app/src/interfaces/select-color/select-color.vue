--- conflicted
+++ resolved
@@ -26,9 +26,6 @@
 	opacity: false,
 });
 
-<<<<<<< HEAD
-const emit = defineEmits(['input', 'focus', 'blur']);
-=======
 // Reactive translations can't be default values of props
 const presetsWithDefaults = computed(
 	() =>
@@ -72,8 +69,7 @@
 		],
 );
 
-const emit = defineEmits(['input']);
->>>>>>> b988a606
+const emit = defineEmits(['input', 'focus', 'blur']);
 
 const isCssVar = computed(() => {
 	if (!props.value) return false;
