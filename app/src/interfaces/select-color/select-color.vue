<template>
	<v-menu attached :disabled="disabled" :close-on-content-click="false">
		<template #activator="{ activate }">
			<v-input
				v-model="hex"
				:disabled="disabled"
				:placeholder="placeholder || t('interfaces.select-color.placeholder')"
				:pattern="opacity ? /#([a-f\d]{2}){4}/i : /#([a-f\d]{2}){3}/i"
				class="color-input"
				:maxlength="opacity ? 9 : 7"
				@focus="activate"
			>
				<template #prepend>
					<v-input
						ref="htmlColorInput"
						:model-value="hex ? hex.slice(0, 7) : null"
						type="color"
						class="html-color-select"
						@update:model-value="setSwatchValue($event)"
					/>
					<v-button
						class="swatch"
						:icon="true"
						:style="{
							'--v-button-background-color': isValidColor ? hex : 'transparent',
							border: lowContrast === false ? 'none' : 'var(--border-width) solid var(--border-normal)',
						}"
						@click="activateColorPicker"
					>
						<v-icon v-if="!isValidColor" name="colorize" />
					</v-button>
				</template>
				<template #append>
					<v-icon :name="isValidColor ? 'close' : 'palette'" :clickable="isValidColor" @click="unsetColor" />
				</template>
			</v-input>
		</template>

		<div
			class="color-data-inputs"
			:style="{
				'grid-template-columns': opacity
					? width.startsWith('half')
						? 'repeat(4, 1fr)'
						: 'repeat(6, 1fr)'
					: width.startsWith('half')
					? 'repeat(3, 1fr)'
					: 'repeat(5, 1fr)',
			}"
			:class="{ stacked: width.startsWith('half') }"
		>
			<div
				class="color-data-input color-type"
				:style="{
					'grid-column': opacity
						? width.startsWith('half')
							? '1 / span 4'
							: '1 / span 2'
						: width.startsWith('half')
						? '1 / span 3'
						: '1 / span 2',
				}"
			>
				<v-select v-model="colorType" :items="colorTypes" />
			</div>
			<template v-if="colorType === 'RGB' || colorType === 'RGBA'">
				<v-input
					v-for="(val, i) in rgb.length > 3 ? rgb.slice(0, -1) : rgb"
					:key="i"
					:hidden="i === 3"
					type="number"
					:model-value="val"
					class="color-data-input"
					pattern="\d*"
					:min="0"
					:max="255"
					:step="1"
					maxlength="3"
					@update:model-value="setValue('rgb', i, $event)"
				/>
				<v-input
					v-if="opacity"
					type="number"
					:model-value="alpha"
					class="color-data-input"
					pattern="\d*"
					:min="0"
					:max="100"
					:step="1"
					maxlength="3"
					@update:model-value="setValue('alpha', 0, $event)"
				/>
			</template>
			<template v-if="colorType === 'HSL' || colorType === 'HSLA'">
				<v-input
					v-for="(val, i) in hsl.length > 3 ? hsl.slice(0, -1) : hsl"
					:key="i"
					type="number"
					:model-value="val"
					class="color-data-input"
					pattern="\d*"
					:min="0"
					:max="i === 0 ? 360 : 100"
					:step="1"
					maxlength="3"
					@update:model-value="setValue('hsl', i, $event)"
				/>
				<v-input
					v-if="opacity"
					type="number"
					:model-value="alpha"
					class="color-data-input"
					pattern="\d*"
					:min="0"
					:max="100"
					:step="1"
					maxlength="3"
					@update:model-value="setValue('alpha', 0, $event)"
				/>
			</template>
		</div>
		<div v-if="opacity" class="color-data-alphas">
			<div class="color-data-alpha">
				<v-slider
					:model-value="alpha"
					:min="0"
					:max="100"
					:step="1"
					:style="{
						'--v-slider-color': 'none',
						'--background-page': 'none',
						'--v-slider-fill-color': 'none',
						'--v-slider-thumb-color': 'var(--foreground-normal)',
						'--v-slider-track-background-image':
							'linear-gradient(to right, transparent,' +
							(hex && hex.length === 9 ? hex.slice(0, -2) : hex ? hex : 'transparent') +
							'), url(\'data:image/png;base64,iVBORw0KGgoAAAANSUhEUgAAABAAAAAQCAYAAAAf8/9hAAAAMUlEQVQ4T2NkYGAQYcAP3uCTZhw1gGGYhAGBZIA/nYDCgBDAm9BGDWAAJyRCgLaBCAAgXwixzAS0pgAAAABJRU5ErkJggg==\')',
					}"
					@update:model-value="setValue('alpha', 0, $event)"
				/>
			</div>
		</div>
		<div v-if="presets" class="presets">
			<v-button
				v-for="preset in presets"
				:key="preset.color"
				v-tooltip="preset.name"
				class="preset"
				rounded
				icon
				:class="{ 'low-contrast': getPresetContrast(preset.color) }"
				:style="{ '--v-button-background-color': preset.color }"
				@click="() => (hex = preset.color)"
			/>
		</div>
	</v-menu>
</template>

<script lang="ts" setup>
import { isHex } from '@/utils/color';
import { cssVar } from '@/utils/css-var';
import Color from 'color';
import { ComponentPublicInstance, computed, ref, watch } from 'vue';
import { useI18n } from 'vue-i18n';
import { i18n } from '@/lang';

const { t } = useI18n();

interface Props {
	disabled?: boolean;
<<<<<<< HEAD
	value?: string;
=======
	value?: string | null;
>>>>>>> 703fb842
	placeholder?: string;
	presets?: { name: string; color: string }[];
	width: string;
	opacity?: boolean;
}

const props = withDefaults(defineProps<Props>(), {
	disabled: false,
<<<<<<< HEAD
	value: undefined,
=======
	value: () => null,
>>>>>>> 703fb842
	placeholder: undefined,
	opacity: false,
	presets: () => [
		{
			name: i18n.global.t('colors.purple'),
			color: '#6644FF',
		},
		{
			name: i18n.global.t('colors.blue'),
			color: '#3399FF',
		},
		{
			name: i18n.global.t('colors.green'),
			color: '#2ECDA7',
		},
		{
			name: i18n.global.t('colors.yellow'),
			color: '#FFC23B',
		},
		{
			name: i18n.global.t('colors.orange'),
			color: '#FFA439',
		},
		{
			name: i18n.global.t('colors.red'),
			color: '#E35169',
		},
		{
			name: i18n.global.t('colors.black'),
			color: '#18222F',
		},
		{
			name: i18n.global.t('colors.gray'),
			color: '#A2B5CD',
		},
		{
			name: i18n.global.t('colors.white'),
			color: '#FFFFFF',
		},
	],
});

const emit = defineEmits(['input']);

const valueWithoutVariables = computed(() => {
<<<<<<< HEAD
=======
	if (!props.value) return null;
>>>>>>> 703fb842
	return props.value?.startsWith('var(--') ? cssVar(props.value.substring(4, props.value.length - 1)) : props.value;
});

const htmlColorInput = ref<ComponentPublicInstance | null>(null);
type ColorType = 'RGB' | 'HSL' | 'RGBA' | 'HSLA';

let colorTypes = props.opacity ? ref<ColorType[]>(['RGBA', 'HSLA']) : ref<ColorType[]>(['RGB', 'HSL']);
const colorType = ref<ColorType>(props.opacity ? 'RGBA' : 'RGB');

const isValidColor = computed<boolean>(() => rgb.value !== null && valueWithoutVariables.value !== null);

const lowContrast = computed(() => {
	if (color.value === null) return true;

	const pageColorString = cssVar('--background-page');
	const pageColor = Color(pageColorString);

	return color.value.contrast(pageColor) < 1.1;
});

const getPresetContrast = (hex: string) => {
	if (hex.startsWith('--')) hex = cssVar(hex);
	const color = Color(hex);
	return color.contrast(Color(cssVar('--card-face-color'))) < 1.1;
};

const { hsl, rgb, hex, alpha, color } = useColor();

function setValue(type: 'rgb' | 'hsl' | 'alpha', i: number, val: number) {
	if (type === 'rgb') {
		const newArray = [...rgb.value];
		newArray[i] = val;
		rgb.value = newArray;
	} else if (type === 'hsl') {
		const newArray = [...hsl.value];
		newArray[i] = val;
		hsl.value = newArray;
	} else {
		alpha.value = val;
	}
}

function setSwatchValue(color: string) {
	hex.value = `${color}${hex.value !== null && hex.value.length === 9 ? hex.value.slice(-2) : ''}`;
}

function unsetColor() {
	emit('input', null);
}

function activateColorPicker() {
	(htmlColorInput.value?.$el as HTMLElement).getElementsByTagName('input')[0].click();
}

function useColor() {
	const color = ref<Color | null>(null);

	const getHexa = (): string | null => {
		if (color.value !== null) {
			let alpha = Math.round(255 * color.value.alpha())
				.toString(16)
				.toUpperCase();
			alpha = alpha.padStart(2, '0');
			return color.value.rgb().array().length === 4 ? `${color.value.hex()}${alpha}` : color.value.hex();
		}
		return null;
	};

	watch(
		() => props.value,
		() => {
			color.value = valueWithoutVariables.value !== null ? Color(valueWithoutVariables.value) : null;
		},
		{ immediate: true }
	);

	const rgb = computed<number[]>({
		get() {
			const arr = color.value !== null ? color.value.rgb().array() : props.opacity ? [0, 0, 0, 1] : [0, 0, 0];
			return arr.length === 4 ? [...arr.slice(0, -1).map(Math.round), arr[3]] : arr.map(Math.round);
		},
		set(newRGB) {
			setColor(Color.rgb(newRGB).alpha(newRGB.length === 4 ? newRGB[3] : 1));
		},
	});

	const hsl = computed<number[]>({
		get() {
			const arr = color.value !== null ? color.value.hsl().array() : props.opacity ? [0, 0, 0, 1] : [0, 0, 0];
			return arr.length === 4 ? [...arr.slice(0, -1).map(Math.round), arr[3]] : arr.map(Math.round);
		},
		set(newHSL) {
			setColor(Color.hsl(newHSL).alpha(newHSL.length === 4 ? newHSL[3] : 1));
		},
	});

	const hex = computed<string | null>({
		get() {
			return getHexa();
		},
		set(newHex) {
			if (newHex === null || newHex === '') {
				unsetColor();
			} else {
				if (isHex(newHex) === false) return;
				setColor(Color(newHex));
			}
		},
	});

	const alpha = computed<number>({
		get() {
			return color.value !== null ? Math.round(color?.value?.alpha() * 100) : 100;
		},
		set(newAlpha) {
			if (newAlpha === null) {
				return;
			}
			const newColor = color.value !== null ? color.value.rgb().array() : [0, 0, 0];
			setColor(Color(newColor).alpha(newAlpha / 100));
		},
	});

	return { rgb, hsl, hex, alpha, color };

	function setColor(newColor: Color | null) {
		color.value = newColor;

		if (newColor === null) {
			unsetColor();
		} else {
			emit('input', getHexa());
		}
	}
}
</script>

<style scoped lang="scss">
.swatch {
	--v-button-padding: 6px;
	--v-button-background-color: transparent;
	--v-button-background-color-hover: var(--v-button-background-color);

	position: relative;
	box-sizing: border-box;
	width: calc(var(--input-height) - 12px);
	max-height: calc(var(--input-height) - 12px);
	overflow: hidden;
	border-radius: calc(var(--border-radius) + 2px);
	cursor: pointer;
}

.presets {
	display: flex;
	width: 100%;
<<<<<<< HEAD
	margin: 0px 8px 14px;
=======
	margin-bottom: 14px;
	padding: 8px;
	overflow-x: auto;
>>>>>>> 703fb842
}

.presets .preset {
	--v-button-background-color-hover: var(--v-button-background-color);
	--v-button-height: 20px;
	--v-button-width: 20px;

	margin: 0px 4px;

	&.low-contrast {
		--v-button-height: 18px;
		--v-button-width: 18px;
		border: 1px solid var(--border-normal-alt);
	}
}

.presets .preset:first-child {
	padding-left: 0px;
}

.presets .preset:last-child {
	padding-right: 0px;
}

.v-input.html-color-select {
	width: 0;
	height: 0;
	visibility: hidden;
}

.color-input :deep(.input) {
	padding-left: 6px;
}

.color-data-inputs {
	display: grid;
	grid-gap: 0px;
	width: 100%;
	padding: 12px 10px;
}

.color-data-inputs .color-data-input {
	--border-radius: 0px;
}

.color-data-inputs .color-data-input :deep(.input:focus-within),
.color-data-inputs .color-data-input :deep(.input:active),
.color-data-inputs .color-data-input :deep(.input:focus),
.color-data-inputs .color-data-input :deep(.input:hover),
.color-data-inputs .color-data-input :deep(.input.active) {
	z-index: 1;
}

.color-data-inputs .color-data-input:not(.color-type) {
	--input-padding: 12px 8px;
}

.color-data-inputs .color-data-input:not(:first-child) :deep(.input) {
	margin-left: calc(-1 * var(--border-width));
}

.color-data-inputs .color-data-input:first-child {
	--border-radius: 4px 0px 0px 4px;
}

.color-data-inputs .color-data-input:last-child {
	--border-radius: 0px 4px 4px 0px;
}

.color-data-inputs.stacked .color-data-input:not(:first-child) :deep(.input) {
	margin-top: calc(-2 * var(--border-width));
	margin-left: initial;
}

.color-data-inputs.stacked .color-data-input:not(:first-child):not(:nth-child(2)) :deep(.input) {
	margin-left: calc(-1 * var(--border-width));
}

.color-data-inputs.stacked .color-data-input:first-child {
	--border-radius: 4px 4px 0px 0px;
}

.color-data-inputs.stacked .color-data-input:nth-child(2) {
	--border-radius: 0px 0px 0px 4px;
}

.color-data-inputs.stacked .color-data-input:last-child {
	--border-radius: 0px 0px 4px 0px;
}

.color-data-alphas {
	display: grid;
	grid-gap: 12px;
	align-items: baseline;
	width: 100%;
	height: 45px;
	padding: 12px 14px;
}

.color-data-alphas .color-data-alpha {
	display: grid;
}

.color-data-alphas .color-data-alpha .slider input {
	background-color: transparent;
}
</style><|MERGE_RESOLUTION|>--- conflicted
+++ resolved
@@ -168,11 +168,7 @@
 
 interface Props {
 	disabled?: boolean;
-<<<<<<< HEAD
-	value?: string;
-=======
 	value?: string | null;
->>>>>>> 703fb842
 	placeholder?: string;
 	presets?: { name: string; color: string }[];
 	width: string;
@@ -181,11 +177,7 @@
 
 const props = withDefaults(defineProps<Props>(), {
 	disabled: false,
-<<<<<<< HEAD
-	value: undefined,
-=======
 	value: () => null,
->>>>>>> 703fb842
 	placeholder: undefined,
 	opacity: false,
 	presets: () => [
@@ -231,10 +223,7 @@
 const emit = defineEmits(['input']);
 
 const valueWithoutVariables = computed(() => {
-<<<<<<< HEAD
-=======
 	if (!props.value) return null;
->>>>>>> 703fb842
 	return props.value?.startsWith('var(--') ? cssVar(props.value.substring(4, props.value.length - 1)) : props.value;
 });
 
@@ -390,13 +379,9 @@
 .presets {
 	display: flex;
 	width: 100%;
-<<<<<<< HEAD
-	margin: 0px 8px 14px;
-=======
 	margin-bottom: 14px;
 	padding: 8px;
 	overflow-x: auto;
->>>>>>> 703fb842
 }
 
 .presets .preset {
