--- conflicted
+++ resolved
@@ -4,12 +4,7 @@
 			<v-input
 				v-model="hex"
 				:disabled="disabled"
-<<<<<<< HEAD
 				:placeholder="placeholder || t('interfaces.select-color.placeholder')"
-				v-model="hex"
-=======
-				:placeholder="t('interfaces.select-color.placeholder')"
->>>>>>> 18e41b35
 				:pattern="/#([a-f\d]{2}){3}/i"
 				class="color-input"
 				maxlength="7"
