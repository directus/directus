--- conflicted
+++ resolved
@@ -308,14 +308,9 @@
 		<template #activator="{ activate, toggle }">
 			<v-input
 				v-model="input"
-<<<<<<< HEAD
 				:disabled
 				:non-editable
-				:placeholder="placeholder || t('interfaces.select-color.placeholder')"
-=======
-				:disabled="disabled"
 				:placeholder="placeholder || $t('interfaces.select-color.placeholder')"
->>>>>>> 8e7defd0
 				:pattern="opacity ? /#([a-f\d]{2}){4}/i : /#([a-f\d]{2}){3}/i"
 				class="color-input"
 				:maxlength="opacity ? 9 : 7"
