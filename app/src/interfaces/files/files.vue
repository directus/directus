<template>
	<v-notice v-if="!relationInfo" type="warning">{{ t('relationship_not_setup') }}</v-notice>
	<div v-else class="many-to-many">
		<template v-if="loading">
			<v-skeleton-loader
				v-for="n in clamp(totalItemCount - (page - 1) * limit, 1, limit)"
				:key="n"
				:type="totalItemCount > 4 ? 'block-list-item-dense' : 'block-list-item'"
			/>
		</template>

		<v-notice v-else-if="displayItems.length === 0">{{ t('no_items') }}</v-notice>

		<v-list v-else>
			<draggable
				:force-fallback="true"
				:model-value="displayItems"
				item-key="id"
				handle=".drag-handle"
				:disabled="!allowDrag"
				@update:model-value="sortItems($event)"
			>
				<template #item="{ element }">
					<v-list-item
						:class="{ deleted: element.$type === 'deleted' }"
						:dense="totalItemCount > 4"
						:disabled="disabled || !updateAllowed"
						block
						clickable
						@click="editItem(element)"
					>
						<v-icon v-if="allowDrag" name="drag_handle" class="drag-handle" left @click.stop="() => {}" />
						<render-template
							:collection="relationInfo.junctionCollection.collection"
							:item="element"
							:template="templateWithDefaults"
						/>
						<div class="spacer" />
						<v-icon
							v-if="!disabled && (deleteAllowed || isLocalItem(element))"
							:name="getDeselectIcon(element)"
							class="deselect"
							@click.stop="deleteItem(element)"
						/>
						<v-menu show-arrow placement="bottom-end">
							<template #activator="{ toggle }">
								<v-icon name="more_vert" clickable @click.stop="toggle" />
							</template>

							<v-list>
								<v-list-item clickable :href="getAssetUrl(getFilename(element))">
									<v-list-item-icon><v-icon name="launch" /></v-list-item-icon>
									<v-list-item-content>{{ t('open_file_in_tab') }}</v-list-item-content>
								</v-list-item>
								<v-list-item
									clickable
									:download="element.directus_files_id.filename_download"
									:href="getAssetUrl(getFilename(element), true)"
								>
									<v-list-item-icon><v-icon name="download" /></v-list-item-icon>
									<v-list-item-content>{{ t('download_file') }}</v-list-item-content>
								</v-list-item>
							</v-list>
						</v-menu>
					</v-list-item>
				</template>
			</draggable>
		</v-list>

		<div class="actions">
			<v-button v-if="enableCreate && createAllowed" :disabled="disabled" @click="showUpload = true">
				{{ t('upload_file') }}
			</v-button>
			<v-button v-if="enableSelect && selectAllowed" :disabled="disabled" @click="selectModalActive = true">
				{{ t('add_existing') }}
			</v-button>
			<v-pagination v-if="pageCount > 1" v-model="page" :length="pageCount" :total-visible="5" />
		</div>

		<drawer-item
			v-model:active="editModalActive"
			:disabled="disabled || (!updateAllowed && currentlyEditing !== null)"
			:collection="relationInfo.junctionCollection.collection"
			:primary-key="currentlyEditing || '+'"
			:related-primary-key="relatedPrimaryKey || '+'"
			:junction-field="relationInfo.junctionField.field"
			:edits="editsAtStart"
			:circular-field="relationInfo.reverseJunctionField.field"
			@input="stageEdits"
		>
			<template #actions>
				<v-button
					v-if="currentlyEditing !== '+' && relationInfo.relatedCollection.collection === 'directus_files'"
					secondary
					rounded
					icon
					:download="downloadName"
					:href="downloadUrl"
				>
					<v-icon name="download" />
				</v-button>
			</template>
		</drawer-item>

		<drawer-collection
			v-if="!disabled"
			v-model:active="selectModalActive"
			:collection="relationInfo.relatedCollection.collection"
			:selection="selectedPrimaryKeys"
			:filter="customFilter"
			multiple
			@input="onSelect"
		/>

		<v-dialog v-if="!disabled" v-model="showUpload">
			<v-card>
				<v-card-title>{{ t('upload_file') }}</v-card-title>
				<v-card-text>
					<v-upload multiple from-url :folder="folder" @input="onUpload" />
				</v-card-text>
				<v-card-actions>
					<v-button @click="showUpload = false">{{ t('done') }}</v-button>
				</v-card-actions>
			</v-card>
		</v-dialog>
	</div>
</template>

<script setup lang="ts">
import { useRelationM2M } from '@/composables/use-relation-m2m';
import { useRelationMultiple, RelationQueryMultiple, DisplayItem } from '@/composables/use-relation-multiple';
import { computed, ref, toRefs } from 'vue';
import { useI18n } from 'vue-i18n';
import DrawerItem from '@/views/private/components/drawer-item.vue';
import DrawerCollection from '@/views/private/components/drawer-collection.vue';
import Draggable from 'vuedraggable';
import { getAssetUrl } from '@/utils/get-asset-url';
import { adjustFieldsForDisplays } from '@/utils/adjust-fields-for-displays';
<<<<<<< HEAD
import { get, clamp, isEmpty, isNil, set } from 'lodash';
import { getFieldsFromTemplate } from '@directus/shared/utils';
import { Filter } from '@directus/shared/types';
import { useRelationPermissionsM2M } from '@/composables/use-relation-permissions';
=======
import { get, clamp, isNil, set, isEmpty } from 'lodash';
import { usePermissionsStore } from '@/stores/permissions';
import { useUserStore } from '@/stores/user';
import { getFieldsFromTemplate } from '@directus/utils';
import { Filter } from '@directus/types';
>>>>>>> 3028c645

const props = withDefaults(
	defineProps<{
		value?: (number | string | Record<string, any>)[] | Record<string, any>;
		primaryKey: string | number;
		collection: string;
		field: string;
		template?: string | null;
		disabled?: boolean;
		enableCreate?: boolean;
		enableSelect?: boolean;
		folder?: string;
		limit?: number;
	}>(),
	{
		value: () => [],
		template: () => null,
		disabled: false,
		enableCreate: true,
		enableSelect: true,
		folder: undefined,
		limit: 15,
	}
);

const emit = defineEmits(['input']);
const { t } = useI18n();
const { collection, field, primaryKey, limit } = toRefs(props);
const { relationInfo } = useRelationM2M(collection, field);

const value = computed({
	get: () => props.value,
	set: (val) => {
		emit('input', val);
	},
});

const templateWithDefaults = computed(() => {
	if (!relationInfo.value) return null;

	if (props.template) return props.template;
	if (relationInfo.value.junctionCollection.meta?.display_template)
		return relationInfo.value.junctionCollection.meta?.display_template;

	let relatedDisplayTemplate = relationInfo.value.relatedCollection.meta?.display_template;
	if (relatedDisplayTemplate) {
		const regex = /({{.*?}})/g;
		const parts = relatedDisplayTemplate.split(regex).filter((p) => p);

		for (const part of parts) {
			if (part.startsWith('{{') === false) continue;
			const key = part.replace(/{{/g, '').replace(/}}/g, '').trim();
			const newPart = `{{${relationInfo.value.relation.field}.${key}}}`;

			relatedDisplayTemplate = relatedDisplayTemplate.replace(part, newPart);
		}

		return relatedDisplayTemplate;
	}

	return `{{${relationInfo.value.relation.field}.${relationInfo.value.relatedPrimaryKeyField.field}}}`;
});

const fields = computed(() =>
	adjustFieldsForDisplays(
		[...getFieldsFromTemplate(templateWithDefaults.value), `${relationInfo.value?.relation.field}.filename_download`],
		relationInfo.value?.junctionCollection.collection ?? ''
	)
);

const page = ref(1);

const query = computed<RelationQueryMultiple>(() => ({
	fields: fields.value,
	limit: limit.value,
	page: page.value,
}));

const {
	update,
	remove,
	select,
	displayItems,
	totalItemCount,
	loading,
	selected,
	isItemSelected,
	isLocalItem,
	getItemEdits,
} = useRelationMultiple(value, query, relationInfo, primaryKey);
const { createAllowed, updateAllowed, selectAllowed, deleteAllowed } = useRelationPermissionsM2M(relationInfo);

const pageCount = computed(() => Math.ceil(totalItemCount.value / limit.value));

function getDeselectIcon(item: DisplayItem) {
	if (item.$type === 'deleted') return 'settings_backup_restore';
	if (isLocalItem(item)) return 'delete';
	return 'close';
}

function sortItems(items: DisplayItem[]) {
	const info = relationInfo.value;
	const sortField = info?.sortField;
	if (!info || !sortField) return;

	const sortedItems = items.map((item, index) => {
		const junctionId = item?.[info.junctionPrimaryKeyField.field];
		const relatedId = item?.[info.junctionField.field]?.[info.relatedPrimaryKeyField.field];

		const changes: Record<string, any> = {
			$index: item.$index,
			$type: item.$type,
			$edits: item.$edits,
			...getItemEdits(item),
			[sortField]: index + 1,
		};

		if (!isNil(junctionId)) {
			changes[info.junctionPrimaryKeyField.field] = junctionId;
		}
		if (!isNil(relatedId)) {
			set(changes, info.junctionField.field + '.' + info.relatedPrimaryKeyField.field, relatedId);
		}

		return changes;
	});

	update(...sortedItems);
}

const selectedPrimaryKeys = computed(() => {
	if (!relationInfo.value) return [];
	const junctionField = relationInfo.value.junctionField.field;
	const relationPkField = relationInfo.value.relatedPrimaryKeyField.field;

	return selected.value.map((item) => item[junctionField][relationPkField]);
});

const editModalActive = ref(false);
const currentlyEditing = ref<string | number | null>(null);
const relatedPrimaryKey = ref<string | number | null>(null);
const selectModalActive = ref(false);
const editsAtStart = ref<Record<string, any>>({});

function editItem(item: DisplayItem) {
	if (!relationInfo.value) return;

	const relationPkField = relationInfo.value.relatedPrimaryKeyField.field;
	const junctionField = relationInfo.value.junctionField.field;
	const junctionPkField = relationInfo.value.junctionPrimaryKeyField.field;

	editsAtStart.value = getItemEdits(item);

	editModalActive.value = true;

	if (item?.$type === 'created' && !isItemSelected(item)) {
		currentlyEditing.value = null;
		relatedPrimaryKey.value = null;
	} else {
		currentlyEditing.value = get(item, [junctionPkField], null);
		relatedPrimaryKey.value = get(item, [junctionField, relationPkField], null);
	}
}

function stageEdits(item: Record<string, any>) {
	if (isEmpty(item)) return;

	update(item);
}

function deleteItem(item: DisplayItem) {
	if (
		page.value === Math.ceil(totalItemCount.value / limit.value) &&
		page.value !== Math.ceil((totalItemCount.value - 1) / limit.value)
	) {
		page.value = Math.max(1, page.value - 1);
	}

	remove(item);
}

const showUpload = ref(false);

function onUpload(files: Record<string, any>[]) {
	showUpload.value = false;
	if (files.length === 0 || !relationInfo.value) return;

	const fileIds = files.map((file) => file.id);

	select(fileIds);
}

function onSelect(selected: string[]) {
	select(selected.filter((id) => selectedPrimaryKeys.value.includes(id) === false));
}

const downloadName = computed(() => {
	if (relatedPrimaryKey.value === null || relationInfo.value?.relatedCollection.collection !== 'directus_files') return;
	const junctionField = relationInfo.value.junctionField.field;
	const relationPkField = relationInfo.value.relatedPrimaryKeyField.field;

	return displayItems.value.find((item) => get(item, [junctionField, relationPkField]))?.directus_files_id
		?.filename_download;
});

const downloadUrl = computed(() => {
	if (relatedPrimaryKey.value === null || relationInfo.value?.relatedCollection.collection !== 'directus_files') return;
	return getAssetUrl(String(relatedPrimaryKey.value), true);
});

function getFilename(junctionRow: Record<string, any>) {
	const junctionField = relationInfo.value?.junctionField.field;
	if (!junctionField) return;

	const key = junctionRow[junctionField]?.id ?? junctionRow[junctionField] ?? null;
	if (!key) return null;

	return key;
}

const customFilter = computed(() => {
	const filter: Filter = {
		_and: [],
	};

	if (props.folder) {
		filter._and.push({
			folder: {
				id: { _eq: props.folder },
			},
		});
	}

	if (!relationInfo.value) return filter;

	const reverseRelation = `$FOLLOW(${relationInfo.value.junctionCollection.collection},${relationInfo.value.junctionField.field})`;

	const selectFilter: Filter = {
		[reverseRelation]: {
			_none: {
				[relationInfo.value.reverseJunctionField.field]: {
					_eq: props.primaryKey,
				},
			},
		},
	};

	if (selectedPrimaryKeys.value.length > 0)
		filter._and.push({
			[relationInfo.value.relatedPrimaryKeyField.field]: {
				_nin: selectedPrimaryKeys.value,
			},
		});

	if (props.primaryKey !== '+') filter._and.push(selectFilter);

	return filter;
});

const allowDrag = computed(
	() =>
		totalItemCount.value <= limit.value &&
		relationInfo.value?.sortField !== undefined &&
		!props.disabled &&
		updateAllowed.value
);
</script>

<style lang="scss" scoped>
.v-list {
	--v-list-padding: 0 0 4px;

	.v-list-item.deleted {
		--v-list-item-border-color: var(--danger-25);
		--v-list-item-border-color-hover: var(--danger-50);
		--v-list-item-background-color: var(--danger-10);
		--v-list-item-background-color-hover: var(--danger-25);

		::v-deep(.v-icon) {
			color: var(--danger-75);
		}
	}
}

.actions {
	margin-top: 8px;
	display: flex;
	gap: 8px;

	.v-pagination {
		margin-left: auto;

		::v-deep(.v-button) {
			display: inline-flex;
		}
	}
}

.deselect {
	--v-icon-color: var(--foreground-subdued);
	margin-right: 4px;
	transition: color var(--fast) var(--transition);
	cursor: pointer;

	&:hover {
		--v-icon-color: var(--danger);
	}
}

.render-template {
	height: 100%;
}
</style><|MERGE_RESOLUTION|>--- conflicted
+++ resolved
@@ -128,26 +128,18 @@
 
 <script setup lang="ts">
 import { useRelationM2M } from '@/composables/use-relation-m2m';
-import { useRelationMultiple, RelationQueryMultiple, DisplayItem } from '@/composables/use-relation-multiple';
+import { DisplayItem, RelationQueryMultiple, useRelationMultiple } from '@/composables/use-relation-multiple';
+import { useRelationPermissionsM2M } from '@/composables/use-relation-permissions';
+import { adjustFieldsForDisplays } from '@/utils/adjust-fields-for-displays';
+import { getAssetUrl } from '@/utils/get-asset-url';
+import DrawerCollection from '@/views/private/components/drawer-collection.vue';
+import DrawerItem from '@/views/private/components/drawer-item.vue';
+import { Filter } from '@directus/types';
+import { getFieldsFromTemplate } from '@directus/utils';
+import { clamp, get, isEmpty, isNil, set } from 'lodash';
 import { computed, ref, toRefs } from 'vue';
 import { useI18n } from 'vue-i18n';
-import DrawerItem from '@/views/private/components/drawer-item.vue';
-import DrawerCollection from '@/views/private/components/drawer-collection.vue';
 import Draggable from 'vuedraggable';
-import { getAssetUrl } from '@/utils/get-asset-url';
-import { adjustFieldsForDisplays } from '@/utils/adjust-fields-for-displays';
-<<<<<<< HEAD
-import { get, clamp, isEmpty, isNil, set } from 'lodash';
-import { getFieldsFromTemplate } from '@directus/shared/utils';
-import { Filter } from '@directus/shared/types';
-import { useRelationPermissionsM2M } from '@/composables/use-relation-permissions';
-=======
-import { get, clamp, isNil, set, isEmpty } from 'lodash';
-import { usePermissionsStore } from '@/stores/permissions';
-import { useUserStore } from '@/stores/user';
-import { getFieldsFromTemplate } from '@directus/utils';
-import { Filter } from '@directus/types';
->>>>>>> 3028c645
 
 const props = withDefaults(
 	defineProps<{
