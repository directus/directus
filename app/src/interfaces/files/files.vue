<script setup lang="ts">
import { useRelationM2M } from '@/composables/use-relation-m2m';
import { DisplayItem, RelationQueryMultiple, useRelationMultiple } from '@/composables/use-relation-multiple';
import { useRelationPermissionsM2M } from '@/composables/use-relation-permissions';
import { adjustFieldsForDisplays } from '@/utils/adjust-fields-for-displays';
import { getAssetUrl } from '@/utils/get-asset-url';
import { parseFilter } from '@/utils/parse-filter';
import DrawerFiles from '@/views/private/components/drawer-files.vue';
import DrawerItem from '@/views/private/components/drawer-item.vue';
import type { ContentVersion, Filter } from '@directus/types';
import { deepMap, getFieldsFromTemplate } from '@directus/utils';
import { clamp, get, isEmpty, isNil, set } from 'lodash';
import { render } from 'micromustache';
import { computed, inject, ref, toRefs } from 'vue';
import Draggable from 'vuedraggable';

const props = withDefaults(
	defineProps<{
		value: (number | string | Record<string, any>)[] | Record<string, any> | null;
		primaryKey: string | number;
		collection: string;
		field: string;
		disabled?: boolean;
		nonEditable?: boolean;
		version: ContentVersion | null;
		template?: string | null;
		enableCreate?: boolean;
		enableSelect?: boolean;
		folder?: string;
		filter?: Filter;
		showNavigation?: boolean;
		limit?: number;
	}>(),
	{
		nonEditable: false,
		template: null,
		enableCreate: true,
		enableSelect: true,
		limit: 15,
	},
);

const emit = defineEmits<{
	input: [value: (number | string | Record<string, any>)[] | Record<string, any> | null];
}>();

const { collection, field, primaryKey, limit, version } = toRefs(props);
const { relationInfo } = useRelationM2M(collection, field);

const value = computed({
	get: () => props.value,
	set: (val) => {
		emit('input', val);
	},
});

const templateWithDefaults = computed(() => {
	if (!relationInfo.value) return null;

	if (props.template) return props.template;

	if (relationInfo.value.junctionCollection.meta?.display_template) {
		return relationInfo.value.junctionCollection.meta?.display_template;
	}

	let relatedDisplayTemplate = relationInfo.value.relatedCollection.meta?.display_template;

	if (relatedDisplayTemplate) {
		const regex = /({{.*?}})/g;
		const parts = relatedDisplayTemplate.split(regex).filter((p) => p);

		for (const part of parts) {
			if (part.startsWith('{{') === false) continue;
			const key = part.replace(/{{/g, '').replace(/}}/g, '').trim();
			const newPart = `{{${relationInfo.value.relation.field}.${key}}}`;

			relatedDisplayTemplate = relatedDisplayTemplate.replace(part, newPart);
		}

		return relatedDisplayTemplate;
	}

	return `{{${relationInfo.value.relation.field}.${relationInfo.value.relatedPrimaryKeyField.field}}}`;
});

const fields = computed(() =>
	adjustFieldsForDisplays(
		[...getFieldsFromTemplate(templateWithDefaults.value), `${relationInfo.value?.relation.field}.filename_download`],
		relationInfo.value?.junctionCollection.collection ?? '',
	),
);

const page = ref(1);

const query = computed<RelationQueryMultiple>(() => ({
	fields: fields.value,
	limit: limit.value,
	page: page.value,
}));

const {
	update,
	remove,
	select,
	displayItems,
	totalItemCount,
	loading,
	selected,
	isItemSelected,
	isLocalItem,
	getItemEdits,
} = useRelationMultiple(value, query, relationInfo, primaryKey, version);

const { createAllowed, updateAllowed, selectAllowed, deleteAllowed } = useRelationPermissionsM2M(relationInfo);

const pageCount = computed(() => Math.ceil(totalItemCount.value / limit.value));

function sortItems(items: DisplayItem[]) {
	const info = relationInfo.value;
	const sortField = info?.sortField;
	if (!info || !sortField) return;

	const sortedItems = items.map((item, index) => {
		const junctionId = item?.[info.junctionPrimaryKeyField.field];
		const relatedId = item?.[info.junctionField.field]?.[info.relatedPrimaryKeyField.field];

		const changes: Record<string, any> = {
			$index: item.$index,
			$type: item.$type,
			$edits: item.$edits,
			...getItemEdits(item),
			[sortField]: index + 1,
		};

		if (!isNil(junctionId)) {
			changes[info.junctionPrimaryKeyField.field] = junctionId;
		}

		if (!isNil(relatedId)) {
			set(changes, info.junctionField.field + '.' + info.relatedPrimaryKeyField.field, relatedId);
		}

		return changes;
	});

	update(...sortedItems);
}

const selectedPrimaryKeys = computed(() => {
	if (!relationInfo.value) return [];
	const junctionField = relationInfo.value.junctionField.field;
	const relationPkField = relationInfo.value.relatedPrimaryKeyField.field;

	return selected.value.map((item) => item[junctionField][relationPkField]);
});

const editModalActive = ref(false);
const currentlyEditing = ref<string | number | null>(null);
const relatedPrimaryKey = ref<string | number | null>(null);
const selectModalActive = ref(false);
const editsAtStart = ref<Record<string, any>>({});

function editItem(item: DisplayItem) {
	if (!relationInfo.value) return;

	const relationPkField = relationInfo.value.relatedPrimaryKeyField.field;
	const junctionField = relationInfo.value.junctionField.field;
	const junctionPkField = relationInfo.value.junctionPrimaryKeyField.field;

	editsAtStart.value = getItemEdits(item);

	editModalActive.value = true;

	if (item?.$type === 'created' && !isItemSelected(item)) {
		currentlyEditing.value = null;
		relatedPrimaryKey.value = null;
	} else {
		currentlyEditing.value = get(item, [junctionPkField], null);
		relatedPrimaryKey.value = get(item, [junctionField, relationPkField], null);
	}
}

function stageEdits(item: Record<string, any>) {
	if (isEmpty(item)) return;

	update(item);
}

function deleteItem(item: DisplayItem) {
	if (
		page.value === Math.ceil(totalItemCount.value / limit.value) &&
		page.value !== Math.ceil((totalItemCount.value - 1) / limit.value)
	) {
		page.value = Math.max(1, page.value - 1);
	}

	remove(item);
}

const showUpload = ref(false);

function onUpload(files: Record<string, any>[] | null) {
	showUpload.value = false;
	if (!files || files.length === 0 || !relationInfo.value) return;

	const fileIds = files.map((file) => file.id);

	select(fileIds);
}

function onSelect(selected: (string | number)[] | null) {
	select(selected!.filter((id) => selectedPrimaryKeys.value.includes(id) === false));
}

const downloadName = computed(() => {
	if (relatedPrimaryKey.value === null || relationInfo.value?.relatedCollection.collection !== 'directus_files') return;
	const junctionField = relationInfo.value.junctionField.field;
	const relationPkField = relationInfo.value.relatedPrimaryKeyField.field;

	return displayItems.value.find((item) => get(item, [junctionField, relationPkField]) === relatedPrimaryKey.value)?.[
		junctionField
	]?.filename_download;
});

const downloadUrl = computed(() => {
	if (relatedPrimaryKey.value === null || relationInfo.value?.relatedCollection.collection !== 'directus_files') return;
	return getAssetUrl(String(relatedPrimaryKey.value), { isDownload: true });
});

function getFilename(junctionRow: Record<string, any>) {
	const junctionField = relationInfo.value?.junctionField.field;
	if (!junctionField) return;

	const key = junctionRow[junctionField]?.id ?? junctionRow[junctionField] ?? null;
	if (!key) return null;

	return key;
}

function getDownloadName(junctionRow: Record<string, any>) {
	const junctionField = relationInfo.value?.junctionField.field;
	if (!junctionField) return;

	return junctionRow[junctionField]?.filename_download;
}

const values = inject('values', ref<Record<string, unknown>>({}));

const customFilter = computed(() => {
	if (!relationInfo.value) return;

	const filter: Filter = {
		_and: [],
	};

	const reverseRelation = `$FOLLOW(${relationInfo.value.junctionCollection.collection},${relationInfo.value.junctionField.field})`;

	const selectFilter: Filter = {
		[reverseRelation]: {
			_none: {
				[relationInfo.value.reverseJunctionField.field]: {
					_eq: props.primaryKey,
				},
			},
		},
	};

	if (selectedPrimaryKeys.value.length > 0) {
		filter._and.push({
			[relationInfo.value.relatedPrimaryKeyField.field]: {
				_nin: selectedPrimaryKeys.value,
			},
		});
	}

	if (props.primaryKey !== '+') filter._and.push(selectFilter);

	if (props.filter) {
		filter._and.push(
			parseFilter(
				deepMap(props.filter, (val: unknown) => {
					if (val && typeof val === 'string') {
						return render(val, values.value);
					}

					return val;
				}),
			),
		);
	}

	return filter;
});

const allowDrag = computed(
	() =>
		totalItemCount.value <= limit.value &&
		relationInfo.value?.sortField !== undefined &&
		!props.disabled &&
		updateAllowed.value,
);
</script>

<template>
	<v-notice v-if="!relationInfo" type="warning">{{ $t('relationship_not_setup') }}</v-notice>
	<div v-else class="many-to-many">
		<template v-if="loading">
			<v-skeleton-loader
				v-for="n in clamp(totalItemCount - (page - 1) * limit, 1, limit)"
				:key="n"
				:type="totalItemCount > 4 ? 'block-list-item-dense' : 'block-list-item'"
			/>
		</template>

		<template v-else>
			<v-notice v-if="displayItems.length === 0">{{ $t('no_items') }}</v-notice>

			<draggable
				v-else
				:model-value="displayItems"
				tag="v-list"
				item-key="id"
				handle=".drag-handle"
				:disabled="!allowDrag"
				v-bind="{ 'force-fallback': true }"
				@update:model-value="sortItems($event)"
			>
				<template #item="{ element }">
					<v-list-item
						:class="{ deleted: element.$type === 'deleted' }"
						:dense="totalItemCount > 4"
						block
						clickable
						@click="editItem(element)"
					>
						<v-icon v-if="allowDrag" name="drag_handle" class="drag-handle" left @click.stop="() => {}" />

						<render-template
							:collection="relationInfo.junctionCollection.collection"
							:item="element"
							:template="templateWithDefaults"
						/>

						<div class="spacer" />

						<div class="item-actions">
							<v-remove
								v-if="!disabled && (deleteAllowed || isLocalItem(element))"
								:item-type="element.$type"
								:item-info="relationInfo"
								:item-is-local="isLocalItem(element)"
								:item-edits="getItemEdits(element)"
								@action="deleteItem(element)"
							/>

							<v-menu show-arrow placement="bottom-end">
								<template #activator="{ toggle }">
									<v-icon name="more_vert" clickable @click.stop="toggle" />
								</template>

								<v-list>
									<v-list-item clickable :href="getAssetUrl(getFilename(element))">
<<<<<<< HEAD
										<v-list-item-icon><v-icon name="launch" /></v-list-item-icon>
										<v-list-item-content>{{ t('open_file_in_tab') }}</v-list-item-content>
=======
										<v-list-item-icon>
											<v-icon name="launch" />
										</v-list-item-icon>
										<v-list-item-content>{{ $t('open_file_in_tab') }}</v-list-item-content>
>>>>>>> 8e7defd0
									</v-list-item>
									<v-list-item
										clickable
										:download="getDownloadName(element)"
										:href="getAssetUrl(getFilename(element), { isDownload: true })"
									>
										<v-list-item-icon><v-icon name="download" /></v-list-item-icon>
										<v-list-item-content>{{ $t('download_file') }}</v-list-item-content>
									</v-list-item>
								</v-list>
							</v-menu>
						</div>
					</v-list-item>
				</template>
			</draggable>
		</template>

<<<<<<< HEAD
		<div v-if="!nonEditable || pageCount > 1" class="actions">
			<template v-if="!nonEditable">
				<v-button v-if="enableCreate && createAllowed" :disabled="disabled" @click="showUpload = true">
					{{ t('upload_file') }}
				</v-button>

				<v-button v-if="enableSelect && selectAllowed" :disabled="disabled" @click="selectModalActive = true">
					{{ t('add_existing') }}
				</v-button>
			</template>

			<div class="spacer" />

=======
		<div class="actions">
			<v-button v-if="enableCreate && createAllowed && !nonEditable" :disabled="disabled" @click="showUpload = true">
				{{ $t('upload_file') }}
			</v-button>
			<v-button
				v-if="enableSelect && selectAllowed && !nonEditable"
				:disabled="disabled"
				@click="selectModalActive = true"
			>
				{{ $t('add_existing') }}
			</v-button>
>>>>>>> 8e7defd0
			<v-pagination v-if="pageCount > 1" v-model="page" :length="pageCount" :total-visible="2" show-first-last />
		</div>

		<drawer-item
			v-model:active="editModalActive"
			:disabled="disabled"
			:non-editable="nonEditable"
			:collection="relationInfo.junctionCollection.collection"
			:primary-key="currentlyEditing || '+'"
			:related-primary-key="relatedPrimaryKey || '+'"
			:junction-field="relationInfo.junctionField.field"
			:edits="editsAtStart"
			:circular-field="relationInfo.reverseJunctionField.field"
			@input="stageEdits"
		>
			<template #actions>
				<v-button
					v-if="currentlyEditing !== '+' && relationInfo.relatedCollection.collection === 'directus_files'"
					secondary
					rounded
					icon
					:download="downloadName"
					:href="downloadUrl"
				>
					<v-icon name="download" />
				</v-button>
			</template>
		</drawer-item>

		<drawer-files
			v-if="!disabled"
			v-model:active="selectModalActive"
			:collection="relationInfo.relatedCollection.collection"
			:folder="folder"
			:filter="customFilter"
			multiple
			@input="onSelect"
		/>

		<v-dialog v-if="!disabled" v-model="showUpload">
			<v-card>
				<v-card-title>{{ $t('upload_file') }}</v-card-title>
				<v-card-text>
					<v-upload multiple from-url :folder="folder" @input="onUpload" />
				</v-card-text>
				<v-card-actions>
					<v-button @click="showUpload = false">{{ $t('done') }}</v-button>
				</v-card-actions>
			</v-card>
		</v-dialog>
	</div>
</template>

<style lang="scss" scoped>
@use '@/styles/mixins';

.v-list {
	@include mixins.list-interface($deleteable: true);
}

.item-actions {
	@include mixins.list-interface-item-actions;
}

.actions {
	@include mixins.list-interface-actions($pagination: true);
}
</style><|MERGE_RESOLUTION|>--- conflicted
+++ resolved
@@ -360,15 +360,8 @@
 
 								<v-list>
 									<v-list-item clickable :href="getAssetUrl(getFilename(element))">
-<<<<<<< HEAD
 										<v-list-item-icon><v-icon name="launch" /></v-list-item-icon>
-										<v-list-item-content>{{ t('open_file_in_tab') }}</v-list-item-content>
-=======
-										<v-list-item-icon>
-											<v-icon name="launch" />
-										</v-list-item-icon>
 										<v-list-item-content>{{ $t('open_file_in_tab') }}</v-list-item-content>
->>>>>>> 8e7defd0
 									</v-list-item>
 									<v-list-item
 										clickable
@@ -386,33 +379,19 @@
 			</draggable>
 		</template>
 
-<<<<<<< HEAD
 		<div v-if="!nonEditable || pageCount > 1" class="actions">
 			<template v-if="!nonEditable">
 				<v-button v-if="enableCreate && createAllowed" :disabled="disabled" @click="showUpload = true">
-					{{ t('upload_file') }}
+					{{ $t('upload_file') }}
 				</v-button>
 
 				<v-button v-if="enableSelect && selectAllowed" :disabled="disabled" @click="selectModalActive = true">
-					{{ t('add_existing') }}
+					{{ $t('add_existing') }}
 				</v-button>
 			</template>
 
 			<div class="spacer" />
 
-=======
-		<div class="actions">
-			<v-button v-if="enableCreate && createAllowed && !nonEditable" :disabled="disabled" @click="showUpload = true">
-				{{ $t('upload_file') }}
-			</v-button>
-			<v-button
-				v-if="enableSelect && selectAllowed && !nonEditable"
-				:disabled="disabled"
-				@click="selectModalActive = true"
-			>
-				{{ $t('add_existing') }}
-			</v-button>
->>>>>>> 8e7defd0
 			<v-pagination v-if="pageCount > 1" v-model="page" :length="pageCount" :total-visible="2" show-first-last />
 		</div>
 
