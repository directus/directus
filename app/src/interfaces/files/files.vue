<script setup lang="ts">
import VButton from '@/components/v-button.vue';
import VCardActions from '@/components/v-card-actions.vue';
import VCardText from '@/components/v-card-text.vue';
import VCardTitle from '@/components/v-card-title.vue';
import VCard from '@/components/v-card.vue';
import VDialog from '@/components/v-dialog.vue';
import VIcon from '@/components/v-icon/v-icon.vue';
import VListItemContent from '@/components/v-list-item-content.vue';
import VListItemIcon from '@/components/v-list-item-icon.vue';
import VListItem from '@/components/v-list-item.vue';
import VList from '@/components/v-list.vue';
import VMenu from '@/components/v-menu.vue';
import VNotice from '@/components/v-notice.vue';
import VPagination from '@/components/v-pagination.vue';
import VRemove from '@/components/v-remove.vue';
import VSkeletonLoader from '@/components/v-skeleton-loader.vue';
import VUpload from '@/components/v-upload.vue';
import { useRelationM2M } from '@/composables/use-relation-m2m';
import { DisplayItem, RelationQueryMultiple, useRelationMultiple } from '@/composables/use-relation-multiple';
import { useRelationPermissionsM2M } from '@/composables/use-relation-permissions';
import { adjustFieldsForDisplays } from '@/utils/adjust-fields-for-displays';
import { getAssetUrl } from '@/utils/get-asset-url';
import { parseFilter } from '@/utils/parse-filter';
import DrawerFiles from '@/views/private/components/drawer-files.vue';
import DrawerItem from '@/views/private/components/drawer-item.vue';
import RenderTemplate from '@/views/private/components/render-template.vue';
import type { ContentVersion, Filter } from '@directus/types';
import { deepMap, getFieldsFromTemplate } from '@directus/utils';
import { clamp, get, isEmpty, isNil, set } from 'lodash';
import { render } from 'micromustache';
import { computed, inject, ref, toRefs } from 'vue';
import Draggable from 'vuedraggable';

const props = withDefaults(
	defineProps<{
		value: (number | string | Record<string, any>)[] | Record<string, any> | null;
		primaryKey: string | number;
		collection: string;
		field: string;
		disabled?: boolean;
		nonEditable?: boolean;
		version: ContentVersion | null;
		template?: string | null;
		enableCreate?: boolean;
		enableSelect?: boolean;
		folder?: string;
		filter?: Filter;
		showNavigation?: boolean;
		limit?: number;
	}>(),
	{
		nonEditable: false,
		template: null,
		enableCreate: true,
		enableSelect: true,
		limit: 15,
	},
);

const emit = defineEmits<{
	input: [value: (number | string | Record<string, any>)[] | Record<string, any> | null];
}>();

const { collection, field, primaryKey, limit, version } = toRefs(props);
const { relationInfo } = useRelationM2M(collection, field);

const value = computed({
	get: () => props.value,
	set: (val) => {
		emit('input', val);
	},
});

const templateWithDefaults = computed(() => {
	if (!relationInfo.value) return null;

	if (props.template) return props.template;

	if (relationInfo.value.junctionCollection.meta?.display_template) {
		return relationInfo.value.junctionCollection.meta?.display_template;
	}

	let relatedDisplayTemplate = relationInfo.value.relatedCollection.meta?.display_template;

	if (relatedDisplayTemplate) {
		const regex = /({{.*?}})/g;
		const parts = relatedDisplayTemplate.split(regex).filter((p) => p);

		for (const part of parts) {
			if (part.startsWith('{{') === false) continue;
			const key = part.replace(/{{/g, '').replace(/}}/g, '').trim();
			const newPart = `{{${relationInfo.value.relation.field}.${key}}}`;

			relatedDisplayTemplate = relatedDisplayTemplate.replace(part, newPart);
		}

		return relatedDisplayTemplate;
	}

	return `{{${relationInfo.value.relation.field}.${relationInfo.value.relatedPrimaryKeyField.field}}}`;
});

const fields = computed(() =>
	adjustFieldsForDisplays(
		[...getFieldsFromTemplate(templateWithDefaults.value), `${relationInfo.value?.relation.field}.filename_download`],
		relationInfo.value?.junctionCollection.collection ?? '',
	),
);

const page = ref(1);

const query = computed<RelationQueryMultiple>(() => ({
	fields: fields.value,
	limit: limit.value,
	page: page.value,
}));

const {
	update,
	remove,
	select,
	displayItems,
	totalItemCount,
	loading,
	selected,
	isItemSelected,
	isLocalItem,
	getItemEdits,
} = useRelationMultiple(value, query, relationInfo, primaryKey, version);

const { createAllowed, updateAllowed, selectAllowed, deleteAllowed } = useRelationPermissionsM2M(relationInfo);

const pageCount = computed(() => Math.ceil(totalItemCount.value / limit.value));

function sortItems(items: DisplayItem[]) {
	const info = relationInfo.value;
	const sortField = info?.sortField;
	if (!info || !sortField) return;

	const sortedItems = items.map((item, index) => {
		const junctionId = item?.[info.junctionPrimaryKeyField.field];
		const relatedId = item?.[info.junctionField.field]?.[info.relatedPrimaryKeyField.field];

		const changes: Record<string, any> = {
			$index: item.$index,
			$type: item.$type,
			$edits: item.$edits,
			...getItemEdits(item),
			[sortField]: index + 1,
		};

		if (!isNil(junctionId)) {
			changes[info.junctionPrimaryKeyField.field] = junctionId;
		}

		if (!isNil(relatedId)) {
			set(changes, info.junctionField.field + '.' + info.relatedPrimaryKeyField.field, relatedId);
		}

		return changes;
	});

	update(...sortedItems);
}

const selectedPrimaryKeys = computed(() => {
	if (!relationInfo.value) return [];
	const junctionField = relationInfo.value.junctionField.field;
	const relationPkField = relationInfo.value.relatedPrimaryKeyField.field;

	return selected.value.map((item) => item[junctionField][relationPkField]);
});

const editModalActive = ref(false);
const currentlyEditing = ref<string | number | null>(null);
const relatedPrimaryKey = ref<string | number | null>(null);
const selectModalActive = ref(false);
const editsAtStart = ref<Record<string, any>>({});

function editItem(item: DisplayItem) {
	if (!relationInfo.value) return;

	const relationPkField = relationInfo.value.relatedPrimaryKeyField.field;
	const junctionField = relationInfo.value.junctionField.field;
	const junctionPkField = relationInfo.value.junctionPrimaryKeyField.field;

	editsAtStart.value = getItemEdits(item);

	editModalActive.value = true;

	if (item?.$type === 'created' && !isItemSelected(item)) {
		currentlyEditing.value = null;
		relatedPrimaryKey.value = null;
	} else {
		currentlyEditing.value = get(item, [junctionPkField], null);
		relatedPrimaryKey.value = get(item, [junctionField, relationPkField], null);
	}
}

function stageEdits(item: Record<string, any>) {
	if (isEmpty(item)) return;

	update(item);
}

function deleteItem(item: DisplayItem) {
	if (
		page.value === Math.ceil(totalItemCount.value / limit.value) &&
		page.value !== Math.ceil((totalItemCount.value - 1) / limit.value)
	) {
		page.value = Math.max(1, page.value - 1);
	}

	remove(item);
}

const showUpload = ref(false);

function onUpload(files: Record<string, any>[] | null) {
	showUpload.value = false;
	if (!files || files.length === 0 || !relationInfo.value) return;

	const fileIds = files.map((file) => file.id);

	select(fileIds);
}

function onSelect(selected: (string | number)[] | null) {
	select(selected!.filter((id) => selectedPrimaryKeys.value.includes(id) === false));
}

const downloadName = computed(() => {
	if (relatedPrimaryKey.value === null || relationInfo.value?.relatedCollection.collection !== 'directus_files') return;
	const junctionField = relationInfo.value.junctionField.field;
	const relationPkField = relationInfo.value.relatedPrimaryKeyField.field;

	return displayItems.value.find((item) => get(item, [junctionField, relationPkField]) === relatedPrimaryKey.value)?.[
		junctionField
	]?.filename_download;
});

const downloadUrl = computed(() => {
	if (relatedPrimaryKey.value === null || relationInfo.value?.relatedCollection.collection !== 'directus_files') return;
	return getAssetUrl(String(relatedPrimaryKey.value), { isDownload: true });
});

function getFilename(junctionRow: Record<string, any>) {
	const junctionField = relationInfo.value?.junctionField.field;
	if (!junctionField) return;

	const key = junctionRow[junctionField]?.id ?? junctionRow[junctionField] ?? null;
	if (!key) return null;

	return key;
}

function getDownloadName(junctionRow: Record<string, any>) {
	const junctionField = relationInfo.value?.junctionField.field;
	if (!junctionField) return;

	return junctionRow[junctionField]?.filename_download;
}

const values = inject('values', ref<Record<string, unknown>>({}));

const customFilter = computed(() => {
	if (!relationInfo.value) return;

	const filter: Filter = {
		_and: [],
	};

	const reverseRelation = `$FOLLOW(${relationInfo.value.junctionCollection.collection},${relationInfo.value.junctionField.field})`;

	const selectFilter: Filter = {
		[reverseRelation]: {
			_none: {
				[relationInfo.value.reverseJunctionField.field]: {
					_eq: props.primaryKey,
				},
			},
		},
	};

	if (selectedPrimaryKeys.value.length > 0) {
		filter._and.push({
			[relationInfo.value.relatedPrimaryKeyField.field]: {
				_nin: selectedPrimaryKeys.value,
			},
		});
	}

	if (props.primaryKey !== '+') filter._and.push(selectFilter);

	if (props.filter) {
		filter._and.push(
			parseFilter(
				deepMap(props.filter, (val: unknown) => {
					if (val && typeof val === 'string') {
						return render(val, values.value);
					}

					return val;
				}),
			),
		);
	}

	return filter;
});

const allowDrag = computed(
	() =>
		totalItemCount.value <= limit.value &&
		relationInfo.value?.sortField !== undefined &&
		!props.disabled &&
		updateAllowed.value,
);

const menuActive = computed(() => editModalActive.value || selectModalActive.value || showUpload.value);
</script>

<template>
<<<<<<< HEAD
	<VNotice v-if="!relationInfo" type="warning">{{ $t('relationship_not_setup') }}</VNotice>
	<div v-else class="many-to-many">
=======
	<v-notice v-if="!relationInfo" type="warning">{{ $t('relationship_not_setup') }}</v-notice>
	<div v-else v-prevent-focusout="menuActive" class="many-to-many">
>>>>>>> 93deb6cf
		<template v-if="loading">
			<VSkeletonLoader
				v-for="n in clamp(totalItemCount - (page - 1) * limit, 1, limit)"
				:key="n"
				:type="totalItemCount > 4 ? 'block-list-item-dense' : 'block-list-item'"
			/>
		</template>

		<template v-else>
			<VNotice v-if="displayItems.length === 0">{{ $t('no_items') }}</VNotice>

			<Draggable
				v-else
				:model-value="displayItems"
				tag="v-list"
				item-key="id"
				handle=".drag-handle"
				:disabled="!allowDrag"
				v-bind="{ 'force-fallback': true }"
				@update:model-value="sortItems($event)"
			>
				<template #item="{ element }">
					<VListItem
						:class="{ deleted: element.$type === 'deleted' }"
						:dense="totalItemCount > 4"
						block
						clickable
						@click="editItem(element)"
					>
						<VIcon v-if="allowDrag" name="drag_handle" class="drag-handle" left @click.stop="() => {}" />

						<RenderTemplate
							:collection="relationInfo.junctionCollection.collection"
							:item="element"
							:template="templateWithDefaults"
						/>

						<div class="spacer" />

						<div class="item-actions">
							<VRemove
								v-if="!disabled && (deleteAllowed || isLocalItem(element))"
								:item-type="element.$type"
								:item-info="relationInfo"
								:item-is-local="isLocalItem(element)"
								:item-edits="getItemEdits(element)"
								@action="deleteItem(element)"
							/>

							<VMenu show-arrow placement="bottom-end">
								<template #activator="{ toggle }">
									<VIcon name="more_vert" clickable @click.stop="toggle" />
								</template>

								<VList>
									<VListItem clickable :href="getAssetUrl(getFilename(element))">
										<VListItemIcon><VIcon name="launch" /></VListItemIcon>
										<VListItemContent>{{ $t('open_file_in_tab') }}</VListItemContent>
									</VListItem>
									<VListItem
										clickable
										:download="getDownloadName(element)"
										:href="getAssetUrl(getFilename(element), { isDownload: true })"
									>
										<VListItemIcon><VIcon name="download" /></VListItemIcon>
										<VListItemContent>{{ $t('download_file') }}</VListItemContent>
									</VListItem>
								</VList>
							</VMenu>
						</div>
					</VListItem>
				</template>
			</Draggable>
		</template>

		<div v-if="!nonEditable || pageCount > 1" class="actions">
			<template v-if="!nonEditable">
				<VButton v-if="enableCreate && createAllowed" :disabled="disabled" @click="showUpload = true">
					{{ $t('upload_file') }}
				</VButton>

				<VButton v-if="enableSelect && selectAllowed" :disabled="disabled" @click="selectModalActive = true">
					{{ $t('add_existing') }}
				</VButton>
			</template>

			<div class="spacer" />

			<VPagination v-if="pageCount > 1" v-model="page" :length="pageCount" :total-visible="2" show-first-last />
		</div>

		<DrawerItem
			v-model:active="editModalActive"
			:disabled="disabled"
			:non-editable="nonEditable"
			:collection="relationInfo.junctionCollection.collection"
			:primary-key="currentlyEditing || '+'"
			:related-primary-key="relatedPrimaryKey || '+'"
			:junction-field="relationInfo.junctionField.field"
			:edits="editsAtStart"
			:circular-field="relationInfo.reverseJunctionField.field"
			@input="stageEdits"
		>
			<template #actions>
				<VButton
					v-if="currentlyEditing !== '+' && relationInfo.relatedCollection.collection === 'directus_files'"
					secondary
					rounded
					icon
					:download="downloadName"
					:href="downloadUrl"
				>
					<VIcon name="download" />
				</VButton>
			</template>
		</DrawerItem>

		<DrawerFiles
			v-if="!disabled"
			v-model:active="selectModalActive"
			:collection="relationInfo.relatedCollection.collection"
			:folder="folder"
			:filter="customFilter"
			multiple
			@input="onSelect"
		/>

		<VDialog v-if="!disabled" v-model="showUpload">
			<VCard>
				<VCardTitle>{{ $t('upload_file') }}</VCardTitle>
				<VCardText>
					<VUpload multiple from-url :folder="folder" @input="onUpload" />
				</VCardText>
				<VCardActions>
					<VButton @click="showUpload = false">{{ $t('done') }}</VButton>
				</VCardActions>
			</VCard>
		</VDialog>
	</div>
</template>

<style lang="scss" scoped>
@use '@/styles/mixins';

.v-list {
	@include mixins.list-interface($deleteable: true);
}

.item-actions {
	@include mixins.list-interface-item-actions;
}

.actions {
	@include mixins.list-interface-actions($pagination: true);
}
</style><|MERGE_RESOLUTION|>--- conflicted
+++ resolved
@@ -322,13 +322,8 @@
 </script>
 
 <template>
-<<<<<<< HEAD
 	<VNotice v-if="!relationInfo" type="warning">{{ $t('relationship_not_setup') }}</VNotice>
-	<div v-else class="many-to-many">
-=======
-	<v-notice v-if="!relationInfo" type="warning">{{ $t('relationship_not_setup') }}</v-notice>
 	<div v-else v-prevent-focusout="menuActive" class="many-to-many">
->>>>>>> 93deb6cf
 		<template v-if="loading">
 			<VSkeletonLoader
 				v-for="n in clamp(totalItemCount - (page - 1) * limit, 1, limit)"
