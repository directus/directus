<template>
	<v-notice v-if="!relationInfo" type="warning">{{ t('relationship_not_setup') }}</v-notice>
	<div v-else class="many-to-many">
		<template v-if="loading">
			<v-skeleton-loader
				v-for="n in clamp(totalItemCount - (page - 1) * limit, 1, limit)"
				:key="n"
				:type="totalItemCount > 4 ? 'block-list-item-dense' : 'block-list-item'"
			/>
		</template>

		<v-notice v-else-if="displayItems.length === 0">{{ t('no_items') }}</v-notice>

		<v-list v-else>
			<draggable
				:force-fallback="true"
				:model-value="displayItems"
				item-key="id"
				handle=".drag-handle"
				:disabled="!allowDrag"
				@update:model-value="sortItems($event)"
			>
				<template #item="{ element }">
					<v-list-item
						:class="{ deleted: element.$type === 'deleted' }"
						:dense="totalItemCount > 4"
						:disabled="disabled || !updateAllowed"
						block
						clickable
						@click="editItem(element)"
					>
						<v-icon v-if="allowDrag" name="drag_handle" class="drag-handle" left @click.stop="() => {}" />
						<render-template
							:collection="relationInfo.junctionCollection.collection"
							:item="element"
							:template="templateWithDefaults"
						/>
						<div class="spacer" />
						<v-icon
							v-if="!disabled && (deleteAllowed || isLocalItem(element))"
							:name="getDeselectIcon(element)"
							class="deselect"
							@click.stop="deleteItem(element)"
						/>
						<v-menu show-arrow placement="bottom-end">
							<template #activator="{ toggle }">
								<v-icon name="more_vert" clickable @click.stop="toggle" />
							</template>

							<v-list>
								<v-list-item clickable :href="getAssetUrl(getFilename(element))">
									<v-list-item-icon><v-icon name="launch" /></v-list-item-icon>
									<v-list-item-content>{{ t('open_file_in_tab') }}</v-list-item-content>
								</v-list-item>
								<v-list-item
									clickable
									:download="element.directus_files_id.filename_download"
									:href="getAssetUrl(getFilename(element), true)"
								>
									<v-list-item-icon><v-icon name="download" /></v-list-item-icon>
									<v-list-item-content>{{ t('download_file') }}</v-list-item-content>
								</v-list-item>
							</v-list>
						</v-menu>
					</v-list-item>
				</template>
			</draggable>
		</v-list>

		<div class="actions">
			<v-button v-if="enableCreate && createAllowed" :disabled="disabled" @click="showUpload = true">
				{{ t('upload_file') }}
			</v-button>
			<v-button v-if="enableSelect && selectAllowed" :disabled="disabled" @click="selectModalActive = true">
				{{ t('add_existing') }}
			</v-button>
			<v-pagination v-if="pageCount > 1" v-model="page" :length="pageCount" :total-visible="5" />
		</div>

		<drawer-item
			v-model:active="editModalActive"
			:disabled="disabled || (!updateAllowed && currentlyEditing !== null)"
			:collection="relationInfo.junctionCollection.collection"
			:primary-key="currentlyEditing || '+'"
			:related-primary-key="relatedPrimaryKey || '+'"
			:junction-field="relationInfo.junctionField.field"
			:edits="editsAtStart"
			:circular-field="relationInfo.reverseJunctionField.field"
			@input="stageEdits"
		>
			<template #actions>
				<v-button
					v-if="currentlyEditing !== '+' && relationInfo.relatedCollection.collection === 'directus_files'"
					secondary
					rounded
					icon
					:download="downloadName"
					:href="downloadUrl"
				>
					<v-icon name="download" />
				</v-button>
			</template>
		</drawer-item>

		<drawer-collection
			v-if="!disabled"
			v-model:active="selectModalActive"
			:collection="relationInfo.relatedCollection.collection"
			:selection="selectedPrimaryKeys"
			:filter="customFilter"
			multiple
			@input="onSelect"
		/>

		<v-dialog v-if="!disabled" v-model="showUpload">
			<v-card>
				<v-card-title>{{ t('upload_file') }}</v-card-title>
				<v-card-text>
					<v-upload multiple from-url :folder="folder" @input="onUpload" />
				</v-card-text>
				<v-card-actions>
					<v-button @click="showUpload = false">{{ t('done') }}</v-button>
				</v-card-actions>
			</v-card>
		</v-dialog>
	</div>
</template>

<script setup lang="ts">
import { useRelationM2M } from '@/composables/use-relation-m2m';
import { DisplayItem, RelationQueryMultiple, useRelationMultiple } from '@/composables/use-relation-multiple';
import { useRelationPermissionsM2M } from '@/composables/use-relation-permissions';
import { adjustFieldsForDisplays } from '@/utils/adjust-fields-for-displays';
import { getAssetUrl } from '@/utils/get-asset-url';
import DrawerCollection from '@/views/private/components/drawer-collection.vue';
import DrawerItem from '@/views/private/components/drawer-item.vue';
import { Filter } from '@directus/types';
import { getFieldsFromTemplate } from '@directus/utils';
import { clamp, get, isEmpty, isNil, set } from 'lodash';
import { computed, ref, toRefs } from 'vue';
import { useI18n } from 'vue-i18n';
import Draggable from 'vuedraggable';
<<<<<<< HEAD
import { getAssetUrl } from '@/utils/get-asset-url';
import { adjustFieldsForDisplays } from '@/utils/adjust-fields-for-displays';
import { get, clamp, isNil, set, isEmpty } from 'lodash';
import { usePermissionsStore } from '@/stores/permissions';
import { useUserStore } from '@/stores/user';
import { getFieldsFromTemplate } from '@directus/utils';
import { Filter } from '@directus/types';
=======
>>>>>>> d16c3896

const props = withDefaults(
	defineProps<{
		value?: (number | string | Record<string, any>)[] | Record<string, any>;
		primaryKey: string | number;
		collection: string;
		field: string;
		template?: string | null;
		disabled?: boolean;
		enableCreate?: boolean;
		enableSelect?: boolean;
		folder?: string;
		limit?: number;
	}>(),
	{
		value: () => [],
		template: () => null,
		disabled: false,
		enableCreate: true,
		enableSelect: true,
		folder: undefined,
		limit: 15,
	}
);

const emit = defineEmits(['input']);
const { t } = useI18n();
const { collection, field, primaryKey, limit } = toRefs(props);
const { relationInfo } = useRelationM2M(collection, field);

const value = computed({
	get: () => props.value,
	set: (val) => {
		emit('input', val);
	},
});

const templateWithDefaults = computed(() => {
	if (!relationInfo.value) return null;

	if (props.template) return props.template;

	if (relationInfo.value.junctionCollection.meta?.display_template) {
		return relationInfo.value.junctionCollection.meta?.display_template;
	}

	let relatedDisplayTemplate = relationInfo.value.relatedCollection.meta?.display_template;

	if (relatedDisplayTemplate) {
		const regex = /({{.*?}})/g;
		const parts = relatedDisplayTemplate.split(regex).filter((p) => p);

		for (const part of parts) {
			if (part.startsWith('{{') === false) continue;
			const key = part.replace(/{{/g, '').replace(/}}/g, '').trim();
			const newPart = `{{${relationInfo.value.relation.field}.${key}}}`;

			relatedDisplayTemplate = relatedDisplayTemplate.replace(part, newPart);
		}

		return relatedDisplayTemplate;
	}

	return `{{${relationInfo.value.relation.field}.${relationInfo.value.relatedPrimaryKeyField.field}}}`;
});

const fields = computed(() =>
	adjustFieldsForDisplays(
		[...getFieldsFromTemplate(templateWithDefaults.value), `${relationInfo.value?.relation.field}.filename_download`],
		relationInfo.value?.junctionCollection.collection ?? ''
	)
);

const page = ref(1);

const query = computed<RelationQueryMultiple>(() => ({
	fields: fields.value,
	limit: limit.value,
	page: page.value,
}));

const {
	update,
	remove,
	select,
	displayItems,
	totalItemCount,
	loading,
	selected,
	isItemSelected,
	isLocalItem,
	getItemEdits,
} = useRelationMultiple(value, query, relationInfo, primaryKey);

const { createAllowed, updateAllowed, selectAllowed, deleteAllowed } = useRelationPermissionsM2M(relationInfo);

const pageCount = computed(() => Math.ceil(totalItemCount.value / limit.value));

function getDeselectIcon(item: DisplayItem) {
	if (item.$type === 'deleted') return 'settings_backup_restore';
	if (isLocalItem(item)) return 'delete';
	return 'close';
}

function sortItems(items: DisplayItem[]) {
	const info = relationInfo.value;
	const sortField = info?.sortField;
	if (!info || !sortField) return;

	const sortedItems = items.map((item, index) => {
		const junctionId = item?.[info.junctionPrimaryKeyField.field];
		const relatedId = item?.[info.junctionField.field]?.[info.relatedPrimaryKeyField.field];

		const changes: Record<string, any> = {
			$index: item.$index,
			$type: item.$type,
			$edits: item.$edits,
			...getItemEdits(item),
			[sortField]: index + 1,
		};

		if (!isNil(junctionId)) {
			changes[info.junctionPrimaryKeyField.field] = junctionId;
		}

		if (!isNil(relatedId)) {
			set(changes, info.junctionField.field + '.' + info.relatedPrimaryKeyField.field, relatedId);
		}

		return changes;
	});

	update(...sortedItems);
}

const selectedPrimaryKeys = computed(() => {
	if (!relationInfo.value) return [];
	const junctionField = relationInfo.value.junctionField.field;
	const relationPkField = relationInfo.value.relatedPrimaryKeyField.field;

	return selected.value.map((item) => item[junctionField][relationPkField]);
});

const editModalActive = ref(false);
const currentlyEditing = ref<string | number | null>(null);
const relatedPrimaryKey = ref<string | number | null>(null);
const selectModalActive = ref(false);
const editsAtStart = ref<Record<string, any>>({});

function editItem(item: DisplayItem) {
	if (!relationInfo.value) return;

	const relationPkField = relationInfo.value.relatedPrimaryKeyField.field;
	const junctionField = relationInfo.value.junctionField.field;
	const junctionPkField = relationInfo.value.junctionPrimaryKeyField.field;

	editsAtStart.value = getItemEdits(item);

	editModalActive.value = true;

	if (item?.$type === 'created' && !isItemSelected(item)) {
		currentlyEditing.value = null;
		relatedPrimaryKey.value = null;
	} else {
		currentlyEditing.value = get(item, [junctionPkField], null);
		relatedPrimaryKey.value = get(item, [junctionField, relationPkField], null);
	}
}

function stageEdits(item: Record<string, any>) {
	if (isEmpty(item)) return;

	update(item);
}

function deleteItem(item: DisplayItem) {
	if (
		page.value === Math.ceil(totalItemCount.value / limit.value) &&
		page.value !== Math.ceil((totalItemCount.value - 1) / limit.value)
	) {
		page.value = Math.max(1, page.value - 1);
	}

	remove(item);
}

const showUpload = ref(false);

function onUpload(files: Record<string, any>[]) {
	showUpload.value = false;
	if (files.length === 0 || !relationInfo.value) return;

	const fileIds = files.map((file) => file.id);

	select(fileIds);
}

function onSelect(selected: (string | number)[] | null) {
	select(selected!.filter((id) => selectedPrimaryKeys.value.includes(id) === false));
}

const downloadName = computed(() => {
	if (relatedPrimaryKey.value === null || relationInfo.value?.relatedCollection.collection !== 'directus_files') return;
	const junctionField = relationInfo.value.junctionField.field;
	const relationPkField = relationInfo.value.relatedPrimaryKeyField.field;

	return displayItems.value.find((item) => get(item, [junctionField, relationPkField]))?.directus_files_id
		?.filename_download;
});

const downloadUrl = computed(() => {
	if (relatedPrimaryKey.value === null || relationInfo.value?.relatedCollection.collection !== 'directus_files') return;
	return getAssetUrl(String(relatedPrimaryKey.value), true);
});

function getFilename(junctionRow: Record<string, any>) {
	const junctionField = relationInfo.value?.junctionField.field;
	if (!junctionField) return;

	const key = junctionRow[junctionField]?.id ?? junctionRow[junctionField] ?? null;
	if (!key) return null;

	return key;
}

const customFilter = computed(() => {
	const filter: Filter = {
		_and: [],
	};

	if (props.folder) {
		filter._and.push({
			folder: {
				id: { _eq: props.folder },
			},
		});
	}

	if (!relationInfo.value) return filter;

	const reverseRelation = `$FOLLOW(${relationInfo.value.junctionCollection.collection},${relationInfo.value.junctionField.field})`;

	const selectFilter: Filter = {
		[reverseRelation]: {
			_none: {
				[relationInfo.value.reverseJunctionField.field]: {
					_eq: props.primaryKey,
				},
			},
		},
	};

	if (selectedPrimaryKeys.value.length > 0) {
		filter._and.push({
			[relationInfo.value.relatedPrimaryKeyField.field]: {
				_nin: selectedPrimaryKeys.value,
			},
		});
	}

	if (props.primaryKey !== '+') filter._and.push(selectFilter);

	return filter;
});

const allowDrag = computed(
	() =>
		totalItemCount.value <= limit.value &&
		relationInfo.value?.sortField !== undefined &&
		!props.disabled &&
		updateAllowed.value
);
</script>

<style lang="scss" scoped>
.v-list {
	--v-list-padding: 0 0 4px;

	.v-list-item.deleted {
		--v-list-item-border-color: var(--danger-25);
		--v-list-item-border-color-hover: var(--danger-50);
		--v-list-item-background-color: var(--danger-10);
		--v-list-item-background-color-hover: var(--danger-25);

		::v-deep(.v-icon) {
			color: var(--danger-75);
		}
	}
}

.actions {
	margin-top: 8px;
	display: flex;
	gap: 8px;

	.v-pagination {
		margin-left: auto;

		::v-deep(.v-button) {
			display: inline-flex;
		}
	}
}

.deselect {
	--v-icon-color: var(--foreground-subdued);
	margin-right: 4px;
	transition: color var(--fast) var(--transition);
	cursor: pointer;

	&:hover {
		--v-icon-color: var(--danger);
	}
}

.render-template {
	height: 100%;
}
</style><|MERGE_RESOLUTION|>--- conflicted
+++ resolved
@@ -140,16 +140,6 @@
 import { computed, ref, toRefs } from 'vue';
 import { useI18n } from 'vue-i18n';
 import Draggable from 'vuedraggable';
-<<<<<<< HEAD
-import { getAssetUrl } from '@/utils/get-asset-url';
-import { adjustFieldsForDisplays } from '@/utils/adjust-fields-for-displays';
-import { get, clamp, isNil, set, isEmpty } from 'lodash';
-import { usePermissionsStore } from '@/stores/permissions';
-import { useUserStore } from '@/stores/user';
-import { getFieldsFromTemplate } from '@directus/utils';
-import { Filter } from '@directus/types';
-=======
->>>>>>> d16c3896
 
 const props = withDefaults(
 	defineProps<{
