<template>
	<div :id="field" class="wysiwyg" :class="{ disabled }">
		<editor
			ref="editorElement"
			v-model="internalValue"
			:init="editorOptions"
			:disabled="disabled"
			model-events="change keydown blur focus paste ExecCommand SetContent"
			@focusin="setFocus(true)"
			@focusout="setFocus(false)"
			@focus="setupContentWatcher"
			@set-content="contentUpdated"
		/>
		<template v-if="softLength">
			<span
				class="remaining"
				:class="{
					warning: percRemaining < 10,
					danger: percRemaining < 5,
				}"
			>
				{{ softLength - count }}
			</span>
		</template>
		<v-dialog v-model="linkDrawerOpen">
			<v-card>
				<v-card-title>{{ t('wysiwyg_options.link') }}</v-card-title>
				<v-card-text>
					<div class="grid">
						<div class="field">
							<div class="type-label">{{ t('url') }}</div>
							<v-input v-model="linkSelection.url" :placeholder="t('url_placeholder')"></v-input>
						</div>
						<div class="field">
							<div class="type-label">{{ t('display_text') }}</div>
							<v-input v-model="linkSelection.displayText" :placeholder="t('display_text_placeholder')"></v-input>
						</div>
						<div class="field half">
							<div class="type-label">{{ t('tooltip') }}</div>
							<v-input v-model="linkSelection.title" :placeholder="t('tooltip_placeholder')"></v-input>
						</div>
						<div class="field half-right">
							<div class="type-label">{{ t('open_link_in') }}</div>
							<v-checkbox
								v-model="linkSelection.newTab"
								block
								:label="t(linkSelection.newTab ? 'new_tab' : 'current_tab')"
							></v-checkbox>
						</div>
					</div>
				</v-card-text>
				<v-card-actions>
					<v-button secondary @click="closeLinkDrawer">{{ t('cancel') }}</v-button>
					<v-button :disabled="linkSelection.url === null && !linkNode" @click="saveLink">{{ t('save') }}</v-button>
				</v-card-actions>
			</v-card>
		</v-dialog>

		<v-drawer v-model="codeDrawerOpen" :title="t('wysiwyg_options.source_code')" icon="code" @cancel="closeCodeDrawer">
			<div class="content">
				<interface-input-code
					:value="code"
					language="htmlmixed"
					:line-wrapping="true"
					@input="code = $event"
				></interface-input-code>
			</div>

			<template #actions>
				<v-button icon rounded @click="saveCode">
					<v-icon name="check" />
				</v-button>
			</template>
		</v-drawer>

		<v-drawer v-model="imageDrawerOpen" :title="t('wysiwyg_options.image')" icon="image" @cancel="closeImageDrawer">
			<div class="content">
				<template v-if="imageSelection">
					<img class="image-preview" :src="imageSelection.previewUrl" />
					<div class="grid">
						<div class="field half">
							<div class="type-label">{{ t('image_url') }}</div>
							<v-input v-model="imageSelection.imageUrl" />
						</div>
						<div class="field half-right">
							<div class="type-label">{{ t('alt_text') }}</div>
							<v-input v-model="imageSelection.alt" :nullable="false" />
						</div>
						<template v-if="storageAssetTransform === 'all'">
							<div class="field half">
								<div class="type-label">{{ t('width') }}</div>
								<v-input v-model="imageSelection.width" :disabled="!!imageSelection.transformationKey" />
							</div>
							<div class="field half-right">
								<div class="type-label">{{ t('height') }}</div>
								<v-input v-model="imageSelection.height" :disabled="!!imageSelection.transformationKey" />
							</div>
						</template>
						<div v-if="storageAssetTransform !== 'none' && storageAssetPresets.length > 0" class="field half">
							<div class="type-label">{{ t('transformation_preset_key') }}</div>
							<v-select
								v-model="imageSelection.transformationKey"
								:items="storageAssetPresets.map((preset) => ({ text: preset.key, value: preset.key }))"
								:show-deselect="true"
							/>
						</div>
					</div>
				</template>
				<v-upload v-else :multiple="false" from-library from-url :folder="folder" @input="onImageSelect" />
			</div>

			<template #actions>
				<v-button v-tooltip.bottom="t('save_image')" icon rounded @click="saveImage">
					<v-icon name="check" />
				</v-button>
			</template>
		</v-drawer>

		<v-drawer v-model="mediaDrawerOpen" :title="t('wysiwyg_options.media')" icon="slideshow" @cancel="closeMediaDrawer">
			<template #sidebar>
				<v-tabs v-model="openMediaTab" vertical>
					<v-tab value="video">{{ t('media') }}</v-tab>
					<v-tab value="embed">{{ t('embed') }}</v-tab>
				</v-tabs>
			</template>

			<div class="content">
				<v-tabs-items v-model="openMediaTab">
					<v-tab-item value="video">
						<template v-if="mediaSelection">
							<video v-if="mediaSelection.tag !== 'iframe'" class="media-preview" controls="true">
								<source :src="mediaSelection.previewUrl" />
							</video>
							<iframe
								v-if="mediaSelection.tag === 'iframe'"
								class="media-preview"
								:src="mediaSelection.previewUrl"
							></iframe>
							<div class="grid">
								<div class="field">
									<div class="type-label">{{ t('source') }}</div>
									<v-input v-model="mediaSource" />
								</div>
								<div class="field half">
									<div class="type-label">{{ t('width') }}</div>
									<v-input v-model="mediaWidth" />
								</div>
								<div class="field half-right">
									<div class="type-label">{{ t('height') }}</div>
									<v-input v-model="mediaHeight" />
								</div>
							</div>
						</template>
						<v-upload v-else :multiple="false" from-library from-url :folder="folder" @input="onMediaSelect" />
					</v-tab-item>
					<v-tab-item value="embed">
						<div class="grid">
							<div class="field">
								<div class="type-label">{{ t('embed') }}</div>
								<v-textarea v-model="embed" :nullable="false" />
							</div>
						</div>
					</v-tab-item>
				</v-tabs-items>
			</div>

			<template #actions>
				<v-button v-tooltip.bottom="t('save_media')" icon rounded @click="saveMedia">
					<v-icon name="check" />
				</v-button>
			</template>
		</v-drawer>
	</div>
</template>

<script setup lang="ts">
import { useSettingsStore } from '@/stores/settings';
import { percentage } from '@/utils/percentage';
import { SettingsStorageAssetPreset } from '@directus/types';
import Editor from '@tinymce/tinymce-vue';
import { ComponentPublicInstance, computed, ref, toRefs, watch } from 'vue';
import { useI18n } from 'vue-i18n';
import getEditorStyles from './get-editor-styles';
import useImage from './useImage';
import useLink from './useLink';
import useMedia from './useMedia';
import useSourceCode from './useSourceCode';
<<<<<<< HEAD
import { useSettingsStore } from '@/stores/settings';
import { SettingsStorageAssetPreset } from '@directus/types';

import 'tinymce/tinymce';
import 'tinymce/models/dom';
import 'tinymce/themes/silver';
=======

import 'tinymce/tinymce';

import 'tinymce/icons/default';
import 'tinymce/models/dom';
>>>>>>> d16c3896
import 'tinymce/plugins/autoresize/plugin';
import 'tinymce/plugins/code/plugin';
import 'tinymce/plugins/directionality/plugin';
import 'tinymce/plugins/fullscreen/plugin';
import 'tinymce/plugins/image/plugin';
import 'tinymce/plugins/insertdatetime/plugin';
import 'tinymce/plugins/link/plugin';
import 'tinymce/plugins/lists/plugin';
import 'tinymce/plugins/media/plugin';
import 'tinymce/plugins/pagebreak/plugin';
import 'tinymce/plugins/preview/plugin';
import 'tinymce/plugins/table/plugin';
import 'tinymce/themes/silver';

type CustomFormat = {
	title: string;
	inline: string;
	classes: string;
	styles: Record<string, string>;
	attributes: Record<string, string>;
};

<<<<<<< HEAD
export default defineComponent({
	components: { Editor },
	props: {
		value: {
			type: String,
			default: '',
		},
		field: {
			type: String,
			default: '',
		},
		toolbar: {
			type: Array as PropType<string[] | null>,
			default: () => [
				'bold',
				'italic',
				'underline',
				'h1',
				'h2',
				'h3',
				'numlist',
				'bullist',
				'removeformat',
				'blockquote',
				'customLink',
				'customImage',
				'customMedia',
				'code',
				'fullscreen',
			],
		},
		font: {
			type: String as PropType<'sans-serif' | 'serif' | 'monospace'>,
			default: 'sans-serif',
		},
		customFormats: {
			type: Array as PropType<CustomFormat[]>,
			default: () => [],
		},
		tinymceOverrides: {
			type: Object,
			default: null,
		},
		disabled: {
			type: Boolean,
			default: true,
		},
		imageToken: {
			type: String,
			default: undefined,
		},
		folder: {
			type: String,
			default: undefined,
		},
		softLength: {
			type: Number,
			default: undefined,
		},
		direction: {
			type: String,
			default: undefined,
		},
=======
const props = withDefaults(
	defineProps<{
		value: string | null;
		field?: string;
		toolbar?: string[];
		font?: 'sans-serif' | 'serif' | 'monospace';
		customFormats?: CustomFormat[];
		tinymceOverrides?: Record<string, unknown>;
		disabled?: boolean;
		imageToken?: string;
		folder?: string;
		softLength?: number;
		direction?: string;
	}>(),
	{
		toolbar: () => [
			'bold',
			'italic',
			'underline',
			'h1',
			'h2',
			'h3',
			'numlist',
			'bullist',
			'removeformat',
			'blockquote',
			'customLink',
			'customImage',
			'customMedia',
			'code',
			'fullscreen',
		],
		font: 'sans-serif',
		customFormats: () => [],
		disabled: true,
	}
);

const emit = defineEmits(['input']);

const { t } = useI18n();
const editorRef = ref<any | null>(null);
const editorElement = ref<ComponentPublicInstance | null>(null);
const { imageToken } = toRefs(props);
const settingsStore = useSettingsStore();

let storageAssetTransform = ref('all');
let storageAssetPresets = ref<SettingsStorageAssetPreset[]>([]);

if (settingsStore.settings?.storage_asset_transform) {
	storageAssetTransform.value = settingsStore.settings.storage_asset_transform;
	storageAssetPresets.value = settingsStore.settings.storage_asset_presets ?? [];
}

let count = ref(0);

const { imageDrawerOpen, imageSelection, closeImageDrawer, onImageSelect, saveImage, imageButton } = useImage(
	editorRef,
	imageToken!,
	{
		storageAssetTransform,
		storageAssetPresets,
	}
);

const {
	mediaDrawerOpen,
	mediaSelection,
	closeMediaDrawer,
	openMediaTab,
	onMediaSelect,
	embed,
	saveMedia,
	mediaHeight,
	mediaWidth,
	mediaSource,
	mediaButton,
} = useMedia(editorRef, imageToken!);

const { linkButton, linkDrawerOpen, closeLinkDrawer, saveLink, linkSelection, linkNode } = useLink(editorRef);

const { codeDrawerOpen, code, closeCodeDrawer, saveCode, sourceCodeButton } = useSourceCode(editorRef);

const internalValue = computed({
	get() {
		return props.value || '';
>>>>>>> d16c3896
	},
	set(value) {
		if (props.value !== value) {
			contentUpdated();
		}
	},
});

watch(
	() => [props.direction, editorRef],
	() => {
		if (editorRef.value) {
			if (props.direction === 'rtl') {
				editorRef.value.editorCommands?.commands?.exec?.mcedirectionrtl();
			} else {
				editorRef.value.editorCommands?.commands?.exec?.mcedirectionltr();
			}
<<<<<<< HEAD
		);

		const {
			mediaDrawerOpen,
			mediaSelection,
			closeMediaDrawer,
			openMediaTab,
			onMediaSelect,
			embed,
			saveMedia,
			mediaHeight,
			mediaWidth,
			mediaSource,
			mediaButton,
		} = useMedia(editorRef, imageToken);

		const { linkButton, linkDrawerOpen, closeLinkDrawer, saveLink, linkSelection, linkNode } = useLink(editorRef);

		const { codeDrawerOpen, code, closeCodeDrawer, saveCode, sourceCodeButton } = useSourceCode(editorRef);

		const internalValue = computed({
			get() {
				return props.value || '';
			},
			set(value) {
				if (props.value !== value) {
					contentUpdated();
				}

				return;
			},
		});
=======
		}
	}
);
>>>>>>> d16c3896

const editorOptions = computed(() => {
	let styleFormats = null;

	if (Array.isArray(props.customFormats) && props.customFormats.length > 0) {
		styleFormats = props.customFormats;
	}

	let toolbarString = (props.toolbar ?? [])
		.map((t) =>
			t
				.replace(/^link$/g, 'customLink')
				.replace(/^media$/g, 'customMedia')
				.replace(/^code$/g, 'customCode')
				.replace(/^image$/g, 'customImage')
		)
		.join(' ');

	if (styleFormats) {
		toolbarString += ' styles';
	}

	return {
		skin: false,
		content_css: false,
		content_style: getEditorStyles(props.font as 'sans-serif' | 'serif' | 'monospace'),
		plugins: [
			'media',
			'table',
			'lists',
			'image',
			'link',
			'pagebreak',
			'code',
			'insertdatetime',
			'autoresize',
			'preview',
			'fullscreen',
			'directionality',
		],
		branding: false,
		max_height: 1000,
		elementpath: false,
		statusbar: false,
		menubar: false,
		convert_urls: false,
		image_dimensions: false,
		extended_valid_elements: 'audio[loop|controls],source[src|type]',
		toolbar: toolbarString,
		style_formats: styleFormats,
		file_picker_types: 'customImage customMedia image media',
		link_default_protocol: 'https',
		browser_spellcheck: true,
		directionality: props.direction,
		paste_data_images: false,
		setup,
		...(props.tinymceOverrides || {}),
	};
});

<<<<<<< HEAD
			return {
				skin: false,
				content_css: false,
				content_style: getEditorStyles(props.font as 'sans-serif' | 'serif' | 'monospace'),
				plugins: [
					'media',
					'table',
					'lists',
					'image',
					'link',
					'pagebreak',
					'code',
					'insertdatetime',
					'autoresize',
					'preview',
					'fullscreen',
					'directionality',
				],
				branding: false,
				max_height: 1000,
				elementpath: false,
				statusbar: false,
				menubar: false,
				convert_urls: false,
				image_dimensions: false,
				extended_valid_elements: 'audio[loop|controls],source[src|type]',
				toolbar: toolbarString,
				style_formats: styleFormats,
				file_picker_types: 'customImage customMedia image media',
				link_default_protocol: 'https',
				browser_spellcheck: true,
				directionality: props.direction,
				paste_data_images: false,
				setup,
				...(props.tinymceOverrides || {}),
			};
		});
=======
const percRemaining = computed(() => percentage(count.value, props.softLength) ?? 100);
>>>>>>> d16c3896

let observer: MutationObserver;
let emittedValue: any;

function setCount() {
	const iframeContents = editorRef.value?.contentWindow.document.getElementById('tinymce');
	count.value = iframeContents?.textContent?.replace('\n', '')?.length ?? 0;
}

function contentUpdated() {
	setCount();

	if (!observer) return;

	const newValue = editorRef.value.getContent() ? editorRef.value.getContent() : null;

	if (newValue === emittedValue) return;

	emittedValue = newValue;
	emit('input', newValue);
}

function setupContentWatcher() {
	if (observer) return;

	const iframeContents = editorRef.value.contentWindow.document.getElementById('tinymce');

	observer = new MutationObserver((_mutations) => {
		contentUpdated();
	});

	const config = { characterData: true, childList: true, subtree: true };
	observer.observe(iframeContents, config);
}

function setup(editor: any) {
	editorRef.value = editor;

	editor.ui.registry.addToggleButton('customImage', imageButton);
	editor.ui.registry.addToggleButton('customMedia', mediaButton);
	editor.ui.registry.addToggleButton('customLink', linkButton);
	editor.ui.registry.addButton('customCode', sourceCodeButton);

	editor.on('init', function () {
		editor.shortcuts.remove('meta+k');

		editor.addShortcut('meta+k', 'Insert Link', () => {
			editor.ui.registry.getAll().buttons.customlink.onAction();
		});

		setCount();
	});

	editor.on('OpenWindow', function (e: any) {
		if (e.dialog?.getData) {
			const data = e.dialog?.getData();

<<<<<<< HEAD
			editor.on('init', function () {
				editor.shortcuts.remove('meta+k');

				editor.addShortcut('meta+k', 'Insert Link', () => {
					editor.ui.registry.getAll().buttons.customlink.onAction();
				});

				setCount();
			});

			editor.on('OpenWindow', function (e: any) {
				if (e.dialog?.getData) {
					const data = e.dialog?.getData();

					if (data) {
						if (data.url) {
							e.dialog.close();
							editor.ui.registry.getAll().buttons.customlink.onAction();
						}

						if (data.src) {
							e.dialog.close();
							editor.ui.registry.getAll().buttons.customimage.onAction(true);
						}
					}
=======
			if (data) {
				if (data.url) {
					e.dialog.close();
					editor.ui.registry.getAll().buttons.customlink.onAction();
>>>>>>> d16c3896
				}

				if (data.src) {
					e.dialog.close();
					editor.ui.registry.getAll().buttons.customimage.onAction(true);
				}
			}
		}
	});
}

function setFocus(val: boolean) {
	if (editorElement.value == null) return;
	const body = editorElement.value.$el.parentElement?.querySelector('.tox-tinymce');

	if (body == null) return;

	if (val) {
		body.classList.add('focus');
	} else {
		body.classList.remove('focus');
	}
}
</script>

<style lang="scss">
@import 'tinymce/skins/ui/oxide/skin.css';
@import './tinymce-overrides.css';
</style>

<style lang="scss" scoped>
@import '@/styles/mixins/form-grid';

.body {
	padding: 20px;
}

.grid {
	@include form-grid;
}

.remaining {
	position: absolute;
	right: 10px;
	bottom: 5px;
	color: var(--foreground-subdued);
	font-weight: 600;
	text-align: right;
	vertical-align: middle;
	font-feature-settings: 'tnum';
}

.warning {
	color: var(--warning);
}

.danger {
	color: var(--danger);
}

.image-preview,
.media-preview {
	width: 100%;
	height: var(--input-height-tall);
	margin-bottom: 24px;
	object-fit: cover;
	border-radius: var(--border-radius);
}

.content {
	padding: var(--content-padding);
	padding-top: 0;
	padding-bottom: var(--content-padding);
}
</style><|MERGE_RESOLUTION|>--- conflicted
+++ resolved
@@ -185,20 +185,11 @@
 import useLink from './useLink';
 import useMedia from './useMedia';
 import useSourceCode from './useSourceCode';
-<<<<<<< HEAD
-import { useSettingsStore } from '@/stores/settings';
-import { SettingsStorageAssetPreset } from '@directus/types';
-
-import 'tinymce/tinymce';
-import 'tinymce/models/dom';
-import 'tinymce/themes/silver';
-=======
 
 import 'tinymce/tinymce';
 
 import 'tinymce/icons/default';
 import 'tinymce/models/dom';
->>>>>>> d16c3896
 import 'tinymce/plugins/autoresize/plugin';
 import 'tinymce/plugins/code/plugin';
 import 'tinymce/plugins/directionality/plugin';
@@ -221,71 +212,6 @@
 	attributes: Record<string, string>;
 };
 
-<<<<<<< HEAD
-export default defineComponent({
-	components: { Editor },
-	props: {
-		value: {
-			type: String,
-			default: '',
-		},
-		field: {
-			type: String,
-			default: '',
-		},
-		toolbar: {
-			type: Array as PropType<string[] | null>,
-			default: () => [
-				'bold',
-				'italic',
-				'underline',
-				'h1',
-				'h2',
-				'h3',
-				'numlist',
-				'bullist',
-				'removeformat',
-				'blockquote',
-				'customLink',
-				'customImage',
-				'customMedia',
-				'code',
-				'fullscreen',
-			],
-		},
-		font: {
-			type: String as PropType<'sans-serif' | 'serif' | 'monospace'>,
-			default: 'sans-serif',
-		},
-		customFormats: {
-			type: Array as PropType<CustomFormat[]>,
-			default: () => [],
-		},
-		tinymceOverrides: {
-			type: Object,
-			default: null,
-		},
-		disabled: {
-			type: Boolean,
-			default: true,
-		},
-		imageToken: {
-			type: String,
-			default: undefined,
-		},
-		folder: {
-			type: String,
-			default: undefined,
-		},
-		softLength: {
-			type: Number,
-			default: undefined,
-		},
-		direction: {
-			type: String,
-			default: undefined,
-		},
-=======
 const props = withDefaults(
 	defineProps<{
 		value: string | null;
@@ -372,7 +298,6 @@
 const internalValue = computed({
 	get() {
 		return props.value || '';
->>>>>>> d16c3896
 	},
 	set(value) {
 		if (props.value !== value) {
@@ -390,44 +315,9 @@
 			} else {
 				editorRef.value.editorCommands?.commands?.exec?.mcedirectionltr();
 			}
-<<<<<<< HEAD
-		);
-
-		const {
-			mediaDrawerOpen,
-			mediaSelection,
-			closeMediaDrawer,
-			openMediaTab,
-			onMediaSelect,
-			embed,
-			saveMedia,
-			mediaHeight,
-			mediaWidth,
-			mediaSource,
-			mediaButton,
-		} = useMedia(editorRef, imageToken);
-
-		const { linkButton, linkDrawerOpen, closeLinkDrawer, saveLink, linkSelection, linkNode } = useLink(editorRef);
-
-		const { codeDrawerOpen, code, closeCodeDrawer, saveCode, sourceCodeButton } = useSourceCode(editorRef);
-
-		const internalValue = computed({
-			get() {
-				return props.value || '';
-			},
-			set(value) {
-				if (props.value !== value) {
-					contentUpdated();
-				}
-
-				return;
-			},
-		});
-=======
 		}
 	}
 );
->>>>>>> d16c3896
 
 const editorOptions = computed(() => {
 	let styleFormats = null;
@@ -488,47 +378,7 @@
 	};
 });
 
-<<<<<<< HEAD
-			return {
-				skin: false,
-				content_css: false,
-				content_style: getEditorStyles(props.font as 'sans-serif' | 'serif' | 'monospace'),
-				plugins: [
-					'media',
-					'table',
-					'lists',
-					'image',
-					'link',
-					'pagebreak',
-					'code',
-					'insertdatetime',
-					'autoresize',
-					'preview',
-					'fullscreen',
-					'directionality',
-				],
-				branding: false,
-				max_height: 1000,
-				elementpath: false,
-				statusbar: false,
-				menubar: false,
-				convert_urls: false,
-				image_dimensions: false,
-				extended_valid_elements: 'audio[loop|controls],source[src|type]',
-				toolbar: toolbarString,
-				style_formats: styleFormats,
-				file_picker_types: 'customImage customMedia image media',
-				link_default_protocol: 'https',
-				browser_spellcheck: true,
-				directionality: props.direction,
-				paste_data_images: false,
-				setup,
-				...(props.tinymceOverrides || {}),
-			};
-		});
-=======
 const percRemaining = computed(() => percentage(count.value, props.softLength) ?? 100);
->>>>>>> d16c3896
 
 let observer: MutationObserver;
 let emittedValue: any;
@@ -586,38 +436,10 @@
 		if (e.dialog?.getData) {
 			const data = e.dialog?.getData();
 
-<<<<<<< HEAD
-			editor.on('init', function () {
-				editor.shortcuts.remove('meta+k');
-
-				editor.addShortcut('meta+k', 'Insert Link', () => {
-					editor.ui.registry.getAll().buttons.customlink.onAction();
-				});
-
-				setCount();
-			});
-
-			editor.on('OpenWindow', function (e: any) {
-				if (e.dialog?.getData) {
-					const data = e.dialog?.getData();
-
-					if (data) {
-						if (data.url) {
-							e.dialog.close();
-							editor.ui.registry.getAll().buttons.customlink.onAction();
-						}
-
-						if (data.src) {
-							e.dialog.close();
-							editor.ui.registry.getAll().buttons.customimage.onAction(true);
-						}
-					}
-=======
 			if (data) {
 				if (data.url) {
 					e.dialog.close();
 					editor.ui.registry.getAll().buttons.customlink.onAction();
->>>>>>> d16c3896
 				}
 
 				if (data.src) {
