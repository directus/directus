--- conflicted
+++ resolved
@@ -242,12 +242,8 @@
 
 		const editorRef = ref<any | null>(null);
 		const editorElement = ref<ComponentPublicInstance | null>(null);
-<<<<<<< HEAD
+		const isEditorDirty = ref(false);
 		const { imageToken, publicUrl } = toRefs(props);
-=======
-		const isEditorDirty = ref(false);
-		const { imageToken } = toRefs(props);
->>>>>>> fc87c0b6
 
 		const { imageDrawerOpen, imageSelection, closeImageDrawer, onImageSelect, saveImage, imageButton } = useImage(
 			editorRef,
