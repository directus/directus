<script setup lang="ts">
import VButton from '@/components/v-button.vue';
import VCardActions from '@/components/v-card-actions.vue';
import VCardText from '@/components/v-card-text.vue';
import VCardTitle from '@/components/v-card-title.vue';
import VCard from '@/components/v-card.vue';
import VCheckbox from '@/components/v-checkbox.vue';
import VDialog from '@/components/v-dialog.vue';
import VDrawer from '@/components/v-drawer.vue';
import VInput from '@/components/v-input.vue';
import VSelect from '@/components/v-select/v-select.vue';
import VTabItem from '@/components/v-tab-item.vue';
import VTab from '@/components/v-tab.vue';
import VTabsItems from '@/components/v-tabs-items.vue';
import VTabs from '@/components/v-tabs.vue';
import VTextarea from '@/components/v-textarea.vue';
import VUpload from '@/components/v-upload.vue';
import { useInjectFocusTrapManager } from '@/composables/use-focus-trap-manager';
import InterfaceInputCode from '@/interfaces/input-code/input-code.vue';
import { i18n } from '@/lang';
import { useSettingsStore } from '@/stores/settings';
import { percentage } from '@/utils/percentage';
import { SettingsStorageAssetPreset } from '@directus/types';
import Editor from '@tinymce/tinymce-vue';
import { cloneDeep, isEqual } from 'lodash';
import tinymce from 'tinymce/tinymce';
import { ComponentPublicInstance, computed, onMounted, ref, toRefs, watch } from 'vue';
import { useI18n } from 'vue-i18n';
import getEditorStyles from './get-editor-styles';
import toolbarDefault from './toolbar-default';
import useImage from './useImage';
import useInlineCode from './useInlineCode';
import useLink from './useLink';
import useMedia from './useMedia';
import usePre from './usePre';
import useSourceCode from './useSourceCode';

import 'tinymce/skins/ui/oxide/skin.css';
import './tinymce-overrides.css';

import 'tinymce/tinymce';

import { PrivateViewHeaderBarActionButton } from '@/views/private';
import 'tinymce/icons/default';
import 'tinymce/models/dom';
import 'tinymce/plugins/autoresize/plugin';
import 'tinymce/plugins/code/plugin';
import 'tinymce/plugins/directionality/plugin';
import 'tinymce/plugins/fullscreen/plugin';
import 'tinymce/plugins/image/plugin';
import 'tinymce/plugins/insertdatetime/plugin';
import 'tinymce/plugins/link/plugin';
import 'tinymce/plugins/lists/plugin';
import 'tinymce/plugins/media/plugin';
import 'tinymce/plugins/pagebreak/plugin';
import 'tinymce/plugins/preview/plugin';
import 'tinymce/plugins/table/plugin';
import 'tinymce/themes/silver';
import { useFocusin } from '@/composables/use-focusin';

type CustomFormat = {
	title: string;
	inline: string;
	classes: string;
	styles: Record<string, string>;
	attributes: Record<string, string>;
};

const props = withDefaults(
	defineProps<{
		value: string | null;
		field?: string;
		toolbar?: string[];
		font?: 'sans-serif' | 'serif' | 'monospace';
		customFormats?: CustomFormat[];
		tinymceOverrides?: Record<string, unknown>;
		disabled?: boolean;
		nonEditable?: boolean;
		imageToken?: string;
		folder?: string;
		softLength?: number;
		direction?: string;
	}>(),
	{
		toolbar: () => toolbarDefault,
		font: 'sans-serif',
		customFormats: () => [],
	},
);

const emit = defineEmits(['input']);

const { t } = useI18n();
const editorRef = ref<any | null>(null);
const editorElement = ref<ComponentPublicInstance | null>(null);
const editorKey = ref(0);

const { imageToken } = toRefs(props);
const settingsStore = useSettingsStore();

const storageAssetTransform = ref('all');
const storageAssetPresets = ref<SettingsStorageAssetPreset[]>([]);

if (settingsStore.settings?.storage_asset_transform) {
	storageAssetTransform.value = settingsStore.settings.storage_asset_transform;
	storageAssetPresets.value = settingsStore.settings.storage_asset_presets ?? [];
}

const count = ref(0);

const { imageDrawerOpen, imageSelection, closeImageDrawer, onImageSelect, saveImage, imageButton } = useImage(
	editorRef,
	imageToken!,
	{
		storageAssetTransform,
		storageAssetPresets,
	},
);

const {
	mediaDrawerOpen,
	mediaSelection,
	closeMediaDrawer,
	openMediaTab,
	onMediaSelect,
	embed,
	saveMedia,
	mediaHeight,
	mediaWidth,
	mediaSource,
	mediaButton,
} = useMedia(editorRef, imageToken!);

const { linkButton, linkDrawerOpen, closeLinkDrawer, saveLink, linkSelection, isLinkSaveable } = useLink(editorRef);

const { codeDrawerOpen, code, closeCodeDrawer, saveCode, sourceCodeButton } = useSourceCode(editorRef);

const { preButton } = usePre(editorRef);
const { inlineCodeButton } = useInlineCode(editorRef);

const internalValue = computed({
	get() {
		return props.value || '';
	},
	set(value) {
		if (props.value !== value) {
			contentUpdated();
		}
	},
});

const editorInitialized = ref(false);

const editorDisabled = computed(() => {
	if (!editorInitialized.value) return false;

	return props.disabled;
});

watch(
	() => [props.direction, editorRef],
	() => {
		if (editorRef.value) {
			if (props.direction === 'rtl') {
				editorRef.value.editorCommands?.commands?.exec?.mcedirectionrtl();
			} else {
				editorRef.value.editorCommands?.commands?.exec?.mcedirectionltr();
			}
		}
	},
);

watch(
	() => [props.toolbar, props.font, props.customFormats, props.tinymceOverrides],
	(newOptions, oldOptions) => {
		if (isEqual(newOptions, oldOptions)) return;

		editorRef.value.remove();
		editorInitialized.value = false;
		editorKey.value++;
	},
);

const editorOptions = computed(() => {
	const styleFormats =
		Array.isArray(props.customFormats) && props.customFormats.length > 0 ? cloneDeep(props.customFormats) : null;

	let toolbarString = (props.toolbar ?? [])
		.map((button) =>
			button
				.replace(/^link$/g, 'customLink')
				.replace(/^media$/g, 'customMedia')
				.replace(/^code$/g, 'customCode')
				.replace(/^image$/g, 'customImage')
				.replace(/^pre$/g, 'customPre')
				.replace(/^inlinecode$/g, 'customInlineCode'),
		)
		.join(' ');

	if (styleFormats) {
		toolbarString += ' styles';
	}

	return {
		skin: false,
		content_css: false,
		content_style: getEditorStyles(props.font as 'sans-serif' | 'serif' | 'monospace', !!props.nonEditable),
		plugins: [
			'media',
			'table',
			'lists',
			'image',
			'link',
			'pagebreak',
			'code',
			'insertdatetime',
			'autoresize',
			'preview',
			'fullscreen',
			'directionality',
		],
		branding: false,
		max_height: 1000,
		elementpath: false,
		statusbar: false,
		menubar: false,
		convert_urls: false,
		image_dimensions: false,
		extended_valid_elements: 'audio[loop|controls],source[src|type]',
		toolbar: toolbarString ? toolbarString : false,
		style_formats: styleFormats,
		file_picker_types: 'customImage customMedia image media',
		link_default_protocol: 'https',
		browser_spellcheck: true,
		directionality: props.direction,
		paste_data_images: false,
		setup,
		language: i18n.global.locale.value,
		ui_mode: 'split',
		...(props.tinymceOverrides && cloneDeep(props.tinymceOverrides)),
	};
});

const percRemaining = computed(() => percentage(count.value, props.softLength) ?? 100);

let observer: MutationObserver;
let emittedValue: any;

function setCount() {
	const iframeContents = editorRef.value?.contentWindow.document.getElementById('tinymce');
	count.value = iframeContents?.textContent?.replace('\n', '')?.length ?? 0;
}

function contentUpdated() {
	setCount();

	if (!observer) return;

	const newValue = editorRef.value.getContent() ? editorRef.value.getContent() : null;

	if (newValue === emittedValue) return;

	emittedValue = newValue;
	emit('input', newValue);
}

function setupContentWatcher() {
	if (observer) return;

	const iframeContents = editorRef.value.contentWindow.document.getElementById('tinymce');

	observer = new MutationObserver((_mutations) => {
		contentUpdated();
	});

	const config = { characterData: true, childList: true, subtree: true };
	observer.observe(iframeContents, config);
}

function setup(editor: any) {
	editorRef.value = editor;

	const linkShortcut = 'meta+k';

	editor.ui.registry.addToggleButton('customPre', preButton);
	editor.ui.registry.addToggleButton('customImage', imageButton);
	editor.ui.registry.addToggleButton('customMedia', mediaButton);
	editor.ui.registry.addToggleButton('customLink', { ...linkButton, shortcut: linkShortcut });

	editor.ui.registry.addToggleButton('customInlineCode', inlineCodeButton);
	editor.ui.registry.addButton('customCode', sourceCodeButton);

	editor.on('init', function () {
		editor.shortcuts.remove(linkShortcut);

		editor.addShortcut(linkShortcut, 'Insert Link', () => {
			editor.ui.registry.getAll().buttons.customlink.onAction();
		});

		setCount();

		editorInitialized.value = true;
	});

	editor.on('OpenWindow', function (e: any) {
		if (e.dialog?.getData) {
			const data = e.dialog?.getData();

			if (data) {
				if (data.url) {
					e.dialog.close();
					editor.ui.registry.getAll().buttons.customlink.onAction();
				}

				if (data.src) {
					e.dialog.close();
					editor.ui.registry.getAll().buttons.customimage.onAction(true);
				}
			}
		}
	});

	let pausedFocusTrap = false;
	editor.on('OpenWindow', onOpenWindow);
	editor.on('CloseWindow', onCloseWindow);

	const { pauseFocusTrap, unpauseFocusTrap } = useInjectFocusTrapManager();

	function onOpenWindow() {
		const toxDialogEl = document.querySelector('.tox-dialog') as HTMLElement | null;
		if (toxDialogEl === null) return;

		const firstFocusableElement = getFirstFocusableElement(toxDialogEl);
		if (!firstFocusableElement) return;

		pausedFocusTrap = true;
		pauseFocusTrap();
		firstFocusableElement.focus();
	}

	function getFirstFocusableElement(toxDialogEl: HTMLElement) {
		// TinyMCE adds tabindex="-1" to all focusable elements in the dialog
		const findElement = toxDialogEl.querySelector('[tabindex="-1"]') as HTMLElement | null;
		if (!findElement) return;

		// To shift the focus to this dialog, we need to make this element focusable
		findElement.tabIndex = 0;
		return findElement;
	}

	function onCloseWindow() {
		if (!pausedFocusTrap) return;

		pausedFocusTrap = false;
		unpauseFocusTrap();
	}
}

function setFocus(val: boolean) {
	if (editorElement.value == null) return;
	const body = editorElement.value.$el.parentElement?.querySelector('.tox-tinymce');

	const { focus, blur } = useFocusin(body);

	if (body == null) return;

	if (val) {
		focus();
		body.classList.add('focus');
	} else {
		blur();
		body.classList.remove('focus');
	}
}

onMounted(() => {
	tinymce.addI18n(i18n.global.locale.value, {
		Undo: t('wysiwyg_options.undo'),
		Redo: t('wysiwyg_options.redo'),
		Bold: t('wysiwyg_options.bold'),
		Italic: t('wysiwyg_options.italic'),
		Underline: t('wysiwyg_options.underline'),
		Strikethrough: t('wysiwyg_options.strikethrough'),
		Subscript: t('wysiwyg_options.subscript'),
		Superscript: t('wysiwyg_options.superscript'),
		'Font {0}': `${t('wysiwyg_options.fontselect')} {0}`,
		'Font size {0}': `${t('wysiwyg_options.fontsizeselect')} {0}`,
		'Heading 1': t('wysiwyg_options.h1'),
		'Heading 2': t('wysiwyg_options.h2'),
		'Heading 3': t('wysiwyg_options.h3'),
		'Heading 4': t('wysiwyg_options.h4'),
		'Heading 5': t('wysiwyg_options.h5'),
		'Heading 6': t('wysiwyg_options.h6'),
		'Align center': t('wysiwyg_options.aligncenter'),
		'Align left': t('wysiwyg_options.alignleft'),
		'Align right': t('wysiwyg_options.alignright'),
		Justify: t('wysiwyg_options.alignjustify'),
		'No alignment': t('wysiwyg_options.alignnone'),
		'Increase indent': t('wysiwyg_options.indent'),
		'Decrease indent': t('wysiwyg_options.outdent'),
		'Numbered list': t('wysiwyg_options.numlist'),
		'Bullet list': t('wysiwyg_options.bullist'),
		'Text color {0}': `${t('wysiwyg_options.forecolor')} {0}`,
		'Background color {0}': `${t('wysiwyg_options.backcolor')} {0}`,
		'Clear formatting': t('wysiwyg_options.removeformat'),
		Cut: t('wysiwyg_options.cut'),
		Copy: t('wysiwyg_options.copy'),
		Paste: t('wysiwyg_options.paste'),
		Remove: t('wysiwyg_options.remove'),
		'Select all': t('wysiwyg_options.selectall'),
		Blockquote: t('wysiwyg_options.blockquote'),
		Fullscreen: t('wysiwyg_options.fullscreen'),
		Table: t('wysiwyg_options.table'),
		'Horizontal line': t('wysiwyg_options.hr'),
		'Visual aids': t('wysiwyg_options.visualaid'),
		'Left to right': t('left_to_right'),
		'Right to left': t('right_to_left'),
	});
});

const menuActive = computed(
	() => codeDrawerOpen.value || imageDrawerOpen.value || mediaDrawerOpen.value || linkDrawerOpen.value,
);
</script>

<template>
<<<<<<< HEAD
	<div :id="field" class="wysiwyg" :class="{ disabled }">
		<Editor
=======
	<div :id="field" v-prevent-focusout="menuActive" class="wysiwyg" :class="{ disabled }">
		<editor
>>>>>>> 93deb6cf
			:key="editorKey"
			ref="editorElement"
			v-model="internalValue"
			:init="editorOptions"
			:disabled="editorDisabled"
			model-events="change keydown blur focus paste ExecCommand SetContent"
			@focusin="setFocus(true)"
			@focusout="setFocus(false)"
			@focus="setupContentWatcher"
			@set-content="contentUpdated"
		/>
		<template v-if="softLength">
			<span
				class="remaining"
				:class="{
					warning: percRemaining < 10,
					danger: percRemaining < 5,
				}"
			>
				{{ softLength - count }}
			</span>
		</template>
		<VDialog v-model="linkDrawerOpen" @esc="closeLinkDrawer" @apply="saveLink">
			<VCard>
				<VCardTitle>{{ $t('wysiwyg_options.link') }}</VCardTitle>
				<VCardText>
					<div class="grid">
						<div class="field">
							<div class="type-label">{{ $t('url') }}</div>
							<VInput v-model="linkSelection.url" :placeholder="$t('url_placeholder')" autofocus></VInput>
						</div>
						<div class="field">
							<div class="type-label">{{ $t('display_text') }}</div>
							<VInput v-model="linkSelection.displayText" :placeholder="$t('display_text_placeholder')"></VInput>
						</div>
						<div class="field half">
							<div class="type-label">{{ $t('tooltip') }}</div>
							<VInput v-model="linkSelection.title" :placeholder="$t('tooltip_placeholder')"></VInput>
						</div>
						<div class="field half-right">
							<div class="type-label">{{ $t('open_link_in') }}</div>
							<VCheckbox v-model="linkSelection.newTab" block :label="$t('new_tab')"></VCheckbox>
						</div>
					</div>
				</VCardText>
				<VCardActions>
					<VButton secondary @click="closeLinkDrawer">{{ $t('cancel') }}</VButton>
					<VButton :disabled="!isLinkSaveable" @click="saveLink">{{ $t('save') }}</VButton>
				</VCardActions>
			</VCard>
		</VDialog>

		<VDrawer
			v-model="codeDrawerOpen"
			:title="$t('wysiwyg_options.source_code')"
			icon="code"
			@cancel="closeCodeDrawer"
			@apply="saveCode"
		>
			<div class="content">
				<InterfaceInputCode
					:value="code"
					language="htmlmixed"
					line-wrapping
					@input="code = $event"
				></InterfaceInputCode>
			</div>

			<template #actions>
				<PrivateViewHeaderBarActionButton icon="check" @click="saveCode" />
			</template>
		</VDrawer>

		<VDrawer
			v-model="imageDrawerOpen"
			:title="$t('wysiwyg_options.image')"
			icon="image"
			@cancel="closeImageDrawer"
			@apply="saveImage"
		>
			<div class="content">
				<template v-if="imageSelection">
					<img class="image-preview" :src="imageSelection.previewUrl" />
					<div class="grid">
						<div class="field half">
							<div class="type-label">{{ $t('image_url') }}</div>
							<VInput v-model="imageSelection.imageUrl" />
						</div>
						<div class="field half-right">
							<div class="type-label">{{ $t('alt_text') }}</div>
							<VInput v-model="imageSelection.alt" :nullable="false" />
						</div>
						<template v-if="storageAssetTransform === 'all'">
							<div class="field half">
								<div class="type-label">{{ $t('width') }}</div>
								<VInput v-model="imageSelection.width" :disabled="!!imageSelection.transformationKey" />
							</div>
							<div class="field half-right">
								<div class="type-label">{{ $t('height') }}</div>
								<VInput v-model="imageSelection.height" :disabled="!!imageSelection.transformationKey" />
							</div>
						</template>
						<div class="field half">
							<div class="type-label">{{ $t('wysiwyg_options.lazy_loading') }}</div>
							<VCheckbox v-model="imageSelection.lazy" block :label="$t('wysiwyg_options.lazy_loading_label')" />
						</div>
						<div v-if="storageAssetTransform !== 'none' && storageAssetPresets.length > 0" class="field half">
							<div class="type-label">{{ $t('transformation_preset_key') }}</div>
							<VSelect
								v-model="imageSelection.transformationKey"
								:items="storageAssetPresets.map((preset) => ({ text: preset.key, value: preset.key }))"
								show-deselect
							/>
						</div>
					</div>
				</template>
				<VUpload v-else :multiple="false" from-library from-url :folder="folder" @input="onImageSelect" />
			</div>

			<template #actions>
				<PrivateViewHeaderBarActionButton v-tooltip.bottom="$t('save_image')" icon="check" @click="saveImage" />
			</template>
		</VDrawer>

		<VDrawer
			v-model="mediaDrawerOpen"
			:title="$t('wysiwyg_options.media')"
			icon="slideshow"
			@cancel="closeMediaDrawer"
			@apply="saveMedia"
		>
			<template #sidebar>
				<VTabs v-model="openMediaTab" vertical>
					<VTab value="video">{{ $t('media') }}</VTab>
					<VTab value="embed">{{ $t('embed') }}</VTab>
				</VTabs>
			</template>

			<div class="content">
				<VTabsItems v-model="openMediaTab">
					<VTabItem value="video">
						<template v-if="mediaSelection">
							<video v-if="mediaSelection.tag !== 'iframe'" class="media-preview" controls="true">
								<source :src="mediaSelection.previewUrl" />
							</video>
							<iframe
								v-if="mediaSelection.tag === 'iframe'"
								:title="$t('interfaces.input-rich-text-html.media_preview_iframe_title')"
								class="media-preview"
								:src="mediaSelection.previewUrl"
							></iframe>
							<div class="grid">
								<div class="field">
									<div class="type-label">{{ $t('source') }}</div>
									<VInput v-model="mediaSource" />
								</div>
								<div class="field half">
									<div class="type-label">{{ $t('width') }}</div>
									<VInput v-model="mediaWidth" />
								</div>
								<div class="field half-right">
									<div class="type-label">{{ $t('height') }}</div>
									<VInput v-model="mediaHeight" />
								</div>
							</div>
						</template>
						<VUpload v-else :multiple="false" from-library from-url :folder="folder" @input="onMediaSelect" />
					</VTabItem>
					<VTabItem value="embed">
						<div class="grid">
							<div class="field">
								<div class="type-label">{{ $t('embed') }}</div>
								<VTextarea v-model="embed" :nullable="false" />
							</div>
						</div>
					</VTabItem>
				</VTabsItems>
			</div>

			<template #actions>
				<PrivateViewHeaderBarActionButton v-tooltip.bottom="$t('save_media')" icon="check" @click="saveMedia" />
			</template>
		</VDrawer>
	</div>
</template>

<style lang="scss" scoped>
@use '@/styles/mixins';

.body {
	padding: 20px;
}

.grid {
	@include mixins.form-grid;
}

.remaining {
	position: absolute;
	inset-inline-end: 10px;
	inset-block-end: 5px;
	color: var(--theme--form--field--input--foreground-subdued);
	font-weight: 600;
	text-align: end;
	vertical-align: middle;
	font-feature-settings: 'tnum';
}

.warning {
	color: var(--theme--warning);
}

.danger {
	color: var(--theme--danger);
}

.image-preview,
.media-preview {
	inline-size: 100%;
	block-size: var(--input-height-tall);
	margin-block-end: 24px;
	object-fit: cover;
	border-radius: var(--theme--border-radius);
}

.content {
	padding: var(--content-padding);
	padding-block-end: var(--content-padding);
}
</style><|MERGE_RESOLUTION|>--- conflicted
+++ resolved
@@ -424,13 +424,8 @@
 </script>
 
 <template>
-<<<<<<< HEAD
-	<div :id="field" class="wysiwyg" :class="{ disabled }">
+	<div :id="field" v-prevent-focusout="menuActive" class="wysiwyg" :class="{ disabled }">
 		<Editor
-=======
-	<div :id="field" v-prevent-focusout="menuActive" class="wysiwyg" :class="{ disabled }">
-		<editor
->>>>>>> 93deb6cf
 			:key="editorKey"
 			ref="editorElement"
 			v-model="internalValue"
