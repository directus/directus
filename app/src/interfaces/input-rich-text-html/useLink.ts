--- conflicted
+++ resolved
@@ -112,10 +112,6 @@
 			link.displayText || link.url
 		}</a>`;
 
-<<<<<<< HEAD
-		editor.value.selection.setContent(linkHtml);
-		editor.value.undoManager.add();
-=======
 		// New anchor tag or current selection node is an anchor tag
 		if (!linkNode.value || currentSelectionNode.value === linkNode.value) {
 			editor.value.selection.setContent(linkHtml);
@@ -130,8 +126,8 @@
 			editor.value.selection.select(linkNode.value);
 			editor.value.selection.setNode(linkNode.value);
 		}
-
->>>>>>> d8615c54
+    
+    editor.value.undoManager.add();
 		closeLinkDrawer();
 	}
 }