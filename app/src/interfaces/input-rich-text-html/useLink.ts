import { i18n } from '@/lang';
import { Ref, ref } from 'vue';

type LinkSelection = {
	url: string | null;
	displayText: string | null;
	title: string | null;
	newTab: boolean;
};

type LinkButton = {
	icon: string;
	tooltip: string;
	onAction: (buttonApi: any) => void;
	onSetup: (buttonApi: any) => () => void;
};

type UsableLink = {
	linkDrawerOpen: Ref<boolean>;
	linkSelection: Ref<LinkSelection>;
	closeLinkDrawer: () => void;
	saveLink: () => void;
	linkButton: LinkButton;
};

export default function useLink(editor: Ref<any>): UsableLink {
	const linkDrawerOpen = ref(false);
	const defaultLinkSelection = {
		url: null,
		displayText: null,
		title: null,
		newTab: true,
	};
	const linkSelection = ref<LinkSelection>(defaultLinkSelection);
	const linkNode = ref<HTMLLinkElement | null>(null);
	const currentSelectionNode = ref<HTMLElement | null>(null);

	const linkButton = {
		icon: 'link',
		tooltip: i18n.global.t('wysiwyg_options.link'),
<<<<<<< HEAD
		onAction: (buttonApi: any) => {
=======
		onAction: () => {
			if (editor.value.plugins.fullscreen.isFullscreen()) {
				editor.value.execCommand('mceFullScreen');
			}

>>>>>>> 09d9b4b3
			linkDrawerOpen.value = true;

			if (linkNode.value) {
				editor.value.selection.select(currentSelectionNode.value);

				const url = linkNode.value.getAttribute('href');
				const title = linkNode.value.getAttribute('title');
				const displayText = linkNode.value.innerText;
				const target = linkNode.value.getAttribute('target');

				if (url === null || displayText === null) {
					return;
				}

				linkSelection.value = {
					url,
					displayText,
					title: title || null,
					newTab: target === '_blank',
				};
			} else {
				const overrideLinkSelection = { displayText: editor.value.selection.getContent() || null };
				setLinkSelection(overrideLinkSelection);
			}
		},
		onSetup: (buttonApi: any) => {
			const onLinkNodeSelect = (eventApi: any) => {
				let element = eventApi.element;
				currentSelectionNode.value = eventApi.element;
				linkNode.value = null;

				while (element && element.id !== 'tinymce') {
					if (element.tagName === 'A') {
						linkNode.value = element;
						break;
					}

					element = element.parentElement;
				}

				buttonApi.setActive(!!linkNode.value);
			};

			editor.value.on('NodeChange', onLinkNodeSelect);

			return function () {
				editor.value.off('NodeChange', onLinkNodeSelect);
			};
		},
	};

	return { linkDrawerOpen, linkSelection, closeLinkDrawer, saveLink, linkButton };

	function setLinkSelection(overrideLinkSelection: Partial<LinkSelection> = {}) {
		linkSelection.value = Object.assign({}, defaultLinkSelection, overrideLinkSelection);
	}

	function closeLinkDrawer() {
		setLinkSelection();
		linkDrawerOpen.value = false;
	}

	function saveLink() {
		const link = linkSelection.value;
		if (link.url === null) return;
		const linkHtml = `<a href="${link.url}" title="${link.title || ''}" target="${link.newTab ? '_blank' : '_self'}" >${
			link.displayText || link.url
		}</a>`;

		// New anchor tag or current selection node is an anchor tag
		if (!linkNode.value || currentSelectionNode.value === linkNode.value) {
			editor.value.selection.setContent(linkHtml);
		}
		// Parent node is an anchor tag
		else if (currentSelectionNode.value) {
			currentSelectionNode.value.innerHTML = link.displayText || link.url;
			linkNode.value.setAttribute('data-mce-href', link.url); // Required for tinymce to update changes
			linkNode.value.setAttribute('href', link.url);
			linkNode.value.setAttribute('title', link.title || '');
			linkNode.value.setAttribute('target', link.newTab ? '_blank' : '_self');
			editor.value.selection.select(linkNode.value);
			editor.value.selection.setNode(linkNode.value);
		}

		editor.value.undoManager.add();
		closeLinkDrawer();
	}
}<|MERGE_RESOLUTION|>--- conflicted
+++ resolved
@@ -38,15 +38,11 @@
 	const linkButton = {
 		icon: 'link',
 		tooltip: i18n.global.t('wysiwyg_options.link'),
-<<<<<<< HEAD
-		onAction: (buttonApi: any) => {
-=======
 		onAction: () => {
 			if (editor.value.plugins.fullscreen.isFullscreen()) {
 				editor.value.execCommand('mceFullScreen');
 			}
 
->>>>>>> 09d9b4b3
 			linkDrawerOpen.value = true;
 
 			if (linkNode.value) {
