import { getToken } from '@/api';
import { i18n } from '@/lang';
import { addQueryToPath } from '@/utils/add-query-to-path';
import { getPublicURL } from '@/utils/get-root-path';
import { Ref, ref } from 'vue';

type ImageSelection = {
	imageUrl: string;
	alt: string;
	width?: number;
	height?: number;
	previewUrl?: string;
};

type ImageButton = {
	icon: string;
	tooltip: string;
	onAction: (buttonApi: any) => void;
	onSetup: (buttonApi: any) => () => void;
};

type UsableImage = {
	imageDrawerOpen: Ref<boolean>;
	imageSelection: Ref<ImageSelection | null>;
	closeImageDrawer: () => void;
	onImageSelect: (image: Record<string, any>) => void;
	saveImage: () => void;
	imageButton: ImageButton;
};

export default function useImage(editor: Ref<any>, imageToken: Ref<string | undefined>): UsableImage {
	const imageDrawerOpen = ref(false);
	const imageSelection = ref<ImageSelection | null>(null);

	const imageButton = {
		icon: 'image',
		tooltip: i18n.global.t('wysiwyg_options.image'),
		onAction: (buttonApi: any) => {
			if (editor.value.plugins.fullscreen.isFullscreen()) {
				editor.value.execCommand('mceFullScreen');
			}

			imageDrawerOpen.value = true;

			if (buttonApi.isActive()) {
				const node = editor.value.selection.getNode() as HTMLImageElement;
				const imageUrl = node.getAttribute('src');
				const imageUrlParams = imageUrl ? new URL(imageUrl).searchParams : undefined;
				const alt = node.getAttribute('alt');
				const width = Number(imageUrlParams?.get('width') || undefined) || undefined;
				const height = Number(imageUrlParams?.get('height') || undefined) || undefined;

				if (imageUrl === null || alt === null) {
					return;
				}

				imageSelection.value = {
					imageUrl,
					alt,
					width,
					height,
					previewUrl: replaceUrlAccessToken(imageUrl, imageToken.value ?? getToken()),
				};
			} else {
				imageSelection.value = null;
			}
		},
		onSetup: (buttonApi: any) => {
			const onImageNodeSelect = (eventApi: any) => {
				buttonApi.setActive(eventApi.element.tagName === 'IMG');
			};

			editor.value.on('NodeChange', onImageNodeSelect);

			return function () {
				editor.value.off('NodeChange', onImageNodeSelect);
			};
		},
	};

	return { imageDrawerOpen, imageSelection, closeImageDrawer, onImageSelect, saveImage, imageButton };

	function closeImageDrawer() {
		imageSelection.value = null;
		imageDrawerOpen.value = false;
	}

	function onImageSelect(image: Record<string, any>) {
		const assetUrl = getPublicURL() + 'assets/' + image.id;

		imageSelection.value = {
			imageUrl: replaceUrlAccessToken(assetUrl, imageToken.value),
			alt: image.title,
			width: image.width,
			height: image.height,
			previewUrl: replaceUrlAccessToken(assetUrl, imageToken.value ?? getToken()),
		};
	}

	function saveImage() {
		const img = imageSelection.value;
		if (img === null) return;
<<<<<<< HEAD
		const imageHtml = `<img src="${img.imageUrl}" alt="${img.alt}" width="${img.width}" height="${img.height}" />`;
		isEditorDirty.value = true;
=======
		const resizedImageUrl = addQueryToPath(img.imageUrl, {
			...(img.width ? { width: img.width.toString() } : {}),
			...(img.height ? { height: img.height.toString() } : {}),
		});
		const imageHtml = `<img src="${resizedImageUrl}" alt="${img.alt}" />`;
>>>>>>> 4106bcfe
		editor.value.selection.setContent(imageHtml);
		editor.value.undoManager.add();
		closeImageDrawer();
	}

	function replaceUrlAccessToken(url: string, token: string | null | undefined): string {
		// Only process assets URL
		if (!url.includes(getPublicURL() + 'assets/')) {
			return url;
		}
		try {
			const parsedUrl = new URL(url);
			const params = new URLSearchParams(parsedUrl.search);

			if (!token) {
				params.delete('access_token');
			} else {
				params.set('access_token', token);
			}

			return Array.from(params).length > 0
				? `${parsedUrl.origin}${parsedUrl.pathname}?${params.toString()}`
				: `${parsedUrl.origin}${parsedUrl.pathname}`;
		} catch {
			return url;
		}
	}
}<|MERGE_RESOLUTION|>--- conflicted
+++ resolved
@@ -100,16 +100,11 @@
 	function saveImage() {
 		const img = imageSelection.value;
 		if (img === null) return;
-<<<<<<< HEAD
-		const imageHtml = `<img src="${img.imageUrl}" alt="${img.alt}" width="${img.width}" height="${img.height}" />`;
-		isEditorDirty.value = true;
-=======
 		const resizedImageUrl = addQueryToPath(img.imageUrl, {
 			...(img.width ? { width: img.width.toString() } : {}),
 			...(img.height ? { height: img.height.toString() } : {}),
 		});
 		const imageHtml = `<img src="${resizedImageUrl}" alt="${img.alt}" />`;
->>>>>>> 4106bcfe
 		editor.value.selection.setContent(imageHtml);
 		editor.value.undoManager.add();
 		closeImageDrawer();
