import { defineInterface } from '@directus/shared/utils';
import { defineAsyncComponent } from 'vue';
import PreviewSVG from './preview.svg?raw';

const InterfaceWYSIWYG = defineAsyncComponent(() => import('./input-rich-text-html.vue'));

export default defineInterface({
	id: 'input-rich-text-html',
	name: '$t:interfaces.input-rich-text-html.wysiwyg',
	description: '$t:interfaces.input-rich-text-html.description',
	icon: 'format_quote',
	component: InterfaceWYSIWYG,
	types: ['text'],
	group: 'standard',
	preview: PreviewSVG,
	options: {
		standard: [
			{
				field: 'toolbar',
				name: '$t:interfaces.input-rich-text-html.toolbar',
				type: 'json',
				schema: {
					default_value: [
						'bold',
						'italic',
						'underline',
						'h1',
						'h2',
						'h3',
						'numlist',
						'bullist',
						'removeformat',
						'blockquote',
						'customLink',
						'customImage',
						'customMedia',
						'hr',
						'code',
						'fullscreen',
					],
				},
				meta: {
					width: 'half',
					interface: 'select-multiple-dropdown',
					options: {
						choices: [
							{
								value: 'undo',
								text: '$t:wysiwyg_options.undo',
							},
							{
								value: 'redo',
								text: '$t:wysiwyg_options.redo',
							},
							{
								value: 'bold',
								text: '$t:wysiwyg_options.bold',
							},
							{
								value: 'italic',
								text: '$t:wysiwyg_options.italic',
							},
							{
								value: 'underline',
								text: '$t:wysiwyg_options.underline',
							},
							{
								value: 'strikethrough',
								text: '$t:wysiwyg_options.strikethrough',
							},
							{
								value: 'subscript',
								text: '$t:wysiwyg_options.subscript',
							},
							{
								value: 'superscript',
								text: '$t:wysiwyg_options.superscript',
							},
							{
								value: 'fontselect',
								text: '$t:wysiwyg_options.fontselect',
							},
							{
								value: 'fontsizeselect',
								text: '$t:wysiwyg_options.fontsizeselect',
							},
							{
								value: 'h1',
								text: '$t:wysiwyg_options.h1',
							},
							{
								value: 'h2',
								text: '$t:wysiwyg_options.h2',
							},
							{
								value: 'h3',
								text: '$t:wysiwyg_options.h3',
							},
							{
								value: 'h4',
								text: '$t:wysiwyg_options.h4',
							},
							{
								value: 'h5',
								text: '$t:wysiwyg_options.h5',
							},
							{
								value: 'h6',
								text: '$t:wysiwyg_options.h6',
							},
							{
								value: 'alignleft',
								text: '$t:wysiwyg_options.alignleft',
							},
							{
								value: 'aligncenter',
								text: '$t:wysiwyg_options.aligncenter',
							},
							{
								value: 'alignright',
								text: '$t:wysiwyg_options.alignright',
							},
							{
								value: 'alignjustify',
								text: '$t:wysiwyg_options.alignjustify',
							},
							{
								value: 'alignnone',
								text: '$t:wysiwyg_options.alignnone',
							},
							{
								value: 'indent',
								text: '$t:wysiwyg_options.indent',
							},
							{
								value: 'outdent',
								text: '$t:wysiwyg_options.outdent',
							},
							{
								value: 'numlist',
								text: '$t:wysiwyg_options.numlist',
							},
							{
								value: 'bullist',
								text: '$t:wysiwyg_options.bullist',
							},
							{
								value: 'forecolor',
								text: '$t:wysiwyg_options.forecolor',
							},
							{
								value: 'backcolor',
								text: '$t:wysiwyg_options.backcolor',
							},
							{
								value: 'removeformat',
								text: '$t:wysiwyg_options.removeformat',
							},
							{
								value: 'cut',
								text: '$t:wysiwyg_options.cut',
							},
							{
								value: 'copy',
								text: '$t:wysiwyg_options.copy',
							},
							{
								value: 'paste',
								text: '$t:wysiwyg_options.paste',
							},
							{
								value: 'remove',
								text: '$t:wysiwyg_options.remove',
							},
							{
								value: 'selectall',
								text: '$t:wysiwyg_options.selectall',
							},
							{
								value: 'blockquote',
								text: '$t:wysiwyg_options.blockquote',
							},
							{
								value: 'customLink',
								text: '$t:wysiwyg_options.link',
							},
							{
								value: 'unlink',
								text: '$t:wysiwyg_options.unlink',
							},
							{
								value: 'customImage',
								text: '$t:wysiwyg_options.image',
							},
							{
								value: 'customMedia',
								text: '$t:wysiwyg_options.media',
							},
							{
								value: 'table',
								text: '$t:wysiwyg_options.table',
							},
							{
								value: 'hr',
								text: '$t:wysiwyg_options.hr',
							},
							{
								value: 'code',
								text: '$t:wysiwyg_options.source_code',
							},
							{
								value: 'fullscreen',
								text: '$t:wysiwyg_options.fullscreen',
							},
							{
								value: 'visualaid',
								text: '$t:wysiwyg_options.visualaid',
							},
							{
								value: 'ltr rtl',
								text: '$t:wysiwyg_options.directionality',
							},
						],
					},
				},
			},
			{
				field: 'font',
				name: '$t:font',
				type: 'string',
				meta: {
					width: 'half',
					interface: 'select-dropdown',
					options: {
						choices: [
							{ text: '$t:sans_serif', value: 'sans-serif' },
							{ text: '$t:monospace', value: 'monospace' },
							{ text: '$t:serif', value: 'serif' },
						],
					},
				},
				schema: {
					default_value: 'sans-serif',
				},
			},
			{
				field: 'folder',
				name: '$t:folder',
				type: 'uuid',
				meta: {
					width: 'half',
					interface: 'system-folder',
					note: '$t:interfaces.input-rich-text-html.folder_note',
				},
				schema: {
					default_value: undefined,
				},
			},
			{
				field: 'imageToken',
				name: '$t:interfaces.input-rich-text-html.imageToken',
				type: 'string',
				meta: {
					note: '$t:interfaces.input-rich-text-html.imageToken_label',
					width: 'half',
					interface: 'input',
				},
			},
		],
		advanced: [
			{
				field: 'softLength',
				name: '$t:soft_length',
				type: 'integer',
				meta: {
					width: 'half',
					interface: 'input',
					options: {
						placeholder: '255',
						min: 1,
					},
				},
			},
			{
				field: 'customFormats',
				name: '$t:interfaces.input-rich-text-html.custom_formats',
				type: 'json',
				meta: {
					interface: 'code',
					options: {
						language: 'json',
						template: JSON.stringify(
							[
								{
									title: 'My Custom Format',
									inline: 'span',
									classes: 'custom-wrapper',
									styles: { color: '#00ff00', 'font-size': '20px' },
									attributes: { title: 'My Custom Wrapper' },
								},
							],
							null,
							4
						),
					},
				},
			},
<<<<<<< HEAD
		},
		{
			field: 'staticAccessToken',
			name: '$t:interfaces.input-rich-text-md.staticAccessToken',
			type: 'string',
			meta: {
				note: '$t:interfaces.input-rich-text-md.staticAccessToken_label',
				width: 'full',
				interface: 'input',
=======
			{
				field: 'tinymceOverrides',
				name: '$t:interfaces.input-rich-text-html.options_override',
				type: 'json',
				meta: {
					interface: 'code',
					options: {
						language: 'json',
					},
				},
>>>>>>> 232c21ed
			},
		],
	},
});<|MERGE_RESOLUTION|>--- conflicted
+++ resolved
@@ -305,17 +305,6 @@
 					},
 				},
 			},
-<<<<<<< HEAD
-		},
-		{
-			field: 'staticAccessToken',
-			name: '$t:interfaces.input-rich-text-md.staticAccessToken',
-			type: 'string',
-			meta: {
-				note: '$t:interfaces.input-rich-text-md.staticAccessToken_label',
-				width: 'full',
-				interface: 'input',
-=======
 			{
 				field: 'tinymceOverrides',
 				name: '$t:interfaces.input-rich-text-html.options_override',
@@ -326,7 +315,16 @@
 						language: 'json',
 					},
 				},
->>>>>>> 232c21ed
+			},
+			{
+				field: 'staticAccessToken',
+				name: '$t:interfaces.input-rich-text-md.staticAccessToken',
+				type: 'string',
+				meta: {
+					note: '$t:interfaces.input-rich-text-md.staticAccessToken_label',
+					width: 'full',
+					interface: 'input',
+				},
 			},
 		],
 	},
