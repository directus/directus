--- conflicted
+++ resolved
@@ -19,69 +19,6 @@
 	</div>
 </template>
 
-<<<<<<< HEAD
-<script lang="ts">
-import { Field, ValidationError } from '@directus/types';
-import { defineComponent, PropType } from 'vue';
-export default defineComponent({
-	name: 'InterfaceGroupRaw',
-	props: {
-		field: {
-			type: Object as PropType<Field>,
-			required: true,
-		},
-		fields: {
-			type: Array as PropType<Field[]>,
-			required: true,
-		},
-		values: {
-			type: Object as PropType<Record<string, unknown>>,
-			required: true,
-		},
-		initialValues: {
-			type: Object as PropType<Record<string, unknown>>,
-			required: true,
-		},
-		disabled: {
-			type: Boolean,
-			default: false,
-		},
-		batchMode: {
-			type: Boolean,
-			default: false,
-		},
-		batchActiveFields: {
-			type: Array as PropType<string[]>,
-			default: () => [],
-		},
-		primaryKey: {
-			type: [Number, String],
-			required: true,
-		},
-		loading: {
-			type: Boolean,
-			default: false,
-		},
-		validationErrors: {
-			type: Array as PropType<ValidationError[]>,
-			default: () => [],
-		},
-		badge: {
-			type: String,
-			default: null,
-		},
-		rawEditorEnabled: {
-			type: Boolean,
-			default: false,
-		},
-		direction: {
-			type: String,
-			default: undefined,
-		},
-	},
-	emits: ['apply'],
-});
-=======
 <script setup lang="ts">
 import { Field, ValidationError } from '@directus/types';
 
@@ -108,5 +45,4 @@
 );
 
 defineEmits(['apply']);
->>>>>>> d16c3896
 </script>