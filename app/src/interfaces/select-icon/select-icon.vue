<template>
	<v-menu attached :disabled="disabled">
		<template #activator="{ active, activate }">
			<v-input
				v-model="searchQuery"
				:disabled="disabled"
				:placeholder="value ? formatTitle(value) : t('interfaces.select-icon.search_for_icon')"
				:class="{ 'has-value': value }"
				:nullable="false"
				@focus="activate"
			>
				<template v-if="value" #prepend>
					<v-icon clickable :name="value" :class="{ active: value }" @click="activate" />
				</template>

				<template #append>
					<v-icon v-if="value !== null" clickable name="close" @click="setIcon(null)" />
					<v-icon
						v-else
						clickable
						name="expand_more"
						class="open-indicator"
						:class="{ open: active }"
						@click="activate"
					/>
				</template>
			</v-input>
		</template>

		<div class="content" :class="width">
			<template v-for="(group, index) in filteredIcons" :key="group.name">
				<div v-if="group.icons.length > 0" class="icons">
					<v-icon
						v-for="icon in group.icons"
						:key="icon"
						:name="icon"
						:class="{ active: icon === value }"
						clickable
						@click="setIcon(icon)"
					/>
				</div>
				<v-divider v-if="group.icons.length > 0 && index !== filteredIcons.length - 1" />
			</template>
		</div>
	</v-menu>
</template>

<script setup lang="ts">
import formatTitle from '@directus/format-title';
import { computed, ref } from 'vue';
import { useI18n } from 'vue-i18n';
import icons from './icons.json';

withDefaults(
	defineProps<{
<<<<<<< HEAD
		value?: string;
=======
		value: string | null;
>>>>>>> 643a4e82
		disabled?: boolean;
		width?: string;
	}>(),
	{
		width: 'half',
	}
);

const emit = defineEmits(['input']);

const { t } = useI18n();

const searchQuery = ref('');

const filteredIcons = computed(() => {
	if (searchQuery.value.length === 0) return icons;

	return icons.map((group) => {
		const icons = group.icons.filter((icon) => icon.includes(searchQuery.value.toLowerCase()));

		return {
			name: group.name,
			icons,
		};
	});
});

function setIcon(icon: string | null) {
	searchQuery.value = '';

	emit('input', icon);
}
</script>

<style lang="scss" scoped>
.v-input.has-value {
	--v-input-placeholder-color: var(--primary);

	&:focus-within {
		--v-input-placeholder-color: var(--foreground-subdued);
	}
}

.content {
	padding: 8px;

	--v-icon-color-hover: var(--foreground-normal);

	.v-icon.active {
		color: var(--primary);
	}

	.v-divider {
		--v-divider-color: var(--background-normal);

		margin: 0 22px;
	}
}

.icons {
	display: grid;
	grid-gap: 8px;
	grid-template-columns: repeat(auto-fit, 24px);
	justify-content: center;
	padding: 20px 0;
	color: var(--foreground-subdued);
}

.open-indicator {
	transform: scaleY(1);
	transition: transform var(--fast) var(--transition);
}

.open-indicator.open {
	transform: scaleY(-1);
}
</style><|MERGE_RESOLUTION|>--- conflicted
+++ resolved
@@ -53,11 +53,7 @@
 
 withDefaults(
 	defineProps<{
-<<<<<<< HEAD
-		value?: string;
-=======
 		value: string | null;
->>>>>>> 643a4e82
 		disabled?: boolean;
 		width?: string;
 	}>(),
