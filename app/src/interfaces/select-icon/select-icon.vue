<script setup lang="ts">
import formatTitle from '@directus/format-title';
import { computed, ref, nextTick, watch, type Ref, onUnmounted } from 'vue';
import { DynamicScroller, DynamicScrollerItem } from 'vue-virtual-scroller';
import icons from './icons.json';
import { socialIcons } from '@/components/v-icon/social-icons';
import 'vue-virtual-scroller/dist/vue-virtual-scroller.css';

withDefaults(
	defineProps<{
		value: string | null;
		disabled?: boolean;
		nonEditable?: boolean;
		width?: string;
	}>(),
	{
		width: 'half',
	},
);

const emit = defineEmits(['input']);

const searchQuery = ref('');
const menuActive = ref(false);
const contentRef = ref<HTMLElement>();

// for virtual scroller
const MIN_ITEM_SIZE = 32;

const { iconsPerRow, iconSize, gap } = useIconsPerRow(contentRef, menuActive);

const mergedIcons = [
	...icons,
	{
		name: 'Social',
		icons: socialIcons,
	},
];

const filteredIcons = computed(() => {
	if (searchQuery.value.length === 0) return mergedIcons;

	return mergedIcons.map((group) => {
		const icons = group.icons.filter((icon) => icon.includes(searchQuery.value.toLowerCase()));

		return {
			name: group.name,
			icons,
		};
	});
});

// Create flattened rows for virtualization
const virtualRows = computed(() => {
	const rows: Array<{
		type: 'header' | 'icons';
		groupName?: string;
		icons?: string[];
		rowIndex: number;
		groupIndex: number;
	}> = [];

	filteredIcons.value.forEach((group, groupIndex) => {
		if (group.icons.length > 0) {
			// Add group header
			rows.push({
				type: 'header',
				groupName: group.name,
				rowIndex: rows.length,
				groupIndex,
			});

			// Split icons into rows
			for (let i = 0; i < group.icons.length; i += iconsPerRow.value) {
				const rowIcons = group.icons.slice(i, i + iconsPerRow.value);

				rows.push({
					type: 'icons',
					icons: rowIcons,
					rowIndex: rows.length,
					groupIndex,
				});
			}
		}
	});

	return rows;
});

function setIcon(icon: string | null) {
	searchQuery.value = '';
	emit('input', icon);
}

function onClickInput(e: InputEvent, toggle: () => void) {
	if ((e.target as HTMLInputElement).tagName === 'INPUT') toggle();
}

function onKeydownInput(e: KeyboardEvent, activate: () => void) {
	const systemKeys = e.metaKey || e.altKey || e.ctrlKey || e.shiftKey || e.key === 'Tab';

	if (!e.repeat && !systemKeys && (e.target as HTMLInputElement).tagName === 'INPUT') activate();
}

interface IconsPerRowConfig {
	iconSize?: number;
	gap?: number;
	contentPadding?: number;
	rowPadding?: number;
	defaultIconsPerRow?: number;
}

function useIconsPerRow(
	contentRef: Ref<HTMLElement | undefined>,
	menuActive: Ref<boolean>,
	config: IconsPerRowConfig = {},
) {
	const { iconSize = 24, gap = 8, contentPadding = 16, rowPadding = 8, defaultIconsPerRow = 1 } = config;

	const iconsPerRow = ref(defaultIconsPerRow);
	let resizeObserver: ResizeObserver | null = null;

	function calculateIconsPerRow() {
		if (!contentRef.value) return;

		const contentWidth = contentRef.value.clientWidth;

		const availableWidth = contentWidth - contentPadding - rowPadding;
		const iconsPerRowCalculated = Math.floor(availableWidth / (iconSize + gap));

		iconsPerRow.value = Math.max(defaultIconsPerRow, iconsPerRowCalculated);
	}

	function setupResizeObserver() {
		if (!contentRef.value) return;

		if (resizeObserver) {
			resizeObserver.disconnect();
		}

		resizeObserver = new ResizeObserver(() => {
			calculateIconsPerRow();
		});

		resizeObserver.observe(contentRef.value);
	}

	function cleanupResizeObserver() {
		if (resizeObserver) {
			resizeObserver.disconnect();
			resizeObserver = null;
		}
	}

	// Calculate icons per row when menu opens
	watch(menuActive, async (isActive) => {
		if (isActive) {
			await nextTick();
			setupResizeObserver();
			calculateIconsPerRow();
		} else {
			cleanupResizeObserver();
		}
	});

	// Cleanup on unmount
	onUnmounted(() => {
		cleanupResizeObserver();
	});

	return {
		iconsPerRow,
		iconSize,
		gap,
		contentPadding,
		rowPadding,
		defaultIconsPerRow,
	};
}
</script>

<template>
	<v-menu v-model="menuActive" attached :disabled no-focus-return>
		<template #activator="{ active, activate, deactivate, toggle }">
			<v-input
				v-model="searchQuery"
<<<<<<< HEAD
				:disabled
				:non-editable
				:placeholder="value ? formatTitle(value) : t('interfaces.select-icon.search_for_icon')"
=======
				:disabled="disabled"
				:placeholder="value ? formatTitle(value) : $t('interfaces.select-icon.search_for_icon')"
>>>>>>> 8e7defd0
				:class="{ 'has-value': value }"
				:nullable="false"
				@click="onClickInput($event, toggle)"
				@keydown="onKeydownInput($event, activate)"
			>
				<template v-if="value" #prepend>
					<v-icon clickable :name="value" :class="{ active: value }" @click="toggle" />
				</template>

				<template #append>
					<div class="item-actions">
						<v-remove
							v-if="value !== null && !nonEditable"
							deselect
							@action="
								() => {
									setIcon(null);
									deactivate();
								}
							"
						/>

						<v-icon
							v-else
							clickable
							name="expand_more"
							class="open-indicator"
							:class="{ open: active }"
							@click="toggle"
						/>
					</div>
				</template>
			</v-input>
		</template>

		<div ref="contentRef" class="content" :class="width">
			<DynamicScroller
				:min-item-size="MIN_ITEM_SIZE"
				:items="virtualRows"
				:buffer="400"
				:prerender="10"
				key-field="rowIndex"
				page-mode
			>
				<template #default="{ item }">
					<DynamicScrollerItem :item="item" active>
						<v-divider v-if="item.type === 'header'" inline-title class="icon-row">
							{{ item.groupName }}
						</v-divider>

						<div
							v-else-if="item.type === 'icons'"
							class="icon-row"
							:style="{
								'--icons-per-row': iconsPerRow,
								'--icon-size': `${iconSize}px`,
								'--gap': `${gap}px`,
							}"
						>
							<v-icon
								v-for="icon in item.icons"
								:key="icon"
								:name="icon"
								:class="{ active: icon === value }"
								clickable
								@click="setIcon(icon)"
							/>
						</div>
					</DynamicScrollerItem>
				</template>
			</DynamicScroller>
		</div>
	</v-menu>
</template>

<style lang="scss" scoped>
@use '@/styles/mixins';

.item-actions {
	@include mixins.list-interface-item-actions;
}

.v-input.has-value {
	--v-input-placeholder-color: var(--theme--primary);

	&:focus-within {
		--v-input-placeholder-color: var(--theme--form--field--input--foreground-subdued);
	}
}

.content {
	padding: 8px;

	--v-icon-color-hover: var(--theme--form--field--input--foreground);

	.v-icon.active {
		color: var(--theme--primary);
	}

	.v-divider {
		--v-divider-label-color: var(--theme--foreground-subdued);
	}
}

.icon-row {
	display: grid;
	gap: var(--gap, 8px);
	grid-template-columns: repeat(var(--icons-per-row, 1), var(--icon-size, 24px));
	justify-content: start;
	color: var(--theme--form--field--input--foreground-subdued);
	padding: 4px;
}

.open-indicator {
	transform: scaleY(1);
	transition: transform var(--fast) var(--transition);
}

.open-indicator.open {
	transform: scaleY(-1);
}
</style><|MERGE_RESOLUTION|>--- conflicted
+++ resolved
@@ -184,14 +184,9 @@
 		<template #activator="{ active, activate, deactivate, toggle }">
 			<v-input
 				v-model="searchQuery"
-<<<<<<< HEAD
 				:disabled
 				:non-editable
-				:placeholder="value ? formatTitle(value) : t('interfaces.select-icon.search_for_icon')"
-=======
-				:disabled="disabled"
 				:placeholder="value ? formatTitle(value) : $t('interfaces.select-icon.search_for_icon')"
->>>>>>> 8e7defd0
 				:class="{ 'has-value': value }"
 				:nullable="false"
 				@click="onClickInput($event, toggle)"
