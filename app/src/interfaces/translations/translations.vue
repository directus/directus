--- conflicted
+++ resolved
@@ -76,17 +76,12 @@
 import vTooltip from '@/directives/tooltip';
 import { useFieldsStore } from '@/stores/fields';
 import { usePermissionsStore } from '@/stores/permissions';
+import { fetchAll } from '@/utils/fetch-all';
 import { unexpectedError } from '@/utils/unexpected-error';
-<<<<<<< HEAD
-import { isNil } from 'lodash';
-=======
-import { toArray } from '@directus/utils';
 import { cloneDeep, isNil } from 'lodash';
->>>>>>> 44b48637
 import { computed, ref, toRefs, watch } from 'vue';
 import { useI18n } from 'vue-i18n';
 import LanguageSelect from './language-select.vue';
-import { fetchAll } from '@/utils/fetch-all';
 
 const props = withDefaults(
 	defineProps<{
