--- conflicted
+++ resolved
@@ -79,11 +79,7 @@
 import { usePermissionsStore } from '@/stores/permissions';
 import { unexpectedError } from '@/utils/unexpected-error';
 import { toArray } from '@directus/utils';
-<<<<<<< HEAD
-import { isNil } from 'lodash';
-=======
 import { cloneDeep, isNil } from 'lodash';
->>>>>>> d16c3896
 import { computed, ref, toRefs, watch } from 'vue';
 import { useI18n } from 'vue-i18n';
 import LanguageSelect from './language-select.vue';
