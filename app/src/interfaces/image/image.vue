--- conflicted
+++ resolved
@@ -68,12 +68,8 @@
 };
 
 export default defineComponent({
-<<<<<<< HEAD
 	emits: ['input'],
 	components: { FileLightbox, ImageEditor, DrawerItem },
-=======
-	components: { FileLightbox, DrawerItem },
->>>>>>> 99fcf12e
 	props: {
 		value: {
 			type: [String, Object],
