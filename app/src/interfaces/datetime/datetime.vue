<template>
	<v-menu ref="dateTimeMenu" :close-on-content-click="false" attached :disabled="disabled" full-height seamless>
		<template #activator="{ toggle, active }">
			<v-input
				:active="active"
				clickable
				readonly
				:model-value="displayValue"
				:disabled="disabled"
				:placeholder="!isValidValue ? value : t('enter_a_value')"
				@click="toggle"
			>
				<template v-if="!disabled" #append>
					<v-icon
						:name="value ? 'clear' : 'today'"
						:class="{ active, 'clear-icon': value, 'today-icon': !value }"
						v-on="{ click: value ? unsetValue : null }"
					/>
				</template>
			</v-input>
		</template>

		<v-date-picker
			:type="type"
			:disabled="disabled"
			:include-seconds="includeSeconds"
			:use-24="use24"
			:model-value="value"
			:min="min"
			:max="max"
			@update:model-value="$emit('input', $event)"
			@close="dateTimeMenu?.deactivate"
		/>
	</v-menu>
</template>

<script lang="ts">
import { useI18n } from 'vue-i18n';
<<<<<<< HEAD
import { computed, defineComponent, inject, PropType, ref, watch } from 'vue';
import formatLocalized from '@/utils/localized-format';
import { parse, parseISO } from 'date-fns';
import { get } from 'lodash';
=======
import { computed, defineComponent, PropType, ref, watch } from 'vue';
import formatLocalized from '@/utils/localized-format';
import { isValid, parse, parseISO } from 'date-fns';
>>>>>>> f89d9813

export default defineComponent({
	props: {
		disabled: {
			type: Boolean,
			default: false,
		},
		value: {
			type: String,
			default: null,
		},
		type: {
			type: String as PropType<'timestamp' | 'dateTime' | 'time' | 'date'>,
			required: true,
			validator: (val: string) => ['dateTime', 'date', 'time', 'timestamp'].includes(val),
		},
		includeSeconds: {
			type: Boolean,
			default: false,
		},
		use24: {
			type: Boolean,
			default: true,
		},
		minField: {
			type: String,
			default: '',
		},
		maxField: {
			type: String,
			default: '',
		},
	},
	emits: ['input'],
	setup(props, { emit }) {
		const { t } = useI18n();

		const dateTimeMenu = ref();

		const { displayValue, isValidValue } = useDisplayValue();

		const values = inject('values') as object;

		const min = computed(() => (props.minField ? get(values, props.minField) : ''));
		const max = computed(() => (props.maxField ? get(values, props.maxField) : ''));

		function useDisplayValue() {
			const displayValue = ref<string | null>(null);

			const isValidValue = computed(() => isValid(parseValue(props.value)));

			watch(() => props.value, setDisplayValue, { immediate: true });

			return { displayValue, isValidValue };

			async function setDisplayValue() {
				if (!props.value || !isValidValue.value) {
					displayValue.value = null;
					return;
				}
				let timeFormat = props.includeSeconds ? 'date-fns_time' : 'date-fns_time_no_seconds';
				if (props.use24) timeFormat = props.includeSeconds ? 'date-fns_time_24hour' : 'date-fns_time_no_seconds_24hour';
				let format = `${t('date-fns_date')} ${t(timeFormat)}`;
				if (props.type === 'date') format = String(t('date-fns_date'));
				if (props.type === 'time') format = String(t(timeFormat));

				displayValue.value = await formatLocalized(parseValue(props.value), format);
			}

			function parseValue(value: string): Date {
				switch (props.type) {
					case 'dateTime':
						return parse(value, "yyyy-MM-dd'T'HH:mm:ss", new Date());
					case 'date':
						return parse(value, 'yyyy-MM-dd', new Date());
					case 'time':
						return parse(value, 'HH:mm:ss', new Date());
					case 'timestamp':
						return parseISO(value);
				}
			}
		}

		function unsetValue(e: any) {
			e.preventDefault();
			e.stopPropagation();
			emit('input', null);
		}

<<<<<<< HEAD
		return { displayValue, unsetValue, min, max };
=======
		return { t, displayValue, unsetValue, dateTimeMenu, isValidValue };
>>>>>>> f89d9813
	},
});
</script>

<style lang="scss" scoped>
.v-icon {
	&.today-icon {
		&:hover,
		&.active {
			--v-icon-color: var(--primary);
		}
	}

	&.clear-icon {
		&:hover,
		&.active {
			--v-icon-color: var(--danger);
		}
	}
}
</style><|MERGE_RESOLUTION|>--- conflicted
+++ resolved
@@ -36,16 +36,10 @@
 
 <script lang="ts">
 import { useI18n } from 'vue-i18n';
-<<<<<<< HEAD
 import { computed, defineComponent, inject, PropType, ref, watch } from 'vue';
 import formatLocalized from '@/utils/localized-format';
-import { parse, parseISO } from 'date-fns';
+import { isValid, parse, parseISO } from 'date-fns';
 import { get } from 'lodash';
-=======
-import { computed, defineComponent, PropType, ref, watch } from 'vue';
-import formatLocalized from '@/utils/localized-format';
-import { isValid, parse, parseISO } from 'date-fns';
->>>>>>> f89d9813
 
 export default defineComponent({
 	props: {
@@ -135,11 +129,7 @@
 			emit('input', null);
 		}
 
-<<<<<<< HEAD
-		return { displayValue, unsetValue, min, max };
-=======
-		return { t, displayValue, unsetValue, dateTimeMenu, isValidValue };
->>>>>>> f89d9813
+		return { t, displayValue, unsetValue, dateTimeMenu, isValidValue, min, max };
 	},
 });
 </script>
