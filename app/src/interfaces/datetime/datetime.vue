<script setup lang="ts">
import UseDatetime, { type Props as UseDatetimeProps } from '@/components/use-datetime.vue';
import VDatePicker from '@/components/v-date-picker.vue';
import VIcon from '@/components/v-icon/v-icon.vue';
import VListItem from '@/components/v-list-item.vue';
import VMenu from '@/components/v-menu.vue';
import { parseDate } from '@/utils/parse-date';
import { isValid } from 'date-fns';
<<<<<<< HEAD
import { computed, ref } from 'vue';
=======
import { computed, ref, useTemplateRef } from 'vue';
import { parseDate } from '@/utils/parse-date';
import UseDatetime, { type Props as UseDatetimeProps } from '@/components/use-datetime.vue';
import { useFocusin } from '@/composables/use-focusin';
>>>>>>> 93deb6cf

interface Props extends Omit<UseDatetimeProps, 'value'> {
	value: string | null;
	disabled?: boolean;
	nonEditable?: boolean;
}

const props = withDefaults(defineProps<Props>(), {
	use24: true,
	format: 'long',
	relative: false,
	strict: false,
	round: 'round',
	suffix: true,
});

const emit = defineEmits<{
	(e: 'input', value: string | null): void;
}>();

const menuActive = ref(false);

const isValidValue = computed(() => (props.value ? isValid(parseDate(props.value, props.type)) : false));

function unsetValue(e: any) {
	e.preventDefault();
	e.stopPropagation();
	emit('input', null);
}
</script>

<template>
<<<<<<< HEAD
	<VMenu ref="dateTimeMenu" :close-on-content-click="false" attached :disabled="disabled" full-height seamless>
=======
	<v-menu
		v-model="menuActive"
		v-prevent-focusout="menuActive"
		:close-on-content-click="false"
		attached
		:disabled="disabled"
		full-height
		seamless
	>
>>>>>>> 93deb6cf
		<template #activator="{ toggle, active }">
			<VListItem block clickable :disabled :non-editable :active @click="toggle">
				<template v-if="isValidValue">
					<UseDatetime v-slot="{ datetime }" v-bind="$props as UseDatetimeProps">
						{{ datetime }}
					</UseDatetime>
				</template>

				<div class="spacer" />

				<template v-if="!disabled">
					<VIcon
						:name="value ? 'clear' : 'today'"
						:class="{ active, 'clear-icon': value, 'today-icon': !value }"
						clickable
						@click="value ? unsetValue($event) : undefined"
					/>
				</template>
			</VListItem>
		</template>

		<VDatePicker
			:type
			:disabled
			:include-seconds
			:use-24
			:model-value="value"
			@update:model-value="$emit('input', $event)"
			@close="dateTimeMenu?.deactivate"
		/>
	</VMenu>
</template>

<style lang="scss" scoped>
.v-list-item {
	--v-list-item-color-active: var(--v-list-item-color);
	--v-list-item-background-color-active: var(
		--v-list-item-background-color,
		var(--v-list-background-color, var(--theme--form--field--input--background))
	);

	&.disabled:not(.non-editable) {
		--v-list-item-background-color: var(--theme--form--field--input--background-subdued);
	}

	&.active,
	&:focus-within,
	&:focus-visible {
		--v-list-item-border-color: var(--v-input-border-color-focus, var(--theme--form--field--input--border-color-focus));
		--v-list-item-border-color-hover: var(--v-list-item-border-color);

		offset: 0;
		box-shadow: var(--theme--form--field--input--box-shadow-focus);
	}
}

.v-icon {
	&.today-icon {
		&:hover,
		&.active {
			--v-icon-color: var(--theme--primary);
		}
	}

	&.clear-icon {
		&:hover,
		&.active {
			--v-icon-color: var(--theme--danger);
		}
	}
}
</style><|MERGE_RESOLUTION|>--- conflicted
+++ resolved
@@ -6,14 +6,7 @@
 import VMenu from '@/components/v-menu.vue';
 import { parseDate } from '@/utils/parse-date';
 import { isValid } from 'date-fns';
-<<<<<<< HEAD
 import { computed, ref } from 'vue';
-=======
-import { computed, ref, useTemplateRef } from 'vue';
-import { parseDate } from '@/utils/parse-date';
-import UseDatetime, { type Props as UseDatetimeProps } from '@/components/use-datetime.vue';
-import { useFocusin } from '@/composables/use-focusin';
->>>>>>> 93deb6cf
 
 interface Props extends Omit<UseDatetimeProps, 'value'> {
 	value: string | null;
@@ -46,10 +39,8 @@
 </script>
 
 <template>
-<<<<<<< HEAD
-	<VMenu ref="dateTimeMenu" :close-on-content-click="false" attached :disabled="disabled" full-height seamless>
-=======
-	<v-menu
+	<VMenu
+		ref="dateTimeMenu"
 		v-model="menuActive"
 		v-prevent-focusout="menuActive"
 		:close-on-content-click="false"
@@ -58,7 +49,6 @@
 		full-height
 		seamless
 	>
->>>>>>> 93deb6cf
 		<template #activator="{ toggle, active }">
 			<VListItem block clickable :disabled :non-editable :active @click="toggle">
 				<template v-if="isValidValue">
