<template>
	<v-menu ref="dateTimeMenu" :close-on-content-click="false" attached :disabled="disabled" full-height seamless>
		<template #activator="{ toggle, active }">
			<v-input
				:active="active"
				clickable
				readonly
				:model-value="displayValue"
				:disabled="disabled"
				:placeholder="!isValidValue ? value : t('enter_a_value')"
				@click="toggle"
			>
				<template v-if="!disabled" #append>
					<v-icon
						:name="value ? 'clear' : 'today'"
						:class="{ active, 'clear-icon': value, 'today-icon': !value }"
						v-on="{ click: value ? unsetValue : null }"
					/>
				</template>
			</v-input>
		</template>

		<v-date-picker
			:type="type"
			:disabled="disabled"
			:include-seconds="includeSeconds"
			:use-24="use24"
			:model-value="value"
			@update:model-value="$emit('input', $event)"
			@close="dateTimeMenu?.deactivate"
		/>
	</v-menu>
</template>

<script setup lang="ts">
import { localizedFormat } from '@/utils/localized-format';
import { isValid, parse, parseISO } from 'date-fns';
import { computed, ref, watch } from 'vue';
import { useI18n } from 'vue-i18n';

const props = withDefaults(
	defineProps<{
		value: string | null;
		type: 'timestamp' | 'dateTime' | 'time' | 'date';
		disabled?: boolean;
		includeSeconds?: boolean;
		use24?: boolean;
	}>(),
	{
		use24: true,
	}
);

const emit = defineEmits<{
	(e: 'input', value: string | null): void;
}>();

const { t } = useI18n();

const dateTimeMenu = ref();

const { displayValue, isValidValue } = useDisplayValue();

function useDisplayValue() {
	const displayValue = ref<string | null>(null);

<<<<<<< HEAD
export default defineComponent({
	props: {
		disabled: {
			type: Boolean,
			default: false,
		},
		value: {
			type: String,
			default: null,
		},
		type: {
			type: String as PropType<'timestamp' | 'dateTime' | 'time' | 'date'>,
			required: true,
			validator: (val: string) => ['dateTime', 'date', 'time', 'timestamp'].includes(val),
		},
		includeSeconds: {
			type: Boolean,
			default: false,
		},
		use24: {
			type: Boolean,
			default: true,
		},
	},
	emits: ['input'],
	setup(props, { emit }) {
		const { t } = useI18n();

		const dateTimeMenu = ref();

		const { displayValue, isValidValue } = useDisplayValue();

		function useDisplayValue() {
			const displayValue = ref<string | null>(null);

			const isValidValue = computed(() => isValid(parseValue(props.value)));

			watch(() => props.value, setDisplayValue, { immediate: true });

			return { displayValue, isValidValue };

			function setDisplayValue() {
				if (!props.value || !isValidValue.value) {
					displayValue.value = null;
					return;
				}

				let timeFormat = props.includeSeconds ? 'date-fns_time' : 'date-fns_time_no_seconds';
				if (props.use24) timeFormat = props.includeSeconds ? 'date-fns_time_24hour' : 'date-fns_time_no_seconds_24hour';
				let format = `${t('date-fns_date')} ${t(timeFormat)}`;
				if (props.type === 'date') format = String(t('date-fns_date'));
				if (props.type === 'time') format = String(t(timeFormat));

				displayValue.value = localizedFormat(parseValue(props.value), format);
			}

			function parseValue(value: string): Date {
				switch (props.type) {
					case 'dateTime':
						return parse(value, "yyyy-MM-dd'T'HH:mm:ss", new Date());
					case 'date':
						return parse(value, 'yyyy-MM-dd', new Date());
					case 'time':
						return parse(value, 'HH:mm:ss', new Date());
					case 'timestamp':
						return parseISO(value);
				}
			}
=======
	const isValidValue = computed(() => isValid(parseValue(props.value!)));

	watch(() => props.value, setDisplayValue, { immediate: true });

	return { displayValue, isValidValue };

	function setDisplayValue() {
		if (!props.value || !isValidValue.value) {
			displayValue.value = null;
			return;
>>>>>>> d16c3896
		}

		let timeFormat = props.includeSeconds ? 'date-fns_time' : 'date-fns_time_no_seconds';
		if (props.use24) timeFormat = props.includeSeconds ? 'date-fns_time_24hour' : 'date-fns_time_no_seconds_24hour';
		let format = `${t('date-fns_date')} ${t(timeFormat)}`;
		if (props.type === 'date') format = String(t('date-fns_date'));
		if (props.type === 'time') format = String(t(timeFormat));

		displayValue.value = localizedFormat(parseValue(props.value), format);
	}

	function parseValue(value: string): Date {
		switch (props.type) {
			case 'dateTime':
				return parse(value, "yyyy-MM-dd'T'HH:mm:ss", new Date());
			case 'date':
				return parse(value, 'yyyy-MM-dd', new Date());
			case 'time':
				return parse(value, 'HH:mm:ss', new Date());
			case 'timestamp':
				return parseISO(value);
		}
	}
}

function unsetValue(e: any) {
	e.preventDefault();
	e.stopPropagation();
	emit('input', null);
}
</script>

<style lang="scss" scoped>
.v-icon {
	&.today-icon {
		&:hover,
		&.active {
			--v-icon-color: var(--primary);
		}
	}

	&.clear-icon {
		&:hover,
		&.active {
			--v-icon-color: var(--danger);
		}
	}
}
</style><|MERGE_RESOLUTION|>--- conflicted
+++ resolved
@@ -64,76 +64,6 @@
 function useDisplayValue() {
 	const displayValue = ref<string | null>(null);
 
-<<<<<<< HEAD
-export default defineComponent({
-	props: {
-		disabled: {
-			type: Boolean,
-			default: false,
-		},
-		value: {
-			type: String,
-			default: null,
-		},
-		type: {
-			type: String as PropType<'timestamp' | 'dateTime' | 'time' | 'date'>,
-			required: true,
-			validator: (val: string) => ['dateTime', 'date', 'time', 'timestamp'].includes(val),
-		},
-		includeSeconds: {
-			type: Boolean,
-			default: false,
-		},
-		use24: {
-			type: Boolean,
-			default: true,
-		},
-	},
-	emits: ['input'],
-	setup(props, { emit }) {
-		const { t } = useI18n();
-
-		const dateTimeMenu = ref();
-
-		const { displayValue, isValidValue } = useDisplayValue();
-
-		function useDisplayValue() {
-			const displayValue = ref<string | null>(null);
-
-			const isValidValue = computed(() => isValid(parseValue(props.value)));
-
-			watch(() => props.value, setDisplayValue, { immediate: true });
-
-			return { displayValue, isValidValue };
-
-			function setDisplayValue() {
-				if (!props.value || !isValidValue.value) {
-					displayValue.value = null;
-					return;
-				}
-
-				let timeFormat = props.includeSeconds ? 'date-fns_time' : 'date-fns_time_no_seconds';
-				if (props.use24) timeFormat = props.includeSeconds ? 'date-fns_time_24hour' : 'date-fns_time_no_seconds_24hour';
-				let format = `${t('date-fns_date')} ${t(timeFormat)}`;
-				if (props.type === 'date') format = String(t('date-fns_date'));
-				if (props.type === 'time') format = String(t(timeFormat));
-
-				displayValue.value = localizedFormat(parseValue(props.value), format);
-			}
-
-			function parseValue(value: string): Date {
-				switch (props.type) {
-					case 'dateTime':
-						return parse(value, "yyyy-MM-dd'T'HH:mm:ss", new Date());
-					case 'date':
-						return parse(value, 'yyyy-MM-dd', new Date());
-					case 'time':
-						return parse(value, 'HH:mm:ss', new Date());
-					case 'timestamp':
-						return parseISO(value);
-				}
-			}
-=======
 	const isValidValue = computed(() => isValid(parseValue(props.value!)));
 
 	watch(() => props.value, setDisplayValue, { immediate: true });
@@ -144,7 +74,6 @@
 		if (!props.value || !isValidValue.value) {
 			displayValue.value = null;
 			return;
->>>>>>> d16c3896
 		}
 
 		let timeFormat = props.includeSeconds ? 'date-fns_time' : 'date-fns_time_no_seconds';
