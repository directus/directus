<template>
	<div ref="markdownInterface" class="interface-input-rich-text-md" :class="[view[0], { disabled }]">
		<div class="toolbar">
			<template v-if="view[0] !== 'preview'">
				<v-menu
					v-if="toolbar?.includes('heading')"
					show-arrow
					placement="bottom-start"
					:class="[{ active: view[0] !== 'preview' }]"
				>
					<template #activator="{ toggle }">
						<v-button v-tooltip="t('wysiwyg_options.heading')" :disabled="disabled" small icon @click="toggle">
							<v-icon name="format_size" />
						</v-button>
					</template>
					<v-list>
						<v-list-item v-for="n in 6" :key="n" clickable @click="edit('heading', { level: n })">
							<v-list-item-content><v-text-overflow :text="t(`wysiwyg_options.h${n}`)" /></v-list-item-content>
							<v-list-item-hint>{{ translateShortcut(['meta', 'alt']) }} {{ n }}</v-list-item-hint>
						</v-list-item>
					</v-list>
				</v-menu>

				<v-button
					v-if="toolbar?.includes('bold')"
					v-tooltip="t('wysiwyg_options.bold') + ' - ' + translateShortcut(['meta', 'b'])"
					:disabled="disabled"
					small
					icon
					@click="edit('bold')"
				>
					<v-icon name="format_bold" />
				</v-button>
				<v-button
					v-if="toolbar?.includes('italic')"
					v-tooltip="t('wysiwyg_options.italic') + ' - ' + translateShortcut(['meta', 'i'])"
					:disabled="disabled"
					small
					icon
					@click="edit('italic')"
				>
					<v-icon name="format_italic" />
				</v-button>
				<v-button
					v-if="toolbar?.includes('strikethrough')"
					v-tooltip="t('wysiwyg_options.strikethrough') + ' - ' + translateShortcut(['meta', 'alt', 'd'])"
					:disabled="disabled"
					small
					icon
					@click="edit('strikethrough')"
				>
					<v-icon name="format_strikethrough" />
				</v-button>
				<v-button
					v-if="toolbar?.includes('bullist')"
					v-tooltip="t('wysiwyg_options.bullist')"
					:disabled="disabled"
					small
					icon
					@click="edit('listBulleted')"
				>
					<v-icon name="format_list_bulleted" />
				</v-button>
				<v-button
					v-if="toolbar?.includes('numlist')"
					v-tooltip="t('wysiwyg_options.numlist')"
					:disabled="disabled"
					small
					icon
					@click="edit('listNumbered')"
				>
					<v-icon name="format_list_numbered" />
				</v-button>
				<v-button
					v-if="toolbar?.includes('blockquote')"
					v-tooltip="t('wysiwyg_options.blockquote') + ' - ' + translateShortcut(['meta', 'alt', 'q'])"
					:disabled="disabled"
					small
					icon
					@click="edit('blockquote')"
				>
					<v-icon name="format_quote" />
				</v-button>
				<v-button
					v-if="toolbar?.includes('code')"
					v-tooltip="t('wysiwyg_options.codeblock') + ' - ' + translateShortcut(['meta', 'alt', 'c'])"
					:disabled="disabled"
					small
					icon
					@click="edit('code')"
				>
					<v-icon name="code" />
				</v-button>
				<v-button
					v-if="toolbar?.includes('link')"
					v-tooltip="t('wysiwyg_options.link') + ' - ' + translateShortcut(['meta', 'k'])"
					:disabled="disabled"
					small
					icon
					@click="edit('link')"
				>
					<v-icon name="insert_link" />
				</v-button>

				<v-menu v-if="toolbar?.includes('table')" show-arrow :close-on-content-click="false">
					<template #activator="{ toggle }">
						<v-button v-tooltip="t('wysiwyg_options.table')" :disabled="disabled" small icon @click="toggle">
							<v-icon name="table_chart" />
						</v-button>
					</template>

					<template #default="{ deactivate }">
						<div class="table-options">
							<div class="field half">
								<p class="type-label">{{ t('rows') }}</p>
								<v-input v-model="table.rows" :min="1" type="number" />
							</div>
							<div class="field half">
								<p class="type-label">{{ t('columns') }}</p>
								<v-input v-model="table.columns" :min="1" type="number" />
							</div>
							<div class="field full">
								<v-button
									full-width
									@click="
										() => {
											edit('table', table);
											deactivate();
										}
									"
								>
									Create
								</v-button>
							</div>
						</div>
					</template>
				</v-menu>

				<v-button
					v-if="toolbar?.includes('image')"
					v-tooltip="t('wysiwyg_options.image')"
					:disabled="disabled"
					small
					icon
					@click="imageDialogOpen = true"
				>
					<v-icon name="insert_photo" />
				</v-button>

				<v-button
					v-for="custom in customSyntax"
					:key="custom.name"
					v-tooltip="custom.name"
					:disabled="disabled"
					small
					icon
					@click="edit('custom', custom)"
				>
					<v-icon :name="custom.icon" />
				</v-button>
			</template>

			<div class="spacer"></div>

			<v-item-group v-model="view" class="view" mandatory rounded>
				<v-button x-small value="editor" :class="[{ active: view[0] !== 'preview' }]">
					{{ t('interfaces.input-rich-text-md.edit') }}
				</v-button>
				<v-button x-small value="preview" :class="[{ active: view[0] === 'preview' }]">
					{{ t('interfaces.input-rich-text-md.preview') }}
				</v-button>
			</v-item-group>
		</div>

		<div ref="codemirrorEl"></div>
		<template v-if="softLength">
			<span
				class="remaining"
				:class="{
					warning: percRemaining < 10,
					danger: percRemaining < 5,
				}"
			>
				{{ softLength - count }}
			</span>
		</template>
		<div
			v-md="markdownString"
			class="preview-box"
			:style="view[0] === 'preview' ? 'display:block' : 'display:none'"
		></div>

		<v-dialog
			:model-value="imageDialogOpen"
			@esc="imageDialogOpen = false"
			@update:model-value="imageDialogOpen = false"
		>
			<v-card>
				<v-card-title>{{ t('upload_from_device') }}</v-card-title>
				<v-card-text>
					<v-upload from-url from-library :folder="folder" @input="onImageUpload" />
				</v-card-text>
				<v-card-actions>
					<v-button secondary @click="imageDialogOpen = false">{{ t('cancel') }}</v-button>
				</v-card-actions>
			</v-card>
		</v-dialog>
	</div>
</template>

<script setup lang="ts">
import { computed, onMounted, reactive, ref, watch } from 'vue';
import { useI18n } from 'vue-i18n';

import CodeMirror from 'codemirror';
import 'codemirror/addon/display/placeholder.js';
import 'codemirror/mode/markdown/markdown';

import { useShortcut } from '@/composables/use-shortcut';
import { useWindowSize } from '@/composables/use-window-size';
import { getPublicURL } from '@/utils/get-root-path';
import { percentage } from '@/utils/percentage';
import { translateShortcut } from '@/utils/translate-shortcut';
import { Alteration, CustomSyntax, applyEdit } from './edits';

const props = withDefaults(
	defineProps<{
		value: string | null;
		disabled?: boolean;
		placeholder?: string;
		editorFont?: 'sans-serif' | 'serif' | 'monospace';
		previewFont?: 'sans-serif' | 'serif' | 'monospace';
		toolbar?: string[];
		customSyntax?: CustomSyntax[];
		imageToken?: string;
		softLength?: number;
		folder?: string;
	}>(),
	{
		editorFont: 'sans-serif',
		previewFont: 'sans-serif',
		toolbar: () => [
			'heading',
			'bold',
			'italic',
			'strikethrough',
			'bullist',
			'numlist',
			'blockquote',
			'code',
			'link',
			'table',
			'image',
			'link',
			'empty',
		],
		customSyntax: () => [],
	}
);

const emit = defineEmits(['input']);

const { t } = useI18n();

<<<<<<< HEAD
		const markdownInterface = ref<HTMLElement>();
		const codemirrorEl = ref<HTMLTextAreaElement>();
		let codemirror: CodeMirror.Editor | null = null;
		let previousContent: string | null = null;
=======
const { width } = useWindowSize();
>>>>>>> d16c3896

const markdownInterface = ref<HTMLElement>();
const codemirrorEl = ref<HTMLTextAreaElement>();
let codemirror: CodeMirror.Editor | null = null;
let previousContent: string | null = null;

const view = ref(['editor']);

const imageDialogOpen = ref(false);

let count = ref(0);

const readOnly = computed(() => {
	if (width.value < 600) {
		// mobile requires 'nocursor' to avoid bringing up the keyboard
		return props.disabled ? 'nocursor' : false;
	} else {
		// desktop cannot use 'nocursor' as it prevents copy/paste
		return props.disabled;
	}
});

<<<<<<< HEAD
				codemirror.on('change', (cm, { origin }) => {
					const content = cm.getValue();

					// prevent duplicate emits with same content
					if (content === previousContent) return;
					previousContent = content;

					if (origin === 'setValue') return;

					emit('input', content);
				});
			}
=======
onMounted(async () => {
	if (codemirrorEl.value) {
		codemirror = CodeMirror(codemirrorEl.value, {
			mode: 'markdown',
			configureMouse: () => ({ addNew: false }),
			lineWrapping: true,
			readOnly: readOnly.value,
			cursorBlinkRate: props.disabled ? -1 : 530,
			placeholder: props.placeholder,
			value: props.value || '',
			spellcheck: true,
			inputStyle: 'contenteditable',
		});

		codemirror.on('change', (cm, { origin }) => {
			const content = cm.getValue();

			// prevent duplicate emits with same content
			if (content === previousContent) return;
			previousContent = content;
>>>>>>> d16c3896

			if (origin === 'setValue') return;

			emit('input', content);
		});
	}

	if (markdownInterface.value) {
		const previewBox = markdownInterface.value.getElementsByClassName('preview-box')[0];

		const observer = new MutationObserver(() => {
			count.value = previewBox.textContent?.replace('\n', '')?.length ?? 0;
		});

		const config = { characterData: true, childList: true, subtree: true };

		observer.observe(previewBox, config);
	}
});

watch(
	() => props.value,
	(newValue) => {
		if (!codemirror) return;

		const existingValue = codemirror.getValue();

		if (existingValue !== newValue) {
			codemirror.setValue('');
			codemirror.clearHistory();
			codemirror.setValue(newValue ?? '');
			codemirror.refresh();
		}
	}
);

watch(
	() => props.disabled,
	(disabled) => {
		codemirror?.setOption('readOnly', readOnly.value);
		codemirror?.setOption('cursorBlinkRate', disabled ? -1 : 530);
	},
	{ immediate: true }
);

const editFamily = computed(() => {
	return `var(--family-${props.editorFont})`;
});

const previewFamily = computed(() => {
	return `var(--family-${props.previewFont})`;
});

const markdownString = computed(() => {
	return props.value || '';
});

const table = reactive({
	rows: 4,
	columns: 4,
});

const percRemaining = computed(() => percentage(count.value, props.softLength) ?? 100);
useShortcut('meta+b', () => edit('bold'), markdownInterface);
useShortcut('meta+i', () => edit('italic'), markdownInterface);
useShortcut('meta+k', () => edit('link'), markdownInterface);
useShortcut('meta+alt+d', () => edit('strikethrough'), markdownInterface);
useShortcut('meta+alt+q', () => edit('blockquote'), markdownInterface);
useShortcut('meta+alt+c', () => edit('code'), markdownInterface);
useShortcut('meta+alt+1', () => edit('heading', { level: 1 }), markdownInterface);
useShortcut('meta+alt+2', () => edit('heading', { level: 2 }), markdownInterface);
useShortcut('meta+alt+3', () => edit('heading', { level: 3 }), markdownInterface);
useShortcut('meta+alt+4', () => edit('heading', { level: 4 }), markdownInterface);
useShortcut('meta+alt+5', () => edit('heading', { level: 5 }), markdownInterface);
useShortcut('meta+alt+6', () => edit('heading', { level: 6 }), markdownInterface);

function onImageUpload(image: any) {
	if (!codemirror) return;

	let url = getPublicURL() + `assets/` + image.id;

	if (props.imageToken) {
		url += '?access_token=' + props.imageToken;
	}

	codemirror.replaceSelection(`![${codemirror.getSelection()}](${url})`);

	imageDialogOpen.value = false;
}

function edit(type: Alteration, options?: Record<string, any>) {
	if (codemirror) {
		applyEdit(codemirror, type, options);
	}
}
</script>

<style lang="scss" scoped>
@import '@/styles/mixins/form-grid';

.interface-input-rich-text-md {
	--v-button-background-color: transparent;
	--v-button-color: var(--foreground-normal);
	--v-button-background-color-hover: var(--border-normal);
	--v-button-color-hover: var(--foreground-normal);

	min-height: 300px;
	overflow: hidden;
	font-family: var(--family-sans-serif);
	border: 2px solid var(--border-normal);
	border-radius: var(--border-radius);
}

.interface-input-rich-text-md.disabled {
	background-color: var(--background-subdued);
}

.interface-input-rich-text-md:not(.disabled):focus-within {
	border-color: var(--primary);
	box-shadow: 0 0 16px -8px var(--primary);
}

textarea {
	display: none;
}

.preview-box {
	display: none;
	padding: 20px;
}

.preview-box :deep(h1) {
	margin-top: 1em;
	margin-bottom: 0;
	color: var(--foreground-normal-alt);
	font-weight: 700;
	font-size: 36px;
	font-family: v-bind(previewFamily), serif;
	line-height: 46px;
}

.preview-box :deep(h2) {
	margin-top: 1.25em;
	margin-bottom: 0;
	color: var(--foreground-normal-alt);
	font-weight: 700;
	font-size: 24px;
	font-family: v-bind(previewFamily), serif;
	line-height: 34px;
}

.preview-box :deep(h3) {
	margin-top: 1.25em;
	margin-bottom: 0;
	color: var(--foreground-normal-alt);
	font-weight: 700;
	font-size: 19px;
	font-family: v-bind(previewFamily), serif;
	line-height: 29px;
}

.preview-box :deep(h4) {
	margin-top: 1.5em;
	margin-bottom: 0;
	color: var(--foreground-normal-alt);
	font-weight: 700;
	font-size: 16px;
	font-family: v-bind(previewFamily), serif;
	line-height: 26px;
}

.preview-box :deep(h5) {
	margin-top: 2em;
	margin-bottom: 0;
	color: var(--foreground-normal-alt);
	font-weight: 700;
	font-size: 14px;
	font-family: v-bind(previewFamily), serif;
	line-height: 24px;
}

.preview-box :deep(h6) {
	margin-top: 2em;
	margin-bottom: 0;
	color: var(--foreground-normal-alt);
	font-weight: 700;
	font-size: 12px;
	font-family: v-bind(previewFamily), serif;
	line-height: 22px;
}

.preview-box :deep(p) {
	margin: 1.5em 0;
	font-weight: 500;
	font-size: 15px;
	font-family: v-bind(previewFamily), serif;
	line-height: 24px;
}

.preview-box :deep(a) {
	color: var(--primary-125);
	text-decoration: none;
}

.preview-box :deep(ul),
.preview-box :deep(ol) {
	margin: 1.5em 0;
	font-weight: 500;
	font-size: 15px;
	font-family: v-bind(previewFamily), serif;
	line-height: 24px;
}

.remaining {
	position: absolute;
	right: 10px;
	bottom: 5px;
	color: var(--foreground-subdued);
	font-weight: 600;
	text-align: right;
	vertical-align: middle;
	font-feature-settings: 'tnum';
}

.warning {
	color: var(--warning);
}

.danger {
	color: var(--danger);
}

.preview-box :deep(ul ul),
.preview-box :deep(ol ol),
.preview-box :deep(ul ol),
.preview-box :deep(ol ul) {
	margin: 0;
}

.preview-box :deep(b),
.preview-box :deep(strong) {
	font-weight: 700;
}

.preview-box :deep(code) {
	padding: 2px 4px;
	font-weight: 500;
	font-size: 15px;
	font-family: var(--family-monospace), monospace;
	line-height: 24px;
	overflow-wrap: break-word;
	background-color: var(--background-normal);
	border-radius: var(--border-radius);
}

.preview-box :deep(pre) {
	padding: 1em;
	overflow: auto;
	font-weight: 500;
	font-size: 15px;
	font-family: var(--family-monospace), monospace;
	line-height: 24px;
	background-color: var(--background-normal);
	border-radius: var(--border-radius);
}

.preview-box :deep(blockquote) {
	margin-left: 0px;
	padding-left: 1em;
	font-weight: 500;
	font-size: 15px;
	font-family: v-bind(previewFamily), serif;
	line-height: 24px;
	border-left: 2px solid var(--border-normal);
}

.preview-box :deep(blockquote blockquote) {
	margin-left: 10px;
}

.preview-box :deep(video),
.preview-box :deep(iframe),
.preview-box :deep(img) {
	max-width: 100%;
	height: auto;
	border-radius: var(--border-radius);
}

.preview-box :deep(hr) {
	height: 1px;
	margin-top: 2em;
	margin-bottom: 2em;
	background-color: var(--border-normal);
	border: none;
}

.preview-box :deep(table) {
	font-weight: 500;
	font-size: 15px;
	line-height: 24px;
	border-collapse: collapse;
}

.preview-box :deep(table th),
.preview-box :deep(table td) {
	padding: 0.4rem;
	border: 1px solid var(--border-normal);
}

.preview-box :deep(figure) {
	display: table;
	margin: 1rem auto;
}

.preview-box :deep(figure figcaption) {
	display: block;
	margin-top: 0.25rem;
	color: #999;
	text-align: center;
}

.interface-input-rich-text-md.disabled .preview-box {
	color: var(--foreground-subdued);
}

.interface-input-rich-text-md :deep(.CodeMirror) {
	font-family: v-bind(editFamily), sans-serif;
	border: none;
	border-radius: 0;
	box-shadow: none;
}

.interface-input-rich-text-md :deep(.CodeMirror .CodeMirror-lines) {
	padding: 0 20px;
}

.interface-input-rich-text-md :deep(.CodeMirror .CodeMirror-lines:first-of-type) {
	margin-top: 20px;
}

.interface-input-rich-text-md :deep(.CodeMirror .CodeMirror-lines:last-of-type) {
	margin-bottom: 20px;
}

.interface-input-rich-text-md :deep(.CodeMirror .CodeMirror-scroll) {
	min-height: 260px;
}

.interface-input-rich-text-md.preview :deep(.CodeMirror) {
	display: none;
}

.toolbar {
	display: flex;
	flex-wrap: wrap;
	align-items: center;
	min-height: 40px;
	padding: 0 4px;
	background-color: var(--background-subdued);
	border-bottom: 2px solid var(--border-normal);

	.v-button + .v-button {
		margin-left: 2px;
	}

	.spacer {
		flex-grow: 1;
	}

	.view {
		--v-button-background-color: var(--border-subdued);
		--v-button-color: var(--foreground-subdued);
		--v-button-background-color-hover: var(--border-normal);
		--v-button-color-hover: var(--foreground-normal);
		--v-button-background-color-active: var(--border-normal);
		--v-button-color-active: var(--foreground-normal);
	}
}

.table-options {
	@include form-grid;

	--form-vertical-gap: 12px;
	--form-horizontal-gap: 12px;

	padding: 12px;

	.v-input {
		min-width: 100px;
	}
}
</style><|MERGE_RESOLUTION|>--- conflicted
+++ resolved
@@ -262,14 +262,7 @@
 
 const { t } = useI18n();
 
-<<<<<<< HEAD
-		const markdownInterface = ref<HTMLElement>();
-		const codemirrorEl = ref<HTMLTextAreaElement>();
-		let codemirror: CodeMirror.Editor | null = null;
-		let previousContent: string | null = null;
-=======
 const { width } = useWindowSize();
->>>>>>> d16c3896
 
 const markdownInterface = ref<HTMLElement>();
 const codemirrorEl = ref<HTMLTextAreaElement>();
@@ -292,20 +285,6 @@
 	}
 });
 
-<<<<<<< HEAD
-				codemirror.on('change', (cm, { origin }) => {
-					const content = cm.getValue();
-
-					// prevent duplicate emits with same content
-					if (content === previousContent) return;
-					previousContent = content;
-
-					if (origin === 'setValue') return;
-
-					emit('input', content);
-				});
-			}
-=======
 onMounted(async () => {
 	if (codemirrorEl.value) {
 		codemirror = CodeMirror(codemirrorEl.value, {
@@ -326,7 +305,6 @@
 			// prevent duplicate emits with same content
 			if (content === previousContent) return;
 			previousContent = content;
->>>>>>> d16c3896
 
 			if (origin === 'setValue') return;
 
