--- conflicted
+++ resolved
@@ -45,18 +45,6 @@
 			},
 		},
 		{
-<<<<<<< HEAD
-			field: 'title',
-			name: '$t:title',
-			type: 'string',
-			meta: {
-				width: 'full',
-				interface: 'input',
-				options: {
-					placeholder: '$t:interfaces.presentation-divider.title_placeholder',
-				},
-			},
-=======
 			field: 'marginTop',
 			name: '$t:interfaces.presentation-divider.margin_top',
 			type: 'boolean',
@@ -70,7 +58,6 @@
 			schema: {
 				default_value: true,
 			},
->>>>>>> 27126ef2
 		},
 		{
 			field: 'inlineTitle',
