--- conflicted
+++ resolved
@@ -10,11 +10,8 @@
 					:disabled="disabled"
 					:class="font"
 					:model-value="value"
-<<<<<<< HEAD
 					:small="small"
-=======
 					:dir="direction"
->>>>>>> 122f8cfe
 					@update:model-value="onInput"
 					@focus="activate"
 				>
@@ -90,15 +87,12 @@
 			type: Boolean,
 			default: false,
 		},
-<<<<<<< HEAD
 		small: {
 			type: Boolean,
 			default: false,
-=======
 		direction: {
 			type: String,
 			default: undefined,
->>>>>>> 122f8cfe
 		},
 	},
 	emits: ['input'],
