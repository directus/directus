<template>
	<v-notice v-if="!choices" type="warning">
		{{ t('choices_option_configured_incorrectly') }}
	</v-notice>
	<div
		v-else
		class="radio-buttons"
		:class="gridClass"
		:style="{
			'--v-radio-color': color,
		}"
	>
		<v-radio
			v-for="item in choices"
			:key="item.value"
			block
			:value="item.value"
			:label="item.text"
			:disabled="disabled"
			:icon-on="iconOn"
			:icon-off="iconOff"
			:model-value="value"
			@update:model-value="$emit('input', $event)"
		/>
		<div
			v-if="allowOther"
			class="custom"
			:class="{
				active: !disabled && usesOtherValue,
				'has-value': !disabled && otherValue,
				disabled,
			}"
		>
			<v-icon :disabled="disabled" :name="customIcon" clickable @click="$emit('input', otherValue)" />
			<input v-model="otherValue" :placeholder="t('other')" :disabled="disabled" @focus="$emit('input', otherValue)" />
		</div>
	</div>
</template>

<script setup lang="ts">
import { useCustomSelection } from '@directus/composables';
import { computed, toRefs } from 'vue';
import { useI18n } from 'vue-i18n';

type Option = {
	text: string;
	value: string | number | boolean;
};

const props = withDefaults(
	defineProps<{
<<<<<<< HEAD
		value?: string | number;
=======
		value: string | number | null;
>>>>>>> 643a4e82
		disabled?: boolean;
		choices?: Option[];

		allowOther?: boolean;
		width?: string;

		iconOn?: string;
		iconOff?: string;
		color?: string;
	}>(),
	{
		iconOn: 'radio_button_checked',
		iconOff: 'radio_button_unchecked',
		color: 'var(--primary)',
	}
);

const emit = defineEmits(['input']);

const { t } = useI18n();

const { choices, value } = toRefs(props);

const gridClass = computed(() => {
	if (choices?.value === undefined) return null;

	const widestOptionLength = choices.value.reduce((acc, val) => {
		if (val.text.length > acc.length) acc = val.text;
		return acc;
	}, '').length;

	if (props.width?.startsWith('half')) {
		if (widestOptionLength <= 10) return 'grid-2';
		return 'grid-1';
	}

	if (widestOptionLength <= 10) return 'grid-4';
	if (widestOptionLength > 10 && widestOptionLength <= 15) return 'grid-3';
	if (widestOptionLength > 15 && widestOptionLength <= 25) return 'grid-2';
	return 'grid-1';
});

const { otherValue, usesOtherValue } = useCustomSelection(value, choices, (value) => emit('input', value));

const customIcon = computed(() => {
	if (!otherValue.value) return 'add';
	if (otherValue.value && usesOtherValue.value === true) return props.iconOn;
	return props.iconOff;
});
</script>

<style lang="scss" scoped>
.radio-buttons {
	--columns: 1;

	display: grid;
	grid-gap: 12px 32px;
	grid-template-columns: repeat(var(--columns), minmax(0, 1fr));
}

.grid-2 {
	@media (min-width: 600px) {
		--columns: 2;
	}
}

.grid-3 {
	@media (min-width: 600px) {
		--columns: 3;
	}
}

.grid-4 {
	@media (min-width: 600px) {
		--columns: 4;
	}
}

.custom {
	--v-icon-color: var(--foreground-subdued);

	display: flex;
	align-items: center;
	width: 100%;
	height: var(--input-height);
	padding: 10px;
	border: 2px dashed var(--border-normal);
	border-radius: var(--border-radius);

	input {
		display: block;
		flex-grow: 1;
		width: 20px; /* this will auto grow with flex above */
		margin: 0;
		margin-left: 8px;
		padding: 0;
		background-color: transparent;
		border: none;
		border-radius: 0;

		&::placeholder {
			color: var(--foreground-subdued);
		}
	}

	&.has-value {
		background-color: var(--background-subdued);
		border: 2px solid var(--background-subdued);
	}

	&.active {
		--v-icon-color: var(--v-radio-color);

		position: relative;
		background-color: transparent;
		border-color: var(--v-radio-color);

		&::before {
			position: absolute;
			top: 0;
			left: 0;
			width: 100%;
			height: 100%;
			background-color: var(--v-radio-color);
			opacity: 0.1;
			content: '';
			pointer-events: none;
		}
	}

	&.disabled {
		background-color: var(--background-subdued);
		border-color: transparent;
		cursor: not-allowed;

		input {
			color: var(--foreground-subdued);
			cursor: not-allowed;

			&::placeholder {
				color: var(--foreground-subdued);
			}
		}
	}
}
</style><|MERGE_RESOLUTION|>--- conflicted
+++ resolved
@@ -49,11 +49,7 @@
 
 const props = withDefaults(
 	defineProps<{
-<<<<<<< HEAD
-		value?: string | number;
-=======
 		value: string | number | null;
->>>>>>> 643a4e82
 		disabled?: boolean;
 		choices?: Option[];
 
