--- conflicted
+++ resolved
@@ -41,11 +41,6 @@
 import { useCustomSelection } from '@directus/composables';
 import { computed, toRefs } from 'vue';
 import { useI18n } from 'vue-i18n';
-<<<<<<< HEAD
-import { defineComponent, computed, toRefs, PropType } from 'vue';
-import { useCustomSelection } from '@directus/composables';
-=======
->>>>>>> d16c3896
 
 type Option = {
 	text: string;
