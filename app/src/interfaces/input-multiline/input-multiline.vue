--- conflicted
+++ resolved
@@ -28,11 +28,7 @@
 
 const props = withDefaults(
 	defineProps<{
-<<<<<<< HEAD
-		value?: string;
-=======
 		value: string | null;
->>>>>>> fc15ea0d
 		clear?: boolean;
 		disabled?: boolean;
 		placeholder?: string;
