--- conflicted
+++ resolved
@@ -12,12 +12,8 @@
 		:placeholder="placeholder"
 		:allow-other="allowOther"
 		:close-on-content-click="false"
-<<<<<<< HEAD
 		:multiple-preview-threshold="previewThreshold"
-		@update:model-value="$emit('input', $event)"
-=======
 		@update:model-value="updateValue($event)"
->>>>>>> 8b116f6d
 	>
 		<template v-if="icon" #prepend>
 			<v-icon :name="icon" />
