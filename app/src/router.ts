import { createRouter, createWebHistory, RouteRecordRaw, NavigationGuard, NavigationHookAfter } from 'vue-router';
import LoginRoute from '@/routes/login';
import LogoutRoute from '@/routes/logout';
import ResetPasswordRoute from '@/routes/reset-password';
import AcceptInviteRoute from '@/routes/accept-invite';
import PrivateNotFoundRoute from '@/routes/private-not-found';
import { refresh } from '@/auth';
import { hydrate } from '@/hydrate';
import { useAppStore, useUserStore, useServerStore } from '@/stores';

import { getRootPath } from '@/utils/get-root-path';

export const defaultRoutes: RouteRecordRaw[] = [
	{
		path: '/',
		redirect: '/login',
	},
	{
		name: 'login',
		path: '/login',
		component: LoginRoute,
		props: (route) => ({
			ssoErrorCode: route.query.error ? route.query.code : null,
			logoutReason: route.query.reason,
		}),
		meta: {
			public: true,
		},
	},
	{
		name: 'reset-password',
		path: '/reset-password',
		component: ResetPasswordRoute,
		meta: {
			public: true,
		},
	},
	{
		name: 'accept-invite',
		path: '/accept-invite',
		component: AcceptInviteRoute,
		meta: {
			public: true,
		},
	},
	{
		name: 'logout',
		path: '/logout',
		component: LogoutRoute,
		meta: {
			public: true,
		},
	},
	{
		name: 'private-404',
		path: '/:path(.*)*',
		component: PrivateNotFoundRoute,
	},
];

export const router = createRouter({
	history: createWebHistory(getRootPath() + 'admin/'),
	routes: defaultRoutes,
});

export const onBeforeEach: NavigationGuard = async (to, from, next) => {
	const appStore = useAppStore();
	const serverStore = useServerStore();

	// First load
	if (from.name === null) {
		// Try retrieving a fresh access token on first load
		try {
			await refresh({ navigate: false });
		} catch {
			// Ignore error
		}
	}

	if (serverStore.info === null) {
		await serverStore.hydrate();
	}

	if (to.meta?.public !== true && appStore.hydrated === false) {
		appStore.hydrating = false;
		if (appStore.authenticated === true && appStore.hydrating === false) {
			await hydrate();
			return next(to.fullPath);
		} else {
			return next('/login');
		}
	}

	return next();
};

let trackTimeout: number | null = null;

<<<<<<< HEAD
export const onAfterEach: NavigationHookAfter = (to) => {
=======
export const onAfterEach = (to: Route): void => {
>>>>>>> acd41eb0
	const userStore = useUserStore();

	if (to.meta.public !== true) {
		// The timeout gives the page some breathing room to load. No need to clog up the thread with
		// this call while more important things are loading

		if (trackTimeout) {
			clearTimeout(trackTimeout);
			trackTimeout = null;
		}

		setTimeout(() => {
			userStore.trackPage(to.fullPath);
		}, 500);
	}
};

router.beforeEach(onBeforeEach);
router.afterEach(onAfterEach);<|MERGE_RESOLUTION|>--- conflicted
+++ resolved
@@ -96,11 +96,7 @@
 
 let trackTimeout: number | null = null;
 
-<<<<<<< HEAD
 export const onAfterEach: NavigationHookAfter = (to) => {
-=======
-export const onAfterEach = (to: Route): void => {
->>>>>>> acd41eb0
 	const userStore = useUserStore();
 
 	if (to.meta.public !== true) {
