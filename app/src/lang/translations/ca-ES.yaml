---
draft: Esborrany
archived: Arxivat
edit_field: Edita el camp
conditions: Condicions
maps: Mapes
item_revision: Revisió de l'element
duplicate_field: Camp duplicat
half_width: Mitja amplada
full_width: Amplada Completa
limit: Límit
group: Grup
and: I
or: O
fill_width: Amplada de l'emplenat
field_name_translations: Traducció de noms de camps
enter_password_to_enable_tfa: Introdueix la contrasenya per activar l'autenticació de dos factors
add_field: Afegeix camp
role_name: Nom del Rol
branch: Branca
leaf: Fulla
indeterminate: Indeterminat
exclusive: Exclusiu
children: Fills
db_only_click_to_configure: 'Base de dades només: Feu clic per configurar '
show_archived_items: Mostra els elements arxivats
edited: Valor editat
required: Requerit
required_for_app_access: Requerit per l'accés a l'aplicació
requires_value: Requereix valor
create_preset: Crear un predefinit
create_role: Crea un rol
create_user: Crear usuari
create_webhook: Crear Webhook
invite_users: Convidar usuaris
email_examples: "admin{'@'}example.com, user{'@'}example.com..."
invite: Convida
email_already_invited: El correu "{email}" ja s'ha convidat
emails: Correus electrònics
connection_excellent: Connexió excel·lent
connection_good: Connexió bona
connection_fair: Connexió justa
connection_poor: Connexió pobra
primary: Primari
rename_folder: Renombra carpeta
delete_folder: Suprimeix carpeta
prefix: Prefix
suffix: Sufix
reset_bookmark: Reinicia marcador
rename_bookmark: Renombra marcador
update_bookmark: Actualitza marcador
delete_bookmark: Eliminar marcador
delete_bookmark_copy: >-
  Segur que voleu eliminar aquest marcador "{bookmark}"? Aquesta acció no es pot desfer.
logoutReason:
  SIGN_OUT: S'ha desconnectat
  SESSION_EXPIRED: Sessió caducada
public_label: Públic
public_description: Controla quines dades API estan disponibles sense autenticar.
not_allowed: No permès
directus_version: Versió de Directus
node_version: Versió de Node
node_uptime: Temps d'activitat de Node
os_type: Tipus de SO
os_version: Versió d'OS
os_uptime: Temps d'activitat del SO
os_totalmem: Memòria del SO
archive: Arxiu
archive_confirm: Estàs segur de que vols arxivar aquest element?
archive_confirm_count: >-
  No hi ha elements seleccionats | Segur que voleu arxivar aquest element? | Segur que voleu arxivar aquests {count} elements?
reset_system_permissions_to: 'Restableix els permisos del sistema a:'
reset_system_permissions_copy: Aquesta acció rescriurà qualsevol permís personalitzat que hagis aplicat a les col·leccions del sistema. Estàs sgur?
the_following_are_minimum_permissions: Els següents són els mínims permisos requerits quan l'"Accés a l'aplicació" està habilitat. Pots estendre els permisos a partir d'aquí, però no els de més abaix.
app_access_minimum: Accés a l'aplicació mínim
recommended_defaults: Predeterminats recomanats
unarchive: Desarxiva
unarchive_confirm: Segur que vols desarxivar aquest element?
nested_files_folders_will_be_moved: Els fitxers i carpetes anidats es mouran un nivell amunt.
unknown_validation_errors: 'Hi ha errors de validació pels següents camps amagats:'
validationError:
  eq: El valor ha de ser {valid}
  neq: El valor no pot ser {invalid}
  in: El valor ha de ser un dels {valid}
  nin: El valor no pot ser un de {invalid}
  contains: El valor ha de contenir {substring}
  ncontains: El valor no pot contenir {substring}
  gt: El valor ha de ser major que {valid}
  gte: El valor ha de ser major o igual a {valid}
  lt: El valor ha de ser menor que {valid}
  lte: El valor ha de ser menor o igual a {valid}
  empty: El valor ha de ser buit
  nempty: El valor no pot ser buit
  null: El valor ha de ser null
  nnull: El valor no pot ser null
  required: El valor es requerit
  unique: El valor ha de ser únic
  regex: El valor no té el format correcte
all_access: Accés complet
no_access: Sense accés
use_custom: Personalitzat
nullable: Nullable
allow_null_value: Permet valors nuls
allow_multiple: Permet múltiples
allow_multiple_to_be_open: Permet que s'obrin múltiples
enter_value_to_replace_nulls: Si us plau, introdueix un nou valor per reemplaçar qualsevol NULL que hi hagi en aquest camp.
field_standard: Estàndard
field_presentation: Presentació i àlies
field_file: Un fitxer
field_files: Multiples fitxers
field_m2o: Relació M2O
field_m2a: Relació M2A
field_o2m: Relació O2M
field_m2m: Relació M2M
field_translations: Traduccions
field_group: Agrupació de camps
item_permissions: Permisos de l'element
field_permissions: Permisos del camp
field_validation: Validació del camp
field_presets: Predefinits del camp
permissions_for_role: 'Elements {role} poden {action}.'
fields_for_role: 'Camps del {role} poden {action}.'
validation_for_role: 'El camp {action} determina que el rol {role} ha de obeir.'
presets_for_role: 'Valor de camp predeterminat per al rol {role}.'
presentation_and_aliases: Presentació i àlies
hide_field_on_detail: Amaga el camp en el detall
show_field_on_detail: Mostra el camp en el detall
delete_field: Elimina el camp
fields_and_layout: Camps i disposició
field_create_success: 'Camp creat: "{field}"'
field_update_success: 'Camp actualitzat: "{field}"'
duplicate_where_to: A on t'agradaria duplicar aquest camp?
language: Idioma
global: Global
admins_have_all_permissions: Els administradors tenen tots els permisos
camera: Càmera
exposure: Exposició
shutter: Obturador
iso: ISO
focal_length: Distancia focal
schema_setup_key: Aquest nom de columna del camp i clau de l'API
create_field: Crea un camp
creating_new_field: 'Nou camp ({collection})'
field_in_collection: '{field} ({collection})'
reset_page_preferences: Restableix la pàgina de preferències
hidden_field: Camp ocult
hidden_on_detail: Amagat al detall
disabled_editing_value: Deshabilita l'edició del valor
key: Clau
alias: Àlies
bigInteger: Big Integer
boolean: Boolean
date: Data
datetime: DateTime
decimal: Decimal
float: Float
integer: Integer
json: JSON
xml: XML
string: String
text: Text
time: Time
timestamp: Timestamp
uuid: UUID
hash: Hash
geometry: Geometria
not_available_for_type: No disponible per aquest Tipus
create_translations: Crea traduccions
auto_refresh: Refrescament automàtic
refresh_interval: Interval de refresc
no_refresh: No refresquis
refresh_interval_seconds: Refresca immediatament | Cada Segon | Cada {seconds} segons
refresh_interval_minutes: Cada minut | Cada {minutes} minuts
auto_generate: Generar automàticament
this_will_auto_setup_fields_relations: Això establirà automàticament tots els camps requerits i les relacions.
click_here: Fes clic aquí
to_manually_setup_translations: per establir les traduccions.
click_to_manage_translated_fields: >-
  Encara no s'han traduït els camps. Fes clic aquí per crear-los. | Hi ha un camp traduït. Fes clic per gestionar-lo. | Hi ha {count} camps traduïts. Fes clic aquí per gestionar-los.
fields_group: Agrupació de camps
no_collections_found: No s'han trobat col·leccions.
new_data_alert: 'Es crearà el següent en el teu Model de dades:'
search_collection: Cerca la col·lecció...
new_field: 'Nou camp'
new_collection: 'Nova col·lecció'
add_m2o_to_collection: 'Afegeix Molts-a-Un a "{collection}"'
add_o2m_to_collection: 'Afegeix Un-a-Molts a "{collection}"'
add_m2m_to_collection: 'Afegeix Molts-a-Molts a "{collection}"'
choose_a_type: Tria un tipus...
determined_by_relationship: Determinat per la relació
add_note: Afegiu una nota útil per als usuaris...
default_value: Valor per defecte
standard_field: Camp estàndard
single_file: Un fitxer
multiple_files: Multiples fitxers
m2o_relationship: Relació Molts a Un
o2m_relationship: Relació Un a molts
m2m_relationship: Relació Molts a molts
m2a_relationship: Relació Molts a qualsevol
invalid_item: Element invàlid
next: Següent
field_name: Nom del camp
translations: Traduccions
note: Nota
enter_a_value: Introdueix un valor...
enter_a_placeholder: Introdueix un placeholder...
length: Mida
precision_scale: Precisió i escala
readonly: Només lectura
unique: Únic
updated_on: Actualitzat el
updated_by: Actualitzat per
primary_key: Clau primària
foreign_key: Clau forana
finish_setup: Finalitza la configuració
dismiss: Descarta
raw_value: Valor en brut
edit_raw_value: Edita valor en brut
enter_raw_value: Introdueix valor en brut...
clear_value: Esborra el valor
reset_to_default: Restableix valors predeterminats
undo_changes: Desfer els canvis
notifications: Notificacions
show_all_activity: Mostra tota l'activitat
page_not_found: Pàgina no trobada
page_not_found_body: No hem trobat la pàgina que cerques.
confirm_revert: Confirma Revertir
confirm_revert_body: Això revertirà l'element a l'estat seleccionat.
display: Mostra
settings_update_success: Ajustaments actualitzats
title: Títol
revision_delta_created: Creat
revision_delta_created_externally: Creat externament
revision_delta_updated: 'Actualitzat 1 camp | Actualitzats {count} camps'
revision_delta_deleted: Eliminat
revision_delta_reverted: Revertit
revision_delta_other: Revisió
revision_delta_by: '{date} per {user}'
private_user: Usuari privat
revision_preview: Vista preliminar de la revisió
updates_made: Actualitzacions fetes
leave_comment: Deixa un comentari...
post_comment_success: Comentari publicat
item_create_success: Element creat | Elements creats
item_update_success: Element actualitzat | Elements actualitzats
item_delete_success: Element eliminat | Elements eliminats
this_collection: Aquesta col·lecció
related_collection: Col·lecció relacionada
related_collections: Col·leccions relacionades
translations_collection: Col·lecció de traduccions
languages_collection: Col·lecció de idiomes
export_data: Exporta les dades
format: Format
use_current_filters_settings: Utilitza els filtres i ajustaments actuals
export_collection: 'Exporta {collection}'
last_page: Última pàgina
last_access: Últim accés
fill_template: Emplena amb el valor de plantilla
a_unique_table_name: Un nom de taula únic...
a_unique_column_name: Un nom de columna únic...
enable_custom_values: Habilita valors personalitzats
submit: Envia
move_to_folder: Mou a la carpeta
move: Mou
system: Sistema
add_field_related: Afegeix camps a la col·lecció relacionada
interface_label: Interfície
today: Avui
yesterday: Ahir
delete_comment: Elimina comentari
date-fns_date: PPP
date-fns_time: 'h:mm:ss a'
date-fns_time_no_seconds: 'h.mm a'
date-fns_date_short: 'MMM d, u'
date-fns_time_short: 'h:mma'
date-fns_date_short_no_year: MMM d
month: Mes
year: Any
select_all: Marca totes
months:
  january: Gener
  february: Febrer
  march: Març
  april: Abril
  may: Maig
  june: Juny
  july: Juliol
  august: Agost
  september: Setembre
  october: Octubre
  november: Novembre
  december: Desembre
drag_mode: Mode d'arrossegament
cancel_crop: Cancel·la el retall
original: Original
url: URL
import_label: Importa
file_details: Detalls del fitxer
dimensions: Dimensions
size: Mida
created: Creat
modified: Modificat
checksum: Checksum
owner: Propietari
edited_by: Editat per
folder: Carpeta
zoom: Zoom
download: Descarrega
open: Obre
open_in_new_window: Obre en una nova finestra
foreground_color: Color de primer pla
background_color: Color de fons
upload_from_device: Carrega el fitxer des del dispositiu
choose_from_library: Tria de la biblioteca
import_from_url: Importa el fitxer des de la URL
replace_from_device: Reemplaça el fitxer des del dispositiu
replace_from_library: Reemplaça el fitxer des de la biblioteca
replace_from_url: Reemplaça el fitxer des d'una URL
no_file_selected: Cap fitxer seleccionat
download_file: Descarrega el fitxer
collection_key: Clau de la col·lecció
name: Nom
primary_key_field: Camp de clau primària
type: Tipus
creating_new_collection: Creant una nova col·lecció
created_by: Creat per
created_on: Creat el
creating_collection_info: Fica nom a la col·lecció i estableix la seu camp "clau" únic...
creating_collection_system: Habilita i reanomena qualsevol d'aquests camps opcionals.
auto_increment_integer: Sencer auto-incremental
generated_uuid: UUID Generat
manual_string: String entrada manualment
save_and_create_new: Desa i crea un nou
save_and_stay: Desa i queda't
save_as_copy: Desa com a còpia
add_existing: Afegeix existent
creating_items: Creant elements
enable_create_button: Habilita el botó de creació
selecting_items: Seleccionant elements
enable_select_button: Habilita el botó de selecció
comments: Comentaris
no_comments: No hi ha comentaris, encara
click_to_expand: Fes clic per ampliar
select_item: Selecciona element
no_items: No hi ha elements
search_items: Cerca elements...
disabled: Deshabilitat
information: Informació
report_bug: Informa d'un error
request_feature: Sol·licita una millora
interface_not_found: 'Interficie "{interface}" no trobada.'
reset_interface: Restableix la interfície
display_not_found: 'Disposició "{display}" no trobada.'
reset_display: Restableix disposició
list-m2a: Constructor (M2A)
item_count: 'No hi ha elements | Un element | {count} elements'
no_items_copy: Encara no hi ha elements en aquesta col·lecció.
file_count: 'No hi ha fitxers | Un fitxer | {count} fitxers'
no_files_copy: No hi ha fitxers aquí.
user_count: 'No hi ha usuaris | Un usuari | {count} usuaris'
no_users_copy: Encara no hi ha usuaris en aquest rol.
webhooks_count: 'No hi ha webhooks | Un webhook | {count} webhooks'
all_items: Tots els elements
any: Qualsevol
csv: CSV
no_collections: No hi ha col·leccions
create_collection: Crea una col·lecció
no_collections_copy_admin: Encara no hi ha cap col·lecció. Fes clic al botó següent per començar.
no_collections_copy: Encara no hi ha cap col·lecció. Posa't en contacte amb l'administrador del sistema.
relationship_not_setup: La relació no s'ha configurat correctament
display_template_not_setup: L'opció de plantilla de disposió no està configurada
collection_field_not_setup: L'opció de camp de col·lecció no està configurada
select_a_collection: Selecciona una col·lecció
active: Activa
inactive: Inactiva
users: Usuaris
activity: Activitat
webhooks: Webhooks
field_width: Amplada del camp
add_filter: Afegeix un filtre
upper_limit: Límit superior...
lower_limit: Límit inferior...
user_directory: Directori de l'usuari
documentation: Documentació
sidebar: Barra lateral
duration: Durada
charset: Conjunt de caràcters
second: segon
file_moved: Fitxer mogut
collection_created: Col·lecció creada
modified_on: Modificat el
card_size: Mida de la targeta
sort_field: Camp d'ordenació
add_sort_field: Afegeix el camp d'ordenació
sort: Ordre
status: Estat
remove: Elimina
toggle_manual_sorting: Activa l'ordenació manual
bookmark_doesnt_exist: No existeix el marcador
bookmark_doesnt_exist_copy: El marcador que estàs intentant obrir no pot ser trobat.
bookmark_doesnt_exist_cta: Torna a la col·lecció
select_an_item: Selecciona un element...
edit: Edita
enabled: Habilitat
disable_tfa: Desactiva 2FA
tfa_scan_code: Escaneja el codi a l'aplicació d'autenticació per acabar d'establir el 2Fa
enter_otp_to_disable_tfa: Introdueix el OTP per deshabilitar el 2FA
create_account: Crea un compte
account_created_successfully: Compte creat amb èxit
auto_fill: Omple automàticament
corresponding_field: Camp corresponent
errors:
  COLLECTION_NOT_FOUND: "La col·lecció no existeix"
  FIELD_NOT_FOUND: Camp no trobat
  FORBIDDEN: Prohibit
  INVALID_CREDENTIALS: Identificador o contrasenya incorrectes
  INVALID_OTP: Contrasenya d'un sol ús errònia
  INVALID_PAYLOAD: Payload invàlid
  INVALID_QUERY: Consulta invàlida
  ITEM_LIMIT_REACHED: Límit d'elements assolit
  ITEM_NOT_FOUND: Element no trobat
  ROUTE_NOT_FOUND: No trobat
  RECORD_NOT_UNIQUE: Valor duplicat detectat
  USER_SUSPENDED: Usuari suspès
  CONTAINS_NULL_VALUES: El camp conté valors nuls
  UNKNOWN: Error inesperat
  UNPROCESSABLE_ENTITY: Entitat no processable
  INTERNAL_SERVER_ERROR: Error inesperat
  NOT_NULL_VIOLATION: El valor no pot ser null
security: Seguretat
value_hashed: Aplicat hash segur al valor
bookmark_name: Nom del marcador...
create_bookmark: Crea un marcador
edit_bookmark: Edita el marcador
bookmarks: Favorits
presets: Predefinits
unexpected_error: Error inesperat
unexpected_error_copy: Hi ha hagut un error inesperat. Si us plau, prova més tard.
copy_details: Copia detalls
no_app_access: Sense accés a l'aplicació
no_app_access_copy: Aquest usuari no pot administrar l'aplicació.
password_reset_sent: T'hem enviat un enllaç segur per restablir la teva contrasenya
password_reset_successful: Contrasenya restablerta correctament
back: Enrere
editing_image: Editant imatge
square: Quadrat
free: Lliure
flip_horizontal: Capgira horitzontalment
flip_vertical: Capgira verticalment
aspect_ratio: Relació d'aspecte
rotate: Gira
all_users: Tots els usuaris
delete_collection: Elimina la col·lecció
update_collection_success: Actualitza la col·lecció
delete_collection_success: Col·lecció eliminada
start_end_of_count_items: '{start}-{end} de {count} elements'
start_end_of_count_filtered_items: '{start}-{end} de {count} elements filtrats'
one_item: '1 element'
one_filtered_item: '1 element filtrat'
delete_collection_are_you_sure: >-
  Estàs segur d'eliminar aquesta col·lecció? Això també eliminarà tots els elements que conté. Aquesta acció és permanent.
collections_shown: Col·leccions mostrades
visible_collections: Col·leccions visibles
hidden_collections: Col·leccions amagades
show_hidden_collections: Mosta les col·leccions amagades
hide_hidden_collections: Amaga les col·leccions amagades
unmanaged_collections: Col·leccions no configurades
system_collections: Col·leccions del sistema
placeholder: Referència
icon_left: Icona a l'esquerra
icon_right: Icona a la dreta
count_other_revisions: '{count} revisions més'
font: Font
sans_serif: Sans Serif
serif: Serif
monospace: Espai únic
divider: Separador
color: Color
circle: Cercle
empty_item: Element buit
log_in_with: 'Inicia sessió amb {provider}'
advanced_settings: Ajustaments avançats
advanced_filter: Filtre avançat
delete_advanced_filter: Elimina filtre
change_advanced_filter_operator: Operador Canvia
operators:
  eq: És igual
  neq: No és igual
  lt: Menor que
  gt: Major que
  lte: Menor o igual que
  gte: Major o igual que
  in: És un de
  nin: No és un de
  null: És nul
  nnull: No és null
  contains: Conté
  ncontains: No conté
  starts_with: Comença amb
  nstarts_with: No comença amb
  ends_with: Acaba amb
  nends_with: No acaba amb
  between: És entre
  nbetween: No és entre
  empty: Es buida
  nempty: No es buida
  all: Conté aquestes claus
  has: Conté alguna d'aquestes claus
  intersects: Intersecta
  nintersects: No intersecta
  intersects_bbox: Intersecta la caixa delimitadora
  nintersects_bbox: No intersecta la caixa delimitadora
loading: Carregant...
drop_to_upload: Deixa anar per carregar
item: Element
items: Elements
upload_file: Carrega un fitxer
upload_file_indeterminate: Carregant el fitxer...
upload_file_success: Fitxer carregat
upload_files_indeterminate: 'Carregant fitxers {done}/{total}'
upload_files_success: '{count} fitxers carregats'
upload_pending: Càrrega pendent
drag_file_here: Arrossega i deixa anar un fitxer aquí
click_to_browse: Fes clic per a explorar
interface_options: Opcions d'Interfície
layout_options: Opcions de presentació
rows: Files
columns: Columnes
collection_setup: Configuració de la col·lecció
optional_system_fields: Camps del sistema opcionals
value_unique: El valor ha de ser únic
all_activity: Tota l'activitat
create_item: Crea un element
display_template: Mostra la plantilla
language_display_template: Plantilla de visualització d'idioma
translations_display_template: Plantilla de visualització de traduccions
n_items_selected: 'No hi han elements seleccionats | Un element seleccionat | {n} Elements seleccionats'
per_page: Per pàgina
all_files: Tots els fitxers
my_files: Els meus fitxers
recent_files: Fitxers recents
create_folder: Crea una carpeta
folder_name: Nom de la carpeta...
add_file: Afegeix un fitxer
replace_file: Reemplaça el fitxer
no_results: Sense resultats
no_results_copy: Ajusta o neteja els filtres de cerca per veure els resultats.
clear_filters: Neteja els filtres
saves_automatically: Desa automàticament
role: Rol
rule: Regla
user: Usuari
no_presets: Sense predefinits
no_presets_copy: Encara no s'han desat predefinits o marcadors.
no_presets_cta: Afegeix predefinit
presets_only: Només predefinit
create: Crear
on_create: En la creació
on_update: En l'actualització
read: Llegir
update: Actualitzar
select_fields: Selecciona els camps
format_text: Formata el text
bold: Negreta
toggle: Canvia
icon_on: Icona activada
icon_off: Icona desactivada
label: Etiqueta
image_url: URL de la imatge
alt_text: Text alternatiu
media: Mèdia
quality: Qualitat
width: Amplada
height: Alçada
source: Origen
url_placeholder: Introdueix una URL...
display_text: Text a mostrar
display_text_placeholder: Introdueix el text a mostrar...
tooltip: Consell
tooltip_placeholder: Introdueix el consell...
unlimited: Il·limitat
open_link_in: Obre l'enllaç a
new_tab: Nova pestanya
current_tab: Pestanya actual
wysiwyg_options:
  aligncenter: Alinea al centre
  alignjustify: Justifica
  alignleft: Alinea a l'esquerra
  alignnone: Cap alineament
  alignright: Alinea a la dreta
  forecolor: Color de primer pla
  backcolor: Color de fons
  bold: Negreta
  italic: Cursiva
  underline: Subratllat
  strikethrough: Tatxat
  subscript: Subíndex
  superscript: Superíndex
  codeblock: Codi
  blockquote: Bloc de cita
  bullist: Llista amb vinyetes
  numlist: Llista ordenada
  hr: Regle horitzontal
  link: Afegeix / Edita l'enllaç
  unlink: Elimina l'enllaç
  media: Afegeix / Edita el mèdia
  image: Afegeix / Edita la imatge
  copy: Copia
  cut: Retalla
  paste: Enganxa
  heading: Encapçalament
  h1: Capçalera 1
  h2: Encapçalament 2
  h3: Encapçalament 3
  h4: Encapçalament 4
  h5: Encapçalament 5
  h6: Heading 6
  fontselect: Selecciona font
  fontsizeselect: Selecciona la mida de la font
  indent: Sagna
  outdent: Redueix el sagnat
  undo: Desfés
  redo: Refés
  remove: Elimina
  removeformat: Elimina el format
  selectall: Marca totes
  table: Taula
  visualaid: Visualitza els elements invisibles
  source_code: Edita el codi font
  fullscreen: Pantalla completa
  directionality: Direcció
dropdown: Desplegable
choices: Opcions
choices_option_configured_incorrectly: Opcions configurades incorrectament
deselect: Deselecciona
deselect_all: Deselecciona-ho tot
other: Altres...
adding_user: Afegint usuari
unknown_user: Usuari desconegut
creating_in: 'Creant element a {collection}'
editing_in: 'Editant l''element a {collection}'
creating_unit: 'Creant {unit}'
editing_unit: 'Editant {unit}'
editing_in_batch: 'Editant {count} elements'
no_options_available: Sense opcions disponibles
settings_data_model: Model de dades
settings_permissions: Rols i permisos
settings_project: Ajustaments del projecte
settings_webhooks: Webhooks
settings_presets: Predefinits i Marcadors
one_or_more_options_are_missing: Falta una o més opcions
scope: Abast
select: Selecciona...
layout: Disposició
tree_view: Vista d'arbre
changes_are_permanent: Els canvis són permanents
preset_name_placeholder: Serveix com a predeterminat quan és buit...
preset_search_placeholder: Cerca consulta...
editing_preset: Editant el predefinit
layout_preview: Vista preliminar de la disposició
layout_setup: Configuració de la disposició
unsaved_changes: Canvis no desats
unsaved_changes_copy: Estàs segur que vols sortir d'aquesta pàgina?
discard_changes: Descarta els canvis
keep_editing: Continua editant
page_help_collections_overview: '** Visió general de les col·leccions **: Llistes de totes les col·leccions a les quals tens accés.'
page_help_collections_collection: >-
  ** Cerca elements **: Llista de tots els elements de {collection} als quals tens accés. Personalitza el disseny, els filtres i l’ordenació per adaptar-la a la teva vista i, fins i tot, desa els marcadors d’aquestes diferents configuracions per accedir-hi ràpidament.
page_help_collections_item: >-
  ** Detall de l'element **: Un formulari per visualitzar i gestionar aquest element. Aquesta barra lateral també conté un historial complet de revisions i comentaris incrustats.
page_help_activity_collection: >-
  ** Activitat de navegació **: Llista completa de tota l'activitat de contingut i sistema del vostre usuari.
page_help_docs_global: >-
  ** Informació general de la documentació **: Documents adaptats específicament a la versió i l'esquema d'aquest projecte.
page_help_files_collection: >-
  ** Biblioteca de fitxers **: Llista de tots els recursos de fitxers carregats en aquest projecte. Personalitza el disseny, els filtres i l’ordenació per adaptar-la a la teva vista i, fins i tot, desa els marcadors d’aquestes configuracions per accedir-hi ràpidament.
page_help_files_item: >-
  ** Detall de fitxer **: Formulari per gestionar metadades de fitxers, editar el recurs original i actualitzar la configuració d'accés.
page_help_settings_project: "** Configuració del projecte **: Opcions de configuració global del vostre projecte."
page_help_settings_datamodel_collections: >-
  ** Model de dades: Col·leccions **: Llista de totes les col·leccions disponibles. Això inclou col·leccions visibles, ocultes i del sistema, així com taules de bases de dades no gestionades que es poden afegir.
page_help_settings_datamodel_fields: >-
  ** Model de dades: col·lecció **: Un formulari per gestionar aquesta col·lecció i els seus camps.
page_help_settings_roles_collection: '** Fons d''exploració **: Llista dels rols Administrador, públic i personalitzats.'
page_help_settings_roles_item: "** Detalls del rol **: Gestiona els permisos i altres paràmetres d'un rol."
page_help_settings_presets_collection: >-
  ** Cerca predefinits **: Llista de tots els predefinits del projecte, inclosos: marcadors d'usuaris, de rol i globals, així com les vistes predeterminades.
page_help_settings_presets_item: >-
  ** Detall de predefinit **: Un formulari per gestionar adreces d'interès i predefinits de col·lecció predeterminats.
page_help_settings_webhooks_collection: '** Examinar Webhooks **: Llista tots els webhooks del projecte.'
page_help_settings_webhooks_item: '** Detall de webhook **: Un formulari per crear i gestionar webhooks del projecte.'
page_help_users_collection: '**Directori de l''usuari**.'
page_help_users_item: >-
  ** Detall de l'usuari **: Gestiona la informació del compte o consulta la informació d'altres usuaris.
activity_feed: Canal d'activitat
add_new: Afegir nou
create_new: Crea un nou
all: Tots
none: Cap
no_layout_collection_selected_yet: No s'ha seleccionat cap disposició / col·lecció
batch_delete_confirm: >-
  No s'ha seleccionat cap element | Esteu segur que voleu suprimir aquest element? No es pot desfer aquesta acció. | Esteu segur que voleu suprimir aquests {count} elements? No es pot desfer aquesta acció.
cancel: Cancel · la
collection: Coŀlecció
collections: Col·leccions
singleton: Singleton
singleton_label: Tracta com un objecte únic
system_fields_locked: Els camps del sistema estan bloquejats i no poden editar-se
fields:
  directus_activity:
    item: Clau primaria de l'ítem
    action: Acció
    collection: Coŀlecció
    timestamp: Acció activada
    user: Acció de
    comment: Comentari
    user_agent: Agent de l'usuari
    ip: Adreça IP
    revisions: Revisions
  directus_collections:
    collection: Coŀlecció
    icon: Icona
    note: Nota
    display_template: Mostra la plantilla
    hidden: Amagat
    singleton: Singleton
    translations: Traduccions de noms de col·lecció
    archive_app_filter: Filtre d'arxivat de l'aplicació
    archive_value: Valor d'arxivat
    unarchive_value: Valor per desarxivar
    sort_field: Camp d'ordenació
    accountability: Traça d'activitat i revisió
  directus_files:
    $thumbnail: Miniatura
    title: Títol
    description: Descripció
    tags: Etiquetes
    location: Localització
    storage: Emmagatzematge
    filename_disk: Nom del fitxer (Disc)
    filename_download: Nom del fitxer (Descàrrega)
    metadata: Metadades
    type: Tipus Mime
    filesize: Mida
    modified_by: Modificat per
    modified_on: Modificat el
    created_on: Creat el
    created_by: Creat per
    embed: Inclou
    uploaded_by: Pujat per
    folder: Carpeta
    width: Amplada
    uploaded_on: Pujat el
    height: Alçada
    charset: Conjunt de caràcters
    duration: Durada
  directus_users:
    first_name: Nom
    last_name: Cognoms
    email: Correu electrònic
    password: Contrasenya
    avatar: Foto
    location: Localització
    title: Títol
    description: Descripció
    tags: Etiquetes
    user_preferences: Preferències de l'usuari
    language: Idioma
    theme: Tema
    theme_auto: Automàtic (basat en el sistema)
    theme_light: Mode clar
    theme_dark: Mode fosc
    tfa_secret: Autenticació de doble factor
    admin_options: Opcions d'administrador
    status: Estat
    status_draft: Esborrany
    status_active: Activa
    status_suspended: Suspès
    status_archived: Arxivat
    role: Rol
    token: Token
    token_placeholder: Entra un testimoni d'accés (token) segur...
    last_page: Última pàgina
    last_access: Últim accés
  directus_settings:
    project_name: Nom del projecte
    project_url: URL del projecte
    project_color: Color del projecte
    project_logo: Logotip del projecte
    public_pages: Pàgines públiques
    public_foreground: Primer pla públic
    public_background: Fons públic
    public_note: Anotació de la vista pública
    auth_password_policy: Política de contrasenyes
    auth_login_attempts: Intents d'autenticació
    files_and_thumbnails: Fitxers i miniatures
    storage_default_folder: Carpeta predeterminada d'emmagatzematge
    storage_asset_presets: Predefinits de recursos d'emmagatzematge
    storage_asset_transform: Transformació de recursos d'emmagatzematge
    overrides: Substitucións de l'aplicació
    custom_css: CSS personalitzat
  directus_fields:
    collection: Nom de la col·lecció
    icon: Icona de la col·lecció
    note: Nota
    hidden: Amagat
    singleton: Singleton
    translation: Traducció de noms de camps
    display_template: Plantilla
  directus_roles:
    name: Nom del Rol
    icon: Icona del rol
    description: Descripció
    app_access: Accés a l'aplicació
    admin_access: Accés d'administrador
    ip_access: Accés per IP
    enforce_tfa: Requereix 2FA
    users: Usuaris al rol
    module_list: Navegació dels mòduls
    collection_list: Navegació de les col·leccions
  directus_webhooks:
    name: Nom
    method: Mètode
    status: Estat
    data: Dades
    data_label: Envia les dades de l'event
    triggers: Disparadors
    actions: Accions
field_options:
  directus_settings:
    security_divider_title: Seguretat
    files_divider_title: Fitxers i miniatures
    overrides_divider_title: Substitucións de l'aplicació
  directus_activity:
<<<<<<< HEAD
=======
    login: Entra
>>>>>>> 8a1913aa
    create: Crear
    update: Actualitzar
    delete: Elimina
  directus_collections:
    track_activity_revisions: Traça l'activitat i revisions
    only_track_activity: Només traça l'activitat
    do_not_track_anything: No tracis res
    collection_setup: Configuració de la col·lecció
    singleton: Tracta com un objecte únic
    language: Idioma
    archive_divider: Arxiu
    divider: Ordre
  directus_roles:
    fields:
      icon_name: Icona
      name_name: Nom
      name_placeholder: Introdueix un títol...
    collection_list:
      fields:
        type_name: Tipus
        choices_start_open: Comença obert
    collections_name: Col·leccions
  directus_users:
    preferences_divider: Preferències de l'usuari
    dropdown_auto: Automàtic (basat en el sistema)
    dropdown_light: Mode clar
    dropdown_dark: Mode fosc
    admin_divider: Opcions d'administrador
    status_dropdown_draft: Esborrany
    status_dropdown_active: Activa
    status_dropdown_suspended: Suspès
    status_dropdown_archived: Arxivat
    token: Entra un testimoni d'accés (token) segur...
  directus_webhooks:
    status_options_active: Activa
    status_options_inactive: Inactiva
    data_label: Envia les dades de l'event
    triggers_divider: Disparadors
    actions_create: Crear
    actions_update: Actualitzar
    actions_delete: Elimina
no_fields_in_collection: 'Encara no hi ha camps a "{collection}"'
do_nothing: No facis res
generate_and_save_uuid: Genera i Desa UUID
save_current_user_id: Desa el ID d'usuari actual
save_current_user_role: Desa el rol d'usuari actual
save_current_datetime: Desa la Data/Hora actual
block: Block
inline: Inline
comment: Comentari
relational_triggers: Disparadors relacionals
referential_action_field_label_m2o: Si s'esborra de {collection}...
referential_action_field_label_o2m: Si es deselecciona de {collection}...
referential_action_no_action: Evita l'eliminació
referential_action_cascade: Elimina l'element de {collection} (cascada)
referential_action_set_null: Nullifica el camp {field}
referential_action_set_default: Assigna el camp {field} al valor per defecte
choose_action: Tria una acció
continue_label: Continua
continue_as: >-
  {name} està autenticat. Si no reconeixes aquest compte, polsa continua.
editing_role: 'Rol {role}'
creating_webhook: Creant el webhook
default_label: Predeterminat
delete_label: Elimina
delete_are_you_sure: >-
  Aquesta acció és permanent i no es pot desfer. Estàs segur que vols continuar?
delete_field_are_you_sure: >-
  Segur que vols eliminar el camp "{field}"? Aquesta acció no es pot desfer.
description: Descripció
done: Fet
duplicate: Duplicat
email: Correu electrònic
embed: Inclou
fallback_icon: Icona de reserva
field: Camp | Camps
file: Fitxer
file_library: Biblioteca de fitxers
forgot_password: He oblidat la contrasenya
hidden: Amagat
icon: Icona
info: Informació
normal: Normal
success: Èxit
warning: Advertencia
danger: Perill
junction_collection: Unió de col·leccions
latency: Latència
login: Entra
my_activity: La meva activitat
not_authenticated: No autenticat
authenticated: Autenticat
options: Opcions
otp: Contrasenya d'un sol ús
password: Contrasenya
permissions: Permisos
relationship: Relacions
reset: Restablir
reset_password: Restableix la contrasenya
revisions: Revisions
revert: Desfés
save: Desa
schema: Esquema
search: Cerca
select_existing: Selecciona existent
select_field_type: Selecciona el tipus de camp
select_interface: Selecciona la interfície
settings: Configuració
sign_in: Inicia sessió
sign_out: Tanca la sessió
sign_out_confirm: Estàs segur que vols tancar la sessió?
something_went_wrong: Alguna cosa no ha anat bé.
sort_direction: Direcció de l'ordenació
sort_asc: Ordre ascendent
sort_desc: Ordre descendent
template: Plantilla
require_value_to_be_set: Requereix un valor
translation: Traducció
value: Valor
view_project: Veure el projecte
report_error: Notifica un error
start: Comença
interfaces:
  group-accordion:
    name: Acordió
    description: Mostra els camps o els grups com a seccions de l'acordió
    start: Comença
    all_closed: Tots tancats
    first_opened: Primer obert
    all_opened: Tots oberts
    accordion_mode: Mode d'acordió
    max_one_section_open: Màxim 1 secció oberta
  presentation-links:
    presentation-links: Botó d'enllaços
    links: Enllaços
    description: Botons d'enllaços configurables per a llançar URLs dinàmiques
    style: Estil
    primary: Primari
    link: Enllaços
    button: Botons
    error: No es pot dur a terme l'acció
  select-multiple-checkbox:
    checkboxes: Camps de selecció (Checkboxes)
    description: Selecciona entre múltiples opcions via camps de selecció
    allow_other: Permet altres
    show_more: 'Mostra {count} més'
    items_shown: Elements mostrats
  select-multiple-checkbox-tree:
    name: Arbre de camps de selecció (checkboxes Tree)
    description: Selecciona entre múltiples opcions via camps de selecció (checkboxes)
    value_combining: Valor combinant
    value_combining_note: Controla quin valor és emmagatzemant quan es fan les seleccions anidades.
    show_all: Mostra-ho tot
    show_selected: Mostra els seleccionts
  input-code:
    code: Codi
    description: Escriu o comparteix snippets de codi
    line_number: Número de línia
    placeholder: Introdueix el codi aquí...
  system-collection:
    collection: Coŀlecció
    description: Selecciona entre les següents col·leccions
    include_system_collections: Inclou les col·leccions del sistema
  system-collections:
    collections: Col·leccions
    description: Selecciona entre les següents col·leccions
    include_system_collections: Inclou les col·leccions del sistema
  select-color:
    color: Color
    description: Entra o selecciona un valor de color
    placeholder: Tria un color...
    preset_colors: Predefinit de colors
    preset_colors_add_label: Afegeix un nou color...
    name_placeholder: Introdueix un nom de color...
  datetime:
    datetime: Data i hora
    description: Introdueix dates i hores
    include_seconds: Inclou els segons
    set_to_now: Fixa'l a "Ara"
    use_24: Utilitza el format de 24 hores
  system-display-template:
    display-template: Mostra la plantilla
    description: Barreja text estàtic i valors de camp dinàmic
    collection_field: Camp de col·lecció
    collection_field_not_setup: L'opció de camp de col·lecció no està configurada
    select_a_collection: Selecciona una col·lecció
  presentation-divider:
    divider: Separador
    description: Etiqueta i divideix els camps en seccions
    title_placeholder: Introdueix un títol...
    inline_title: Títol en línia
    inline_title_label: Mostra el títol dins la línia
    margin_top: Marge superior
    margin_top_label: Incrementa el marge superior
  select-dropdown:
    description: Selecciona el valor del desplegable
    choices_placeholder: Afegeix una nova opció
    allow_other: Permet altres
    allow_other_label: Permet altres valors
    allow_none: No permetre cap
    allow_none_label: Permet cap selecció
    choices_name_placeholder: Introdueix un nom...
    choices_value_placeholder: Introdueix un valor...
  select-multiple-dropdown:
    select-multiple-dropdown: Desplegable (Múltiple)
    description: Selecciona múltiples valors des del desplegable
  file:
    file: Fitxer
    description: Selecciona o carrega un fitxer
  files:
    files: Arxius
    description: Selecciona o carrega múltiples fitxers
  input-hash:
    hash: Hash
    description: Entra un valor per aplicar-hi hash
    masked: Enmascarat
    masked_label: Amaga els valors "cert"
  select-icon:
    icon: Icona
    description: Selecciona la icona d'un desplegable
    search_for_icon: Cerca una icona...
  file-image:
    image: Imatge
    description: Selecciona o carrega una imatge
  system-interface:
    interface: Interfície
    description: Selecciona una interfície existent
    placeholder: Selecciona una interfície...
  system-interface-options:
    interface-options: Opcions d'Interfície
    description: Un modal per la selecció de les opcions d'interfície
  list-m2m:
    many-to-many: Molts a molts
    description: Selecciona múltiples elements d'unió relacionats
  select-dropdown-m2o:
    many-to-one: Molts a un
    description: Selecciona un únic element relacionat
    display_template: Mostra la plantilla
  input-rich-text-md:
    markdown: Markdown
    description: Entra i previsualitza el markdown
    customSyntax: Blocs personalitzats
    customSyntax_label: Afegeix tipus de sintaxi personalitzats
    customSyntax_add: Afegeix sintaxi personalitzada
    box: Block / Inline
    imageToken: Testimoni d'Imatge
    imageToken_label: Quin testimoni (estàtic) a afegir a els origen de la imatge
  map:
    map: Mapa
    description: Selecciona una localització al mapa
    zoom: Zoom
    geometry_type: Tipus geometria
    geometry_format: Format geometria
    default_view: Vista predeterminada
    invalid_options: Opcions no vàlides
    invalid_format: Format no vàlid ({format})
    unexpected_geometry: Esperat {expected}, obtingut {got}.
    fit_bounds: Ajusta la vista a les dades
    native: Nadiu
    geojson: GeoJSON
    lnglat: Longitud, Latitud
    wkt: WKT
    wkb: WKB
  presentation-notice:
    notice: Avís
    description: Mostra un petit avís
    text: Introdueix el contingut de l'avís aquí...
  list-o2m:
    one-to-many: Un a Molts
    description: Selecciona múltiples elements relacionats
    no_collection: No s'ha trobat la col·lecció
  system-folder:
    folder: Carpeta
    description: Selecciona una carpeta
    field_hint: Insereix els fitxers carregats recentment a la carpeta seleccionada. No afecta els fitxers existents seleccionats.
    root_name: Arrel de la biblioteca de fitxers
    system_default: Predeterminats del sistema
  select-radio:
    radio-buttons: Botons de selecció
    description: Selecciona una de múltiples opcions
  list:
    repeater: Repetidor
    description: Crea múltiples entrades de la mateixa estructura
    edit_fields: Edita els camps
    add_label: 'Etiqueta "Crea nou"'
    field_name_placeholder: Introdueix nou camp...
    field_note_placeholder: Introdueix una nota sobre el camp...
  slider:
    slider: Lliscador
    description: Selecciona un número utilitzant el lliscador
    always_show_value: Mostra el valor sempre
  tags:
    tags: Etiquetes
    description: Selecciona o afegeix etiquetes
    whitespace: Espai en blanc
    hyphen: Substitueix per guionet
    underscore: Substitueix per guió baix
    remove: Elimina l'espai en blanc
    capitalization: Majúscules
    uppercase: Converteix majúscules
    lowercase: Converteix minúscules
    auto_formatter: Utilitza autoformatador del títol
    alphabetize: Alfabètic
    alphabetize_label: Força ordre alfabètic
    add_tags: Afegeix etiquetes...
  input:
    input: Entrada
    description: Entra manualment un valor
    trim: Elimina espais
    trim_label: Elimina espais de l'inici i el final
    mask: Enmascarat
    mask_label: Amaga el valor real
    clear: Valor netejat
    clear_label: Desa com una cadena buida
    minimum_value: Valor mínim
    maximum_value: Valor màxim
    step_interval: Interval del pas
    slug: Slugify
    slug_label: Fes URL segura el valor entrat
  input-multiline:
    textarea: Textarea
    description: Entra text multilínia
  boolean:
    toggle: Canvia
    description: Canvia entre Encés i apagat
    label_placeholder: Introdueix una etiqueta...
    label_default: Habilitat
  translations:
    display_template: Mostra la plantilla
    no_collection: No hi ha col·leccions
  list-o2m-tree-view:
    description: Vista d'arbre per a elements un-a-molts anidats recursivament
    recursive_only: La interfície de vista d'arbre només funciona per a relacions recursives.
  user:
    user: Usuari
    description: Seleccioneu un usuari existent
    select_mode: Selecciona el mode
    modes:
      auto: Auto
      dropdown: Desplegable
      modal: Modal
  input-rich-text-html:
    wysiwyg: WYSIWYG
    description: Un editor de text enriquit escrivint contingut HTML
    toolbar: Barra d'eines
    custom_formats: Formats personalitzats
    options_override: Sobreescriptura d'opcions
  input-autocomplete-api:
    input-autocomplete-api: Entrada autocompleta (API)
    description: Una cerca typeahead per valors d'API externes.
    results_path: Camí dels resultats
    value_path: Camí del Valor
    trigger: Disparador
    rate: Velocitat
  group-raw:
    name: Grup en brut
    description: Mostra el contingut tal com és
  group-detail:
    name: Detall del grup
    description: Mostra els camps com una secció plegable
    show_header: Mostra la capçalera del grup
    header_icon: Icona de la capçalera
    header_color: Color de la capçalera
    start_open: Comença obert
    start_closed: Comená tancat
displays:
  boolean:
    boolean: Boolean
    description: Mostra els estats Activat i desactivat
    label_on: Etiqueta activada
    label_on_placeholder: Introdueix l'etiqueta activada...
    label_off: Etiqueta desactivada
    label_off_placeholder: Introdueix l'etiqueta desactivada...
    icon_on: Icona activada
    icon_off: Icona desactivada
    color_on: Color activat
    color_off: Color desactivat
  collection:
    collection: Coŀlecció
    description: Mostra una col·lecció
    icon_label: Mostra la icona de la col·lecció
  color:
    color: Color
    description: Mostra un punt colorejat
    default_color: Color predeterminat
  datetime:
    datetime: Data i hora
    description: Mostra valors associats al temps
    format: Format
    format_note: >-
      El format personalitzat accepta __[Date Field Symbol Table](https://www.unicode.org/reports/tr35/tr35-dates.html#Date_Field_Symbol_Table)__
    long: Llarg
    short: Curt
    relative: Relatiu
    relative_label: 'Mostra el temps relatiu, ex: fa 5 minuts'
  file:
    file: Fitxer
    description: Mostra fitxers
  filesize:
    filesize: Mida del fitxer
    description: Mostra la mida del fitxer
  formatted-value:
    formatted-value: Valor formatat
    description: Mostra una versió formatada del text
    format_title: Títol del format
    format_title_label: Auto formata les minúscules i majúscules
    bold_label: Utilitza text en negreta
  formatted-json-value:
    formatted-json-value: Valor JSON formatat
    description: Mostra una versió formatada del l'objecte
  icon:
    icon: Icona
    description: Mostra una icona
    filled: Emplenat
    filled_label: Utilitza una variant emplenada
  image:
    image: Imatge
    description: Mostra una petita previsualització de la imatge
    circle: Cercle
    circle_label: Mostra com a cercle
  labels:
    labels: Etiquetes
    description: Mostra un únic o bé una llista d'etiquetes
    default_foreground: Primer pla predeterminat
    default_background: Fons prederterminat
    format_label: Formata cada etiqueta
    show_as_dot: Mostra com a punt
    choices_value_placeholder: Introdueix un valor...
    choices_text_placeholder: Introdueix un text...
  mime-type:
    mime-type: TIpus MIME
    description: Mostra el tipus MIME d'un fitxer
    extension_only: Només l'extensió
    extension_only_label: Mostra només l'extensió
  rating:
    rating: Puntuació
    description: Visualitza un número d'estrelles relatiu al valor màxim
    simple: Simple
    simple_label: Mostra estrelles en un format simple
  raw:
    raw: Calor en brut
  related-values:
    related-values: Valors relacionats
    description: Mostra valors relacionats
  user:
    user: Usuari
    description: Mostra un usuari
    avatar: Foto
    name: Nom
    both: Ambdós
    circle_label: Mostra l'usuari en un cercle
layouts:
  cards:
    cards: Targetes
    image_source: Recurs d'imatge
    image_fit: Ajusta l'imatge
    crop: Retalla
    contain: Conté
    title: Títol
    subtitle: Subtítol
  tabular:
    tabular: Taula
    fields: Camps
    spacing: Espaiat
    comfortable: Còmoda
    compact: Compacta
    cozy: Acollidora
  calendar:
    calendar: Calendari
    start_date_field: Camp de data d'inici
    end_date_field: Camp de data de fi
  map:
    map: Mapa
    basemap: Mapa base
    layers: Capes
    edit_custom_layers: Edita capes
    cluster_options: Opcions de clustering
    cluster: Activa el clustering
    cluster_radius: Radi del cluster
    cluster_minpoints: Mida mínima del clúster
    cluster_maxzoom: Zoom màxim per clustering
    field: Geometria
    invalid_geometry: Geometria invàlida<|MERGE_RESOLUTION|>--- conflicted
+++ resolved
@@ -832,10 +832,7 @@
     files_divider_title: Fitxers i miniatures
     overrides_divider_title: Substitucións de l'aplicació
   directus_activity:
-<<<<<<< HEAD
-=======
     login: Entra
->>>>>>> 8a1913aa
     create: Crear
     update: Actualitzar
     delete: Elimina
