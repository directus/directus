---
## Be aware:
#Due to the way this is imported, JavaScript reserved words, including "delete", "private",
#"void", etc are stripped out. See
#https://github.com/rollup/plugins/blob/8748b8cd3bbab3c5ac6190556930219f19060e63/packages/pluginutils/src/makeLegalIdentifier.ts#L4
#and
#https://github.com/rollup/plugins/blob/8748b8cd3bbab3c5ac6190556930219f19060e63/packages/yaml/src/index.js#L45
#Illegal words:
#'break', 'case', 'class', 'catch', 'const', 'continue', 'debugger', 'default', 'delete', 'do',
#'else', 'export', 'extends', 'finally', 'for', 'function', 'if', 'import', 'in', 'instanceof',
#'let', 'new', 'return', 'super', 'switch', 'this', 'throw', 'try', 'typeof', 'var', 'void',
#'while', 'with', 'yield', 'enum', 'await', 'implements', 'package', 'protected', 'static',
#'interface', 'private', 'public', 'arguments', 'Infinity', 'NaN', 'undefined', 'null', 'true',
#'false', 'eval', 'uneval', 'isFinite', 'isNaN', 'parseFloat', 'parseInt', 'decodeURI',
#'decodeURIComponent', 'encodeURI', 'encodeURIComponent', 'escape', 'unescape', 'Object',
#'Function', 'Boolean', 'Symbol', 'Error', 'EvalError', 'InternalError', 'RangeError',
#'ReferenceError', 'SyntaxError', 'TypeError', 'URIError', 'Number', 'Math', 'Date', 'String',
#'RegExp', 'Array', 'Int8Array', 'Uint8Array', 'Uint8ClampedArray', 'Int16Array', 'Uint16Array',
#'Int32Array', 'Uint32Array', 'Float32Array', 'Float64Array', 'Map', 'Set', 'WeakMap', 'WeakSet',
#'SIMD', 'ArrayBuffer', 'DataView', 'JSON', 'Promise', 'Generator', 'GeneratorFunction', 'Reflect',
#'Proxy', 'Intl'
edit_field: Edita el camp
conditions: Condicions
maps: Mapes
item_revision: Revisió de l'element
duplicate_field: Camp duplicat
half_width: Mitja amplada
full_width: Amplada Completa
limit: Límit
group: Grup
and: I
or: O
fill_width: Amplada de l'emplenat
field_name_translations: Traducció de noms de camps
enter_password_to_enable_tfa: Introdueix la contrasenya per activar l'autenticació de dos factors
add_field: Afegeix camp
role_name: Nom del Rol
branch: Branca
leaf: Fulla
indeterminate: Indeterminat
exclusive: Exclusiu
children: Fills
db_only_click_to_configure: 'Base de dades només: Feu clic per configurar '
show_archived_items: Mostra els elements arxivats
edited: Valor editat
required: Requerit
required_for_app_access: Requerit per l'accés a l'aplicació
requires_value: Requereix valor
create_preset: Crear un predefinit
create_role: Crea un rol
create_user: Crear usuari
create_webhook: Crear Webhook
invite_users: Convidar usuaris
email_examples: "admin{'@'}example.com, user{'@'}example.com..."
invite: Convida
email_already_invited: El correu "{email}" ja s'ha convidat
emails: Correus electrònics
connection_excellent: Connexió excel·lent
connection_good: Connexió bona
connection_fair: Connexió justa
connection_poor: Connexió pobra
primary: Primari
rename_folder: Renombra carpeta
delete_folder: Suprimeix carpeta
prefix: Prefix
suffix: Sufix
reset_bookmark: Reinicia marcador
rename_bookmark: Renombra marcador
update_bookmark: Actualitza marcador
delete_bookmark: Eliminar marcador
delete_bookmark_copy: >-
  Segur que voleu eliminar aquest marcador "{bookmark}"? Aquesta acció no es pot desfer.
logoutReason:
  SIGN_OUT: S'ha desconnectat
  SESSION_EXPIRED: Sessió caducada
public_label: Públic
public_description: Controla quines dades API estan disponibles sense autenticar.
not_allowed: No permès
directus_version: Versió de Directus
node_version: Versió de Node
node_uptime: Temps d'activitat de Node
os_type: Tipus de SO
os_version: Versió d'OS
os_uptime: Temps d'activitat del SO
os_totalmem: Memòria del SO
archive: Arxiu
archive_confirm: Estàs segur de que vols arxivar aquest element?
archive_confirm_count: >-
  No hi ha elements seleccionats | Segur que voleu arxivar aquest element? | Segur que voleu arxivar aquests {count} elements?
reset_system_permissions_to: 'Restableix els permisos del sistema a:'
reset_system_permissions_copy: Aquesta acció rescriurà qualsevol permís personalitzat que hagis aplicat a les col·leccions del sistema. Estàs sgur?
the_following_are_minimum_permissions: Els següents són els mínims permisos requerits quan l'"Accés a l'aplicació" està habilitat. Pots estendre els permisos a partir d'aquí, però no els de més abaix.
app_access_minimum: Accés a l'aplicació mínim
recommended_defaults: Predeterminats recomanats
unarchive: Desarxiva
unarchive_confirm: Segur que vols desarxivar aquest element?
nested_files_folders_will_be_moved: Els fitxers i carpetes anidats es mouran un nivell amunt.
unknown_validation_errors: 'Hi ha errors de validació pels següents camps amagats:'
validationError:
  eq: El valor ha de ser {valid}
  neq: El valor no pot ser {invalid}
  in: El valor ha de ser un dels {valid}
  nin: El valor no pot ser un de {invalid}
  contains: El valor ha de contenir {substring}
  ncontains: El valor no pot contenir {substring}
  gt: El valor ha de ser major que {valid}
  gte: El valor ha de ser major o igual a {valid}
  lt: El valor ha de ser menor que {valid}
  lte: El valor ha de ser menor o igual a {valid}
  empty: El valor ha de ser buit
  nempty: El valor no pot ser buit
  null: El valor ha de ser null
  nnull: El valor no pot ser null
  required: El valor es requerit
  unique: El valor ha de ser únic
  regex: El valor no té el format correcte
all_access: Accés complet
no_access: Sense accés
use_custom: Personalitzat
nullable: Nullable
allow_null_value: Permet valors nuls
allow_multiple: Permet múltiples
allow_multiple_to_be_open: Permet que s'obrin múltiples
enter_value_to_replace_nulls: Si us plau, introdueix un nou valor per reemplaçar qualsevol NULL que hi hagi en aquest camp.
field_standard: Estàndard
field_presentation: Presentació i àlies
field_file: Un fitxer
field_files: Multiples fitxers
field_m2o: Relació M2O
field_m2a: Relació M2A
field_o2m: Relació O2M
field_m2m: Relació M2M
field_translations: Traduccions
field_group: Agrupació de camps
item_permissions: Permisos de l'element
field_permissions: Permisos del camp
field_validation: Validació del camp
field_presets: Predefinits del camp
permissions_for_role: 'Elements {role} poden {action}.'
fields_for_role: 'Camps del {role} poden {action}.'
validation_for_role: 'El camp {action} determina que el rol {role} ha de obeir.'
presets_for_role: 'Valor de camp predeterminat per al rol {role}.'
presentation_and_aliases: Presentació i àlies
revision_post_update: Així és com queda l'element després d'actualitzar...
changes_made: Aquests són els canvis específics que s'han fet...
no_relational_data: Tingues present que això no inclou dades relacionals.
hide_field_on_detail: Amaga el camp en el detall
show_field_on_detail: Mostra el camp en el detall
delete_field: Elimina el camp
fields_and_layout: Camps i disposició
field_create_success: 'Camp creat: "{field}"'
field_update_success: 'Camp actualitzat: "{field}"'
duplicate_where_to: A on t'agradaria duplicar aquest camp?
language: Idioma
global: Global
admins_have_all_permissions: Els administradors tenen tots els permisos
camera: Càmera
exposure: Exposició
shutter: Obturador
iso: ISO
focal_length: Distancia focal
schema_setup_key: Aquest nom de columna del camp i clau de l'API
create_field: Crea un camp
creating_new_field: 'Nou camp ({collection})'
field_in_collection: '{field} ({collection})'
reset_page_preferences: Restableix la pàgina de preferències
hidden_field: Camp ocult
hidden_on_detail: Amagat al detall
disabled_editing_value: Deshabilita l'edició del valor
key: Clau
alias: Àlies
bigInteger: Big Integer
boolean: Boolean
date: Data
datetime: DateTime
decimal: Decimal
float: Float
integer: Integer
json: JSON
xml: XML
string: String
text: Text
time: Time
timestamp: Timestamp
uuid: UUID
hash: Hash
geometry: Geometria
not_available_for_type: No disponible per aquest Tipus
create_translations: Crea traduccions
auto_refresh: Refrescament automàtic
refresh_interval: Interval de refresc
no_refresh: No refresquis
refresh_interval_seconds: Refresca immediatament | Cada Segon | Cada {seconds} segons
refresh_interval_minutes: Cada minut | Cada {minutes} minuts
auto_generate: Generar automàticament
this_will_auto_setup_fields_relations: Això establirà automàticament tots els camps requerits i les relacions.
click_here: Fes clic aquí
to_manually_setup_translations: per establir les traduccions.
click_to_manage_translated_fields: >-
  Encara no s'han traduït els camps. Fes clic aquí per crear-los. | Hi ha un camp traduït. Fes clic per gestionar-lo. | Hi ha {count} camps traduïts. Fes clic aquí per gestionar-los.
fields_group: Agrupació de camps
no_collections_found: No s'han trobat col·leccions.
new_data_alert: 'Es crearà el següent en el teu Model de dades:'
search_collection: Cerca la col·lecció...
new_field: 'Nou camp'
new_collection: 'Nova col·lecció'
add_m2o_to_collection: 'Afegeix Molts-a-Un a "{collection}"'
add_o2m_to_collection: 'Afegeix Un-a-Molts a "{collection}"'
add_m2m_to_collection: 'Afegeix Molts-a-Molts a "{collection}"'
choose_a_type: Tria un tipus...
determined_by_relationship: Determinat per la relació
add_note: Afegiu una nota útil per als usuaris...
default_value: Valor per defecte
standard_field: Camp estàndard
single_file: Un fitxer
multiple_files: Multiples fitxers
m2o_relationship: Relació Molts a Un
o2m_relationship: Relació Un a molts
m2m_relationship: Relació Molts a molts
m2a_relationship: Relació Molts a qualsevol
invalid_item: Element invàlid
next: Següent
field_name: Nom del camp
translations: Traduccions
note: Nota
enter_a_value: Introdueix un valor...
enter_a_placeholder: Introdueix un placeholder...
length: Mida
precision_scale: Precisió i escala
readonly: Només lectura
unique: Únic
updated_on: Actualitzat el
updated_by: Actualitzat per
primary_key: Clau primària
foreign_key: Clau forana
finish_setup: Finalitza la configuració
dismiss: Descarta
raw_value: Valor en brut
edit_raw_value: Edita valor en brut
enter_raw_value: Introdueix valor en brut...
clear_value: Esborra el valor
reset_to_default: Restableix valors predeterminats
undo_changes: Desfer els canvis
notifications: Notificacions
show_all_activity: Mostra tota l'activitat
page_not_found: Pàgina no trobada
page_not_found_body: No hem trobat la pàgina que cerques.
confirm_revert: Confirma Revertir
confirm_revert_body: Això revertirà l'element a l'estat seleccionat.
display: Mostra
settings_update_success: Ajustaments actualitzats
title: Títol
revision_delta_created: Creat
revision_delta_created_externally: Creat externament
revision_delta_updated: 'Actualitzat 1 camp | Actualitzats {count} camps'
revision_delta_deleted: Eliminat
revision_delta_reverted: Revertit
revision_delta_other: Revisió
revision_delta_by: '{date} per {user}'
private_user: Usuari privat
revision_preview: Vista preliminar de la revisió
updates_made: Actualitzacions fetes
leave_comment: Deixa un comentari...
post_comment_success: Comentari publicat
item_create_success: Element creat | Elements creats
item_update_success: Element actualitzat | Elements actualitzats
item_delete_success: Element eliminat | Elements eliminats
this_collection: Aquesta col·lecció
related_collection: Col·lecció relacionada
related_collections: Col·leccions relacionades
translations_collection: Col·lecció de traduccions
languages_collection: Col·lecció de idiomes
export_data: Exporta les dades
format: Format
use_current_filters_settings: Utilitza els filtres i ajustaments actuals
export_collection: 'Exporta {collection}'
last_page: Última pàgina
last_access: Últim accés
fill_template: Emplena amb el valor de plantilla
a_unique_table_name: Un nom de taula únic...
a_unique_column_name: Un nom de columna únic...
enable_custom_values: Habilita valors personalitzats
submit: Envia
move_to_folder: Mou a la carpeta
move: Mou
system: Sistema
add_field_related: Afegeix camps a la col·lecció relacionada
interface_label: Interfície
today: Avui
yesterday: Ahir
delete_comment: Elimina comentari
date-fns_date: PPP
date-fns_time: 'h:mm:ss a'
date-fns_time_no_seconds: 'h.mm a'
date-fns_date_short: 'MMM d, u'
date-fns_time_short: 'h:mma'
date-fns_date_short_no_year: MMM d
month: Mes
year: Any
select_all: Marca totes
months:
  january: Gener
  february: Febrer
  march: Març
  april: Abril
  may: Maig
  june: Juny
  july: Juliol
  august: Agost
  september: Setembre
  october: Octubre
  november: Novembre
  december: Desembre
drag_mode: Mode d'arrossegament
cancel_crop: Cancel·la el retall
original: Original
url: URL
import_label: Importa
file_details: Detalls del fitxer
dimensions: Dimensions
size: Mida
created: Creat
modified: Modificat
checksum: Checksum
owner: Propietari
edited_by: Editat per
folder: Carpeta
zoom: Zoom
download: Descarrega
open: Obre
open_in_new_window: Obre en una nova finestra
foreground_color: Color de primer pla
background_color: Color de fons
upload_from_device: Carrega el fitxer des del dispositiu
choose_from_library: Tria de la biblioteca
import_from_url: Importa el fitxer des de la URL
replace_from_device: Reemplaça el fitxer des del dispositiu
replace_from_library: Reemplaça el fitxer des de la biblioteca
replace_from_url: Reemplaça el fitxer des d'una URL
no_file_selected: Cap fitxer seleccionat
download_file: Descarrega el fitxer
collection_key: Clau de la col·lecció
name: Nom
primary_key_field: Camp de clau primària
type: Tipus
creating_new_collection: Creant una nova col·lecció
created_by: Creat per
created_on: Creat el
creating_collection_info: Fica nom a la col·lecció i estableix la seu camp "clau" únic...
creating_collection_system: Habilita i reanomena qualsevol d'aquests camps opcionals.
auto_increment_integer: Sencer auto-incremental
generated_uuid: UUID Generat
manual_string: String entrada manualment
save_and_create_new: Desa i crea un nou
save_and_stay: Desa i queda't
save_as_copy: Desa com a còpia
add_existing: Afegeix existent
creating_items: Creant elements
enable_create_button: Habilita el botó de creació
selecting_items: Seleccionant elements
enable_select_button: Habilita el botó de selecció
comments: Comentaris
no_comments: No hi ha comentaris, encara
click_to_expand: Fes clic per ampliar
select_item: Selecciona element
no_items: No hi ha elements
search_items: Cerca elements...
disabled: Deshabilitat
information: Informació
report_bug: Informa d'un error
request_feature: Sol·licita una millora
interface_not_found: 'Interficie "{interface}" no trobada.'
reset_interface: Restableix la interfície
display_not_found: 'Disposició "{display}" no trobada.'
reset_display: Restableix disposició
list-m2a: Constructor (M2A)
item_count: 'No hi ha elements | Un element | {count} elements'
no_items_copy: Encara no hi ha elements en aquesta col·lecció.
file_count: 'No hi ha fitxers | Un fitxer | {count} fitxers'
no_files_copy: No hi ha fitxers aquí.
user_count: 'No hi ha usuaris | Un usuari | {count} usuaris'
no_users_copy: Encara no hi ha usuaris en aquest rol.
webhooks_count: 'No hi ha webhooks | Un webhook | {count} webhooks'
no_webhooks_copy: Encara no hi ha webhooks.
all_items: Tots els elements
any: Qualsevol
csv: CSV
no_collections: No hi ha col·leccions
create_collection: Crea una col·lecció
no_collections_copy_admin: Encara no hi ha cap col·lecció. Fes clic al botó següent per començar.
no_collections_copy: Encara no hi ha cap col·lecció. Posa't en contacte amb l'administrador del sistema.
relationship_not_setup: La relació no s'ha configurat correctament
display_template_not_setup: L'opció de plantilla de disposió no està configurada
collection_field_not_setup: L'opció de camp de col·lecció no està configurada
select_a_collection: Selecciona una col·lecció
active: Activa
inactive: Inactiva
users: Usuaris
activity: Activitat
webhooks: Webhooks
field_width: Amplada del camp
add_filter: Afegeix un filtre
upper_limit: Límit superior...
lower_limit: Límit inferior...
user_directory: Directori de l'usuari
documentation: Documentació
sidebar: Barra lateral
duration: Durada
charset: Conjunt de caràcters
second: segon
file_moved: Fitxer mogut
collection_created: Col·lecció creada
modified_on: Modificat el
card_size: Mida de la targeta
sort_field: Camp d'ordenació
add_sort_field: Afegeix el camp d'ordenació
sort: Ordre
status: Estat
remove: Elimina
toggle_manual_sorting: Activa l'ordenació manual
bookmark_doesnt_exist: No existeix el marcador
bookmark_doesnt_exist_copy: El marcador que estàs intentant obrir no pot ser trobat.
bookmark_doesnt_exist_cta: Torna a la col·lecció
select_an_item: Selecciona un element...
edit: Edita
enabled: Habilitat
disable_tfa: Desactiva 2FA
tfa_scan_code: Escaneja el codi a l'aplicació d'autenticació per acabar d'establir el 2Fa
enter_otp_to_disable_tfa: Introdueix el OTP per deshabilitar el 2FA
create_account: Crea un compte
account_created_successfully: Compte creat amb èxit
auto_fill: Omple automàticament
corresponding_field: Camp corresponent
errors:
  COLLECTION_NOT_FOUND: "La col·lecció no existeix"
  FIELD_NOT_FOUND: Camp no trobat
  FORBIDDEN: Prohibit
  INVALID_CREDENTIALS: Identificador o contrasenya incorrectes
  INVALID_OTP: Contrasenya d'un sol ús errònia
  INVALID_PAYLOAD: Payload invàlid
  INVALID_QUERY: Consulta invàlida
  ITEM_LIMIT_REACHED: Límit d'elements assolit
  ITEM_NOT_FOUND: Element no trobat
  ROUTE_NOT_FOUND: No trobat
  RECORD_NOT_UNIQUE: Valor duplicat detectat
  USER_SUSPENDED: Usuari suspès
  CONTAINS_NULL_VALUES: El camp conté valors nuls
  UNKNOWN: Error inesperat
  UNPROCESSABLE_ENTITY: Entitat no processable
  INTERNAL_SERVER_ERROR: Error inesperat
  NOT_NULL_VIOLATION: El valor no pot ser null
security: Seguretat
value_hashed: Aplicat hash segur al valor
bookmark_name: Nom del marcador...
create_bookmark: Crea un marcador
edit_bookmark: Edita el marcador
bookmarks: Favorits
presets: Predefinits
unexpected_error: Error inesperat
unexpected_error_copy: Hi ha hagut un error inesperat. Si us plau, prova més tard.
copy_details: Copia detalls
no_app_access: Sense accés a l'aplicació
no_app_access_copy: Aquest usuari no pot administrar l'aplicació.
password_reset_sent: T'hem enviat un enllaç segur per restablir la teva contrasenya
password_reset_successful: Contrasenya restablerta correctament
back: Enrere
editing_image: Editant imatge
square: Quadrat
free: Lliure
flip_horizontal: Capgira horitzontalment
flip_vertical: Capgira verticalment
aspect_ratio: Relació d'aspecte
rotate: Gira
all_users: Tots els usuaris
delete_collection: Elimina la col·lecció
update_collection_success: Actualitza la col·lecció
delete_collection_success: Col·lecció eliminada
start_end_of_count_items: '{start}-{end} de {count} elements'
start_end_of_count_filtered_items: '{start}-{end} de {count} elements filtrats'
one_item: '1 element'
one_filtered_item: '1 element filtrat'
delete_collection_are_you_sure: >-
  Estàs segur d'eliminar aquesta col·lecció? Això també eliminarà tots els elements que conté. Aquesta acció és permanent.
collections_shown: Col·leccions mostrades
visible_collections: Col·leccions visibles
hidden_collections: Col·leccions amagades
show_hidden_collections: Mosta les col·leccions amagades
hide_hidden_collections: Amaga les col·leccions amagades
unmanaged_collections: Col·leccions no configurades
system_collections: Col·leccions del sistema
placeholder: Referència
icon_left: Icona a l'esquerra
icon_right: Icona a la dreta
count_other_revisions: '{count} revisions més'
font: Font
sans_serif: Sans Serif
serif: Serif
monospace: Espai únic
divider: Separador
color: Color
circle: Cercle
empty_item: Element buit
log_in_with: 'Inicia sessió amb {provider}'
advanced_settings: Ajustaments avançats
advanced_filter: Filtre avançat
delete_advanced_filter: Elimina filtre
change_advanced_filter_operator: Operador Canvia
operators:
  eq: És igual
  neq: No és igual
  lt: Menor que
  gt: Major que
  lte: Menor o igual que
  gte: Major o igual que
  in: És un de
  nin: No és un de
  null: És nul
  nnull: No és null
  contains: Conté
  ncontains: No conté
  starts_with: Comença amb
  nstarts_with: No comença amb
  ends_with: Acaba amb
  nends_with: No acaba amb
  between: És entre
  nbetween: No és entre
  empty: Es buida
  nempty: No es buida
  all: Conté aquestes claus
  has: Conté alguna d'aquestes claus
  intersects: Intersecta
  nintersects: No intersecta
  intersects_bbox: Intersecta la caixa delimitadora
  nintersects_bbox: No intersecta la caixa delimitadora
loading: Carregant...
drop_to_upload: Deixa anar per carregar
item: Element
items: Elements
upload_file: Carrega un fitxer
upload_file_indeterminate: Carregant el fitxer...
upload_file_success: Fitxer carregat
upload_files_indeterminate: 'Carregant fitxers {done}/{total}'
upload_files_success: '{count} fitxers carregats'
upload_pending: Càrrega pendent
drag_file_here: Arrossega i deixa anar un fitxer aquí
click_to_browse: Fes clic per a explorar
interface_options: Opcions d'Interfície
layout_options: Opcions de presentació
rows: Files
columns: Columnes
collection_setup: Configuració de la col·lecció
optional_system_fields: Camps del sistema opcionals
value_unique: El valor ha de ser únic
all_activity: Tota l'activitat
create_item: Crea un element
display_template: Mostra la plantilla
language_display_template: Plantilla de visualització d'idioma
translations_display_template: Plantilla de visualització de traduccions
n_items_selected: 'No hi han elements seleccionats | Un element seleccionat | {n} Elements seleccionats'
per_page: Per pàgina
all_files: Tots els fitxers
my_files: Els meus fitxers
recent_files: Fitxers recents
create_folder: Crea una carpeta
folder_name: Nom de la carpeta...
add_file: Afegeix un fitxer
replace_file: Reemplaça el fitxer
no_results: Sense resultats
no_results_copy: Ajusta o neteja els filtres de cerca per veure els resultats.
clear_filters: Neteja els filtres
saves_automatically: Desa automàticament
role: Rol
rule: Regla
user: Usuari
no_presets: Sense predefinits
no_presets_copy: Encara no s'han desat predefinits o marcadors.
no_presets_cta: Afegeix predefinit
presets_only: Només predefinit
create: Crear
on_create: En la creació
on_update: En l'actualització
read: Llegir
update: Actualitzar
select_fields: Selecciona els camps
format_text: Formata el text
bold: Negreta
toggle: Canvia
icon_on: Icona activada
icon_off: Icona desactivada
label: Etiqueta
image_url: URL de la imatge
alt_text: Text alternatiu
media: Mèdia
quality: Qualitat
width: Amplada
height: Alçada
source: Origen
url_placeholder: Introdueix una URL...
display_text: Text a mostrar
display_text_placeholder: Introdueix el text a mostrar...
tooltip: Consell
tooltip_placeholder: Introdueix el consell...
unlimited: Il·limitat
open_link_in: Obre l'enllaç a
new_tab: Nova pestanya
current_tab: Pestanya actual
wysiwyg_options:
  aligncenter: Alinea al centre
  alignjustify: Justifica
  alignleft: Alinea a l'esquerra
  alignnone: Cap alineament
  alignright: Alinea a la dreta
  forecolor: Color de primer pla
  backcolor: Color de fons
  bold: Negreta
  italic: Cursiva
  underline: Subratllat
  strikethrough: Tatxat
  subscript: Subíndex
  superscript: Superíndex
  codeblock: Codi
  blockquote: Bloc de cita
  bullist: Llista amb vinyetes 
  numlist: Llista ordenada
  hr: Regle horitzontal
  link: Afegeix / Edita l'enllaç
  unlink: Elimina l'enllaç
  media: Afegeix / Edita el mèdia
  image: Afegeix / Edita la imatge
  copy: Copia
  cut: Retalla
  paste: Enganxa
  heading: Encapçalament
  h1: Capçalera 1
  h2: Encapçalament 2
  h3: Encapçalament 3
  h4: Encapçalament 4
  h5: Encapçalament 5
  h6: Heading 6
  fontselect: Selecciona font
  fontsizeselect: Selecciona la mida de la font
  indent: Sagna
  outdent: Redueix el sagnat
  undo: Desfés
  redo: Refés
  remove: Elimina
  removeformat: Elimina el format
  selectall: Marca totes
  table: Taula
  visualaid: Visualitza els elements invisibles
  source_code: Edita el codi font
  fullscreen: Pantalla completa
  directionality: Direcció
dropdown: Desplegable
choices: Opcions
choices_option_configured_incorrectly: Opcions configurades incorrectament
deselect: Deselecciona
deselect_all: Deselecciona-ho tot
other: Altres...
adding_user: Afegint usuari
unknown_user: Usuari desconegut
creating_in: 'Creant element a {collection}'
editing_in: 'Editant l''element a {collection}'
creating_unit: 'Creant {unit}'
editing_unit: 'Editant {unit}'
editing_in_batch: 'Editant {count} elements'
no_options_available: Sense opcions disponibles
settings_data_model: Model de dades
settings_permissions: Rols i permisos
settings_project: Ajustaments del projecte
settings_webhooks: Webhooks
settings_presets: Predefinits i Marcadors
one_or_more_options_are_missing: Falta una o més opcions
scope: Abast
select: Selecciona...
layout: Disposició
tree_view: Vista d'arbre
changes_are_permanent: Els canvis són permanents
preset_name_placeholder: Serveix com a predeterminat quan és buit...
preset_search_placeholder: Cerca consulta...
editing_preset: Editant el predefinit
layout_preview: Vista preliminar de la disposició
layout_setup: Configuració de la disposició
unsaved_changes: Canvis no desats
unsaved_changes_copy: Estàs segur que vols sortir d'aquesta pàgina?
discard_changes: Descarta els canvis
keep_editing: Continua editant
page_help_collections_overview: '** Visió general de les col·leccions **: Llistes de totes les col·leccions a les quals tens accés.'
page_help_collections_collection: >-
  ** Cerca elements **: Llista de tots els elements de {collection} als quals tens accés. Personalitza el disseny, els filtres i l’ordenació per adaptar-la a la teva vista i, fins i tot, desa els marcadors d’aquestes diferents configuracions per accedir-hi ràpidament.
page_help_collections_item: >-
  ** Detall de l'element **: Un formulari per visualitzar i gestionar aquest element. Aquesta barra lateral també conté un historial complet de revisions i comentaris incrustats.
page_help_activity_collection: >-
  ** Activitat de navegació **: Llista completa de tota l'activitat de contingut i sistema del vostre usuari.
page_help_docs_global: >-
  ** Informació general de la documentació **: Documents adaptats específicament a la versió i l'esquema d'aquest projecte.
page_help_files_collection: >-
  ** Biblioteca de fitxers **: Llista de tots els recursos de fitxers carregats en aquest projecte. Personalitza el disseny, els filtres i l’ordenació per adaptar-la a la teva vista i, fins i tot, desa els marcadors d’aquestes configuracions per accedir-hi ràpidament.
page_help_files_item: >-
  ** Detall de fitxer **: Formulari per gestionar metadades de fitxers, editar el recurs original i actualitzar la configuració d'accés.
page_help_settings_project: "** Configuració del projecte **: Opcions de configuració global del vostre projecte."
page_help_settings_datamodel_collections: >-
  ** Model de dades: Col·leccions **: Llista de totes les col·leccions disponibles. Això inclou col·leccions visibles, ocultes i del sistema, així com taules de bases de dades no gestionades que es poden afegir.
page_help_settings_datamodel_fields: >-
  ** Model de dades: col·lecció **: Un formulari per gestionar aquesta col·lecció i els seus camps.
page_help_settings_roles_collection: '** Fons d''exploració **: Llista dels rols Administrador, públic i personalitzats.'
page_help_settings_roles_item: "** Detalls del rol **: Gestiona els permisos i altres paràmetres d'un rol."
page_help_settings_presets_collection: >-
  ** Cerca predefinits **: Llista de tots els predefinits del projecte, inclosos: marcadors d'usuaris, de rol i globals, així com les vistes predeterminades.
page_help_settings_presets_item: >-
  ** Detall de predefinit **: Un formulari per gestionar adreces d'interès i predefinits de col·lecció predeterminats.
page_help_settings_webhooks_collection: '** Examinar Webhooks **: Llista tots els webhooks del projecte.'
page_help_settings_webhooks_item: '** Detall de webhook **: Un formulari per crear i gestionar webhooks del projecte.'
page_help_users_collection: '**Directori de l''usuari**.'
page_help_users_item: >-
  ** Detall de l'usuari **: Gestiona la informació del compte o consulta la informació d'altres usuaris.
activity_feed: Canal d'activitat
add_new: Afegir nou
create_new: Crea un nou
all: Tots
none: Cap
no_layout_collection_selected_yet: No s'ha seleccionat cap disposició / col·lecció
batch_delete_confirm: >-
  No s'ha seleccionat cap element | Esteu segur que voleu suprimir aquest element? No es pot desfer aquesta acció. | Esteu segur que voleu suprimir aquests {count} elements? No es pot desfer aquesta acció.
cancel: Cancel · la
collection: Coŀlecció
collections: Col·leccions
singleton: Singleton
singleton_label: Tracta com un objecte únic
system_fields_locked: Els camps del sistema estan bloquejats i no poden editar-se
fields:
  directus_activity:
    item: Clau primaria de l'ítem
    action: Acció
    collection: Coŀlecció
    timestamp: Acció activada
    user: Acció de
    comment: Comentari
    user_agent: Agent de l'usuari
    ip: Adreça IP
    revisions: Revisions
  directus_collections:
    collection: Coŀlecció
    icon: Icona
    note: Nota
    display_template: Mostra la plantilla
    hidden: Amagat
    singleton: Singleton
    translations: Traduccions de noms de col·lecció
    archive_app_filter: Filtre d'arxivat de l'aplicació
    archive_value: Valor d'arxivat
    unarchive_value: Valor per desarxivar
    sort_field: Camp d'ordenació
    accountability: Traça d'activitat i revisió
  directus_files:
    $thumbnail: Miniatura
    title: Títol
    description: Descripció
    tags: Etiquetes
    location: Localització
    storage: Emmagatzematge
    filename_disk: Nom del fitxer (Disc)
    filename_download: Nom del fitxer (Descàrrega)
    metadata: Metadades
    type: Tipus Mime
    filesize: Mida
    modified_by: Modificat per
    modified_on: Modificat el
    created_on: Creat el
    created_by: Creat per
    embed: Inclou
    uploaded_by: Pujat per
    folder: Carpeta
    width: Amplada
    uploaded_on: Pujat el
    height: Alçada
    charset: Conjunt de caràcters
    duration: Durada
  directus_users:
    first_name: Nom
    last_name: Cognoms
    email: Correu electrònic
    password: Contrasenya
    avatar: Foto
    location: Localització
    title: Títol
    description: Descripció
    tags: Etiquetes
    user_preferences: Preferències de l'usuari
    language: Idioma
    theme: Tema
    theme_auto: Automàtic (basat en el sistema)
    theme_light: Mode clar
    theme_dark: Mode fosc
    tfa_secret: Autenticació de doble factor
    admin_options: Opcions d'administrador
    status: Estat
    status_draft: Esborrany
    status_invited: Inactiva
    status_active: Activa
    status_suspended: Suspès
    status_archived: Arxivat
    role: Rol
    token: Token
    token_placeholder: Entra un testimoni d'accés (token) segur...
    last_page: Última pàgina
    last_access: Últim accés
  directus_settings:
    project_name: Nom del projecte
    project_url: URL del projecte
    project_color: Color del projecte
    project_logo: Logotip del projecte
    public_pages: Pàgines públiques
    public_foreground: Primer pla públic
    public_background: Fons públic
    public_note: Anotació de la vista pública
    auth_password_policy: Política de contrasenyes
    auth_login_attempts: Intents d'autenticació
    files_and_thumbnails: Fitxers i miniatures
    storage_default_folder: Carpeta predeterminada d'emmagatzematge
    storage_asset_presets: Predefinits de recursos d'emmagatzematge
    storage_asset_transform: Transformació de recursos d'emmagatzematge
    overrides: Substitucións de l'aplicació
    custom_css: CSS personalitzat
  directus_fields:
    collection: Nom de la col·lecció
    icon: Icona de la col·lecció
    note: Nota
    hidden: Amagat
    singleton: Singleton
    translation: Traducció de noms de camps
    display_template: Plantilla
  directus_roles:
    name: Nom del Rol
    icon: Icona del rol
    description: Descripció
    app_access: Accés a l'aplicació
    admin_access: Accés d'administrador
    ip_access: Accés per IP
    enforce_tfa: Requereix 2FA
    users: Usuaris al rol
    module_list: Navegació dels mòduls
    collection_list: Navegació de les col·leccions
  directus_webhooks:
    name: Nom
    method: Mètode
    status: Estat
    data: Dades
    data_label: Envia les dades de l'event
    triggers: Disparadors
    actions: Accions
field_options:
  directus_collections:
    track_activity_revisions: Traça l'activitat i revisions
    only_track_activity: Només traça l'activitat
    do_not_track_anything: No tracis res
    collection_setup: Configuració de la col·lecció
    singleton: Tracta com un objecte únic
    language: Idioma
    archive_divider: Arxiu
    divider: Ordre
  directus_roles:
    fields:
      icon_name: Icona
      name_name: Nom
      name_placeholder: Introdueix un títol...
    collection_list:
      fields:
        type_name: Tipus
        choices_start_open: Comença obert
      collections_name: Col·leccions
    public_divider_title: Pàgines públiques
    security_divider_title: Seguretat
    files_divider_title: Fitxers i miniatures
    overrides_divider_title: Substitucións de l'aplicació
  directus_users:
    preferences_divider: Preferències de l'usuari
    dropdown_auto: Automàtic (basat en el sistema)
    dropdown_light: Mode clar
    dropdown_dark: Mode fosc
    admin_divider: Opcions d'administrador
    status_dropdown_draft: Esborrany
    status_dropdown_active: Activa
    status_dropdown_suspended: Suspès
    status_dropdown_archived: Arxivat
    token: Entra un testimoni d'accés (token) segur...
  directus_webhooks:
    status_options_active: Activa
    status_options_inactive: Inactiva
    data_label: Envia les dades de l'event
    triggers_divider: Disparadors
    actions_create: Crear
    actions_update: Actualitzar
    actions_delete: Elimina
no_fields_in_collection: 'Encara no hi ha camps a "{collection}"'
do_nothing: No facis res
generate_and_save_uuid: Genera i Desa UUID
save_current_user_id: Desa el ID d'usuari actual
save_current_user_role: Desa el rol d'usuari actual
save_current_datetime: Desa la Data/Hora actual
block: Block
inline: Inline
comment: Comentari
relational_triggers: Disparadors relacionals
referential_action_field_label_m2o: Si s'esborra de {collection}...
referential_action_field_label_o2m: Si es deselecciona de {collection}...
referential_action_no_action: Evita l'eliminació
referential_action_cascade: Elimina l'element de {collection} (cascada)
referential_action_set_null: Nullifica el camp {field}
referential_action_set_default: Assigna el camp {field} al valor per defecte
choose_action: Tria una acció
continue_label: Continua
continue_as: >-
  {name} està autenticat. Si no reconeixes aquest compte, polsa continua.
editing_role: 'Rol {role}'
creating_webhook: Creant el webhook
default_label: Predeterminat
delete_label: Elimina
delete_are_you_sure: >-
  Aquesta acció és permanent i no es pot desfer. Estàs segur que vols continuar?
delete_field_are_you_sure: >-
  Segur que vols eliminar el camp "{field}"? Aquesta acció no es pot desfer.
description: Descripció
done: Fet
duplicate: Duplicat
email: Correu electrònic
embed: Inclou
fallback_icon: Icona de reserva
field: Camp | Camps
file: Fitxer
file_library: Biblioteca de fitxers
forgot_password: He oblidat la contrasenya
hidden: Amagat
icon: Icona
info: Informació
normal: Normal
success: Èxit
warning: Advertencia
danger: Perill
junction_collection: Unió de col·leccions
latency: Latència
login: Entra
my_activity: La meva activitat
not_authenticated: No autenticat
authenticated: Autenticat
options: Opcions
otp: Contrasenya d'un sol ús
password: Contrasenya
permissions: Permisos
relationship: Relacions
reset: Restablir
reset_password: Restableix la contrasenya
revisions: Revisions
revert: Desfés
save: Desa
schema: Esquema
search: Cerca
select_existing: Selecciona existent
select_field_type: Selecciona el tipus de camp
select_interface: Selecciona la interfície
settings: Configuració
sign_in: Inicia sessió
sign_out: Tanca la sessió
sign_out_confirm: Estàs segur que vols tancar la sessió?
something_went_wrong: Alguna cosa no ha anat bé.
sort_direction: Direcció de l'ordenació
sort_asc: Ordre ascendent
sort_desc: Ordre descendent
template: Plantilla
require_value_to_be_set: Requereix un valor
translation: Traducció
value: Valor
view_project: Veure el projecte
report_error: Notifica un error
start: Comença
interfaces:
  group-accordion:
    name: Acordió
    description: Mostra els camps o els grups com a seccions de l'acordió
    start: Comença
    all_closed: Tots tancats
    first_opened: Primer obert
    all_opened: Tots oberts
    accordion_mode: Mode d'acordió
    max_one_section_open: Màxim 1 secció oberta
  presentation-links:
    presentation-links: Botó d'enllaços
    links: Enllaços
    description: Botons d'enllaços configurables per a llançar URLs dinàmiques
    style: Estil
    primary: Primari
    link: Enllaços
    button: Botons
    error: No es pot dur a terme l'acció
  select-multiple-checkbox:
    checkboxes: Camps de selecció (Checkboxes)
    description: Selecciona entre múltiples opcions via camps de selecció
    allow_other: Permet altres
    show_more: 'Mostra {count} més'
    items_shown: Elements mostrats
  select-multiple-checkbox-tree:
    name: Arbre de camps de selecció (checkboxes Tree)
    description: Selecciona entre múltiples opcions via camps de selecció (checkboxes)
    value_combining: Valor combinant
    value_combining_note: Controla quin valor és emmagatzemant quan es fan les seleccions anidades.
    show_all: Mostra-ho tot
    show_selected: Mostra els seleccionts
  input-code:
    code: Codi
    description: Escriu o comparteix snippets de codi
    line_number: Número de línia
    placeholder: Introdueix el codi aquí...
  system-collection:
    collection: Coŀlecció
    description: Selecciona entre les següents col·leccions
    include_system_collections: Inclou les col·leccions del sistema
  system-collections:
    collections: Col·leccions
    description: Selecciona entre les següents col·leccions
    include_system_collections: Inclou les col·leccions del sistema
  select-color:
    color: Color
    description: Entra o selecciona un valor de color
    placeholder: Tria un color...
    preset_colors: Predefinit de colors
    preset_colors_add_label: Afegeix un nou color...
    name_placeholder: Introdueix un nom de color...
  datetime:
    datetime: Data i hora
    description: Introdueix dates i hores
    include_seconds: Inclou els segons
    set_to_now: Fixa'l a "Ara"
    use_24: Utilitza el format de 24 hores
  system-display-template:
    display-template: Mostra la plantilla
    description: Barreja text estàtic i valors de camp dinàmic
    collection_field: Camp de col·lecció
    collection_field_not_setup: L'opció de camp de col·lecció no està configurada
    select_a_collection: Selecciona una col·lecció
  presentation-divider:
    divider: Separador
    description: Etiqueta i divideix els camps en seccions
    title_placeholder: Introdueix un títol...
    inline_title: Títol en línia
    inline_title_label: Mostra el títol dins la línia
    margin_top: Marge superior
    margin_top_label: Incrementa el marge superior
  select-dropdown:
    description: Selecciona el valor del desplegable
    choices_placeholder: Afegeix una nova opció
    allow_other: Permet altres
    allow_other_label: Permet altres valors
    allow_none: No permetre cap
    allow_none_label: Permet cap selecció
    choices_name_placeholder: Introdueix un nom...
    choices_value_placeholder: Introdueix un valor...
  select-multiple-dropdown:
    select-multiple-dropdown: Desplegable (Múltiple)
    description: Selecciona múltiples valors des del desplegable
  file:
    file: Fitxer
    description: Selecciona o carrega un fitxer
  files:
    files: Arxius
    description: Selecciona o carrega múltiples fitxers
  input-hash:
    hash: Hash
    description: Entra un valor per aplicar-hi hash
    masked: Enmascarat
    masked_label: Amaga els valors "cert"
  select-icon:
    icon: Icona
    description: Selecciona la icona d'un desplegable
    search_for_icon: Cerca una icona...
  file-image:
    image: Imatge
    description: Selecciona o carrega una imatge
  system-interface:
    interface: Interfície
    description: Selecciona una interfície existent
    placeholder: Selecciona una interfície...
  system-interface-options:
    interface-options: Opcions d'Interfície
    description: Un modal per la selecció de les opcions d'interfície
  list-m2m:
    many-to-many: Molts a molts
    description: Selecciona múltiples elements d'unió relacionats
  select-dropdown-m2o:
    many-to-one: Molts a un
    description: Selecciona un únic element relacionat
    display_template: Mostra la plantilla
  input-rich-text-md:
    markdown: Markdown
    description: Entra i previsualitza el markdown
    customSyntax: Blocs personalitzats
    customSyntax_label: Afegeix tipus de sintaxi personalitzats
    customSyntax_add: Afegeix sintaxi personalitzada
    box: Block / Inline
    imageToken: Testimoni d'Imatge
    imageToken_label: Quin testimoni (estàtic) a afegir a els origen de la imatge
  map:
    map: Mapa
    description: Selecciona una localització al mapa
    zoom: Zoom
    geometry_type: Tipus geometria
    geometry_format: Format geometria
    default_view: Vista predeterminada
    invalid_options: Opcions no vàlides
    invalid_format: Format no vàlid ({format})
    unexpected_geometry: Esperat {expected}, obtingut {got}.
    fit_bounds: Ajusta la vista a les dades
    native: Nadiu
    geojson: GeoJSON
    lnglat: Longitud, Latitud
    wkt: WKT
    wkb: WKB
  presentation-notice:
    notice: Avís
    description: Mostra un petit avís
    text: Introdueix el contingut de l'avís aquí...
  list-o2m:
    one-to-many: Un a Molts
    description: Selecciona múltiples elements relacionats
    no_collection: No s'ha trobat la col·lecció
  system-folder:
    folder: Carpeta
    description: Selecciona una carpeta
    field_hint: Insereix els fitxers carregats recentment a la carpeta seleccionada. No afecta els fitxers existents seleccionats.
    root_name: Arrel de la biblioteca de fitxers
    system_default: Predeterminats del sistema
  select-radio:
    radio-buttons: Botons de selecció
    description: Selecciona una de múltiples opcions
  list:
    repeater: Repetidor
    description: Crea múltiples entrades de la mateixa estructura
    edit_fields: Edita els camps
    add_label: 'Etiqueta "Crea nou"'
    field_name_placeholder: Introdueix nou camp...
    field_note_placeholder: Introdueix una nota sobre el camp...
  slider:
    slider: Lliscador
    description: Selecciona un número utilitzant el lliscador
    always_show_value: Mostra el valor sempre
  tags:
    tags: Etiquetes
    description: Selecciona o afegeix etiquetes
    whitespace: Espai en blanc
    hyphen: Substitueix per guionet
    underscore: Substitueix per guió baix
    remove: Elimina l'espai en blanc
    capitalization: Majúscules
    uppercase: Converteix majúscules
    lowercase: Converteix minúscules
    auto_formatter: Utilitza autoformatador del títol
    alphabetize: Alfabètic
    alphabetize_label: Força ordre alfabètic
    add_tags: Afegeix etiquetes...
  input:
    input: Entrada
    description: Entra manualment un valor
    trim: Elimina espais
    trim_label: Elimina espais de l'inici i el final
    mask: Enmascarat
    mask_label: Amaga el valor real
    clear: Valor netejat
    clear_label: Desa com una cadena buida
    minimum_value: Valor mínim
    maximum_value: Valor màxim
    step_interval: Interval del pas
    slug: Slugify
    slug_label: Fes URL segura el valor entrat
  input-multiline:
    textarea: Textarea
    description: Entra text multilínia
  boolean:
    toggle: Canvia
    description: Canvia entre Encés i apagat
    label_placeholder: Introdueix una etiqueta...
    label_default: Habilitat
  translations:
    display_template: Mostra la plantilla
    no_collection: No hi ha col·leccions
  list-o2m-tree-view:
    description: Vista d'arbre per a elements un-a-molts anidats recursivament
    recursive_only: La interfície de vista d'arbre només funciona per a relacions recursives.
  user:
    user: Usuari
    description: Seleccioneu un usuari existent
    select_mode: Selecciona el mode
    modes:
      auto: Auto
      dropdown: Desplegable
      modal: Modal
  input-rich-text-html:
    wysiwyg: WYSIWYG
    description: Un editor de text enriquit escrivint contingut HTML
    toolbar: Barra d'eines
    custom_formats: Formats personalitzats
    options_override: Sobreescriptura d'opcions
  input-autocomplete-api:
    input-autocomplete-api: Entrada autocompleta (API)
    description: Una cerca typeahead per valors d'API externes.
    results_path: Camí dels resultats
    value_path: Camí del Valor
    trigger: Disparador
    rate: Velocitat
  group-raw:
    name: Grup en brut
    description: Mostra el contingut tal com és
  group-detail:
    name: Detall del grup
    description: Mostra els camps com una secció plegable
    show_header: Mostra la capçalera del grup
    header_icon: Icona de la capçalera
    header_color: Color de la capçalera
    start_open: Comença obert
    start_closed: Comená tancat
displays:
  boolean:
    boolean: Boolean
    description: Mostra els estats Activat i desactivat
    label_on: Etiqueta activada
    label_on_placeholder: Introdueix l'etiqueta activada...
    label_off: Etiqueta desactivada
    label_off_placeholder: Introdueix l'etiqueta desactivada...
    icon_on: Icona activada
    icon_off: Icona desactivada
    color_on: Color activat
    color_off: Color desactivat
  collection:
    collection: Coŀlecció
    description: Mostra una col·lecció
    icon_label: Mostra la icona de la col·lecció
  color:
    color: Color
    description: Mostra un punt colorejat
    default_color: Color predeterminat
  datetime:
    datetime: Data i hora
    description: Mostra valors associats al temps
    format: Format
    format_note: >-
      El format personalitzat accepta __[Date Field Symbol Table](https://www.unicode.org/reports/tr35/tr35-dates.html#Date_Field_Symbol_Table)__
    long: Llarg
    short: Curt
    relative: Relatiu
    relative_label: 'Mostra el temps relatiu, ex: fa 5 minuts'
  file:
    file: Fitxer
    description: Mostra fitxers
  filesize:
    filesize: Mida del fitxer
    description: Mostra la mida del fitxer
  formatted-value:
    formatted-value: Valor formatat
    description: Mostra una versió formatada del text
    format_title: Títol del format
    format_title_label: Auto formata les minúscules i majúscules
    bold_label: Utilitza text en negreta
  formatted-json-value:
    formatted-json-value: Valor JSON formatat
    description: Mostra una versió formatada del l'objecte
  icon:
    icon: Icona
    description: Mostra una icona
    filled: Emplenat
    filled_label: Utilitza una variant emplenada
  image:
    image: Imatge
    description: Mostra una petita previsualització de la imatge
    circle: Cercle
    circle_label: Mostra com a cercle
  labels:
    labels: Etiquetes
    description: Mostra un únic o bé una llista d'etiquetes
    default_foreground: Primer pla predeterminat
    default_background: Fons prederterminat
    format_label: Formata cada etiqueta
    show_as_dot: Mostra com a punt
    choices_value_placeholder: Introdueix un valor...
    choices_text_placeholder: Introdueix un text...
  mime-type:
    mime-type: TIpus MIME
    description: Mostra el tipus MIME d'un fitxer
    extension_only: Només l'extensió
    extension_only_label: Mostra només l'extensió
  rating:
    rating: Puntuació
    description: Visualitza un número d'estrelles relatiu al valor màxim
    simple: Simple
    simple_label: Mostra estrelles en un format simple
  raw:
    raw: Calor en brut
  related-values:
    related-values: Valors relacionats
    description: Mostra valors relacionats
  user:
    user: Usuari
    description: Mostra un usuari
    avatar: Foto
    name: Nom
    both: Ambdós
    circle_label: Mostra l'usuari en un cercle
layouts:
  cards:
    cards: Targetes
    image_source: Recurs d'imatge
    image_fit: Ajusta l'imatge
    crop: Retalla
    contain: Conté
    title: Títol
    subtitle: Subtítol
  tabular:
    tabular: Taula
    fields: Camps
    spacing: Espaiat
    comfortable: Còmoda
    compact: Compacta
    cozy: Acollidora
  calendar:
    calendar: Calendari
    start_date_field: Camp de data d'inici
    end_date_field: Camp de data de fi
  map:
    map: Mapa
    basemap: Mapa base
    layers: Capes
    edit_custom_layers: Edita capes
    cluster_options: Opcions de clustering
    cluster: Activa el clustering
    cluster_radius: Radi del cluster
    cluster_minpoints: Mida mínima del clúster
    cluster_maxzoom: Zoom màxim per clustering
<<<<<<< HEAD
=======
    auto_location_filter: Ajusta les dades als límits de la vista
>>>>>>> e42b9712
    field: Geometria
    invalid_geometry: Geometria invàlida<|MERGE_RESOLUTION|>--- conflicted
+++ resolved
@@ -1332,9 +1332,6 @@
     cluster_radius: Radi del cluster
     cluster_minpoints: Mida mínima del clúster
     cluster_maxzoom: Zoom màxim per clustering
-<<<<<<< HEAD
-=======
     auto_location_filter: Ajusta les dades als límits de la vista
->>>>>>> e42b9712
     field: Geometria
     invalid_geometry: Geometria invàlida