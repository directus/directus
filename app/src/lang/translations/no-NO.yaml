---
edit_field: Rediger felt
item_revision: Element revisjoner
duplicate_field: Dupliser felt
half_width: Halv vidde
full_width: Fullbredde
fill_width: Fyll vidde
field_name_translations: Feltnavn oversettelser
enter_password_to_enable_tfa: Fyll inn passord for å skru på To-Faktor Autentisering
add_field: Legg til felt
role_name: Rollenavn
db_only_click_to_configure: 'Kun database: Klikk for å konfigurere '
show_archived_items: Vis arkiverte elementer
edited: Verdi endret
required: Påkrevd
required_for_app_access: Påkrevd for app-tilgang
requires_value: Krever verdi
create_preset: Opprett forhåndsinnstilling
create_role: Opprett rolle
create_user: Opprett bruker
create_webhook: Lag Webhook
invite_users: Invitere brukere
invite: Inviter
emails: E-post
connection_excellent: Utmerket tilkobling
connection_good: God tilkobling
connection_fair: Ok tilkobling
connection_poor: Dårlig tilkobling
primary: Primær
rename_folder: Endre mappenavn
delete_folder: Slett mappe
prefix: Prefiks
suffix: Suffiks
reset_bookmark: Tilbakestill bokmerke
rename_bookmark: Endre navn på bokmerke
update_bookmark: Oppdater bokmerke
delete_bookmark: Slett bokmerke
delete_bookmark_copy: >-
  Er du sikker på at du vil slette "{bookmark}"? Handlingen kan ikke angres.
logoutReason:
  SIGN_OUT: Utlogget
  SESSION_EXPIRED: Økt utløpt
public_description: Kontrollerer hvilke API-data som er tilgjengelige uten å autentisere.
not_allowed: Ikke tillatt
directus_version: Directus versjon
node_version: Node versjon
node_uptime: Node oppetid
os_type: OS Type
os_version: OS versjon
os_uptime: OS oppetid
os_totalmem: OS minne
archive: Arkiv
archive_confirm: Er du sikker på at du vil arkivere dette elementet?
archive_confirm_count: >-
  Ingen elementer valgt | Er du sikker på at du vil arkivere dette elementet? | Er du sikker på at du vil arkivere disse {count} elementene?
reset_system_permissions_to: 'Tilbakestill systemtillatelser til:'
reset_system_permissions_copy: Denne handlingen vil overskrive eventuelle egendefinerte rettigheter du kan ha brukt på systemkolleksjonene. Er du sikker?
the_following_are_minimum_permissions: Følgende minimumstilganger kreves når "Applikasjons-tilgang" er aktivert. Du kan utvide tillatelsene ut over dette, men ikke nedenfor.
app_access_minimum: App Minimumstilgang
recommended_defaults: Anbefalte standardinnstillinger
unarchive: Uarkivér
unarchive_confirm: Er du sikker på at du vil uarkivere dette elementet?
nested_files_folders_will_be_moved: Nøstede filer og mapper vil bli flyttet ett nivå opp.
unknown_validation_errors: 'Det oppstod valideringsfeil for følgende skjulte felter:'
validationError:
  eq: Verdien må være {valid}
  neq: Verdien kan ikke være {invalid}
  in: Verdien må være en av {valid}
  nin: Verdien kan ikke være en av {invalid}
  contains: Verdien må inneholde {substring}
  ncontains: Verdien kan ikke inneholde {substring}
  gt: Verdien må være større enn {valid}
  gte: Verdien må være større enn eller lik {valid}
  lt: Verdien må være mindre enn {valid}
  lte: Verdien må være mindre enn eller lik {valid}
  empty: Verdien må være tom
  nempty: Verdien kan ikke være tom
  null: Verdien må være null
  nnull: Verdien kan ikke være null
  required: Verdi er påkrevd
all_access: All tilgang
no_access: Ingen tilgang
use_custom: Bruk egendefinert
field_standard: Standard
field_presentation: Presentation & Aliaser
field_file: En fil
field_files: Flere filer
field_m2o: M2O Relasjon
field_m2a: M2A Relasjon
field_o2m: O2M Relasjon
field_m2m: M2M Relasjon
field_translations: Oversettelser
item_permissions: Element Tillatelser
field_permissions: Felt Tillatelser
field_validation: Felt validering
field_presets: Forhåndsinnstilling av felter
permissions_for_role: 'Elementer {role} rollen kan {action}.'
fields_for_role: 'Felter {role} rollen kan {action}.'
validation_for_role: 'Felt {action} regler {role} rollen må følge.'
presets_for_role: 'Felt standardverdi for rollen {role}.'
presentation_and_aliases: Presentation & Aliaser
hide_field_on_detail: Skjul felt ved detaljert visning
show_field_on_detail: Vis felt ved detaljert visning
delete_field: Slett felt
fields_and_layout: Felter og oppsett
field_create_success: 'Opprettet felt: "{field}"'
field_update_success: 'Oppdatert Felt: "{field}"'
duplicate_where_to: Hvor vil du duplisere dette feltet til?
language: Språk
global: Globalt
admins_have_all_permissions: Administratorer har alle rettigheter
camera: Kamera
exposure: Eksponering
shutter: Utløser
iso: ISO
focal_length: Brennvidde
schema_setup_key: Dette feltets databasekolonne navn og API nøkkel
create_field: Opprett felt
creating_new_field: 'Nytt felt ({collection})'
field_in_collection: '{field} ({collection})'
reset_page_preferences: Tilbakestill sideinnstillinger
hidden_field: Skjult felt
hidden_on_detail: Skjult ved detaljer
disabled_editing_value: Deaktiver redigering av felt
key: Nøkkel
alias: Alias
bigInteger: Stort heltall
boolean: Sann/usann
date: Dato
datetime: Dato og tid
decimal: Desimaltall
float: Flyttall
integer: Heltall
json: JSON
string: Tekststreng
text: Tekst
time: Tid
timestamp: Tidsstempel
uuid: UUID
not_available_for_type: Ikke tilgjengelig for denne typen
create_translations: Lag oversettelser
auto_refresh: Automatisk oppdatering
refresh_interval: Oppdateringsintervall
no_refresh: Ikke oppdater
refresh_interval_seconds: Oppdater øyeblikkelig | Hvert sekund | Hvert {seconds} sekund
refresh_interval_minutes: Hvert minutt | Hvert {minutes} minutt
auto_generate: Autogenerer
this_will_auto_setup_fields_relations: Dette vil automatisk sette opp alle obligatoriske felt og relasjoner.
click_here: Klikk her
to_manually_setup_translations: for manuelt å sette opp oversettelser.
click_to_manage_translated_fields: >-
  Der er ingen oversatte felter enda. Klikk her for å lage dem. | Der er ett oversatt felt. Klikk her for å redigere det | Der er {count} oversatte felter. Klikk her for å redigere dem.
fields_group: Feltgruppe
no_collections_found: Ingen kolleksjoner funnet.
new_data_alert: 'Følgende vil bli opprettet i din Data Model:'
search_collection: Søk i kolleksjonen...
new_field: 'Nytt felt'
new_collection: 'Ny Kolleksjon'
add_m2o_to_collection: 'Legg til mange-til-en til "{collection}"'
add_o2m_to_collection: 'Legg til en-til-mange til "{collection}"'
add_m2m_to_collection: 'Legg til mange-til mange til "{collection}'
choose_a_type: Velg en Type...
determined_by_relationship: Fastsatt av relasjon
add_note: Legg til en god beskrivelse til brukerne...
default_value: Standardverdi
standard_field: Standard felt
single_file: En fil
multiple_files: Flere filer
m2o_relationship: Mange til én relasjon
o2m_relationship: Én til mange relasjon
m2m_relationship: Mange til mange relasjon
m2a_relationship: Mange til alle relasjon
invalid_item: Ugyldig element
next: Neste
field_name: Feltnavn
translations: Oversettelser
note: Notat
enter_a_value: Legg inn verdi...
enter_a_placeholder: Legg inn en plassholder...
length: Lengde
precision_scale: Presisjon og skala
readonly: Skrivebeskyttet
unique: Unik
updated_on: Opprettet den
updated_by: Oppdatert av
primary_key: Primærnøkkel
foreign_key: Fremmednøkkel
finish_setup: Fullfør oppsett
dismiss: Lukk
raw_value: Rå verdi
edit_raw_value: Rediger råverdi
enter_raw_value: Legg inn råverdi...
clear_value: Tøm innhold
reset_to_default: Tilbakestill til standard
undo_changes: Angre endringer
notifications: Varsler
show_all_activity: Vis all aktivitet
page_not_found: Side ikke funnet
page_not_found_body: Siden du leter etter finnes ikke.
confirm_revert: Bekreft tilbakestilling
confirm_revert_body: Dette vil reversere elementet til valgte tilstand.
display: Visning
settings_update_success: Innstillingene er oppdatert
title: Tittel
revision_delta_created: Opprettet
revision_delta_created_externally: Opprettet eksternt
revision_delta_updated: 'Oppdatert 1 felt | Oppdatert {count} felter'
revision_delta_deleted: Slettet
revision_delta_reverted: Tilbakestilt
revision_delta_other: Revisjon
revision_delta_by: '{date} av {user}'
private_user: Privat bruker
revision_preview: Revisjon forhåndsvisning
updates_made: Oppdateringer Laget
leave_comment: Legg igjen en kommentar...
post_comment_success: Kommentaren ble lagt til
item_create_success: Elementet ble opprettet | Elementene ble opprettet
item_update_success: Elementet ble oppdatert | Elementene ble oppdaterte
item_delete_success: Elementet ble slettet | Elementene ble slettet
this_collection: Denne kolleksjonen
related_collection: Relatert kolleksjon
related_collections: Relaterte kolleksjoner
languages_collection: Språkkolleksjon
export_data: Eksporter data
format: Format
use_current_filters_settings: Bruk gjeldende filtre og innstillinger
export_collection: 'Eksporter {collection}'
last_page: Siste side
last_access: Siste tilgang
fill_template: Fyll med malverdi
a_unique_table_name: Et unikt tabellnavn...
a_unique_column_name: Et unikt kolonnenavn...
enable_custom_values: Aktiver egendefinerte verdier
submit: Send inn
move_to_folder: Flytt til mappe
move: Flytt
system: System
add_field_related: Legg til felt til relatert kolleksjon
interface_label: Grensesnitt
today: Idag
yesterday: Igår
delete_comment: Slett kommentar
date-fns_date: PPP
date-fns_time: 'h:mm:ss a'
date-fns_time_no_seconds: 'h:mm a'
date-fns_date_short: 'd MMM, u'
date-fns_time_short: 'h:mma'
date-fns_date_short_no_year: d MMM
month: Måned
year: År
select_all: Merk alt
months:
  january: januar
  february: februar
  march: mars
  april: april
  may: mai
  june: juni
  july: juli
  august: august
  september: september
  october: oktober
  november: november
  december: desember
drag_mode: Dra modus
cancel_crop: Avbryt beskjæring
created: Opprettet
owner: Eier
name: Navn
created_by: Opprettet av
created_on: Opprettet den
save_and_stay: Lagre og fortsett
save_as_copy: Lagre som kopi
comments: Kommentarer
request_feature: Foreslå ny funksjon
item_count: 'Ingen elementer | Ett element | {count} elementer'
no_files_copy: Det er ingen filer her.
user_count: 'Ingen brukere | En bruker | {count} brukere'
no_users_copy: Det er ingen brukere i denne rollen enda.
webhooks_count: 'Ingen Webhooks | En Webhook | {count} Webhooks'
all_items: Alle elementer
csv: CSV
no_collections: Ingen kolleksjoner
create_collection: Opprett kolleksjon
no_collections_copy_admin: Du har ingen kolleksjoner enda. Klikk knappen nedenfor for å starte.
no_collections_copy: Du har ingen kolleksjoner enda. Vennligst kontakt din systemadministrator.
relationship_not_setup: Relasjonen er ikke konfigurert riktig
display_template_not_setup: Visningsmalen alternativet er feilkonfigurert
collection_field_not_setup: Kolleksjonsfeltalternativet er feilkonfigurert
select_a_collection: Velg en Kolleksjon
active: Aktiv
users: Brukere
activity: Aktivitet
webhooks: Webhooks
field_width: Feltbredde
add_filter: Legg til filter
upper_limit: Øvre grense...
lower_limit: Nedre grense...
user_directory: Brukeroversikt
documentation: Dokumentasjon
sidebar: Sidepanel
duration: Varighet
charset: Charset
file_moved: Fil Flyttet
collection_created: Kolleksjon opprettet
modified_on: Modifisert den
card_size: Kort størrelse
sort_field: Sorter felt
add_sort_field: Legg til sorteringsfelt
sort: Sorter
status: Status
remove: Fjern
toggle_manual_sorting: Veksle manuell sortering
bookmark_doesnt_exist: Bokmerket finnes ikke
bookmark_doesnt_exist_copy: Kunne ikke finne bokmerket du prøver å åpne.
bookmark_doesnt_exist_cta: Returner til kolleksjon
select_an_item: Velg et element...
edit: Rediger
enabled: Aktivert
disable_tfa: Deaktiver 2FA
tfa_scan_code: Skann koden i autentiseringsappen for å fullføre oppsettet av 2FA
enter_otp_to_disable_tfa: Angi OTP for å deaktivere 2FA
create_account: Opprett konto
account_created_successfully: Kontoen ble opprettet
auto_fill: Autofyll
corresponding_field: Tilsvarende felt
errors:
  COLLECTION_NOT_FOUND: "Kolleksjonen eksisterer ikke"
  FIELD_NOT_FOUND: Feltet ble ikke funnet
  FORBIDDEN: Forbudt
  INVALID_CREDENTIALS: Feil brukernavn eller passord
  INVALID_OTP: Feil engangspassord
  NOT_NULL_VIOLATION: Verdien kan ikke være null
bookmarks: Bokmerke
back: Tilbake
operators:
  lt: Mindre enn
  gt: Større enn
  lte: Mindre enn eller lik
  gte: Større enn eller lik
  contains: Inneholder
  ncontains: Inneholder ikke
  empty: Er tom
loading: Laster...
no_results: Ingen treff
create: Opprett
on_update: Ved oppdatering
read: Les
update: Oppdater
select_fields: Velg felter
wysiwyg_options:
  remove: Fjern
  selectall: Merk alt
  table: Tabell
deselect: Velg bort
editing_in_batch: 'Batch Editing {count} elementer'
settings_permissions: Roller og tilganger
settings_project: Prosjektinnstillinger
settings_webhooks: Webhooks
discard_changes: Forkast endringer
keep_editing: Fortsett å rediger
add_new: Legg til ny
all: Alle
batch_delete_confirm: >-
  Ingen elementer har blitt valgt | Er du sikker på at du vil slette dette elementet? Handlingen kan ikke angres. | Er du sikker på at du vil slette disse {count} elementene? Handlingen kan ikke angres.
cancel: Avbryt
collection: Kolleksjon
collections: Kolleksjoner
fields:
  directus_activity:
    item: Element Hovednøkkel
    collection: Kolleksjon
    comment: Kommenter
    user_agent: Brukeragent
    ip: IP-addresse
  directus_collections:
    collection: Kolleksjon
    icon: Ikon
    note: Notat
    hidden: Skjult
    sort_field: Sorter felt
  directus_files:
    title: Tittel
    description: Beskrivelse
    tags: Etiketter
    location: Lokasjon
    modified_on: Modifisert den
    created_on: Opprettet den
    created_by: Opprettet av
    embed: Embed
    charset: Charset
    duration: Varighet
  directus_users:
    email: E-post
    password: Passord
    location: Lokasjon
    title: Tittel
    description: Beskrivelse
    tags: Etiketter
    language: Språk
    status: Status
    status_active: Aktiv
    last_page: Siste side
    last_access: Siste tilgang
  directus_settings:
    project_name: Prosjektnavn
  directus_fields:
    note: Notat
    hidden: Skjult
    translation: Feltnavn oversettelser
  directus_roles:
    name: Rollenavn
    description: Beskrivelse
  directus_webhooks:
    name: Navn
    status: Status
field_options:
  directus_activity:
<<<<<<< HEAD
    create: Opprett
    update: Oppdater
=======
    login: Logg inn
    create: Opprett
    update: Oppdater
    delete: Slett
>>>>>>> 8a1913aa
  directus_collections:
    language: Språk
    archive_divider: Arkiv
    divider: Sorter
  directus_roles:
    fields:
      icon_name: Ikon
      name_name: Navn
    collections_name: Kolleksjoner
  directus_users:
    status_dropdown_active: Aktiv
  directus_webhooks:
    status_options_active: Aktiv
    actions_create: Opprett
    actions_update: Oppdater
comment: Kommenter
delete_field_are_you_sure: >-
  Er du sikker på at du vil slette feltet "{field}"? Handlingen kan ikke angres..
description: Beskrivelse
done: Ferdig
duplicate: Dupliser
email: E-post
embed: Embed
file: Fil
file_library: Filbibliotek
forgot_password: Glemt passord
hidden: Skjult
icon: Ikon
info: Info
junction_collection: Junction Collection
latency: Ventetid
login: Logg inn
my_activity: Min aktivitet
options: Alternativer
otp: Engangspassord
password: Passord
permissions: Tilganger
relationship: Relasjon
reset_password: Tilbakestill passord
revert: Reverter
save: Lagre
schema: Skjema
search: Søk
select_existing: Velg eksisterende
select_interface: Velg ett grensesnitt
settings: Innstillinger
sign_in: Logg inn
sign_out: Logg ut
sign_out_confirm: Er du sikker på at du vil logge ut?
something_went_wrong: Noe gikk galt.
value: Verdi
interfaces:
  presentation-links:
    primary: Primær
  system-collection:
    collection: Kolleksjon
  system-collections:
    collections: Kolleksjoner
  system-display-template:
    collection_field_not_setup: Kolleksjonsfeltalternativet er feilkonfigurert
    select_a_collection: Velg en Kolleksjon
  select-dropdown:
    choices_value_placeholder: Legg inn verdi...
  file:
    file: Fil
  files:
    files: Filer
  select-icon:
    icon: Ikon
  system-interface:
    interface: Grensesnitt
  tags:
    tags: Etiketter
  boolean:
    label_default: Aktivert
displays:
  boolean:
    boolean: Sann/usann
  collection:
    collection: Kolleksjon
  datetime:
    format: Format
  file:
    file: Fil
  icon:
    icon: Ikon
  labels:
    choices_value_placeholder: Legg inn verdi...
  user:
    name: Navn
    both: Begge
layouts:
  cards:
    cards: Kort
    image_source: Bilde Kilde
    title: Tittel
    subtitle: Undertittel
  tabular:
    tabular: Tabell
    fields: Felter
    spacing: Mellomrom
    comfortable: Komfortabel
    compact: Kompakt
    cozy: Cozy<|MERGE_RESOLUTION|>--- conflicted
+++ resolved
@@ -416,15 +416,10 @@
     status: Status
 field_options:
   directus_activity:
-<<<<<<< HEAD
-    create: Opprett
-    update: Oppdater
-=======
     login: Logg inn
     create: Opprett
     update: Oppdater
     delete: Slett
->>>>>>> 8a1913aa
   directus_collections:
     language: Språk
     archive_divider: Arkiv
