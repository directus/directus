--- conflicted
+++ resolved
@@ -353,13 +353,10 @@
 yesterday: Gestern
 delete_comment: Kommentar löschen
 delete_share: Freigabe löschen
-<<<<<<< HEAD
-=======
 functions:
   year: Jahr
   month: Monat
   count: Anzahl
->>>>>>> 703fb842
 date-fns_date: PPP
 date-fns_time: 'H:mm:ss'
 date-fns_time_no_seconds: 'H:mm'
