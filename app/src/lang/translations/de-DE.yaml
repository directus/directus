---
## Be aware:
#Due to the way this is imported, JavaScript reserved words, including "delete", "private",
#"void", etc are stripped out. See
#https://github.com/rollup/plugins/blob/8748b8cd3bbab3c5ac6190556930219f19060e63/packages/pluginutils/src/makeLegalIdentifier.ts#L4
#and
#https://github.com/rollup/plugins/blob/8748b8cd3bbab3c5ac6190556930219f19060e63/packages/yaml/src/index.js#L45
#Illegal words:
#'break', 'case', 'class', 'catch', 'const', 'continue', 'debugger', 'default', 'delete', 'do',
#'else', 'export', 'extends', 'finally', 'for', 'function', 'if', 'import', 'in', 'instanceof',
#'let', 'new', 'return', 'super', 'switch', 'this', 'throw', 'try', 'typeof', 'var', 'void',
#'while', 'with', 'yield', 'enum', 'await', 'implements', 'package', 'protected', 'static',
#'interface', 'private', 'public', 'arguments', 'Infinity', 'NaN', 'undefined', 'null', 'true',
#'false', 'eval', 'uneval', 'isFinite', 'isNaN', 'parseFloat', 'parseInt', 'decodeURI',
#'decodeURIComponent', 'encodeURI', 'encodeURIComponent', 'escape', 'unescape', 'Object',
#'Function', 'Boolean', 'Symbol', 'Error', 'EvalError', 'InternalError', 'RangeError',
#'ReferenceError', 'SyntaxError', 'TypeError', 'URIError', 'Number', 'Math', 'Date', 'String',
#'RegExp', 'Array', 'Int8Array', 'Uint8Array', 'Uint8ClampedArray', 'Int16Array', 'Uint16Array',
#'Int32Array', 'Uint32Array', 'Float32Array', 'Float64Array', 'Map', 'Set', 'WeakMap', 'WeakSet',
#'SIMD', 'ArrayBuffer', 'DataView', 'JSON', 'Promise', 'Generator', 'GeneratorFunction', 'Reflect',
#'Proxy', 'Intl'
identifier: Identifikator
avatar: Avatar
application: Anwendung
default_provider: Standard
method: Methode
published: Veröffentlicht
draft: Entwurf
archived: Archiviert
modules: Module
module_bar: Modulleiste
logs: Logs
reset_width: Breite zurücksetzen
tile_size: Kachelgröße
edit_field: Feld bearbeiten
conditions: Bedingungen
location: Ort
condition_rules: Bedingte Stile
input: Eingabe
maps: Karten
switch_user: Benutzer wechseln
item_creation: Element erstellt
item_revision: Element überarbeitet
enter_a_name: Namen eingeben...
duplicate_field: Feld duplizieren
half_width: Halbe Breite
full_width: Volle Breite
group: Gruppe
export_items: Elemente exportieren
and: Und
or: Oder
init: Initialisierung
dataset_too_large_currently_showing_n_items: Datensatz ist zu groß. Derzeit werden die ersten {n} Elemente angezeigt.
modifier: Geändert von
custom: Eigene
hook: Hook
fill_width: Breite füllen
field_name_translations: Feldnamen-Übersetzungen
enter_password_to_enable_tfa: Geben Sie Ihr Passwort ein, um die Zwei-Faktor-Authentifizierung zu aktivieren
add_field: Feld hinzufügen
role_name: Rollenname
branch: Branch
leaf: Blatt
indeterminate: Unbestimmt
edit_collection: Sammlung bearbeiten
exclusive: Exklusive
children: Untergeordnete
db_only_click_to_configure: 'Nur Datenbank: Zum Konfigurieren klicken'
show_active_items: Aktive Elemente anzeigen
show_archived_items: Zeige archivierte Elemente
show_all_items: Alle Elemente anzeigen
edited: Wert bearbeitet
required: Erforderlich
required_for_app_access: Benötigt für App-Zugriff
requires_value: Erfordert Wert
create_preset: Vorlage erstellen
create_panel: Panel erstellen
create_role: Rolle erstellen
create_user: Benutzer erstellen
message: Nachricht
delete_panel: Panel löschen
create_webhook: Webhook erstellen
create_translation_string: Übersetzungselement erstellen
no_translation_string: Keine Übersetzung
no_translation_string_copy: Es existiert noch keine Übersetzung.
translation_string_key_placeholder: Schlüssel für Übersetzungselement...
translation_string_translations_placeholder: Neue Übersetzung hinzufügen
edit_translation_string: Übersetzungselement editieren
delete_translation_string_copy: >-
  Soll das Übersetzungselement "{key}" wirklich gelöscht werden? Diese Aktion kann nicht rückgängig gemacht werden.
invite_users: Benutzer einladen
invite: Einladen
email_already_invited: E-Mail "{email}" wurde bereits eingeladen
subject: Betreff
inbox: Posteingang
emails: E-Mails
connection_excellent: Ausgezeichnete Verbindung
connection_good: Gute Verbindung
connection_fair: Brauchbare Verbindung
connection_poor: Schlechte Verbindung
primary: Primär
rename_folder: Ordner umbenennen
delete_folder: Ordner löschen
prefix: Präfix
suffix: Suffix
reset_bookmark: Lesezeichen zurücksetzen
update_bookmark: Lesezeichen bearbeiten
delete_bookmark: Lesezeichen löschen
delete_bookmark_copy: >-
  Möchten Sie das Lesezeichen "{bookmark}" wirklich löschen? Diese Aktion kann nicht rückgängig gemacht werden.
delete_personal_bookmark: Persönliches Lesezeichen löschen
delete_role_bookmark: Rollen-Lesezeichen löschen
delete_global_bookmark: Globales Lesezeichen löschen
logoutReason:
  SIGN_OUT: Abgemeldet
  SESSION_EXPIRED: Sitzung abgelaufen
public_label: Öffentlich
public_description: Bestimmt, welche API-Daten ohne Authentifizierung zugänglich sind.
admin_description: Initiale administrative Rolle mit uneingeschränktem App/API-Zugriff.
not_allowed: Nicht erlaubt
directus_version: Directus-Version
node_version: NodeJS-Version
node_uptime: Server-Betriebszeit
os_type: Betriebssystem
os_version: Betriebssystem-Version
os_uptime: System-Betriebszeit
os_totalmem: Arbeitsspeicher
archive: Archivieren
archive_confirm: Sind Sie sicher, dass Sie dieses Element archivieren möchten?
archive_confirm_count: >-
  Keine Elemente ausgewählt | Möchten Sie dieses Element wirklich archivieren? | Möchten Sie diese {count} Elemente wirklich archivieren?
reset_system_permissions_to: 'Systemberechtigungen zurücksetzen auf:'
reset_system_permissions_copy: Diese Aktion wird alle benutzerdefinierten Berechtigungen überschreiben, die Sie möglicherweise auf die System-Sammlungen angewendet haben. Sind Sie sicher?
the_following_are_minimum_permissions: Die folgenden Berechtigungen sind mindestens errforderlich, falls "App Acces" aktiviert ist. Sie können die Berechtigungen darüber hinaus erweitern, jedoch nicht weiter einschränken.
app_access_minimum: App-Zugriff Minimum
recommended_defaults: Empfohlene Standardwerte
unarchive: Archivierung zurücksetzen
unarchive_confirm: Möchten Sie dieses Element wirklich aus dem Archiv zurückholen?
nested_files_folders_will_be_moved: Verschachtelte Dateien und Ordner werden eine Ebene nach oben verschoben.
validation_errors_notice: 'Die folgenden Felder sind ungültig:'
validationError:
  eq: Der Wert muss {valid} sein
  neq: Der Wert kann nicht {invalid} sein
  in: 'Gültige Werte sind: {valid}'
  nin: Wert darf nicht einer von {invalid} sein
  contains: Der Wert muss {substring} enthalten
  ncontains: Der Wert darf {substring} nicht enthalten
  gt: Der Wert muss größer sein als {valid}
  gte: Der Wert muss größer oder gleich {valid} sein
  lt: Der Wert muss kleiner als {valid} sein
  lte: Der Wert muss kleiner oder gleich {valid} sein
  empty: Der Wert muss leer sein
  nempty: Der Wert darf nicht leer sein
  null: Der Wert muss leer sein
  nnull: Der Wert darf nicht leer sein
  required: Wert erforderlich
  unique: Wert muss eindeutig sein
  regex: Wert hat nicht das richtige Format
all_access: Kompletter Zugriff
no_access: Kein Zugriff
use_custom: Benutzerdefiniert
nullable: NULL-Werte
allow_null_value: NULL-Wert erlauben
allow_multiple: Mehrere zulassen
allow_multiple_to_be_open: Gleichzeitiges Öffnen erlauben
enter_value_to_replace_nulls: Bitte geben Sie einen neuen Wert ein, um alle NULLs zu ersetzen, die derzeit in diesem Feld liegen.
field_standard: Standard
field_presentation: Darstellung & Aliase
field_file: Eine Datei
field_files: Mehrere Dateien
field_m2o: M2O Beziehung
field_m2a: M2A Beziehung
field_o2m: O2M Beziehung
field_m2m: M2M Beziehung
field_translations: Übersetzungen
field_group: Feldgruppe
item_permissions: Item Berechtigungen
field_permissions: Feldberechtigungen
field_validation: Feldüberprüfung
field_presets: Feld-Vorlagen
permissions_for_role: 'Items die {role} Rolle kann {action}.'
fields_for_role: 'Felder die von der {role} Rolle {action} werden können.'
validation_for_role: 'Feld {action} Regeln, welche die {role} Rolle befolgen muss.'
presets_for_role: 'Standardwert für die {role} Rolle.'
presentation_and_aliases: Darstellung & Aliase
revision_post_create: So sah dieses Element bei der Erstellung aus.
revision_post_update: So sieht dieses Element nach der Überarbeitung aus.
changes_made: Dies sind die spezifischen Änderungen, die in dieser Revision vorgenommen wurden.
no_relational_data: Beachten Sie, dass relationale Daten hier nicht enthalten sind.
bottom: Unten
hide_field: Felder ausblenden
hide_field_on_detail: In Detailansicht ausblenden
show_field_on_detail: In Detailansicht einblenden
delete_field: Feld löschen
fields_and_layout: Felder & Ansicht
field_create_success: 'Erstelltes Feld: "{field}"'
field_update_success: 'Geändertes Feld: "{field}"'
duplicate_where_to: Wohin möchten Sie dieses Feld duplizieren?
language: Sprache
language_placeholder: Sprache auswählen...
aggregate_function: Aggregations-Funktion
aggregate_precision: Aggregations-Präzision
group_aggregation: Gruppen-Aggregation
group_precision: Gruppen-Präzision
global: Globale Objekte
admins_have_all_permissions: Administratoren haben alle Berechtigungen
camera: Kamera
show_zero: Null anzeigen
create_in_advanced_field_creation_mode: Feld im erweiterten Modus erstellen
continue_in_advanced_field_creation_mode: Im erweiterten Felderstellungsmodus fortfahren
validation: Validierung
sum: Summe
sum_distinct: Summe, unterschiedliche Werte
avg: Mittelwert
avg_distinct: Mittelwert, unterschiedliche Werte
count: Anzahl
count_distinct: Anzahl, unterschiedliche Werte
min: Min
max: Max
exposure: Belichtung
shutter: Blende
iso: ISO
focal_length: Brennweite
schema_setup_key: Datenbankspaltenname und API-Schlüssel dieses Feldes
create_field: Feld erstellen
creating_new_field: 'Neues Feld ({collection})'
field_in_collection: '{field} ({collection})'
reset_page_preferences: Seiteneinstellungen zurücksetzen
hidden_field: Verstecktes Feld
hidden_on_detail: In Detailansicht ausblenden
disabled_editing_value: Bearbeitung des Wertes deaktivieren
key: Schlüssel
alias: Alias
bigInteger: Big Integer
boolean: Boolean
date: Datum
date_range: Zeitspanne
datetime: Datum mit Uhrzeit
dateTime: Datum mit Uhrzeit
precision: Präzision
decimal: Dezimal
float: Float
integer: Integer
json: JSON
xml: XML
string: Zeichenkette
text: Text
time: Zeit
timestamp: Zeitstempel
uuid: UUID
hash: Hash
geometry: Geometrie (alle)
geometry.Point: Point
geometry.LineString: LineString
geometry.Polygon: Polygon
geometry.MultiPoint: MultiPoint
geometry.MultiLineString: MultiLineString
geometry.MultiPolygon: MultiPolygon
not_available_for_type: Nicht verfügbar für diesen Typ
create_translations: Übersetzungen erstellen
auto_refresh: Auto-Aktualisierung
refresh_interval: Aktualisierungsintervall
no_refresh: Nicht aktualisieren
refresh_interval_seconds: Sofort aktualisieren | Jede Sekunde | Alle {seconds} Sekunden
refresh_interval_minutes: Jede Minute | Alle {minutes} Minuten
auto_generate: Automatisch generieren
this_will_auto_setup_fields_relations: Dies wird automatisch alle benötigten Felder und Beziehungen einrichten.
click_here: Hier klicken
to_manually_setup_translations: um die Übersetzung manuell einzurichten.
click_to_manage_translated_fields: >-
  Es gibt noch keine übersetzten Felder. Klicke hier, um sie zu erstellen| Es gibt ein übersetztes Feld. Klicke hier, um es zu verwalten. | Es gibt {count} übersetzte Felder. Klicke hier, um sie zu verwalten.
fields_group: Feldergruppe
no_collections_found: Keine Sammlungen gefunden.
new_data_alert: 'Folgendes wird innerhalb Ihres Datenmodells erstellt:'
search_collection: Sammlung suchen...
new_field: 'Neues Feld'
new_collection: 'Neue Sammlung'
add_m2o_to_collection: 'M2O zu "{collection}" hinzufügen'
add_o2m_to_collection: 'O2M zu "{collection} " hinzufügen'
add_m2m_to_collection: 'M2M zu "{collection} " hinzufügen'
choose_a_type: Wähle einen Typ...
determined_by_relationship: Bestimmt durch Beziehung
add_note: Füge eine hilfreiche Beschreibung für die Benutzer hinzu...
add_link: Verknüpfung hinzufügen
custom_link: Benutzerdefinierte Verknüpfung
default_value: Standardwert
standard_field: Standardfeld
single_file: Eine Datei
multiple_files: Mehrere Dateien
m2o_relationship: n:1-Beziehung
o2m_relationship: 1:n-Beziehung
m2m_relationship: n:m-Beziehung
m2a_relationship: n:x-Beziehung (Many to Any)
invalid_item: Ungültiges Element
next: Weiter
field_name: Feldname
translations: Übersetzungen
no_translations: Keine Übersetzung
left_to_right: Von links nach rechts
right_to_left: Von rechts nach links
note: Notiz
enter_a_value: Gib einen Wert ein...
enter_a_placeholder: Platzhalter eingeben...
length: Länge
soft_length: Soft Limit
precision_scale: Präzision & Skalierung
readonly: Lesezugriff
unique: Eindeutig
updated_on: Geändert am
updated_by: Geändert von
primary_key: Primärschlüssel
foreign_key: Fremdschlüssel
finish_setup: Einrichtung abschließen
dismiss: Verwerfen
toggle_raw_editor: Raw-Editor umschalten
raw_editor_placeholder: "{'{'}{'{'}$trigger.payload.example{'}'}{'}'}"
raw_value: Rohwert
copy_raw_value: Unverarbeiteten Wert kopieren
copy_raw_value_success: Kopiert
copy_raw_value_fail: Kopieren fehlgeschlagen
paste_raw_value: Unverarbeiteten Wert einfügen
paste_raw_value_success: Eingefügt
paste_raw_value_fail: Einfügen fehlgeschlagen
view_raw_value: Unverarbeiteten Wert anzeigen
edit_raw_value: Rohwert bearbeiten
enter_raw_value: Rohwert eingeben...
clear_value: Wert löschen
clear_changes: Änderungen löschen
reset_to_default: Auf Standardwert zurücksetzen
undo_changes: Änderungen rückgängig machen
notifications: Benachrichtigungen
show_all_activity: Alle Aktivitäten anzeigen
page_not_found: Seite nicht gefunden
page_not_found_body: Die Seite scheint nicht zu existieren.
confirm_revert: Zurücksetzen bestätigen
confirm_revert_body: Dadurch wird das Element auf den ausgewählten Zustand zurückgesetzt.
display: Anzeige
settings_update_success: Einstellungen aktualisiert
title: Titel
revision_delta_created: Erstellt
revision_delta_created_externally: Extern erstellt
revision_delta_updated: '1 Feld aktualisiert | {count} Felder aktualisiert'
revision_delta_deleted: Gelöscht
revision_delta_reverted: Zurückgesetzt
revision_delta_update_message: Dieses Feld wurde aktualisiert, aber sein Wert wird aus Sicherheitsgründen verschleiert.
revision_delta_other: Revision
revision_delta_by: '{date} von {user}'
presentation_text_values_cannot_be_reimported: "Verwendet Präsentationstext, Werte können nicht neu importiert werden."
download_page_as_csv: 'Als CSV herunterladen'
private_user: Privater Benutzer
creation_preview: Erstellungs-Vorschau
revision_preview: Überarbeitungs-Vorschau
updates_made: Erfolgte Aktualisierungen
leave_comment: Kommentieren...
post_comment_success: Kommentar veröffentlicht
post_comment_updated: Kommentar aktualisiert
item_create_success: Element erstellt | Elemente erstellt
item_update_success: Element aktualisiert | Elemente aktualisiert
item_delete_success: Element gelöscht | Elemente gelöscht
this_collection: Diese Sammlung
related_collection: Verknüpfte Sammlung
related_collections: Verwandte Sammlungen
translations_collection: Übersetzungs-Sammlung
languages_collection: Sprachen-Sammlung
import_data_input_placeholder: CSV oder JSON...
import_data_button: Import starten
import_data_indeterminate: Importiere Daten...
import_data_success: Daten erfolgreich aus {filename} importiert
import_data_error: Die Datenstruktur der Datei stimmt nicht mit der Sammlung überein.
label_import: Import
label_export: Export
import_export: Import / Export
format: Format
last_page: Letzte Seite
last_access: Letzter Zugriff
fill_template: Mit Vorlagenwert füllen
a_unique_table_name: Ein eindeutiger Tabellenname...
a_unique_column_name: Ein eindeutiger Spaltenname...
enable_custom_values: Benutzerdefinierte Werte aktivieren
submit: Absenden
move_to_folder: In Ordner verschieben
move: Verschieben
system: System
add_field_related: Feld zur abhängigen Sammlung hinzufügen
interface_label: Benutzeroberfläche
today: Heute
yesterday: Gestern
delete_comment: Kommentar löschen
delete_share: Freigabe löschen
functions:
  year: Jahr
  month: Monat
  week: Woche
  day: Tag
  weekday: Wochentag
  hour: Stunde
  minute: Minute
  second: Sekunde
  count: Anzahl
date-fns_date: PPP
date-fns_time: 'H:mm:ss'
date-fns_time_no_seconds: 'H:mm'
date-fns_time_24hour: 'HH:mm:ss'
date-fns_time_no_seconds_24hour: 'HH:mm'
date-fns_date_short: 'd MMM u'
date-fns_time_short: 'H:mm'
date-fns_date_short_no_year: d MMM
minutes: Minuten
hours: Stunden
month: Monat
year: Jahr
select_all: Alle auswählen
months:
  january: Januar
  february: Februar
  march: März
  april: April
  may: Mai
  june: Juni
  july: Juli
  august: August
  september: September
  october: Oktober
  november: November
  december: Dezember
drag_mode: Drag-Modus
cancel_crop: Zuschneiden abbrechen
original: Original
url: URL
import_label: Import
file_details: Datei-Informationen
dimensions: Dimensionen
size: Größe
created: Erstellt
modified: Geändert
checksum: Prüfsumme
owner: Besitzer
edited_by: Editiert von
folder: Ordner
zoom: Zoom
download: Herunterladen
open: Öffnen
open_in_new_window: In neuem Fenster öffnen
open_folder: Öffne den "{folder}" Ordner
foreground_color: Vordergrundfarbe
background_color: Hintergrundfarbe
upload_from_device: Datei vom Gerät hochladen
choose_from_library: Datei aus Bibliothek auswählen
import_from_url: Datei von URL importieren
replace_from_device: Mit Datei vom Gerät ersetzen
replace_from_library: Mit Datei aus der Bibliothek ersetzen
replace_from_url: Mit Datei von URL ersetzen
no_file_selected: Keine Datei ausgewählt
download_file: Datei herunterladen
open_file_in_tab: Datei in neuem Tab öffnen
start_export: Export starten
not_available_for_local_downloads: Nicht für lokale Downloads verfügbar
exporting_all_items_in_collection: Alle {total} Elemente innerhalb von {collection} exportieren.
exporting_limited_items_in_collection: '{limit} von {total} Elementen innerhalb von {collection} exportieren.'
exporting_no_items_to_export: Keine Elemente zu exportieren. Passen Sie die Konfiguration unten an.
exporting_download_hint: Sobald abgeschlossen, wird die {format} Datei automatisch auf das Gerät heruntergeladen.
exporting_batch_hint: Dieser Export wird in Batches abgearbeitet und sobald abgeschlossen wird die Datei {format} in der Dateibibliothek gespeichert.
exporting_batch_hint_forced: Aufgrund der großen Anzahl von Elementen muss dieser Export in Batches abgearbeitet werden und nach Fertigstellung wird die Datei {format} in der Dateibibliothek gespeichert.
collection_key: Sammlungsschlüssel
name: Name
primary_key_field: Primärschlüsselfeld
type: Typ
creating_new_collection: Neue Sammlung wird erstellt
created_by: Erstellt von
created_on: Erstellt am
creating_collection_info: Benennen Sie die Sammlung und richten Sie ein eindeutiges „Schlüsselfeld“ ein...
creating_collection_system: Aktivieren und benennen Sie eines dieser optionalen Felder.
auto_increment_integer: Automatisch erhöhter Integer-Wert
auto_increment_big_integer: Automatisch erhöhter großer Integer
generated_uuid: Generierte UUID
manual_string: Manuell eingegebene Zeichenkette
save_and_create_new: Speichern und neues Element anlegen
save_and_stay: Speichern und auf der Seite bleiben
save_as_copy: Als Kopie speichern
add_existing: Vorhandene hinzufügen
creating_items: Elemente erstellen
enable_create_button: Knopf zum Erstellen aktivieren
selecting_items: Elemente auswählen
enable_select_button: Knopf zum Auswählen aktivieren
allow_duplicates: Duplikate erlauben
comments: Kommentare
no_comments: Noch keine Kommentare
click_to_expand: Zum Erweitern klicken
select_item: Element auswählen
no_items: Keine Elemente
search_items: Elemente suchen...
disabled: Deaktiviert
information: Information
report_bug: Bug melden
request_feature: Feature anfragen
request_body: Rohdaten der Anfrage
interface_not_found: 'Schnittstelle "{interface}" nicht gefunden.'
operation_not_found: 'Operation "{operation}" nicht gefunden.'
reset_interface: Schnittstelle zurücksetzen
display_not_found: 'Anzeige "{display}" nicht gefunden.'
reset_display: Anzeige zurücksetzen
list-m2a: Builder (n:x, Many to Any)
item_count: 'Keine Elemente | Ein Element | {count} Elemente'
no_items_copy: Bisher gibt es noch keine Elemente in dieser Sammlung.
file_count: 'Keine Dateien | Eine Datei | {count} Dateien'
no_files_copy: Keine Dateien vorhanden.
user_count: 'Keine Benutzer | Ein Benutzer | {count} Benutzer'
no_users_copy: Es gibt noch keine Benutzer in dieser Rolle.
webhooks_count: 'Keine Webhooks | Ein Webhook | {count} Webhooks'
no_webhooks_copy: Es wurden noch keine Webhooks konfiguriert.
no_notifications: Keine Benachrichtigungen
no_notifications_copy: Du bist auf dem neusten Stand!
activity_log: Aktivitätsprotokoll
all_items: Alle Elemente
any: Irgendein
csv: CSV
no_collections: Keine Sammlungen
create_collection: Sammlung erstellen
no_collections_copy_admin: Keine Sammlungen vorhanden. Auf die untenstehende Schaltfläche klicken, um loszulegen.
no_collections_copy: Keine Sammlungen vorhanden. Bitte Systemadministrator kontaktieren.
relationship_not_setup: Die relationale Beziehung wurde nicht korrekt konfiguriert
display_template_not_setup: Die Anzeige-Vorlage ist falsch konfiguriert
collection_field_not_setup: Das Sammlungsfeld ist falsch konfiguriert
select_a_collection: Sammlung auswählen
select_a_field: Feld auswählen
active: Aktiv
move_to: Verschieben nach...
copy: Kopieren
copy_to: Kopieren nach...
no_other_dashboards_copy: Sie haben noch keine anderen Dashboards.
inactive: Inaktiv
users: Benutzer
activity: Aktivität
activity_item: Aktivitäten-Element
action: Aktion
ip_address: IP Adresse
user_agent: Benutzer-Agent
origin: Ursprung
webhooks: Webhooks
decimals: Dezimalstellen
value_decimals: Wert Dezimalstellen
min_value: Minimalwert
max_value: Maximalwert
automatic: Automatisch
field_width: Feldbreite
add_filter: Filter hinzufügen
upper_limit: Obere Grenze...
lower_limit: Untere Grenze...
user_directory: Benutzerverzeichnis
documentation: Dokumentation
sidebar: Seitenleiste
duration: Dauer
charset: Zeichensatz
second: Sekunde
file_moved: Datei verschoben
collection_created: Sammlung erstellt
modified_on: Geändert am
card_size: Kartengröße
sort_field: Sortierfeld
add_sort_field: Sortierfeld hinzufügen
sort: Sortieren
status: Status
remove: Löschen
toggle_manual_sorting: Manuelle Sortierung umschalten
bookmark_doesnt_exist: Lesezeichen existiert nicht
bookmark_doesnt_exist_copy: Das zu öffnende Lesezeichen konnte nicht gefunden werden.
bookmark_doesnt_exist_cta: Zurück zur Sammlung
select_an_item: Element auswählen...
edit: Bearbeiten
enabled: Aktiviert
disable_tfa: 2FA deaktivieren
tfa_scan_code: Scannen Sie den Code in Ihrer Authentifikator-App, um die Einrichtung von 2FA abzuschließen
enter_otp_to_disable_tfa: OTP zum deaktivieren der 2FA eingeben
create_account: Konto erstellen
account_created_successfully: Konto wurde erfolgreich erstellt
auto_fill: Autom. ausfüllen
corresponding_field: Korrespondierendes Feld
errors:
  COLLECTION_NOT_FOUND: "Sammlung existiert nicht"
  FIELD_NOT_FOUND: Feld nicht gefunden
  FORBIDDEN: Verweigert
  INVALID_CREDENTIALS: Benutzername oder Passwort falsch
  INVALID_OTP: Falsches Einmalpasswort
  INVALID_PAYLOAD: Ungültige Nutzdaten
  INVALID_PROVIDER: Benutzer gehört zu einem anderen Authentifizierungsanbieter
  INVALID_QUERY: Ungültige anfrage
  INVALID_CONFIG: Ungültige Konfiguration
  INVALID_TOKEN: Token ungültig
  INVALID_IP: IP-Adresse nicht erlaubt
  INVALID_USER: Nutzer konnte nicht authentifiziert werden
  ITEM_LIMIT_REACHED: Limit für Elemente erreicht
  ITEM_NOT_FOUND: Element nicht gefunden
  ROUTE_NOT_FOUND: Nicht gefunden
  RECORD_NOT_UNIQUE: Doppelter Wert erkannt
  USER_SUSPENDED: Benutzer gesperrt
  CONTAINS_NULL_VALUES: Feld enthält NULL-Werte
  UNPROCESSABLE_ENTITY: Unverarbeitbare Anfrage
  INTERNAL_SERVER_ERROR: Unerwarteter Fehler
  NOT_NULL_VIOLATION: Der Wert darf nicht leer sein
  ILLEGAL_ASSET_TRANSFORMATION: Bildquelle zu groß für die Vorschau
  VALUE_TOO_LONG: Wert ist zu lang
  VALUE_OUT_OF_RANGE: Wert ist außerhalb des gültigen Bereichs
  INVALID_FOREIGN_KEY: Ungültiger Fremdschlüssel
  UNKNOWN: Unerwarteter Fehler
  GRAPHQL_VALIDATION_EXCEPTION: GraphQL Validierungsfehler
  SERVICE_UNAVAILABLE: Dienst nicht verfügbar
  UNEXPECTED_RESPONSE: Unerwartete Antwort
  TOKEN_EXPIRED: Token abgelaufen
  RANGE_NOT_SATISFIABLE: Ungültiger Bereich
  REQUESTS_EXCEEDED: Anfragelimit erreicht
security: Sicherheit
value_hashed: Wert sicher gehashed
bookmark_name: Name des Lesezeichens...
create_bookmark: Lesezeichen erstellen
edit_bookmark: Lesezeichen bearbeiten
edit_personal_bookmark: Persönliches Lesezeichen bearbeiten
edit_role_bookmark: Rollen-Lesezeichen bearbeiten
edit_global_bookmark: Globales Lesezeichen bearbeiten
cannot_edit_role_bookmarks: Rollen-Lesezeichen kann nicht bearbeitet werden
cannot_edit_global_bookmarks: Globales Lesezeichen kann nicht bearbeitet werden
bookmarks: Lesezeichen
presets: Vorlagen
unexpected_error: Unerwarteter Fehler
unexpected_error_copy: Ein unerwarteter Fehler ist aufgetreten. Bitte versuche es später erneut.
copy_details: Details kopieren
no_app_access: Kein App-Zugriff
no_app_access_copy: Dieser Benutzer darf die Admin-App nicht verwenden.
password_reset_sent: Wenn Sie ein Konto haben, haben wir Ihnen einen sicheren Link zum Zurücksetzen Ihres Passworts gesendet
password_reset_successful: Das Passwort wurde erfolgreich zurückgesetzt
back: Zurück
filter: Filter
edit_image: Bild bearbeiten
editing_image: Bild bearbeiten
square: Quadratisch
free: Frei
flip_horizontal: Horizontal spiegeln
flip_vertical: Vertikal spiegeln
aspect_ratio: Seitenverhältnis
rotate: Drehen
all_users: Alle Benutzer
delete_collection: Sammlung löschen
update_collection_success: Sammlung aktualisiert
delete_collection_success: Sammlung gelöscht
make_collection_visible: Sammlung sichtbar machen
make_collection_hidden: Sammlung verstecken
make_folder_visible: Ordner sichtbar machen
make_folder_hidden: Ordner verstecken
goto_collection_content: Inhalt anzeigen
start_end_of_count_items: '{start}-{end} von {count} Elementen'
start_end_of_count_filtered_items: '{start}-{end} von {count} gefilterten Elementen'
one_item: '1 Element'
one_filtered_item: '1 gefiltertes Element'
delete_collection_are_you_sure: >-
  Sind Sie sicher, dass Sie die Sammlung "{collection}" löschen möchten? Dies wird die Sammlung und alle darin enthaltenen Elemente löschen. Diese Aktion kann nicht rückgängig gemacht werden.
delete_folder_are_you_sure: Sind Sie sicher, dass Sie den Ordner "{folder}" löschen wollen? Verschachtelte Ordner und Sammlungen werden an die oberste Ebene verschoben.
collections_shown: Angezeigte Sammlungen
visible_collections: Sichtbare Sammlungen
hidden_collections: Versteckte Sammlungen
show_hidden_collections: Ausgeblendete Sammlungen anzeigen
hide_hidden_collections: Sammlungen ausblenden
show_header: Titel anzeigen
unmanaged_collections: Nicht konfigurierte Sammlungen
system_collections: Systemsammlungen
placeholder: Platzhalter
icon_left: Icon links
icon_right: Icon rechts
count_other_revisions: '{count} andere Revisionen'
font: Schriftart
sans_serif: Sans Serif
serif: Serif
monospace: Monospace
divider: Trenner
color: Farbe
circle: Kreis
empty_item: Leeres Element
log_in_with: 'Einloggen mit {provider}'
conditional_styles: Bedingte Stile
advanced_settings: Erweiterte Einstellungen
advanced_filter: Erweiterter Filter
delete_advanced_filter: Filter zurücksetzen
change_advanced_filter_operator: Operator ändern
advanced: Erweitert
operators:
  eq: Gleich
  neq: Ungleich
  lt: Weniger als
  gt: Größer als
  lte: Weniger oder gleich
  gte: Größer oder gleich
  in: Ist einer von
  nin: Ist nicht einer von
  null: Ist null
  nnull: Ist nicht null
  contains: Enthält
  ncontains: Enthält nicht
  icontains: Enthält (Groß-, Kleinschreibung wird ignoriert)
  starts_with: Beginnt mit
  nstarts_with: Beginnt nicht mit
  ends_with: Endet mit
  nends_with: Endet nicht mit
  between: Ist zwischen
  nbetween: Ist nicht zwischen
  empty: Ist leer
  nempty: Ist nicht leer
  all: Enthält diese Schlüssel
  has: Enthält einige dieser Schlüssel
  intersects: schneidet
  nintersects: Schneidet nicht
  intersects_bbox: Schneidet Begrenzung
  nintersects_bbox: Schneidet nicht Begrenzung
  regex: Entspricht RegExp
custom_validation_message: Benutzerdefinierte Validierungsnachricht
loading: Wird geladen...
drop_to_upload: Zum Hochladen ablegen
item: Element
items: Elemente
upload_file: Datei hochladen
upload_file_indeterminate: Datei wird hochgeladen...
upload_file_success: Datei wurde hochgeladen
upload_files_indeterminate: 'Hochladen von Dateien {done}/{total}'
upload_files_success: '{count} Dateien hochgeladen'
upload_pending: Upload ausstehend
drag_file_here: Datei hierher ziehen
click_to_browse: Zum Durchsuchen klicken
interface_options: Schnittstellenoptionen
layout_options: Ansichtsoptionen
rows: Reihen
columns: Spalten
collection_setup: Einrichtung Sammlung
optional_system_fields: Optionale Systemfelder
value_unique: Wert muss eindeutig sein
all_activity: Alle Aktivitäten
create_item: Element erstellen
display_template: Anzeigevorlage
language_display_template: Anzeigevorlage Sprache
translations_display_template: Anzeigevorlage Übersetzungen
n_items_selected: 'Keine Objekte ausgewählt | 1 Element ausgewählt | {n} Elemente ausgewählt'
per_page: Pro Seite
all_files: Alle Dateien
my_files: Meine Dateien
recent_files: Zuletzt verwendete Dateien
create_folder: Ordner erstellen
edit_folder: Ordner bearbeiten
folder_name: Ordnername...
folder_key: Ordnerschlüssel...
add_file: Datei hinzufügen
replace_file: Datei ersetzen
no_results: Keine Ergebnisse
no_results_copy: Suchfilter anpassen oder löschen um Ergebnisse zu sehen.
clear_filters: Filter löschen
saves_automatically: Wird automatisch gespeichert
role: Rolle
edit_role: Rolle bearbeiten
rule: Regel
user: Benutzer
no_presets: Keine Vorlagen
no_presets_copy: Es wurden noch keine Vorlagen oder Lesezeichen gespeichert.
no_presets_cta: Vorlage hinzufügen
presets_only: Nur Vorlagen
create: Erstellen
on_create: Beim Erstellen
on_update: Beim Aktualisieren
read: Lesen
update: Aktualisieren
delete: Löschen
select_fields: Fielder auswählen
format_text: Text formatieren
format_value: Wert formatieren
abbreviate_value: Wert abkürzen
operator: Operator
bold: Fett
toggle: Umschalten
icon_on: Symbol an
icon_off: Symbol aus
label: Label
flows: Flows
flow: Flow
select_a_flow: Flow auswählen
run_flow_on_current: Flow für aktuelles Element ausführen
run_flow_success: Flow "{flow}" wurde erfolgreich ausgeführt
trigger: Trigger
trigger_options: Auslöse-Optionen
view_trigger: Auslöser anzeigen
create_trigger: Einen Auslöser hinzufügen
trigger_setup: Auslöser Einstellungen
change_trigger: Auslöser wechseln
flow_delete_confirm: Sind Sie sicher, dass sie den Flow "{flow}" löschen möchten? Diese Aktion ist permanent.
set_flow_active: Setze Flow auf aktiv
set_flow_inactive: Setze Flow auf Inaktiv
edit_flow: Flow bearbeiten
delete_flow: Flow löschen
no_other_flows_copy: Sie haben noch keine anderen Flows.
no_flows: Keine Flows
no_flows_copy: Sie haben noch keine Flows.
create_flow: Flow erstellen
creating_new_flow: Neuen Flow erstellen
updating_flow: Flow aktualisieren
flow_setup: Flow Einstellungen
flow_name: Name
flow_tracking: Aktivitäts- und Änderungsverfolgung
flow_tracking_all: Verfolge Aktivitäten und Änderungen
flow_tracking_activity: Nur Aktivitäten verfolgen
flow_tracking_null: Nichts verfolgen
start_flow: Flow starten
stop_flow: Flow stoppen
create_operation: Operation erstellen
edit_operation: Operation bearbeiten
code: Code
operation_options: Operation Optionen
operation_name: Name der Operation...
operation_key: Bezeichner für Referenz...
operation_key_unique_error: Operationsschlüssel müssen in einem Flow eindeutig sein
operation_handle_resolve: 'Lösen: Zum Hinzufügen klicken oder für Reroute ziehen'
operation_handle_reject: 'Ablehnen: Zum Hinzufügen klicken oder für Reroute ziehen'
insights: Einblicke
dashboard: Dashboard
panel: Panel
panel_options: Panel-Optionen
panel_header: Panel-Titel
panel_name_placeholder: Dieses Panel benennen...
panel_note_placeholder: Optionale Details zu diesem Panel...
panel_delete_confirm: Möchten Sie dieses Panel wirklich löschen? Diese Aktion kann nicht rückgängig gemacht werden.
dashboard_delete_confirm: Möchten Sie dieses Dashboard wirklich löschen? Diese Aktion kann nicht rückgängig gemacht werden.
edit_dashboard: Dashboard bearbeiten
delete_dashboard: Dashboard löschen
visible: Sichtbar
prefix_placeholder: Text vor Wert...
suffix_placeholder: Text nach Wert...
decimals_placeholder: Anzahl der Nachkommastellen...
no_dashboards: Keine Dashboards
no_dashboards_copy: Sie haben noch keine Dashboards.
create_dashboard: Dashboard erstellen
dashboard_name: Name des Dashboards
no_data: Keine Daten
no_data_in_flow: Es wurden keine Daten verarbeitet
accountability: Verantwortlichkeit
payload: Nutzdaten
details: Details
full_screen: Vollbild
full_text_search: Volltextsuche
edit_panels: Panel bearbeiten
center_align: Zentriert
left_align: Linksbündig
right_align: Rechtsbündig
fit_to_screen: An Bildschirmgröße anpassen
image_url: Bild-Url
alt_text: Alternativ-Text
media: Medien
quality: Qualität
width: Breite
height: Höhe
transformation_preset_key: Transformation Preset Key
source: Quelle
url_placeholder: URL eingeben...
display_text: Text anzeigen
display_text_placeholder: Anzeigetext eingeben...
interface_group_text_and_numbers: Text & Zahlen
interface_group_selection: Auswahl
interface_group_relational: Beziehung
interface_group_presentation: Präsentation
interface_group_groups: Gruppen
interface_group_other: Andere
tooltip: Tooltip
tooltip_placeholder: Tooltip eingeben...
unlimited: Unlimitiert
open_link_in: Link öffnen in
new_tab: Neuer Tab
current_tab: Aktueller Tab
save_image: Bild speichern
save_media: Medien speichern
wysiwyg_options:
  aligncenter: Zentriert
  alignjustify: Blocksatz
  alignleft: Linksbündig
  alignnone: Nicht ausrichten
  alignright: Rechtsbündig
  forecolor: Vordergrundfarbe
  backcolor: Hintergrundfarbe
  bold: Fett
  italic: Kursiv
  underline: Unterstrichen
  strikethrough: Durchgestrichen
  subscript: Tiefgestellt
  superscript: Hochgestellt
  codeblock: Code
  blockquote: Zitatblock
  bullist: Aufzählung
  numlist: Nummerierte Liste
  hr: Horizontale Linie
  link: Link einfügen/bearbeiten
  unlink: Link entfernen
  media: Medien hinzufügen/bearbeiten
  image: Bild hinzufügen/bearbeiten
  copy: Kopieren
  cut: Ausschneiden
  paste: Einfügen
  heading: Überschrift
  h1: Überschrift 1
  h2: Überschrift 2
  h3: Überschrift 3
  h4: Überschrift 4
  h5: Überschrift 5
  h6: Überschrift 6
  fontselect: Schriftart auswählen
  fontsizeselect: Schriftgröße auswählen
  indent: Einrücken
  outdent: Ausrücken
  undo: Rückgängig
  redo: Wiederherstellen
  remove: Löschen
  removeformat: Formatierung entfernen
  selectall: Alle auswählen
  table: Tabelle
  visualaid: Unsichtbare Elemente anzeigen
  source_code: Quellcode bearbeiten
  fullscreen: Vollbild
  directionality: Richtung
dropdown: Dropdown
choices: Optionen
choices_option_configured_incorrectly: Auswahl falsch konfiguriert
deselect: Abwählen
deselect_all: Alle abwählen
other: Andere...
adding_user: Benutzer hinzufügen
unknown_user: Unbekannter Benutzer
creating_in: 'Element in {collection} erstellen'
editing_in: 'Bearbeite Element in {collection}'
viewing_in: 'Element aus {collection} wird angezeigt'
creating_unit: 'Erstelle {unit}'
editing_unit: 'Bearbeite {unit}'
editing_in_batch: '{count} Elemente werden bearbeitet'
no_options_available: Keine Optionen verfügbar
settings_data_model: Datenmodell
settings_permissions: Rollen & Berechtigungen
settings_project: Projekteinstellungen
settings_webhooks: Webhooks
settings_flows: Flows
settings_presets: Vorlagen & Lesezeichen
settings_translation_strings: Übersetzungselemente
one_or_more_options_are_missing: Eine oder mehrere Optionen fehlen
scope: Bereich
actions: Aktionen
select: Auswählen...
layout: Ansicht
tree_view: Baumansicht
changes_are_permanent: Änderungen können nicht rückgängig gemacht werden
preset_name_placeholder: Standardwert, wenn leer...
preset_search_placeholder: Suchabfrage...
editing_preset: Vorlage bearbeiten
layout_preview: Vorschau der Ansicht
layout_setup: Einrichtung Ansicht
data: Daten
unsaved_changes: Nicht gespeicherte Änderungen
unsaved_changes_copy: Möchten Sie diese Seite wirklich verlassen?
discard_changes: Änderungen verwerfen
discard_all_changes: Alle Änderungen verwerfen
discard_changes_copy: Möchten Sie wirklich alle Änderungen verwerfen?
show_x_axis: X-Achse anzeigen
show_y_axis: Y-Achse anzeigen
keep_editing: Weiter bearbeiten
page_help_collections_overview: '**Sammlungsübersicht** — Liste aller Sammlungen, auf die Sie Zugriff haben.'
page_help_collections_collection: >-
  **Durchsuche Elemente** — Auflistung aller Elemente in {collection}, auf welche Sie Zugriff haben. Passen Sie Ansicht, Filter und Sortierung an und speichern Sie diese Konfiguration bei Bedarf als Lesezeichen für einen schnelleren Zugriff ab.
page_help_collections_item: >-
  **Elementdetails** — Ein Formular zum Betrachten und Verwalten dieses Elements. Diese Sidebar enthält auch einen vollständigen Verlauf von Revisionen und eingebetteten Kommentaren.
page_help_activity_collection: >-
  **Aktivität durchsuchen** — Eine umfassende Auflistung aller System- und Inhaltstätigkeiten Ihres Benutzers.
page_help_docs_global: >-
  **Dokumentationsübersicht** — Dokumentation, die speziell auf die Version und das Schema dieses Projekts zugeschnitten ist.
page_help_files_collection: >-
  **Datei-Bibliothek** — Auflistung aller Dateien, welche in dieses Projekt hochgeladen wurden. Passen Sie Ansicht, Filter und Sortierung an und speichern Sie diese Konfigurationen bei Bedarf als Lesezeichen für einen schnelleren Zugriff ab.
page_help_files_item: >-
  **Datei-Details** — Ein Formular zur Verwaltung von Metadaten, zur Bearbeitung der ursprünglichen Datei und zur Aktualisierung der Zugriffseinstellungen.
page_help_settings_project: "**Projekteinstellungen** — die globalen Einstellungen Ihres Projekts."
page_help_settings_datamodel_collections: >-
  **Datenmodell: Sammlungen** — Listet alle verfügbaren Sammlungen auf. Dazu gehören sichtbare, ausgeblendete und Systemsammlungen sowie nicht verwaltete Datenbanktabellen, die hinzugefügt werden können.
page_help_settings_datamodel_fields: >-
  **Datenmodell: Sammlung** — Ein Formular zur Verwaltung dieser Sammlung und ihrer Felder.
page_help_settings_roles_collection: '**Rollen durchsuchen** — Auflistung der Admin-, öffentlichen und benutzerdefinierten Benutzerrollen.'
page_help_settings_roles_item: "**Rollen-Detail** — Berechtigungen und andere Einstellungen einer Rolle verwalten."
page_help_settings_presets_collection: >-
  **Vorlagen durchsuchen** — Auflistung aller Vorlagen im Projekt, einschließlich: Benutzer, Rolle, globale Lesezeichen, sowie Standardansichten.
page_help_settings_presets_item: >-
  **Vorlagen-Details** — Ein Formular zur Verwaltung von Lesezeichen und Vorlagen für Sammlungen.
page_help_settings_webhooks_collection: '**Durchsuche Webhooks** — Auflistung aller Webhooks in diesem Projekt.'
page_help_settings_webhooks_item: '**Webhook-Detail** — Ein Formular zum Erstellen und Verwalten von Webhooks.'
page_help_settings_flows_collection: '**Flows anzeigen** — Zeige alle Flows des Projektes.'
page_help_settings_flows_item: '**Flow Details** — Verwaltung einer oder mehrerer Operationen.'
page_help_settings_translation_strings_collection: '**Übersetzungsstrings durchsuchen** — Listet alle Übersetzungselemente im Projekt auf.'
page_help_users_collection: '**Benutzerverzeichnis** — Auflistung aller Benutzer in diesem Projekt.'
page_help_users_item: >-
  **Benutzer-Detail** — Kontoinformationen verwalten oder Details anderer Benutzer anzeigen.
page_help_insights_overview: '**Einblicke** — Liste der Dashboards, auf welche Sie Zugriff haben.'
page_help_insights_dashboard: '**Dashboard** — Arbeitsbereich für die Verwaltung von einer oder mehreren Panels'
activity_feed: Aktivitätenverlauf
add_new: Neu erstellen
create_new: Neu anlegen
all: Alle
none: Kein/e
no_layout_collection_selected_yet: Noch keine Ansicht oder Sammlung ausgewählt
batch_delete_confirm: >-
  Keine Elemente ausgewählt | Möchten Sie dieses Element wirklich löschen? Diese Aktion kann nicht rückgängig gemacht werden. | Möchten Sie diese {count} Elemente wirklich löschen? Diese Aktion kann nicht rückgängig gemacht werden.
cancel: Abbrechen
no_upscale: Bilder nicht hochskalieren
collection: Sammlung
collections: Sammlungen
content: Inhalt
singleton: Einzelnes Element
singleton_label: Als einzelnes Objekt behandeln
system_fields_locked: Systemfelder sind gesperrt und können nicht bearbeitet werden
directus_collection:
  directus_activity: Verantwortungsprotokoll für alle Ereignisse
  directus_collections: Weitere Konfiguration und Metadaten
  directus_dashboards: Dashboards innerhalb des Moduls "Einblicke"
  directus_fields: Weitere Felder und Metadaten
  directus_files: Metadaten für alle verwalteten Dateien
  directus_flows: Automation Flows
  directus_folders: Stellt virtuelle Verzeichnisse für Dateien bereit
  directus_migrations: Welche Version der Datenbank verwenden Sie
  directus_notifications: Benachrichtigungen an Benutzer gesendet
  directus_operations: In Flows ausgeführte Operationen
  directus_panels: Individuelle Panels in Einblicke-Dashboards
  directus_permissions: Zugriffsrechte für jede Rolle
  directus_presets: Vorlagen für Sammlung und Lesezeichen
  directus_relations: Relationen und Metadaten
  directus_revisions: Speicherabzug für alle Aktivitäten
  directus_roles: Berechtigungsgruppen für Systembenutzer
  directus_sessions: Sitzungsinformation
  directus_settings: Projekt-Konfiguration
  directus_shares: Verfolgen von extern freigegebenen Elementen
  directus_users: Systembenutzer für die Plattform
  directus_webhooks: Konfiguration für ereignisbasierte HTTP-Anfragen
fields:
  directus_activity:
    item: Item-Primärschlüssel
    action: Aktion
    collection: Sammlung
    timestamp: Aktion am
    user: Aktion von
    comment: Kommentar
    user_agent: Benutzer-Agent
    origin: Ursprung
    ip: IP Adresse
    revisions: Revisionen
  directus_collections:
    collection: Sammlung
    icon: Symbol
    note: Notiz
    color: Farbe
    display_template: Anzeigevorlage
    hidden: Ausgeblendet
    singleton: Einzelnes Element
    translations: Namens-Übersetzungen der Sammlung
    archive_app_filter: Archivierungs-App-Filter
    archive_value: Archivierungswert
    unarchive_value: Dearchivierungswert
    sort_field: Sortierfeld
    accountability: Aktivitäts- und Änderungsverfolgung
    archive_field: Archivfeld
    item_duplication_fields: Vervielfältigungsfelder
  directus_files:
    $thumbnail: Miniaturansicht
    title: Titel
    description: Beschreibung
    tags: Stichwörter
    location: Ort
    storage: Speicher
    filename_disk: Dateiname (Festplatte)
    filename_download: Dateiname (Download)
    metadata: Metadaten
    type: MIME-Typ
    filesize: Dateigröße
    modified_by: Geändert von
    modified_on: Geändert am
    created_on: Erstellt am
    created_by: Erstellt von
    embed: Einbetten
    uploaded_by: Hochgeladen von
    folder: Ordner
    width: Breite
    uploaded_on: Hochgeladen am
    height: Höhe
    charset: Zeichensatz
    duration: Dauer
  directus_users:
    first_name: Vorname
    last_name: Nachname
    email: E-Mail
    password: Passwort
    avatar: Avatar
    location: Ort
    title: Titel
    description: Beschreibung
    tags: Stichwörter
    user_preferences: Benutzereinstellungen
    language: Sprache
    theme: Design
    theme_auto: Automatisch (Systemeinstellung verwenden)
    theme_light: Heller Modus
    theme_dark: Nachtmodus
    tfa_secret: Zwei-Faktor-Authentifizierung
    admin_options: Admin-Optionen
    status: Status
    status_draft: Entwurf
    status_invited: Eingeladen
    status_active: Aktiv
    status_suspended: Angehalten
    status_archived: Archiviert
    role: Rolle
    token: Token
    provider: Anbieter
    external_identifier: Externer Identifikator
    last_page: Letzte Seite
    last_access: Letzter Zugriff
    email_notifications: E-Mail Benachrichtigungen
  directus_settings:
    jpg: JPEG
    png: PNG
    webP: WebP
    tiff: Tiff
    mapping: Zuordnung
    basemaps: Basiskarte
    basemaps_raster: Raster
    basemaps_tile: Raster TileJSON
    basemaps_style: Mapbox-Stil
    mapbox_key: Mapbox Zugangs-Token
    mapbox_placeholder: pk.eyJ1Ijo.....
    attribution: Attribuierung
    attribution_placeholder: '© OpenStreetMap Mitwirkende'
    transforms_note: Der Name der Sharp-Methode und die dazugehörigen Argumente. Auf https://sharp.pixelplumbing.com/api-constructor können weitere Informationen gefunden werden.
    additional_transforms: Zusätzliche Umwandlungen
    project_name: Projekt-Name
    project_descriptor: Projektuntertitel
    project_url: Projekt-URL
    project_color: Projektfarbe
    project_logo: Projektlogo
    default_language: Standardsprache
    branding: Branding & Stil
    public_foreground: Öffentlicher Vordergrund
    public_background: Öffentlicher Hintergrund
    public_note: Öffentliche Anmerkung
    auth_password_policy: Kennwortrichtlinie
    auth_login_attempts: Maximale Anmeldeversuche
    files_and_thumbnails: Dateien & Speicher
    storage_default_folder: Standardordner
    storage_asset_presets: Assets-Transformationsvorgaben
    storage_asset_transform: Erlaubte Transformationen
    overrides: App-Überschreibungen
    custom_css: Benutzerdefiniertes CSS
    module_bar: Modulleiste
    transformations_all: Alle Transformationen erlauben
    transformations_none: Transformationen deaktivieren
    transformations_presets: Transformationen auf untenstehende Voreinstellungen begrenzen
    image_editor: Bildeditor
    custom_aspect_ratios: Benutzerdefiniertes Seitenverhältnis
  directus_shares:
    name: Name
    role: Rolle
    password: Passwort
    date_start: Anfangsdatum
    date_end: Enddatum
    max_uses: Max. Verwendungen
    times_used: Anzahl der Nutzungen
  directus_fields:
    collection: Sammlungsname
    icon: Sammlungsicon
    note: Notiz
    hidden: Ausgeblendet
    singleton: Einzelnes Element
    translation: Feldnamen-Übersetzungen
    display_template: Vorlage
  directus_roles:
    name: Rollenname
    icon: Rollen-Symbol
    description: Beschreibung
    app_access: App-Zugriff
    admin_access: Admin-Zugriff
    ip_access: IP-Zugriff
    enforce_tfa: 2FA erforderlich
    users: Benutzer in Rolle
    module_list: Modulnavigation
  directus_webhooks:
    name: Name
    method: Methode
    status: Status
    data: Daten
    header: Header
    value: Wert
    headers: Request-Headers
    data_label: Ereignisdaten senden
    triggers: Auslöser
    actions: Aktionen
    collections: Sammlungen
field_options:
  directus_settings:
    project_name_placeholder: Mein Projekt...
    project_color_note: Login & Logo Hintergrund
    project_logo_note: Weiß 40x40 SVG/PNG
    public_note_placeholder: Eine kurze, öffentliche Nachricht, welche die Formatierung mittels Markdown unterstützt...
    security_divider_title: Sicherheit
    auth_password_policy:
      none_text: Keine - Nicht empfohlen
      weak_text: Schwach - Minimum 8 Zeichen
      strong_text: Stark - Groß / Klein / Zahlen / Spezialzeichen
    storage_asset_presets:
      fit_label: Passform
      upscaling: Hochskalierung
      fit:
        contain_text: Enthalten (Seitenverhältnis beibehalten)
        cover_text: Abdecken (erzwingt exakte Größe)
        fit_text: Passform innen
        outside_text: Passform außen
    additional_transforms: Zusätzliche Umwandlungen
    transforms_note: Der Name der Sharp-Methode und die dazugehörigen Argumente. Auf https://sharp.pixelplumbing.com/api-constructor können weitere Informationen gefunden werden.
    mapbox_key: Mapbox Zugangs-Token
    mapbox_placeholder: pk.eyJ1Ijo.....
    basemaps: Basiskarte
    basemaps_name_placeholder: Geben Sie den Basemap-Namen ein...
    basemaps_raster: Raster
    basemaps_tile: Raster TileJSON
    basemaps_style: Mapbox-Stil
    files_divider_title: Dateien & Vorschaubilder
    overrides_divider_title: App-Überschreibungen
  directus_activity:
    login: Login
    create: Erstellen
    update: Aktualisieren
    delete: Löschen
  directus_collections:
    track_activity_revisions: Verfolge Aktivitäten und Änderungen
    only_track_activity: Nur Aktivitäten verfolgen
    do_not_track_anything: Nichts verfolgen
    collection_setup: Einrichtung Sammlung
    note_placeholder: Eine Beschreibung dieser Sammlung...
    hidden_label: Innerhalb der App verstecken
    singleton: Als einzelnes Objekt behandeln
    language: Sprache
    translation: Übersetzung
    translation_placeholder: Geben Sie eine Übersetzung ein...
    collection_name: Sammlungsname
    singular_unit: Einzahl-Einheit
    plural_unit: Mehrzahl-Einheit
    archive_divider: Archivieren
    archive_field_placeholder: Wählen Sie ein Feld...
    archive_app_filter: App-Archivfilter aktivieren
    archive_value: Gesetzter Wert während der Archivierung...
    unarchive_value: Gesetzter Wert während der Wiederherstellung...
    sort_divider: Sortieren
    sort_field: Wählen Sie ein Feld...
    accountability_divider: Verantwortlichkeit
    duplication_divider: Duplikation
  directus_files:
    title: Ein einzigartiger Titel...
    description: Eine optionale Beschreibung...
    location: Eine optionale Position...
    storage_divider: Dateibenennung
    filename_disk: Name auf Festplatte...
    filename_download: Name während des Downloads...
  directus_roles:
    name: Der einzigartige Name für diese Rolle...
    description: Eine Beschreibung von dieser Rolle...
    ip_access: Erlaubte IP-Adressen hinzufügen, leer lassen um alle zuzulassen...
    fields:
      icon_name: Symbol
      name_name: Name
      name_placeholder: Titel eingeben...
      link_name: Link
      link_placeholder: Relative oder absolute URL...
    collections_name: Sammlungen
    collections_addLabel: Sammlung hinzufügen...
  directus_users:
    preferences_divider: Benutzereinstellungen
    dropdown_auto: Automatisch (Systemeinstellung verwenden)
    dropdown_light: Heller Modus
    dropdown_dark: Nachtmodus
    admin_divider: Admin-Optionen
    status_dropdown_draft: Entwurf
    status_dropdown_invited: Eingeladen
    status_dropdown_active: Aktiv
    status_dropdown_suspended: Angehalten
    status_dropdown_archived: Archiviert
    token: Einen sicheren Zugangs-Token eingeben...
  directus_webhooks:
    status_options_active: Aktiv
    status_options_inactive: Inaktiv
    data_label: Ereignisdaten senden
    triggers_divider: Auslöser
    actions_create: Erstellen
    actions_update: Aktualisieren
    actions_delete: Löschen
    actions_login: Login
    headers:
      header: Header
      value: Wert
      add: Header hinzufügen
no_fields_in_collection: 'Es gibt noch keine Felder in "{collection}"'
no_value: Kein Wert
do_nothing: Keine Aktion
generate_and_save_uuid: UUID generieren und speichern
save_current_user_id: Aktuelle Benutzer-ID speichern
save_current_user_role: Aktuelle Benutzerrolle speichern
save_current_datetime: Aktuelles Datum/Zeit speichern
always_open: Immer geöffnet
start_open: Geöffnet starten
start_collapsed: Eingeklappt starten
block: Blockieren
inline: Inline
comment: Kommentar
shares: Freigaben
unlimited_usage: Unbegrenzte Nutzung
uses_left: Keine Verwendungen übrig | 1 Verwendung übrig | {n} Verwendungen übrig
no_shares: Keine Freigaben zum Anzeigen
new_share: Neue Freigabe
expired: Abgelaufen
upcoming: Bevorstehend
share: Teilen
share_item: Element teilen
shared_with_you: Ein Element wurde mit dir geteilt
shared_enter_passcode: Kennwort eingeben um fortzufahren...
shared_leave_blank_for_unlimited: Leer lassen für kein Limit
shared_times_remaining: Dieser Link kann nur {n} mal verwendet werden
shared_last_remaining: Dieser Link kann nur einmal verwendet werden
shared_uses_left: Für zusätzliche Sicherheit wurde diese freigegebene Seite mit einer begrenzten Anzahl von Aufrufen konfiguriert. Derzeit sind noch {n} Aufrufe verbleiben, danach wird die Seite nicht mehr zugänglich sein.
share_access_page: Auf gemeinsame Seite zugreifen
share_access_not_found: Diese freigegebene Seite existiert entweder nicht oder hat bereits die maximale Anzahl an erlaubten Verwendungen überschritten.
share_access_not_found_desc: Bitte kontaktieren Sie einen autorisierten Benutzer dieses Projekts, um Zugriff anzufordern.
share_access_not_found_title: Unbekannte geteilte Seite
share_copy_link: Link kopieren
share_copy_link_success: Link kopiert
share_copy_link_error: Der Link konnte nicht kopiert werden
share_send_link: Link senden
relational_triggers: Relationale Trigger
referential_action_field_label_m2o: Beim Löschen von {collection}...
referential_action_field_label_o2m: Beim Abwählen von {collection}...
referential_action_no_action: Löschen verhindern
referential_action_cascade: Lösche das Element in {collection} (Cascade)
referential_action_set_null: '{field} auf Null setzen'
referential_action_set_default: '{field} auf Standardwert setzen'
choose_action: Aktion auswählen
continue_label: Weiter
continue_as: >-
  {name} ist derzeit angemeldet. Wenn Sie dieses Konto kennen, drücken Sie auf Fortfahren.
editing_role: '{role} Rolle'
creating_webhook: Webhook erstellen
default_label: Standard
delete_label: Löschen
delete_are_you_sure: >-
  Diese Aktion kann nicht rückgängig gemacht werden. Sind Sie sicher, dass Sie fortfahren möchten?
delete_field_are_you_sure: >-
  Soll das Feld "{field}" wirklich gelöscht werden? Diese Aktion kann nicht rückgängig gemacht werden.
description: Beschreibung
done: Erledigt
duplicate: Duplikat
limit: Limit
email: E-Mail
embed: Einbetten
fallback_icon: Fallback-Symbol
field: Feld | Felder
file: Datei
file_library: Dateien
forgot_password: Passwort vergessen
hidden: Ausgeblendet
hidden_in_group: Versteckt in {group}
icon: Symbol
info: Information
normal: Normal
success: Erfolgreich
warning: Warnung
danger: Achtung
colors:
  purple: Lila
  blue: Blau
  green: Grün
  yellow: Gelb
  orange: Orange
  red: Rot
  black: Schwarz
  gray: Grau
  white: Weiß
junction_collection: Verbindungssammlung
latency: Latenz
login: Login
my_activity: Meine Aktivität
not_authenticated: Nicht authentifiziert
authenticated: Authentifiziert
options: Optionen
otp: Einmaliges Passwort
password: Passwort
permissions: Berechtigungen
relationship: Beziehung
reset: Zurücksetzen
reset_password: Passwort zurücksetzen
revisions: Revisionen
no_revisions: Noch keine Revision
no_logs: Keine Logs vorhanden
revert: Zurücksetzen
save: Speichern
schema: Schema
search: Suche
select_existing: Bitte auswählen
select_field_type: Feldtyp wählen
select_interface: Wähle eine Schnittstelle
settings: Einstellungen
sign_in: Login
sign_out: Ausloggen
sign_out_confirm: Möchten Sie sich wirklich abmelden?
something_went_wrong: Irgendwas ist schief gelaufen.
sort_direction: Sortierreihenfolge
export_location: Speicherort des Exports
export_started: Export gestartet
export_started_copy: Der Export hat begonnen. Du wirst benachrichtigt, wenn die Datei zum Download bereit ist.
sort_asc: Aufsteigend sortieren
sort_desc: Absteigend sortieren
template: Vorlage
require_value_to_be_set: Wert muss bei Erstellung gesetzt werden
translation: Übersetzung
translation_placeholder: Geben Sie eine Übersetzung ein...
value: Wert
view_project: Projekt anzeigen
report_error: Fehler melden
start: Start
table: Tabelle
list: Liste
search_filter: Suche & Filter
enable_search_filter: Suche & Filterung aktivieren
item_link: Elementlink
show_link_to_item: Zeige Link zum Element
navigate_to_item: Zum Element navigieren
undo_removed_item: Entferntes Item rückgängig
remove_item: Item entfernen
delete_item: Item löschen
interfaces:
  filter:
    name: Filter
    description: Ein Filterobjekt konfigurieren.
    add_filter: Filter hinzufügen
    add_group: Und / Oder Gruppe
    add_value: Wert hinzufügen
    logic_type_and: Und
    logic_type_or: Oder
    all: Alle
    any: Irgendeiner
    and: und
    of_the_following: der folgenden
    no_rules: Keine konfigurierten Regeln
    change_value: Klicken um Wert zu ändern
    placeholder: Regeln hierher ziehen
    add_key_placeholder: Tag hinzufügen und Enter drücken...
  fields:
    name: Felder
  group-accordion:
    name: Akkordeon
    description: Felder oder Gruppen als Akkordeonabschnitte anzeigen
    start: Start
    all_closed: Alle geschlossen
    first_opened: Zuerst geöffnet
    all_opened: Alle geöffnet
    accordion_mode: Akkordeon-Modus
    max_one_section_open: Max. einen Abschnitt öffnen
  presentation-links:
    presentation-links: Button-Links
    links: Links
    description: Konfigurierbare Link-Buttons für dynamische URLs
    style: Stil
    primary: Primär
    link: Links
    button: Buttons
    error: Aktion kann nicht ausgeführt werden
  select-multiple-checkbox:
    checkboxes: Checkboxen
    description: Zwischen mehreren Optionen auswählen über Checkboxen
    allow_other: Andere erlauben
    show_more: 'Zeige {count} mehr'
    items_shown: Angezeigte Elemente
  select-multiple-checkbox-tree:
    name: Kontrollkästchen (Baum)
    description: Zwischen mehreren Optionen auswählen über Kontrollkästchen
    value_combining: Kombination Werte
    value_combining_note: Legt fest, welcher Werte gespeichert wird, wenn verschachtelte Selektionen gemacht werden.
    show_all: Alle anzeigen
    show_selected: Auswahl anzeigen
  input-code:
    code: Code
    description: Code-Snippets schreiben oder teilen
    line_number: Zeilennummer
    line_wrapping: Zeilenumbruch
    placeholder: Code hier eingeben...
  system-collection:
    collection: Sammlung
    description: Aus bestehenden Sammlungen auswählen
    include_system_collections: Systemsammlungen einbeziehen
  system-collections:
    collections: Sammlungen
    description: Aus bestehenden Sammlungen auswählen
    include_system_collections: Systemsammlungen einbeziehen
  select-color:
    color: Farbe
    description: Farbwert eingeben oder auswählen
    placeholder: Farbe wählen...
    preset_colors: Farben für Vorlage
    opacity: Deckkraft
    preset_colors_add_label: Farbe hinzufügen...
    name_placeholder: Farbnamen eingeben...
  datetime:
    datetime: Datum & Uhrzeit
    description: Datum und Uhrzeit eingeben
    include_seconds: Sekunden einbeziehen
    set_to_now: Auf Jetzt setzen
    use_24: 24-Stunden-Format verwenden
    placeholder: Datum wählen...
  system-fields:
    select_a_collection: Sammlung auswählen
    no_fields: Keine Felder
  system-display-template:
    display-template: Anzeigevorlage
    description: Statischen Text und dynamische Feldwerte mischen
    collection_field: Sammlungsfeld
    collection_field_not_setup: Das Sammlungsfeld ist falsch konfiguriert
    select_a_collection: Sammlung auswählen
  presentation-divider:
    divider: Trenner
    description: Felder beschriften und in Abschnitte teilen
    title_placeholder: Titel eingeben oder leer lassen, um nur eine Zeile anzuzeigen...
    inline_title: Inline-Titel
    inline_title_label: Titel in Zeile anzeigen
    margin_top: Oberer Rand
    margin_top_label: Oberen Rand erhöhen
  select-dropdown:
    description: Wert aus einer Dropdown-Liste auswählen
    choices_placeholder: Neue Auswahl hinzufügen
    allow_other: Andere erlauben
    allow_other_label: Andere Werte erlauben
    allow_none: Keine Auswahl zulassen
    allow_none_label: Keine Auswahl zulassen
    choices_name_placeholder: Namen eingeben...
    choices_value_placeholder: Gib einen Wert ein...
    preview_threshold: Vorschau-Grenzwert
  select-multiple-dropdown:
    select-multiple-dropdown: Dropdown (Mehrfachauswahl)
    description: Mehrere Werte aus einer Dropdown-Liste auswählen
  file:
    file: Datei
    description: Datei auswählen oder hochladen
  files:
    files: Dateien
    description: Mehrere Dateien auswählen oder hochladen
  input-hash:
    hash: Hash
    description: Den zu hashenden Wert eingeben
    masked: Maskiert
    masked_label: Wahre Werte ausblenden
  select-icon:
    icon: Symbol
    description: Icon aus einer Dropdown-Liste auswählen
    search_for_icon: Nach Icon suchen...
  file-image:
    image: Bild
    description: Bild auswählen oder hochladen
    crop: Zuschneiden auf Passform
    crop_label: Bild nach Bedarf zuschneiden
  system-interface:
    interface: Benutzeroberfläche
    description: Vorhandene Schnittstelle auswählen
    placeholder: Schnittstelle auswählen...
  system-interface-options:
    interface-options: Schnittstellenoptionen
    description: Ein Popup zum Auswählen der Schnittstellenoptionen
  list-m2m:
    many-to-many: n:n
    description: Mehrere verwandte Elemente auswählen
    columns_configure_notice: Sie können Spalten nach dem Anlegen der Felder konfigurieren.
    display_template_configure_notice: Sie können die Anzeige-Vorlage nach dem Erstellen dieses Feldes konfigurieren.
  select-dropdown-m2o:
    many-to-one: n:1
    description: Ein einzelnes verwandtes Element auswählen
    display_template: Anzeigevorlage
  input-rich-text-md:
    markdown: Markdown
    description: Markdown eingeben und Vorschau anzeigen
    edit: Bearbeiten
    preview: Vorschau
    editorFont: Editor Schriftart
    previewFont: Vorschau Schriftart
    customSyntax: Benutzerdefinierte Blöcke
    customSyntax_label: Eigene Syntaxtypen hinzufügen
    customSyntax_add: Eigene Syntax hinzufügen
    box: Block / Inline
    imageToken: Statisches Zugriffstoken
    imageToken_label: Statisches Zugriffstoken wird an die URL der Assets angehängt
  map:
    map: Karte
    description: Ort auf der Karte wählen
    zoom: Zoom
    geometry_type: Geometrie-Typ
    geometry_format: Geometrie-Format
    default_view: Standard-Ansicht
    invalid_options: Ungültige Optionen
    invalid_format: Ungültiges Format ({format})
    unexpected_geometry: Erwartete {expected}, erhielt {got}.
    fit_bounds: Ansicht an Daten anpassen
    native: Nativ
    geojson: GeoJSON
    lnglat: Längengrad, Breitengrad
    wkt: WKT
    wkb: WKB
    click_to_select: Klicken, um {geometry} auszuwählen
  presentation-notice:
    notice: Anmerkung
    description: Kurze Anmerkung anzeigen
    text: Inhalt der Anmerkung eingeben...
  list-o2m:
    one-to-many: 1:n
    description: Mehrere verwandte Elemente auswählen
    no_collection: Die Sammlung konnte nicht gefunden werden
  system-folder:
    folder: Ordner
    description: Ordner auswählen
    field_hint: Ordner für hochgeladene Dateien. Bestehende Dateien werden nicht beeinflusst.
    root_name: Stammordner für Dateien
    system_default: System-Standardeinstellungen
  select-radio:
    radio-buttons: Radio Buttons
    description: Eine von mehreren Optionen auswählen
  list:
    repeater: Repeater
    description: Mehrere Einträge derselben Struktur erstellen
    edit_fields: Felder bearbeiten
    add_label: 'Label für "Neu erstellen"'
    sort: Sortieren
    sort_placeholder: Manuell
    field_name_placeholder: Feldnamen eingeben...
    field_note_placeholder: Feldnotiz eingeben...
    incompatible_data: Die aktuellen Daten sind nicht kompatibel mit der Repeater-Schnittstelle und werden beim Hinzufügen von Elementen zum Repeater überschrieben
  slider:
    slider: Slider
    description: Nummer mit Schieberegler auswählen
    always_show_value: Wert immer anzeigen
  tags:
    tags: Stichwörter
    description: Tags auswählen oder hinzufügen
    whitespace: Leerzeichen
    hyphen: Mit Bindestrich ersetzen
    underscore: Mit Unterstrich ersetzen
    remove: Leerzeichen entfernen
    capitalization: Großschreibung
    uppercase: In Großbuchstaben umwandeln
    lowercase: In Kleinbuchstaben konvertieren
    auto_formatter: Auto-Formatierung für Titel verwenden
    alphabetize: Alphabetisch
    alphabetize_label: Alphabetische Reihenfolge erzwingen
    add_tags: Tag hinzufügen und Enter drücken...
  input:
    input: Eingabe
    description: Wert manuell eingeben
    trim: Leerzeichen entfernen
    trim_label: Leerzeichen am Anfang und Ende entfernen
    mask: Maskiert
    mask_label: Tatsächlichen Wert ausblenden
    clear: Gelöschter Wert
    clear_label: Als leeren String abspeichern
    minimum_value: Minimalwert
    maximum_value: Maximalwert
    step_interval: Schrittintervall
    slug: URL-sicher machen
    slug_label: Eingegebenen Wert URL-sicher machen
  input-multiline:
    textarea: Textfeld (mehrzeilig)
    description: Mehrzeiligen Klartext eingeben
  input-translated-string:
    input-translated-string: Übersetzte Elemente
    description: Übersetzungselement auswählen oder hinzufügen
    search_placeholder: Suchen...
    new_translation_string: Neues Übersetzungelement
  boolean:
    toggle: Umschalten
    description: Zwischen Ein und Aus wechseln
    color_on: Farbe Ein
    color_off: Farbe Aus
    label_placeholder: Label eingeben...
    label_default: Aktiviert
  translations:
    display_template: Anzeigevorlage
    no_collection: Keine Sammlung
    toggle_split_view: Teil-Ansicht umschalten
    enable: Aktivieren
    user_language: Aktuelle Benutzersprache verwenden
    default_language: Standardsprache
    language_field: Sprachindikatorfeld
  list-o2m-tree-view:
    description: Baumansicht für verschachtelte rekursive 1:n-Elemente
    recursive_only: Die Baumansicht funktioniert nur für rekursive Beziehungen.
  user:
    user: Benutzer
    description: Bestehenden Benutzer auswählen
    select_mode: Modus wählen
    modes:
      auto: Auto
      dropdown: Dropdown
      modal: Modal
  input-rich-text-html:
    wysiwyg: WYSIWYG
    description: Ein Rich-Text-Editor, der HTML-Inhalte erzeugt
    toolbar: Toolbar
    custom_formats: Benutzerdefinierte Formate
    options_override: Optionen überschreiben
    folder_note: Ordner für hochgeladene Dateien. Bestehende Dateien werden nicht beeinflusst.
    imageToken: Statisches Zugriffstoken
    imageToken_label: Statisches Zugriffstoken wird an die URL der Assets angehängt
  input-autocomplete-api:
    input-autocomplete-api: Auto-Complete Eingabe (API)
    description: Auto-Complete bei der Suche von externen API-Werten.
    results_path: Pfad Ergebnis
    value_path: Wertpfad
    text_path: Textpfad
    trigger: Trigger
    rate: Frequenz
  group-raw:
    name: Rohgruppe
    description: Felder so anzeigen wie sie sind
  group-detail:
    name: Detailgruppe
    description: Felder als einklappbaren Abschnitt anzeigen
    show_header: Kopfzeile anzeigen
    header_icon: Icon Kopfzeile
    header_color: Farbe Kopfzeile
    start_open: Geöffnet starten
    start_closed: Geschlossen starten
  system-token:
    system-token: Token
    description: Statische Zugriffstoken verwalten
    placeholder: Klicken Sie auf "Token generieren", um ein neuen statischen Zugriffstoken zu erstellen
    value_securely_saved: Wert sicher gespeichert
    generate: Token generieren
    regenerate: Token neu generieren
    generate_success_copy: Stellen Sie sicher, dass Sie den obige Token sichern und kopieren. Aus Sicherheitsgründen können Sie den Token nach dem Speichern und Navigieren von dieser Seite nicht mehr anzeigen.
    remove_token: Token löschen
displays:
  translations:
    translations: Übersetzungen
    description: Vorschau der Übersetzungen
    enable: Aktivieren
    user_language: Aktuelle Benutzersprache verwenden
    default_language: Standardsprache
    language_field: Sprachindikatorfeld
  boolean:
    boolean: Boolean
    description: Ein-/Aus-Status anzeigen
    label_on: Label Ein
    label_on_placeholder: Label für Ein eingeben...
    label_off: Label Aus
    label_off_placeholder: Label für Aus eingeben...
    icon_on: Symbol an
    icon_off: Symbol aus
    color_on: Farbe Ein
    color_off: Farbe Aus
  collection:
    collection: Sammlung
    description: Sammlung anzeigen
    icon_label: Symbol der Sammlung anzeigen
  color:
    color: Farbe
    description: Einen farbigen Punkt anzeigen
    default_color: Standardfarbe
  datetime:
    datetime: Datum & Uhrzeit
    description: Werte in Bezug zur Zeit anzeigen
    format: Format
    format_note: >-
      Das benutzerdefinierte Format akzeptiert die __[Date Field Symbol Table](https://www.unicode.org/reports/tr35/tr35-dates.html#Date_Field_Symbol_Table)__
    long: Long
    short: Short
    relative: Relativ
    relative_label: 'Zeige relative Zeit, z. B.: vor 5 Minuten'
    suffix: Suffix
    strict: Strikt
  file:
    file: Datei
    description: Dateien anzeigen
  filesize:
    filesize: Dateigröße
    description: Dateigröße anzeigen
  formatted-value:
    formatted-value: Formatierter Wert
    description: Eine formatierte Version des Textes anzeigen
    format: Format
    format_label: Automatisches Formatieren
    font: Schriftart
    font_sans_serif: Sans Serif
    font_serif: Serif
    font_monospace: Monospace
    bold: Fett
    bold_label: Fett-Schnitt verwenden
    italic: Kursiv
    italic_label: Kursivschrift verwenden
    prefix: Präfix
    prefix_label: Text vorangestellt
    suffix: Suffix
    suffix_label: Angehängten Text
    color: Farbe
    background: Hintergrund
    icon: Symbol
    border: Umrandung
    border_label: Rahmen anzeigen
    text: Text
    text_placeholder: Optionaler Wert überschreiben...
  formatted-json-value:
    formatted-json-value: Formatierter JSON-Wert
    description: Eine formatierte Version des Objekts anzeigen
  icon:
    icon: Symbol
    description: Icon anzeigen
    filled: Ausgefüllt
    filled_label: Gefüllte Variante verwenden
  image:
    image: Bild
    description: Eine kleine Bildvorschau zeigen
    circle: Kreis
    circle_label: Als Kreis anzeigen
  labels:
    labels: Labels
    description: Entweder eine einzelne oder eine Liste von Labels anzeigen
    default_foreground: Standard Vordergrund
    default_background: Standard Hintergrund
    format_label: Jedes Label formatieren
    show_as_dot: Als Punkt anzeigen
    choices_value_placeholder: Gib einen Wert ein...
    choices_text_placeholder: Text eingeben...
  mime-type:
    mime-type: MIME-Typ
    description: MIME-Typ einer Datei anzeigen
    extension_only: Nur Dateiendung
    extension_only_label: Nur die Dateiendung anzeigen
  rating:
    rating: Bewertung
    description: Eine Zahl als Sterne im Verhältnis zum Maximalwert anzeigen
    simple: Einfach
    simple_label: Sterne in einem einfachen Format anzeigen
  raw:
    raw: Rohwert
  related-values:
    related-values: Verwandte Werte
    description: Relative Werte anzeigen
    display_template_configure_notice: Sie können die Anzeige-Vorlage nach dem Erstellen dieses Feldes konfigurieren.
  user:
    user: Benutzer
    description: Benutzer anzeigen
    avatar: Avatar
    name: Name
    both: Beide
    circle_label: Benutzer in einem Kreis anzeigen
layouts:
  cards:
    cards: Karten
    image_source: Bildquelle
    image_fit: Bildeinpassung
    crop: Zuschneiden
    contain: Enthalten
    title: Titel
    subtitle: Untertitel
  tabular:
    tabular: Tabelle
    spacing: Abstand
    comfortable: Groß
    compact: Kompakt
    cozy: Mittel
  calendar:
    calendar: Kalender
    start_date_field: Datumsfeld Start
    end_date_field: Datumsfeld Ende
    optional: Optional
    first_day: Erster Tag der Woche
  map:
    map: Karte
    basemap: Basiskarte
    layers: Ebenen
    cluster_options: Cluster-Optionen
    cluster: Cluster Nachbardaten
    cluster_radius: Cluster-Radius
    cluster_minpoints: Kleinstes Cluster
    cluster_maxzoom: Maximaler Zoom für Cluster
    field: Geodaten-Feld
    invalid_geometry: Ungültige Geometrie
    find_location: Standort suchen...
    default_template: Verwenden des Sammlungs-Standards...
    no_compatible_fields: Keine kompatiblen Felder
  kanban:
<<<<<<< HEAD
    crop: Zuschneiden
    advanced: Erweitert
=======
    name: Kanban
    group_field: Gruppieren nach
    group_field_placeholder: Feld zum Gruppieren...
    group_title: Gruppentitel
    group_title_placeholder: Feld für Gruppentitel...
    title: Karten-Titel
    title_placeholder: Optionales Titelfeld...
    text: Karten-Text
    text_placeholder: Optionales Textfeld...
    date: Karten-Datum
    date_placeholder: Optionales Datumsfeld...
    tags: Karten-Tags
    tags_placeholder: Optionales Tag-Feld...
    user: Karten-Benutzer
    user_placeholder: Optionales Benutzerfeld...
    image: Karten-Bild
    image_placeholder: Optionales Bildfeld...
    image_fit: Karten-Bildfüllmodus
    crop: Beschneiden
    advanced: Erweitert
    edit_group: Gruppe bearbeiten
    delete_group: Gruppe löschen
    add_group: Gruppe hinzufügen
    add_group_placeholder: Neuen Gruppentitel eingeben...
    show_ungrouped: Nicht gruppierte Elemente zeigen
    show: Anzeigen
    no_group: Keine Gruppe
>>>>>>> dbfedb56
    not_all_loaded: Konnte nur die ersten 1000 Elemente laden.
panels:
  metric:
    name: Metrik
    description: Zeige einen einzelnen Wert basierend auf einer Abfrage
    field: Feld
  time_series:
    name: Zeitreihen
    description: Liniendiagramm anhand von Werten im Laufe der Zeit anzeigen
    date_field: Datums-Feld
    value_field: Wert-Feld
    fill_type: Füllart
    curve_type: Kurventyp
  label:
    name: Label
    description: Einen Text anzeigen
  list:
    name: Liste
    description: Filtern und Auflisten von Feldern von einer Sammlung
  barchart:
    name: Balkendiagramm
    description: Balken- oder Spaltendiagramme zum Vergleich von Wertegruppen
    select_field: Sie müssen ein Feld auswählen.
    select_collection: Sie müssen eine Sammlung auswählen.
    select_x_axis: Sie müssen eine X-Achse auswählen.
    function: Funktion
    horizontal: Horizontal
    x_axis_grouping: Gruppierung X-Achse
    x_axis: X-Achse
    y_axis_function: Funktion Y-Achse
    y_axis: Y-Achse
    show_x_axis: X-Achse anzeigen
    show_y_axis: Y-Achse anzeigen
    show_data_label: Datenbezeichnung anzeigen
    group_by: Gruppieren nach
    group_and_function: Sie müssen sowohl eine Gruppe als auch eine Funktion hinzufügen oder weglassen.
    y_axis_NaN: Die y-Achse muss eine Zahl sein.
    y_axis_conditional_two: muss eine Zahl sein.
  linechart:
    name: Liniendiagramm
    select_field: Sie müssen ein Feld auswählen.
    select_collection: Sie müssen eine Sammlung auswählen.
    select_x_axis: Sie müssen eine X-Achse auswählen.
    function: Funktion
    x_axis: X-Achse
    y_axis: Y-Achse
    datasets: Datensätze
    show_legend: Legende anzeigen
    include_dataset: Mindestens ein Datensatz muss angegeben werden.
    group_and_function: Sie müssen sowohl eine Gruppe als auch eine Funktion hinzufügen oder weglassen.
    smooth: 'Weich'
    straight: 'Gerade'
  meter:
    name: Meter
    stroke_width: Strichbreite
    select_max_value: Es muss einen Maximalwert ausgewählt werden.
    max_greater_than_zero: Der Wert muss größer als 0 sein.
    select_field: Sie müssen ein Feld auswählen.
    select_collection: Sie müssen eine Sammlung auswählen.
    function: Funktion
    thin: Dünn
    medium: Mittel
    broad: Breit
  piechart:
    name: Kuchen oder Donut Diagramm
    function: 'Funktion'
    donut: Donut
    labels: Label anzeigen
    legend: Legende anzeigen
    right: Rechts
    bottom: Unten
    monochrome: Monochrom
  variable:
    name: Globale Variable
triggers:
  common:
    response_body_last: Daten der letzten Operation
  event:
    action: 'Aktion (nicht blockierend)'
    filter: 'Filter (blockierend)'
  webhook:
    name: Webhook
    description: Auslösend bei eingehender HTTP-Anfrage
    method: Methode
    async: Asynchron
  schedule:
    name: Zeitplan (CRON)
    cron: Intervall
  manual:
    name: Manuell
    collection_and_item: Sammlungen & Element Seiten
any_string_or_json: Ein String oder JSON...
operations:
  condition:
    name: Kondition
  exec:
    name: Skript ausführen
    modules: 'Die folgenden **Node Module** können genutzt werden:'
  item-create:
    name: Daten erstellen
    description: Elemente in der Datenbank erstellen
    payload: Nutzdaten
    emit_events: Event auslösen
  item-delete:
    name: Daten löschen
    description: Elemente aus der Datenbank löschen
    emit_events: Event auslösen
    key: IDs
    query: Abfrage
  item-read:
    name: Daten lesen
    description: Elemente aus der Datenbank lesen
    key: IDs
    query: Abfrage
    emit_events: Event auslösen
  item-update:
    name: Daten aktualisieren
    description: Elemente in der Datenbank aktualisieren
    emit_events: Event auslösen
    key: IDs
    payload: Nutzdaten
    query: Abfrage
  log:
    name: Konsolenausgabe
    description: Etwas in die Konsole ausgeben
    message: Nachricht
    message_placeholder: Geben Sie eine Nachricht ein, die in der Konsole angezeigt werden soll...
  mail:
    name: Email senden
    description: Sende eine E-Mail an eine oder mehrere Personen
    to: An
    to_placeholder: E-Mail-Adressen hinzufügen und Enter drücken...
    body: Inhalt
  notification:
    name: Benachrichtigung senden
    recipient: Benutzer
    recipient_placeholder: Benutzer UUID eingeben und Enter drücken...
    message: Nachricht
  request:
    name: Webhook / Anfrage URL
    description: "Eine Anfrage an eine URL senden"
    url: URL
    url_placeholder: https://example.com/example
    method: Methode
    data: Daten
    header: Header
    value_placeholder: Bearer eyJhbGciOi...
  sleep:
    description: Gegebene Zeit in Millisekunden warten
    milliseconds: Millisekunden
  transform:
    name: Payload bearbeiten
    description: JSON Payload des Flows bearbeiten
  trigger:
    name: Flow auslösen
    description: Daten an anderen Flow übergeben
    flows: Flows
    flow: Flow
    data: Daten<|MERGE_RESOLUTION|>--- conflicted
+++ resolved
@@ -1884,10 +1884,6 @@
     default_template: Verwenden des Sammlungs-Standards...
     no_compatible_fields: Keine kompatiblen Felder
   kanban:
-<<<<<<< HEAD
-    crop: Zuschneiden
-    advanced: Erweitert
-=======
     name: Kanban
     group_field: Gruppieren nach
     group_field_placeholder: Feld zum Gruppieren...
@@ -1915,7 +1911,6 @@
     show_ungrouped: Nicht gruppierte Elemente zeigen
     show: Anzeigen
     no_group: Keine Gruppe
->>>>>>> dbfedb56
     not_all_loaded: Konnte nur die ersten 1000 Elemente laden.
 panels:
   metric:
