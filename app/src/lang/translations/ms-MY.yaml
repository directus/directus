--- conflicted
+++ resolved
@@ -132,15 +132,10 @@
     status: Status
 field_options:
   directus_activity:
-<<<<<<< HEAD
-    create: Cipta
-    update: Kemaskini
-=======
     login: Log masuk
     create: Cipta
     update: Kemaskini
     delete: Padam
->>>>>>> 8a1913aa
   directus_roles:
     fields:
       name_name: Nama
