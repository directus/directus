--- conflicted
+++ resolved
@@ -971,10 +971,7 @@
     repeater: Повторение
     description: Създаване на множество записи със същата структура
     edit_fields: Редактиране на полета
-<<<<<<< HEAD
-=======
     add_label: 'Текст за "Създаване"'
->>>>>>> 4c04eba4
     field_name_placeholder: Въвеждане име на полето...
     field_note_placeholder: Въвеждане бележка към полето...
   slider:
