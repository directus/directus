---
## Be aware:
#Due to the way this is imported, JavaScript reserved words, including "delete", "private",
#"void", etc are stripped out. See
#https://github.com/rollup/plugins/blob/8748b8cd3bbab3c5ac6190556930219f19060e63/packages/pluginutils/src/makeLegalIdentifier.ts#L4
#and
#https://github.com/rollup/plugins/blob/8748b8cd3bbab3c5ac6190556930219f19060e63/packages/yaml/src/index.js#L45
#Illegal words:
#'break', 'case', 'class', 'catch', 'const', 'continue', 'debugger', 'default', 'delete', 'do',
#'else', 'export', 'extends', 'finally', 'for', 'function', 'if', 'import', 'in', 'instanceof',
#'let', 'new', 'return', 'super', 'switch', 'this', 'throw', 'try', 'typeof', 'var', 'void',
#'while', 'with', 'yield', 'enum', 'await', 'implements', 'package', 'protected', 'static',
#'interface', 'private', 'public', 'arguments', 'Infinity', 'NaN', 'undefined', 'null', 'true',
#'false', 'eval', 'uneval', 'isFinite', 'isNaN', 'parseFloat', 'parseInt', 'decodeURI',
#'decodeURIComponent', 'encodeURI', 'encodeURIComponent', 'escape', 'unescape', 'Object',
#'Function', 'Boolean', 'Symbol', 'Error', 'EvalError', 'InternalError', 'RangeError',
#'ReferenceError', 'SyntaxError', 'TypeError', 'URIError', 'Number', 'Math', 'Date', 'String',
#'RegExp', 'Array', 'Int8Array', 'Uint8Array', 'Uint8ClampedArray', 'Int16Array', 'Uint16Array',
#'Int32Array', 'Uint32Array', 'Float32Array', 'Float64Array', 'Map', 'Set', 'WeakMap', 'WeakSet',
#'SIMD', 'ArrayBuffer', 'DataView', 'JSON', 'Promise', 'Generator', 'GeneratorFunction', 'Reflect',
#'Proxy', 'Intl'
edit_field: Редактиране на поле
conditions: Условия
item_revision: Ревизии на запис
duplicate_field: Дублиране на поле
half_width: Половин ширина
full_width: Пълна ширина
group: Групиране
and: И
or: Или
fill_width: Изпълване по ширина
field_name_translations: Превод за името на полето
enter_password_to_enable_tfa: Въвеждане на парола за активиране на двуфакторната автентикация
add_field: Добавяне на поле
role_name: Име на роля
branch: Клон
leaf: Листо
indeterminate: Неопределен
exclusive: Изключително
children: Дъщерен
db_only_click_to_configure: 'Само в базата от данни: Кликнете за конфигурация '
show_archived_items: Включително архивираните
edited: Стойността е редактирана
required: Задължително
required_for_app_access: Изисква се за достъп до приложението
requires_value: Изисква се стойност
create_preset: Създаване на заготовка
create_role: Създаване на роля
create_user: Създаване на потребител
create_webhook: Създаване на уеб-кука
invite_users: Покана към потребители
email_examples: "admin{'@'}example.com, potrebitel{'@'}organizacia.com..."
invite: Покана
email_already_invited: Вече е изпратена покана в пощата на "{email}"
emails: E-пощи
connection_excellent: Връзката е отлична
connection_good: Връзката е добра
connection_fair: Връзката е приемлива
connection_poor: Връзката е лоша
primary: Първичен
rename_folder: Преименуване на папка
delete_folder: Изтриване на папка
prefix: Представка
suffix: Наставка
reset_bookmark: Нулиране на отметки
rename_bookmark: Преименуване на отметка
update_bookmark: Обновяване на отметка
delete_bookmark: Изтриване на отметка
delete_bookmark_copy: >-
  Сигурни ли сте, че искате да изтриете "{bookmark}" отметката? Действието не може да бъде отменено.
logoutReason:
  SIGN_OUT: Отписан
  SESSION_EXPIRED: Сесията е изтекла
public_label: Публичен
public_description: Контрол на позволенията към API, без нужда от оторизиране.
not_allowed: Не е позволено
directus_version: Версия на Directus
node_version: Версия на Node
node_uptime: Време от старт на Node
os_type: Тип на ОС
os_version: Версия на ОС
os_uptime: Време от старт на ОС
os_totalmem: Памет на ОС
archive: Архивиране
archive_confirm: Сигурни ли сте, че искате да архивирате записа?
archive_confirm_count: >-
  Няма избрани записи | Сигурни ли сте, че искате да архивирате записа? | Сигурни ли сте, че искате да архивирате тези {count} записа?
reset_system_permissions_to: 'Нулиране на системните позволения към:'
reset_system_permissions_copy: Действието може да презапише потребителските позволения, които са приложени към системните колекции. Сигурни ли сте?
the_following_are_minimum_permissions: Следните са минималните изисквани позволения за достъп до "Приложението". Може да бъдат добавяни повече, но не и по-малко.
app_access_minimum: Минимум за достъп до приложението
recommended_defaults: Препоръчителни
unarchive: Разархивиране
unarchive_confirm: Сигурни ли сте, че искате да разархивирате записа?
nested_files_folders_will_be_moved: Вложените файлове и папки ще бъдат преместени една папка по-нагоре.
unknown_validation_errors: 'Има грешки при валидацията на следните скрити полета:'
validationError:
  eq: Стойността трябва да е {valid}
  neq: Стойността не трябва да е {invalid}
  in: Стойността трябва да е някоя от {valid}
  nin: Стойността не трябва да е някоя от {invalid}
  contains: Стойността трябва да съдържа {substring}
  ncontains: Стойността не може да съдържа {substring}
  gt: Стойността трябва да е по-голяма от {valid}
  gte: Стойността трябва да е по-голяма или равна на {valid}
  lt: Стойността трябва да е по-малка от {valid}
  lte: Стойността трябва да е по-малка или равна на {valid}
  empty: Стойността трябва да е празна
  nempty: Стойността не може да е празна
  null: Стойността трябва да е null
  nnull: Стойността не трябва да е null
  required: Изисква се стойност
  unique: Само уникални стойности
  regex: Стойността е неправилно форматирана
all_access: Пълен достъп
no_access: Без достъп
use_custom: Персонализиран
nullable: Може да е null
allow_null_value: Може да е NULL
allow_multiple: Множествен избор
allow_multiple_to_be_open: Отваряне на множество
enter_value_to_replace_nulls: Въвеждане на нова стойност, която да замени NULL в полето.
field_standard: Стандартно
field_presentation: Презентационни и псевдоними
field_file: Единствен файл
field_files: Множество файлове
field_m2o: M2O релация
field_m2a: M2A релация
field_o2m: O2M релация
field_m2m: M2M релация
field_translations: Преводи
field_group: Групиране на полета
item_permissions: Позволения по запис
field_permissions: Позволения по поле
field_validation: Валидация по поле
field_presets: Стойности на полета
permissions_for_role: 'Записи, които ролята "{role}" има позволение за {action}.'
fields_for_role: 'Полета, които ролята "{role}" има позволение за {action}.'
validation_for_role: 'Правила, които ролята "{role}" трябва да спазва, при {action} на полета.'
presets_for_role: 'Стойности за полета по подразбиране, за ролята "{role}".'
presentation_and_aliases: Презентационни и псевдоними
revision_post_update: Ето как ще изглежда записът след промяната...
changes_made: Направените промени са следните...
no_relational_data: Имайте в предвид, че това не включва данните от релационните записи.
hide_field_on_detail: Скриване в детайлен изглед
show_field_on_detail: Показване в детайлния изглед
delete_field: Изтриване на поле
fields_and_layout: Полета и оформление
field_create_success: 'Създадено поле: "{field}"'
field_update_success: 'Обновено поле: "{field}"'
duplicate_where_to: Къде искате да дублирате полето?
language: Език
global: Глобален
admins_have_all_permissions: Администраторите имат всички позволения
camera: Камера
exposure: Експозиция
shutter: Затвор
iso: ISO
focal_length: Фокусно разстояние
schema_setup_key: Име на колоната в базата от данни, както и име на полето в API
create_field: Създаване на поле
creating_new_field: 'Ново поле ({collection})'
field_in_collection: '{field} ({collection})'
reset_page_preferences: Нулиране на предпочитанията за страницата
hidden_field: Скрито поле
hidden_on_detail: Скриване в детайлния изглед
disabled_editing_value: Без възможност за редакция
key: Ключ
alias: Псевдоним
bigInteger: Голямо цяло число
boolean: Булев
date: Дата
datetime: Дата и час
decimal: Десетичен
float: Реално число
integer: Цяло число
json: JSON
xml: XML
string: Низ
text: Текст
time: Час
timestamp: Времеви печат
uuid: UUID
hash: Хеш
not_available_for_type: Не е налично за типа
create_translations: Създаване на преводи
auto_refresh: Автоматично опресняване
refresh_interval: Интервал за опресняване
no_refresh: Да не се опреснява
refresh_interval_seconds: Моментално опресняване | Всяка секунда | Всеки {seconds} секунди
refresh_interval_minutes: Всяка минута | Всеки {minutes} минути
auto_generate: Автоматично генериране
this_will_auto_setup_fields_relations: Автоматично настройване и генериране на задължителните полета и релации.
click_here: Натиснете тук
to_manually_setup_translations: за ръчна настройка на преводи.
click_to_manage_translated_fields: >-
  Все още няма преведени полета. Натиснете тук за да ги създадете. | Има едно преведено поле. Натиснете тук за да го управлявате. | Има {count} преведени полета. Натиснете тук за да ги управлявате.
fields_group: Групи от полета
no_collections_found: Не са намерени колекции.
new_data_alert: 'Следващото ще бъде създадено във вашият модел:'
search_collection: Търсене на колекция...
new_field: 'Ново поле'
new_collection: 'Нова колекция'
add_m2o_to_collection: 'Добавяне на "много към един" в "{collection}"'
add_o2m_to_collection: 'Добавяне на "един към много" в "{collection}"'
add_m2m_to_collection: 'Добавяне на "много към много" в "{collection}"'
choose_a_type: Избиране на тип...
determined_by_relationship: Определяне по тип на релация
add_note: Въвеждане на полезна бележка към потребителите...
default_value: Стойност по подразбиране
standard_field: Стандартно поле
single_file: Единствен файл
multiple_files: Множество файлове
m2o_relationship: Много към един
o2m_relationship: Един към много
m2m_relationship: Много към много
m2a_relationship: Много към нещо
invalid_item: Невалиден запис
next: Напред
field_name: Име на поле
translations: Преводи
note: Бележка
enter_a_value: Въвеждане на стойност...
enter_a_placeholder: Въвеждане на подсказка...
length: Дължина
precision_scale: Прецизност и мащаб
readonly: Само за четене
unique: Без повторения
updated_on: Обновен на
updated_by: Обновен от
primary_key: Първичен ключ
foreign_key: Външен ключ
finish_setup: Завършване на настройката
dismiss: Отхвърляне
raw_value: Стойност в суров вид
edit_raw_value: Редактиране в суров вид
enter_raw_value: Въвеждане на стойността в суров вид...
clear_value: Изчистване на стойност
reset_to_default: Възстановяване към начално състояние
undo_changes: Отмяна и напускане
notifications: Известия
show_all_activity: Показване на цялата активност
page_not_found: Страницата не е намерена
page_not_found_body: Страницата, която търсите, не съществува.
confirm_revert: Потвърждание за възстановяване
confirm_revert_body: Възстановяване на записа към избраното състояние.
display: Показване
settings_update_success: Настройките са обновени
title: Заглавие
revision_delta_created: Създаден
revision_delta_created_externally: Създадено отвън
revision_delta_updated: '1 поле е обновено | {count} полета са обновени'
revision_delta_deleted: Изтрито
revision_delta_reverted: Възстановен
revision_delta_other: Ревизия
revision_delta_by: '{date} от {user}'
private_user: Частни потребители
revision_preview: Преглед на ревизия
updates_made: Направени промени
leave_comment: Коментар...
post_comment_success: Коментарът е публикуван
item_create_success: Създаден запис | Създадени записи
item_update_success: Обновен запис | Обновени записи
item_delete_success: Изтрит запис | Изтрити записи
this_collection: Тази колекция
related_collection: Релативна колекция
related_collections: Релационни колекции
translations_collection: Колекция с преводи
languages_collection: Колекция с езици
export_data: Експорт на данните
format: Формат
use_current_filters_settings: Прилагане на текущите филтри
export_collection: 'Експорт на {collection}'
last_page: Последна страница
last_access: Последно посещение
fill_template: Попълване със стойност от шаблон
a_unique_table_name: Уникално име на таблица...
a_unique_column_name: Уникално име на колона...
enable_custom_values: Персонализирани стойности
submit: Изпращане
move_to_folder: Преместване в папка
move: Преместване
system: Система
add_field_related: Добавяне на поле към релативната колекция
interface_label: Интерфейс
today: Днес
yesterday: Вчера
delete_comment: Изтриване на коментар
date-fns_date: PPP
date-fns_time: 'HH:mm:ss'
date-fns_time_no_seconds: 'HH:mm'
date-fns_date_short: 'd MMM, u'
date-fns_time_short: 'HH:mm'
date-fns_date_short_no_year: d MMM
month: Месец
year: Година
select_all: Избиране на всичко
months:
  january: Януари
  february: Февруари
  march: Март
  april: Април
  may: Май
  june: Юни
  july: Юли
  august: Август
  september: Септември
  october: Октомври
  november: Ноември
  december: Декември
drag_mode: Режим при дърпане
cancel_crop: Отказване на изрязването
original: Оригинал
url: URL
import_label: Импортиране
file_details: Детайли за файл
dimensions: Размери
size: Големина
created: Създаден
modified: Променен
checksum: Checksum
owner: Собственик
edited_by: Променен от
folder: Папка
zoom: Мащабиране
download: Изтегляне
open: Отваряне
open_in_new_window: Отваряне в нов прозорец
foreground_color: Основен цвят
background_color: Цвят на фона
upload_from_device: Добавяне на файл от устройство
choose_from_library: Избиране на файл от библиотеката
import_from_url: Импортиране на файл от URL
replace_from_device: Замяна на файл от устройство
replace_from_library: Зямяна на файл от библиотеката
replace_from_url: Замяна на файл от URL
no_file_selected: Не е избран файл
download_file: Изтегляне на файл
collection_key: Ключ на колекция
name: Име
primary_key_field: Първичен ключ
type: Тип
creating_new_collection: Създаване на колекция
created_by: Създаден от
created_on: Създаден на
creating_collection_info: Именуване на колекцията и настройка на уникално ключово поле...
creating_collection_system: Включване и преименуване на някои от следните незадължителни полета.
auto_increment_integer: Автоматично следващо число
generated_uuid: Генериран UUID
manual_string: Ръчно въвеждане на стойност
save_and_create_new: Запазване и преминаване към нов
save_and_stay: Запазване и оставане
save_as_copy: Запазване като копие
add_existing: Добавяне на съществуващ
creating_items: Създаване на записи
enable_create_button: Показване на бутон за създаване
selecting_items: Избор на записи
enable_select_button: Показване на бутон за избор
comments: Коментари
no_comments: Все още няма коментари
click_to_expand: Натиснете за разширяване
select_item: Избор на запис
no_items: Няма записи
search_items: Търсене в записите...
disabled: Изключване
information: Информация
report_bug: Доклад за проблем
request_feature: Заявка за функция
interface_not_found: 'Интерфейсът "{interface}" не е намерен.'
reset_interface: Нулиране на интерфейс
display_not_found: 'Изгледът "{display}" не е намерен.'
reset_display: Нулиране на изглед
list-m2a: Строител (M2A)
item_count: 'Няма записи | Един запис | {count} записа'
no_items_copy: Все още няма записи в тази колекция.
file_count: 'Няма файлове | Един файл | {count} файла'
no_files_copy: Тук не са открити файлове.
user_count: 'Няма потребители | Един потребител | {count} потребителя'
no_users_copy: Все още няма потребители в тази роля.
webhooks_count: "Няма уеб-куки | 1 уеб-кука | {count} уеб-куки\n"
no_webhooks_copy: Все още няма уеб-куки.
all_items: Всички записи
csv: CSV
no_collections: Няма колекции
create_collection: Създаване на колекция
no_collections_copy_admin: Все още няма колекции. Натиснете бутона по-долу за да започнете.
no_collections_copy: Все още нямате никакви колекции. Свържете се със системния администратор.
relationship_not_setup: Релацията не е конфигурирана правилно
display_template_not_setup: Опциите за показване на шаблона не са правилно конфигурирани
collection_field_not_setup: Опциите на полето от колекцията са неправилно конфигурирани
select_a_collection: Избор на колекция
active: Активен
inactive: Неактивен
users: Потребители
activity: Активности
webhooks: Уеб-куки
field_width: Ширина на полето
add_filter: Добавяне на филтър
upper_limit: Горна граница...
lower_limit: Долна граница...
user_directory: Потребители
documentation: Документация
sidebar: Страничен панел
duration: Продължителност
charset: Набор символи
second: секунда
file_moved: Файлът е преместен
collection_created: Колекцията е създадена
modified_on: Променен на
card_size: Големина на картите
sort_field: Сортиране по поле
add_sort_field: Добавяне на поле за сортиране
sort: Сортиране
status: Статус
remove: Премахване
toggle_manual_sorting: Ръчна подредба
bookmark_doesnt_exist: Отметката не съществива
bookmark_doesnt_exist_copy: Отметката която се опитвате да отворите не може да бъде намерена.
bookmark_doesnt_exist_cta: Връщане в колекция
select_an_item: Избор на запис...
edit: Редактиране
enabled: Включване
disable_tfa: Изключване на 2FA
tfa_scan_code: За да завършите настройването на 2FA, сканиране на кода във вашето приложение за оторизация
enter_otp_to_disable_tfa: Въвеждане на OTP за изключване на 2FA
create_account: Създаване на профил
account_created_successfully: Профилът е създаден
auto_fill: Автоматично попълване
corresponding_field: Кореспондиращо поле
errors:
  COLLECTION_NOT_FOUND: "Колекцията не съществува"
  FIELD_NOT_FOUND: Полето не е намерено
  FORBIDDEN: Забранен
  INVALID_CREDENTIALS: Грешно потребителско име или парола
  INVALID_OTP: Грешна еднократна парола
  INVALID_PAYLOAD: Невалидни данни
  INVALID_QUERY: Невалидна заявка
  ITEM_LIMIT_REACHED: Достигнат лимит на записи
  ITEM_NOT_FOUND: Записът не е намерен
  ROUTE_NOT_FOUND: Не е намерен
  RECORD_NOT_UNIQUE: Вече съществува такава стойност
  USER_SUSPENDED: Потребителя е деактивиран
  CONTAINS_NULL_VALUES: Полето съдържа null стойност
  UNKNOWN: Неочаквана грешка
  UNPROCESSABLE_ENTITY: Необработен обект
  INTERNAL_SERVER_ERROR: Неочаквана грешка
  NOT_NULL_VIOLATION: Стойността не трябва да е null
security: Сигурност
value_hashed: Хеширана стойност
bookmark_name: Име на отметка...
create_bookmark: Създаване на отметка
edit_bookmark: Редактиране на отметката
bookmarks: Отметки
presets: Заготовки
unexpected_error: Неочаквана грешка
unexpected_error_copy: Възникна неочаквана грешка, опитайте отново по-късно.
copy_details: Копиране на детайли
no_app_access: Без достъп до приложението
no_app_access_copy: Не е позволено използването на администраторското приложение от потребителя.
password_reset_sent: Изпратена ви е сигурна връзка за възстановяване на вашата парола
password_reset_successful: Успешно нулирана парола
back: Назад
editing_image: Редактиране на изображение
square: Квадрат
free: Свободно
flip_horizontal: Хоризонтално обръщане
flip_vertical: Вертикално обръщане
aspect_ratio: Съотношение
rotate: Завъртане
all_users: Всички потребители
delete_collection: Изтриване на колекция
update_collection_success: Обновена колекция
delete_collection_success: Изтрита колекция
start_end_of_count_items: '{start}-{end} от {count} записа'
start_end_of_count_filtered_items: '{start}-{end} от {count} филтрирани записи'
one_item: '1 запис'
one_filtered_item: '1 филтриран запис'
delete_collection_are_you_sure: >-
  Сигурни ли сте, че искате да изтриете колекцията? Всички записи и самата колекция ще бъдат изтрити. Действието е постоянно.
collections_shown: Показани колекции
visible_collections: Видими колекции
hidden_collections: Скрити колекции
show_hidden_collections: Показване на скритите колекции
hide_hidden_collections: Скриване на скритите колекции
unmanaged_collections: Неконфигурирани колекции
system_collections: Системни колекции
placeholder: Подсказка
icon_left: Икона вляво
icon_right: Икона вдясно
count_other_revisions: '{count} други ревизии'
font: Шрифт
sans_serif: Несерифен
serif: Серифен
monospace: Monospace
divider: Разделител
color: Цвят
circle: Кръг
empty_item: Празен запис
log_in_with: 'Вход чрез {provider}'
advanced_filter: Разширен филтър
delete_advanced_filter: Изтриване на филтър
change_advanced_filter_operator: Промяна на оператор
operators:
  eq: Равно
  neq: Различно
  lt: По-малко
  gt: По-голямо от
  lte: По-малко или равно
  gte: По-голямо или равно на
  in: Е едно от
  nin: Не е едно от
  null: Е null
  nnull: Не е null
  contains: Съдържа
  ncontains: Не съдържа
  starts_with: Започва с
  nstarts_with: Не започва с
  ends_with: Завършва с
  nends_with: Не завършва с
  between: Е между
  nbetween: Не е между
  empty: Е празно
  nempty: Не е празно
  all: Съдържа следните ключове
  has: Съдържа някои от
loading: Зареждане...
drop_to_upload: Пускане за качване
item: Запис
items: Записи
upload_file: Качване на файл
upload_file_indeterminate: Файлът се качва...
upload_file_success: Файлът е качен
upload_files_indeterminate: 'Качване на файлове {done}/{total}'
upload_files_success: '{count} файла са качени'
upload_pending: Качване в изчакване
drag_file_here: За да качите файловете, пуснете ги тук
click_to_browse: Натиснете за избор
interface_options: Опции за интерфейса
layout_options: Опции за оформление
rows: Редове
columns: Колони
collection_setup: Настройки на колекция
optional_system_fields: Незадължителни системни полета
value_unique: Само уникални стойности
all_activity: Цялата активност
create_item: Създаване на запис
display_template: Шаблон при показване
language_display_template: Шаблон при показване на езиците
translations_display_template: Шаблон при показване на преводите
n_items_selected: 'Не са избрани записи | 1 избран запис | {n} избрани записа'
per_page: На страница
all_files: Всички файлове
my_files: Мои файлове
recent_files: Последни файлове
create_folder: Създаване на папка
folder_name: Име на папка...
add_file: Добавяне на файл
replace_file: Заместване на файл
no_results: Няма резултати
no_results_copy: Променете или изчистете филтрите за да видите резултат.
clear_filters: Изчистване на филтрите
saves_automatically: Автоматично запазване
role: Роля
rule: Правило
user: Потребител
no_presets: Няма заготовки
no_presets_copy: Все още няма запазени заготовки или отметки.
no_presets_cta: Добавяне на заготовка
presets_only: Само заготовки
create: Създаване
on_create: При създаване
on_update: При промяна
read: Четене
update: Обновяване
select_fields: Избор на полета
format_text: Форматиране на текст
bold: Удебеляване
toggle: Превключване
icon_on: Активна икона
icon_off: Неактивна икона
label: Етикет
image_url: URL на изображение
alt_text: Алтернативен текст
media: Медия
quality: Качество
width: Ширина
height: Височина
source: Източник
url_placeholder: Въвеждане на URL...
display_text: Текст за показване
display_text_placeholder: Въвеждане на текст за показване...
tooltip: Подсказка
tooltip_placeholder: Въвеждане на подсказка...
unlimited: Неограничен
open_link_in: Отваряне не връзката в
new_tab: Нов таб
current_tab: Текущ таб
wysiwyg_options:
  aligncenter: Центриране
  alignjustify: Двустранно подравняване
  alignleft: Подравняване отляво
  alignnone: Без подравняване
  alignright: Подравняване отдясно
  forecolor: Основен цвят
  backcolor: Цвят на фона
  bold: Удебеляване
  italic: Курсив
  underline: Подчертан
  strikethrough: Зачеркнат
  subscript: Долен индекс
  superscript: Горен индекс
  codeblock: Код
  blockquote: Цитат
  bullist: Списък
  numlist: Номериран списък
  hr: Хоризонтална линия
  link: Добавяне/редактиране на връзка
  unlink: Премахване на връзка
  media: Добавяне/редактиране на медия
  image: Добавяне/редактиране на изображение
  copy: Копиране
  cut: Изрязване
  paste: Поставяне
  heading: Заглавие
  h1: Заглавие 1
  h2: Заглавие 2
  h3: Заглавие 3
  h4: Заглавие 4
  h5: Заглавие 5
  h6: Заглавие 6
  fontselect: Избор на шрифт
  fontsizeselect: Избор на големина
  indent: Отстъп
  outdent: Отместване навън
  undo: Връщане
  redo: Повторение
  remove: Премахване
  removeformat: Премахване на форматиране
  selectall: Избиране на всичко
  table: Таблица
  visualaid: Преглед на невидимите елементи
  source_code: Редактиране на изходен код
  fullscreen: Пълен Екран
  directionality: Подравняване
dropdown: Падащо меню
choices: Избори
choices_option_configured_incorrectly: Възможностите са настроени неправилно
deselect: Отмяна на избора
deselect_all: Премахване на избора
other: Друго...
adding_user: Добавяне на потребител
unknown_user: Неизвестен потребител
creating_in: 'Създаване на запис в {collection}'
editing_in: 'Редактиране на запис от {collection}'
creating_unit: 'Създаване {unit}'
editing_unit: 'Редактиране на {unit}'
editing_in_batch: 'Масово редактиране {count} на записа'
no_options_available: Не са налични опции
settings_data_model: Модел на данни
settings_permissions: Роли и позволения
settings_project: Настройки на проект
settings_webhooks: Уеб-куки
settings_presets: Заготовки и отметки
one_or_more_options_are_missing: Липсват една или повече опции
scope: Обхват
select: Избор...
layout: Оформление
tree_view: Дървовиден изглед
changes_are_permanent: Промените са постоянни
preset_name_placeholder: Използва се за основна, ако е празно...
preset_search_placeholder: Заявка за търсене...
editing_preset: Редактиране на заготовка
layout_preview: Предварителен преглед
layout_setup: Настройка на оформление
unsaved_changes: Промените не са запазени
unsaved_changes_copy: Сигурни ли сте, че искате да напуснете тази страница?
discard_changes: Отмяна на промените
keep_editing: Връщане за редакция
page_help_collections_overview: '**Обзор на колекциите** — Показване на всички налични колекции до които имате достъп.'
page_help_collections_collection: >-
  **Преглед на записи** — Показване на всички записи от {collection}, до които имате достъп. Дава възможност за персонализиране на оформлението, филтрите и подредбата, така, че да се впишат по-добре към вашите нужди, дори имате възможност да добавите отметки с тези конфигурации за по-бърз достъп.
page_help_collections_item: >-
  **Детайли за запис** — Формуляр за преглед и управление на записа. Страничният панел също съдържа и пълна история на ревизиите и коментарите към него.
page_help_activity_collection: >-
  **Емисия на активността** — Подробен списък на активността за съдържанието, потребителите и системата.
page_help_docs_global: >-
  **Обзор на документацията** — Показване на документи, специфични за проекта, версия и схема.
page_help_files_collection: >-
  **Файлов архив** — Показване на всички налични файлове, добавени към проекта. Дава възможност за персонализиране на оформлението, филтрите и подредбата, така, че да се впишат по-добре към вашите нужди, дори имате възможност да добавите отметки с тези конфигурации за по-бърз достъп.
page_help_files_item: >-
  **Детайли за файл** — Формуляр за управление на мета-данните, редактиране на оригиналния файл и обновяване на настройките при достъп.
page_help_settings_project: "**Настройки за проекта** — Глобални настройки и конфигурация на вашият проект."
page_help_settings_datamodel_collections: >-
  **Модел на данни: Колекции** — Показване на всички налични колекции. Включително видими, невидими и системни, както и все още неконфигурираните таблици в базата от данни, които могат да бъдат добавяни като колекции.
page_help_settings_datamodel_fields: >-
  **Модел на данни: Колекция** — Формуляр за управление на тази колекция и нейните полета.
page_help_settings_roles_collection: '**Преглед на роли** — Показване на администраторската, публичната и всички потребителски роли.'
page_help_settings_roles_item: "**Детайли за роля** — Управление на позволенията на ролята, както и някои други настройки."
page_help_settings_presets_collection: >-
  **Преглед на заготовките** — Показване на списък от всички заготовки от изгледи, включително за отделните: потребител, роля, и глобални отметки, както и изгледите по подразбиране.
page_help_settings_presets_item: >-
  **Детайли за заготовка** — Формуляр за управление на отметките и заготовките от изгледи по подразбиране отнасящи се за колекциите.
page_help_settings_webhooks_collection: '**Преглед на уеб-куки** — Показване на всички уеб-куки в проекта.'
page_help_settings_webhooks_item: '**Детайли за уеб-кука** — Формуляр за създаване и управление на уеб-куките в проекта.'
page_help_users_collection: '**Потребители** — Показване на всички потребители в системата на проекта.'
page_help_users_item: >-
  **Детайли за потребител** — Управление на информацията на вашия потребителския профил, или преглед на детайли за други потребители.
activity_feed: Емисия на активността
add_new: Добави нов запис
create_new: Създаване
all: Всичко
none: Нищо
no_layout_collection_selected_yet: Все още не е избран изглед/колекция
batch_delete_confirm: >-
  Няма избрани записи | Наистина ли искате да изтриете записа? Действието не може да бъде отменено. | Наистина ли искате да изтриете тези {count} записа? Това действие не може да бъде отменено.
cancel: Отмяна
collection: Колекция
collections: Колекции
singleton: Сек
singleton_label: Използване като единствен запис
system_fields_locked: Системните полета са заключени и не могат да бъдат променяни
fields:
  directus_activity:
    item: Първичен ключ на запис
    action: Действие
    collection: Колекция
    timestamp: Действие на
    user: Действие от
    comment: Кометнар
    user_agent: Потребителски агент
    ip: IP адрес
    revisions: Ревизии
  directus_collections:
    collection: Колекция
    icon: Икона
    note: Бележка
    display_template: Шаблон при показване
    hidden: Скриване
    singleton: Сек
    translations: Преводи на името на колекцията
    archive_app_filter: Филтър за архиви
    archive_value: Стойност при архивиране
    unarchive_value: Стойност при разархивиране
    sort_field: Сортиране по поле
    accountability: Следене за активност и ревизии
  directus_files:
    $thumbnail: Умалена картинка
    title: Заглавие
    description: Описание
    tags: Тагове
    location: Местоположение
    storage: Хранилище
    filename_disk: Име на файл (на диска)
    filename_download: Име на файл (при сваляне)
    metadata: Метаданни
    type: MIME тип
    filesize: Размер на файла
    modified_by: Променен от
    modified_on: Променен на
    created_on: Създаден на
    created_by: Създаден от
    embed: Вграждане
    uploaded_by: Качено от
    folder: Папка
    width: Ширина
    uploaded_on: Редактирано на
    height: Височина
    charset: Набор символи
    duration: Продължителност
  directus_users:
    first_name: Име
    last_name: Фамилия
    email: Е-поща
    password: Парола
    avatar: Аватар
    location: Местоположение
    title: Заглавие
    description: Описание
    tags: Тагове
    user_preferences: Потребителски настройки
    language: Език
    theme: Тема
<<<<<<< HEAD
    theme_auto: Автоматично (според системата)
=======
    theme_auto: Автоматичен (според системата)
>>>>>>> 83e8814b
    theme_light: Светъл режим
    theme_dark: Тъмен режим
    tfa_secret: Двуфакторна автентикация
    admin_options: Административни настройки
    status: Статус
    status_draft: Чернова
<<<<<<< HEAD
    status_invited: Неактивен
=======
    status_invited: Поканен
>>>>>>> 83e8814b
    status_active: Активен
    status_suspended: Замразен
    status_archived: Архивиран
    role: Роля
    token: Токен
<<<<<<< HEAD
    token_placeholder: Въвеждане на сигурен токен...
=======
    token_placeholder: Въвеждане на сигурен ключ за достъп...
>>>>>>> 83e8814b
    last_page: Последна страница
    last_access: Последно посещение
  directus_settings:
    project_name: Име на проекта
    project_url: URL на проекта
    project_color: Цвят на проекта
    project_logo: Лого на проекта
<<<<<<< HEAD
    public_pages: Публични страници
=======
    public_pages: Публични Страници
>>>>>>> 83e8814b
    public_foreground: Публично изображение
    public_background: Публичен фон
    public_note: Публично съобщение
    auth_password_policy: Политика за пароли
    auth_login_attempts: Брой за опити за вход
    files_and_thumbnails: Файлове и картинки
    storage_default_folder: Папка по подразбиране
    storage_asset_presets: Заготовки за съхранените файлове
    storage_asset_transform: Трансформации на съхранените файлове
    overrides: Отмяна
    custom_css: Потребителски CSS
  directus_fields:
    collection: Име на колекцията
    icon: Икона на колекцията
    note: Бележка
    hidden: Скриване
    singleton: Сек
    translation: Превод за името на полето
    display_template: Шаблон
  directus_roles:
    name: Име на роля
    icon: Икона на роля
    description: Описание
    app_access: Достъп до приложението
    admin_access: Администраторски достъп
    ip_access: IP адрес
    enforce_tfa: Изисква 2FA
    users: Потребители към роля
    module_list: Модули
    collection_list: Навигация в колекции
  directus_webhooks:
    name: Име
    method: Метод
    status: Статус
    data: Данни
<<<<<<< HEAD
    data_label: Изпращане на данните
    triggers: Тригери
    actions: Действия
=======
    data_label: Изпращане и на данните
    triggers: Тригер
    actions: Действия
    collections: Колекции
>>>>>>> 83e8814b
field_options:
  directus_collections:
    track_activity_revisions: Проследяване на активността и ревизиите
    only_track_activity: Проследяване само на активността
    do_not_track_anything: Без следене
no_fields_in_collection: 'Все още няма полета в {collection}'
do_nothing: Без действие
generate_and_save_uuid: Генериране и запазване на UUID
save_current_user_id: Запазване на ID на текущия потребител
save_current_user_role: Запазване на ролята на текущия потребител
save_current_datetime: Запазване на текущия дата/час
block: Блок
inline: Вложен
comment: Кометнар
relational_triggers: Релационни действия
referential_action_field_label_m2o: При изтриване на {collection}...
referential_action_field_label_o2m: При деселектиране на {collection}...
referential_action_no_action: Избягване на изтривания
referential_action_cascade: Каскадно изтриване на {collection}
referential_action_set_null: Зануляване на {field}
referential_action_set_default: Задаване на {field} към стойността по подразбиране
choose_action: Изберете действие
continue_label: Продължаване
continue_as: >-
  {name} в момента е оторизиран. Ако разпознавате профила, изберете бутона за продължение.
editing_role: 'Роля - {role}'
creating_webhook: Създаване на уеб-кука
default_label: По подразбиране
delete_label: Изтриване
delete_are_you_sure: >-
  Действието е постоянно и не може да бъде отменено. Сигурни ли сте, че искате да продължите?
delete_field_are_you_sure: >-
  Сигурни ли сте, че искате да изтриете полето "{field}"? Действието не може да бъде отменено.
description: Описание
done: Готово
duplicate: Дублиране
email: Е-поща
embed: Вграждане
fallback_icon: Резервна икона
field: Поле | Полета
file: Файл
file_library: Файлов архив
forgot_password: Забравена парола
hidden: Скриване
icon: Икона
info: Информация
normal: Нормално
success: Успех
warning: Внимание
danger: Опасност
junction_collection: Свързваща колекция
latency: забавяне
login: Влизане
my_activity: Моята активност
not_authenticated: Неоторизиран
authenticated: Оторизиран
options: Опции
otp: Еднократна парола
password: Парола
permissions: Позволения
relationship: Релация
reset: Нулиране
reset_password: Нулиране на парола
revisions: Ревизии
revert: Възстановяване
save: Запазване
schema: Схема
search: Търсене
select_existing: Избор на съществуващ
select_field_type: Избор на тип за поле
select_interface: Избор на интерфейс
settings: Настройки
sign_in: Вход
sign_out: Изход
sign_out_confirm: Сигурни ли сте, че искате да излезете?
something_went_wrong: Нещо се обърка.
sort_direction: Ред на подредба
sort_asc: Възходящо сортиране
sort_desc: Низходящо сортиране
template: Шаблон
require_value_to_be_set: Изисква стойност при задаване
translation: Превод
value: Стойност
view_project: Преглед на проект
weeks: { }
report_error: Докладване на грешка
start: Начало
interfaces:
  group-accordion:
    name: Акордеон
    description: Показване на полетата или групите по секции, като акордеон
    all_closed: Всички са затворени
    first_opened: Първият е отворен
    all_opened: Всички са отворени
    accordion_mode: Акордионен режим
    max_one_section_open: До 1 отворена секция
  presentation-links:
    presentation-links: Бутони с връзки
    links: Връзки
    description: Конфигуриуеми бутонни връзки за отваряне на динамични URL адреси
    style: Стил
    primary: Първичен
    link: Връзки
    button: Бутони
    error: Действието не може да бъде изпълнено
  select-multiple-checkbox:
    checkboxes: Отметки
    description: Избор измежду множество опции чрез отметки
    allow_other: Други
    show_more: 'Показване на още {count}'
    items_shown: Показани записи
  select-multiple-checkbox-tree:
    name: Дърво от отметки
    description: Избор измежду множество опции чрез вложени отметки
    value_combining: Комбинация от стойности
    value_combining_note: Контрол върху стойността за запазване при направен избор.
    show_all: Показване на всички
    show_selected: Показване на избраното
  input-code:
    code: Код
    description: Писане или споделяне на кодови откъси
    line_number: Номериране на редове
    placeholder: Въвеждане на кода...
  system-collection:
    collection: Колекция
    description: Избор от съществуващи колекции
    include_system_collections: Включване на системните колекции
  system-collections:
    collections: Колекции
    description: Избор от съществуващи колекции
    include_system_collections: Включване на системните колекции
  select-color:
    color: Цвят
    description: Въвеждане или избор на стойност за цвят
    placeholder: Избор на цвят...
    preset_colors: Заготовки от цветове
    preset_colors_add_label: Добавяне на нов цвят...
    name_placeholder: Въвеждане името на цвета...
  datetime:
    datetime: Дата и час
    description: Въвеждане на дати и часове
    include_seconds: Вклчване на секундите
    set_to_now: Задаване на сега
    use_24: Използване на 24 часов формат
  system-display-template:
    display-template: Шаблон при показване
    description: Комбиниране на статичен текст и динамични стойности от полета
    collection_field: Поле на колекцията
    collection_field_not_setup: Опциите на полето от колекцията са неправилно конфигурирани
    select_a_collection: Избор на колекция
  presentation-divider:
    divider: Разделител
    description: Именуване и разделяне на полетата по секции
    title_placeholder: Въвеждане на заглавие...
    inline_title: Заглавие в линия
    inline_title_label: Показване на заглавията в линия
    margin_top: Горно отстояние
    margin_top_label: Увеличено горно отстояние
  select-dropdown:
    description: Избор на стойност от падащо меню
    choices_placeholder: Добавяне на избор
    allow_other: Други
    allow_other_label: Позволяване на други стойности
    allow_none: Празен избор
    allow_none_label: Позволяване на празен избор
    choices_name_placeholder: Въвеждане на име...
    choices_value_placeholder: Въвеждане на стойност...
  select-multiple-dropdown:
    select-multiple-dropdown: Падащо меню (множествен избор)
    description: Избор на множество стойности от падащо меню
  file:
    file: Файл
    description: Избор или качване на файл
  files:
    files: Файлове
    description: Избор или качване на множество файлове
  input-hash:
    hash: Хеш
    description: Въвеждане на стойност за хеширане
    masked: Маскиране
    masked_label: Скриване на истинските стойности
  select-icon:
    icon: Икона
    description: Избор на икона от падащото меню
    search_for_icon: Търсене на икона...
  file-image:
    image: Изображение
    description: Избор или качване на изображение
  system-interface:
    interface: Интерфейс
    description: Избор на съществуващ интерфейс
    placeholder: Избор на интерфейс...
  system-interface-options:
    interface-options: Опции за интерфейса
    description: Диалог за избор на опции за интерфейс
  list-m2m:
    many-to-many: Много към много
    description: Избор на множество свързващи записи
  select-dropdown-m2o:
    many-to-one: Много към един
    description: Избор на един свързан запис
    display_template: Шаблон при показване
  input-rich-text-md:
    markdown: Markdown
    description: Въвеждане и преглед за markdown
    customSyntax: Персонализирани блокове
    customSyntax_label: Добавяне на персонализиран синтаксис
    customSyntax_add: Добавяне на персонален синтаксис
    box: Блоков / Вложен
    imageToken: Токън за изображенията
    imageToken_label: Какъв (статичен) токън да се добави, към адресите на изображенията
  presentation-notice:
    notice: Пояснение
    description: Показване на кратко пояснение
    text: Въвеждане на пояснението...
  list-o2m:
    one-to-many: Един към много
    description: Избор на множество свързани записи
    no_collection: Колекцията не може да бъде намерена
  system-folder:
    folder: Папка
    description: Избор на папка
    field_hint: Влагане на новите файлове в избраната папка. Вече добавените файлове за полето не се променят.
    root_name: Коренова папка
    system_default: По подразбиране
  select-radio:
    radio-buttons: Радио бутони
    description: Един или няколко избора
  list:
    repeater: Повторение
    description: Създаване на множество записи със същата структура
    edit_fields: Редактиране на полета
    add_label: 'Текст за "Създаване"'
    field_name_placeholder: Въвеждане име на полето...
    field_note_placeholder: Въвеждане бележка към полето...
  slider:
    slider: Плъзгач
    description: Избор на число чрез плъзгач
    always_show_value: Показване на стойностите винаги
  tags:
    tags: Тагове
    description: Избор или добавяне на етикети
    whitespace: Интервали
    hyphen: Замяна с тире
    underscore: Замяна с долна черта
    remove: Премахване на интервали
    capitalization: Първа-главна буква
    uppercase: Обръщане към големи букви
    lowercase: Обръщане към малки букви
    auto_formatter: Автоматично форматиране като заглавие
    alphabetize: По азбучен ред
    alphabetize_label: Винаги в азбучен ред
    add_tags: Добавяне на етикет...
  input:
    input: Текстово поле
    description: Ръчно въвеждане на стойност
    trim: Почистване
    trim_label: Почистване на краищата от интервали
    mask: Маскиране
    mask_label: Скриване на истинската стойност
    clear: Изчистване на стойност
    clear_label: Запазване като празен стринг
    minimum_value: Минимална стойност
    maximum_value: Максимална стойност
    step_interval: Интервал на стъпка
    slug: Превръщане в Slug
    slug_label: Обезапасяване за използване в URL
  input-multiline:
    textarea: Поле за текст
    description: Въвеждане на чист текст на няколко реда
  boolean:
    toggle: Превключване
    description: Превключване между вкл. и изкл.
    label_placeholder: Въвеждане на етикет...
    label_default: Включване
  translations:
    display_template: Шаблон при показване
    no_collection: Няма колекция
  list-o2m-tree-view:
    description: Дървовиден изглед за вложени рекурсивни записи от тип - един-към-много
    recursive_only: Дървовидния интерфейс, работи само за рекурсивни релации.
  user:
    user: Потребител
    description: Избор на съществуващ потребител
    select_mode: Избор на режим
    modes:
      auto: Автоматичен
      dropdown: Падащо меню
      modal: Диалог
  input-rich-text-html:
    wysiwyg: WYSIWYG
    description: Редактор на текст с допълнения в HTML формат
    toolbar: Лента с инструменти
    custom_formats: Персонализирани формати
    options_override: Наслагване на опции
  input-autocomplete-api:
    input-autocomplete-api: Поле с автоматично дописване (API)
    description: Автоматично дописване на стойности чрез външно API.
    results_path: Път до резултатите
    value_path: Път до стойността
    trigger: Задействане
    rate: Оценка
  group-raw:
    name: Обикновена група
    description: Изобразяване както е
  group-detail:
    name: Детайлна група
    description: Изобразяване на полетата с възможност за свиване
    show_header: Показване на заглавието
    header_icon: Икона на заглавието
    header_color: Цвят на заглавието
    start_open: Отворена в началото
    start_closed: Затворена в началото
displays:
  boolean:
    boolean: Булев
    description: Показване на активно и неактивно състояние
    label_on: Активен текст
    label_on_placeholder: Въвеждане на активен текст...
    label_off: Неактивен текст
    label_off_placeholder: Въвеждане на неактивен текст...
    icon_on: Активна икона
    icon_off: Неактивна икона
    color_on: Активен цвят
    color_off: Неактивен цвят
  collection:
    collection: Колекция
    description: Показване на колекция
    icon_label: Показване на иконката на колекцията
  color:
    color: Цвят
    description: Показване на цветна точка
    default_color: Свят по подразбиране
  datetime:
    datetime: Дата и час
    description: Показване на стойностите релативни към момента
    format: Формат
    format_note: >-
      Персонализирания формат приема стойности от следната __[Таблица със символи за време](https://www.unicode.org/reports/tr35/tr35-dates.html#Date_Field_Symbol_Table)__
    long: Дълго
    short: Късо
    relative: Относително
    relative_label: 'Показване на относително време, пр. преди 5 минути'
  file:
    file: Файл
    description: Показване на файлове
  filesize:
    filesize: Големина на файла
    description: Показване на големината на файл
  formatted-value:
    formatted-value: Форматиране на стойност
    description: Показване на форматирана стойност на текст
    format_title: Формат на заглавие
    format_title_label: Автоматично форматиране на регистъра
    bold_label: Използване на удебелен стил
  formatted-json-value:
    formatted-json-value: Форматирана JSON стойност
    description: Показване на форматирана стойност на JSON обект
  icon:
    icon: Икона
    description: Показване като икона
    filled: Запълване
    filled_label: Използване на изпълнен вариант
  image:
    image: Изображение
    description: Показване на малко изображение
    circle: Кръг
    circle_label: Показване в кръгла форма
  labels:
    labels: Етикети
    description: Въвеждане както на единичен, така и на множество етикети
    default_foreground: Основен цвят по подразбиране
    default_background: Фонов цвят по подразбиране
    format_label: Форматиране на всеки етикет
    show_as_dot: Показване като точка
    choices_value_placeholder: Въвеждане на стойност...
    choices_text_placeholder: Въвеждане на текст...
  mime-type:
    mime-type: MIME тип
    description: Показване на MIME типа на файла
    extension_only: Само разширение
    extension_only_label: Показване само на разширението
  rating:
    rating: Оценка
    description: Показване на числото, като брой звезди до максималната стойност
    simple: Опростен
    simple_label: Показване на звездите в опростен вид
  raw:
    raw: Стойност в суров вид
  related-values:
    related-values: Релативни стойности
    description: Показване на релативните стойности
  user:
    user: Потребител
    description: Показване на потребител от Directus
    avatar: Аватар
    name: Име
    both: И двете
    circle_label: Показване на потребител в кръг
layouts:
  cards:
    cards: Карти
    image_source: Източник на изображението
    image_fit: Напасване на изображението
    crop: Изрязване
    contain: Напасване
    title: Заглавие
    subtitle: Подзаглавие
  tabular:
    tabular: Таблица
    fields: Полета
    spacing: Отстояние
    comfortable: Удобно
    compact: Компактно
    cozy: Уютно
  calendar:
    calendar: Календар
    start_date_field: Начална дата
    end_date_field: Крайна дата<|MERGE_RESOLUTION|>--- conflicted
+++ resolved
@@ -780,32 +780,20 @@
     user_preferences: Потребителски настройки
     language: Език
     theme: Тема
-<<<<<<< HEAD
-    theme_auto: Автоматично (според системата)
-=======
     theme_auto: Автоматичен (според системата)
->>>>>>> 83e8814b
     theme_light: Светъл режим
     theme_dark: Тъмен режим
     tfa_secret: Двуфакторна автентикация
     admin_options: Административни настройки
     status: Статус
     status_draft: Чернова
-<<<<<<< HEAD
-    status_invited: Неактивен
-=======
     status_invited: Поканен
->>>>>>> 83e8814b
     status_active: Активен
     status_suspended: Замразен
     status_archived: Архивиран
     role: Роля
     token: Токен
-<<<<<<< HEAD
-    token_placeholder: Въвеждане на сигурен токен...
-=======
     token_placeholder: Въвеждане на сигурен ключ за достъп...
->>>>>>> 83e8814b
     last_page: Последна страница
     last_access: Последно посещение
   directus_settings:
@@ -813,11 +801,7 @@
     project_url: URL на проекта
     project_color: Цвят на проекта
     project_logo: Лого на проекта
-<<<<<<< HEAD
-    public_pages: Публични страници
-=======
     public_pages: Публични Страници
->>>>>>> 83e8814b
     public_foreground: Публично изображение
     public_background: Публичен фон
     public_note: Публично съобщение
@@ -853,16 +837,10 @@
     method: Метод
     status: Статус
     data: Данни
-<<<<<<< HEAD
-    data_label: Изпращане на данните
-    triggers: Тригери
-    actions: Действия
-=======
     data_label: Изпращане и на данните
     triggers: Тригер
     actions: Действия
     collections: Колекции
->>>>>>> 83e8814b
 field_options:
   directus_collections:
     track_activity_revisions: Проследяване на активността и ревизиите
