--- conflicted
+++ resolved
@@ -1380,10 +1380,7 @@
     cluster_radius: Радиус за групиране
     cluster_minpoints: Минимален размер при групиране
     cluster_maxzoom: Максимално увеличение при групиране
-<<<<<<< HEAD
-=======
     auto_location_filter: Напасване към рамката
->>>>>>> e42b9712
     field: Геометрия
     invalid_geometry: Невалидна геометрия
     auto_location_filter: Филтриране на данните спрямо границите
