--- conflicted
+++ resolved
@@ -365,8 +365,6 @@
 yesterday: Вчера
 delete_comment: Изтриване на коментар
 delete_share: Изтриване на споделянето
-<<<<<<< HEAD
-=======
 functions:
   year: Година
   month: Месец
@@ -377,7 +375,6 @@
   minute: Минута
   second: Секунда
   count: Брой
->>>>>>> 703fb842
 date-fns_date: PPP
 date-fns_time: 'HH:mm:ss'
 date-fns_time_no_seconds: 'HH:mm'
