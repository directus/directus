--- conflicted
+++ resolved
@@ -84,10 +84,6 @@
 prefix: Prefix
 suffix: Sufix
 reset_bookmark: Resetează semnul de carte
-<<<<<<< HEAD
-rename_bookmark: Redenumește semnul de carte
-=======
->>>>>>> 703fb842
 update_bookmark: Actualizează semnul de carte
 delete_bookmark: Șterge semnul de carte
 delete_bookmark_copy: >-
@@ -355,13 +351,10 @@
 yesterday: Ieri
 delete_comment: Ștergere comentariu
 delete_share: Șterge distribuire
-<<<<<<< HEAD
-=======
 functions:
   year: An
   month: Lună
   count: Numărătoare
->>>>>>> 703fb842
 date-fns_date: PPP
 date-fns_time: 'h:mm:ss a'
 date-fns_time_no_seconds: 'h:mm a'
@@ -1004,10 +997,7 @@
     project_url: Url proiect
     project_color: Culoare proiect
     project_logo: Logo proiect
-<<<<<<< HEAD
-=======
     default_language: Limba implicită
->>>>>>> 703fb842
     branding: Branding și stil
     public_foreground: Prim-plan public
     public_background: Fundal public
