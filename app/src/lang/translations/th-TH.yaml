--- conflicted
+++ resolved
@@ -833,14 +833,8 @@
     name: ชื่อ
     status: สถานะ
 field_options:
-<<<<<<< HEAD
-  directus_settings:
-    security_divider_title: ความปลอดภัย
-  directus_activity:
-=======
   directus_activity:
     login: ลงชื่อเข้าใช้
->>>>>>> 8a1913aa
     create: สร้าง
     update: แก้ไข
   directus_collections:
