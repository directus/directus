--- conflicted
+++ resolved
@@ -323,10 +323,7 @@
 reset_interface: ล้างการตั้งค่าอินเทอร์เฟส
 display_not_found: 'ไม่พบการแสดงผล "{display}"'
 reset_display: ล้างค่าการแสดงผล
-<<<<<<< HEAD
-=======
 list-m2a: สร้างความสัมพัพธ์ (M2A)
->>>>>>> 28ef6418
 item_count: 'ไม่พบไอเท็ม|1 ไอเท็ม|{count} ไอเท็ม'
 no_items_copy: ไม่มีรายการในคอลเล็กชันนี้
 file_count: 'ไม่มีไฟล์ | 1 ไฟล์ | {count} ไฟล์'
@@ -808,9 +805,6 @@
 report_error: แจ้งข้อผิดพลาด
 interfaces:
   presentation-links:
-<<<<<<< HEAD
-    primary: หลัก
-=======
     presentation-links: ลิงก์ปุ่ม
     links: ลิ้งก์
     description: ลิงก์ปุ่มที่สามารถตั้งค่าได้เพื่อเปิด URLs
@@ -825,7 +819,6 @@
     allow_other: อนุญาตคนอื่น
     show_more: 'แสดงเพิ่มอีก {count}'
     items_shown: ไอเท็มที่ถูกแสดง
->>>>>>> 28ef6418
   input-code:
     code: โค้ด
   collection:
@@ -850,10 +843,6 @@
     select_a_collection: เลือกคอลเลกชัน
   presentation-divider:
     divider: ตัวแบ่ง
-<<<<<<< HEAD
-  select-dropdown:
-    choices_value_placeholder: กรุณาใส่ค่า
-=======
     description: แบ่งฟิลด์ออกเป็นส่วนๆ
     title_placeholder: ระบุชื่อ...
     inline_title: ชื่อเรื่องแบบอินไลน์
@@ -872,7 +861,6 @@
   select-multiple-dropdown:
     select-multiple-dropdown: ตัวเลือกแบบดรอปดาวน์ (เลือกได้มากกว่า 1 ค่า)
     description: เลือกได้มากกว่า 1 ค่าจากตัวเลือกแบบดรอปดาวน์
->>>>>>> 28ef6418
   file:
     file: ไฟล์
     description: เลือกหรืออัพโหลดไฟล์
@@ -885,12 +873,6 @@
     icon: ไอคอน
   file-image:
     image: รูปภาพ
-<<<<<<< HEAD
-  system-interface:
-    interface: อินเทอร์เฟซ
-  select-dropdown-m2o:
-    display_template: แม่แบบการแสดงผล
-=======
     description: เลือกหรืออัพโหลดรูปภาพ
   system-interface:
     interface: อินเทอร์เฟซ
@@ -938,7 +920,6 @@
     edit_fields: แก้ไขฟิลด์
     field_name_placeholder: กรอกชื่อฟิลด์
     field_note_placeholder: กรอกโน้ตให้ฟิลด์
->>>>>>> 28ef6418
   slider:
     slider: แถบเลื่อน
     description: เลือกตัวเลขโดยใช้แถบเลื่อน
@@ -957,8 +938,6 @@
     alphabetize: เรียงตามตัวอักษร
     alphabetize_label: บังคับเรียงตามตัวอักษร
     add_tags: เพิ่มแท็ก...
-<<<<<<< HEAD
-=======
   input:
     text-input: การป้อนข้อความ
     description: กรอกข้อความบรรทัดเดียว
@@ -969,19 +948,15 @@
   input-multiline:
     textarea: พื้นที่ข้อความ
     description: กรอกข้อความได้แบบหลายบรรทัด
->>>>>>> 28ef6418
   boolean:
     toggle: สลับ
     label_default: เปิดใช้งาน
   translations:
     display_template: แม่แบบการแสดงผล
     no_collection: ไม่มีคอลเลกชัน
-<<<<<<< HEAD
-=======
   list-o2m-tree-view:
     description: มุมมองแผนภูมิสำหรับรายการข้อมูลหนึ่งต่อหลายรายการแบบซ้ำซ้อน
     recursive_only: อินเทอร์เฟซมุมมองแผนภูมิใช้งานได้กับความสัมพันธ์แบบซ้ำซ้อนเท่านั้น
->>>>>>> 28ef6418
   user:
     user: ผู้ใช้
     description: เลือกผู้ใช้ของ directus ที่มีอยู่แล้ว
@@ -990,15 +965,12 @@
       auto: อัตโนมัติ
       dropdown: ตัวเลือกแบบดรอปดาวน์
       modal: กล่อง
-<<<<<<< HEAD
-=======
   input-rich-text-html:
     wysiwyg: WYSIWYG
     description: เขียนข้อความที่สามารถตกแต่งได้ด้วย HTML
     toolbar: แถบเครื่องมือ
     custom_formats: รูปแบบที่กำหนดเอง
     options_override: กำหนดตัวเลือกเอง
->>>>>>> 28ef6418
 displays:
   boolean:
     boolean: ค่าบูลีน
