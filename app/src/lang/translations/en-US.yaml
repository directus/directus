## Be aware:
#  Due to the way this is imported, JavaScript reserved words, including "delete", "private",
# "void", etc are stripped out. See
# https://github.com/rollup/plugins/blob/8748b8cd3bbab3c5ac6190556930219f19060e63/packages/pluginutils/src/makeLegalIdentifier.ts#L4
# and
# https://github.com/rollup/plugins/blob/8748b8cd3bbab3c5ac6190556930219f19060e63/packages/yaml/src/index.js#L45
#
# Illegal words:
# 'break', 'case', 'class', 'catch', 'const', 'continue', 'debugger', 'default', 'delete', 'do',
# 'else', 'export', 'extends', 'finally', 'for', 'function', 'if', 'import', 'in', 'instanceof',
# 'let', 'new', 'return', 'super', 'switch', 'this', 'throw', 'try', 'typeof', 'var', 'void',
# 'while', 'with', 'yield', 'enum', 'await', 'implements', 'package', 'protected', 'static',
# 'interface', 'private', 'public', 'arguments', 'Infinity', 'NaN', 'undefined', 'null', 'true',
# 'false', 'eval', 'uneval', 'isFinite', 'isNaN', 'parseFloat', 'parseInt', 'decodeURI',
# 'decodeURIComponent', 'encodeURI', 'encodeURIComponent', 'escape', 'unescape', 'Object',
# 'Function', 'Boolean', 'Symbol', 'Error', 'EvalError', 'InternalError', 'RangeError',
# 'ReferenceError', 'SyntaxError', 'TypeError', 'URIError', 'Number', 'Math', 'Date', 'String',
# 'RegExp', 'Array', 'Int8Array', 'Uint8Array', 'Uint8ClampedArray', 'Int16Array', 'Uint16Array',
# 'Int32Array', 'Uint32Array', 'Float32Array', 'Float64Array', 'Map', 'Set', 'WeakMap', 'WeakSet',
# 'SIMD', 'ArrayBuffer', 'DataView', 'JSON', 'Promise', 'Generator', 'GeneratorFunction', 'Reflect',
# 'Proxy', 'Intl'

identifier: Identifier
avatar: Avatar
default_provider: Default
published: Published
draft: Draft
archived: Archived
modules: Modules
module_bar: Module Bar
tile_size: Tile Size
edit_field: Edit Field
conditions: Conditions
maps: Maps
item_creation: Item Creation
item_revision: Item Revision
enter_a_name: Enter a Name...
duplicate_field: Duplicate Field
half_width: Half Width
full_width: Full Width
group: Group
and: And
or: Or
fill_width: Fill Width
field_name_translations: Field Name Translations
enter_password_to_enable_tfa: Enter your password to enable Two-Factor Authentication
add_field: Add Field
role_name: Role Name
branch: Branch
leaf: Leaf
indeterminate: Indeterminate
edit_collection: Edit Collection
exclusive: Exclusive
children: Children
db_only_click_to_configure: 'Database Only: Click to Configure'
show_archived_items: Show Archived Items
edited: Value Edited
required: Required
required_for_app_access: Required for App Access
requires_value: Requires value
create_preset: Create Preset
create_panel: Create Panel
create_role: Create Role
create_user: Create User
delete_panel: Delete Panel
create_webhook: Create Webhook
invite_users: Invite Users
invite: Invite
email_already_invited: Email "{email}" has already been invited
emails: Emails
connection_excellent: Excellent Connection
connection_good: Good Connection
connection_fair: Fair Connection
connection_poor: Poor Connection
primary: Primary
rename_folder: Rename Folder
delete_folder: Delete Folder
prefix: Prefix
suffix: Suffix
reset_bookmark: Reset Bookmark
rename_bookmark: Rename Bookmark
update_bookmark: Update Bookmark
delete_bookmark: Delete Bookmark
delete_bookmark_copy: >-
  Are you sure you want to delete the "{bookmark}" bookmark? This action cannot be undone.
logoutReason:
  SIGN_OUT: Signed out
  SESSION_EXPIRED: Session expired
public_label: Public
public_description: Controls what API data is available without authenticating.
not_allowed: Not Allowed
directus_version: Directus Version
node_version: Node Version
node_uptime: Node Uptime
os_type: OS Type
os_version: OS Version
os_uptime: OS Uptime
os_totalmem: OS Memory
archive: Archive
archive_confirm: Are you sure you want to archive this item?
archive_confirm_count: >-
  No Items Selected | Are you sure you want to archive this item? | Are you sure you want to archive these {count}
  items?
reset_system_permissions_to: 'Reset System Permissions to:'
reset_system_permissions_copy:
  This action will overwrite any custom permissions you may have applied to the system collections. Are you sure?
the_following_are_minimum_permissions:
  The following are minimum permissions required when "App Access" is enabled. You can extend permissions beyond this,
  but not below.
app_access_minimum: App Access Minimum
recommended_defaults: Recommended Defaults
unarchive: Unarchive
unarchive_confirm: Are you sure you want to unarchive this item?
nested_files_folders_will_be_moved: Nested files and folders will be moved one level up.
unknown_validation_errors: 'There were validation errors for the following hidden fields:'
validationError:
  eq: Value has to be {valid}
  neq: Value can't be {invalid}
  in: Value has to be one of {valid}
  nin: Value can't be one of {invalid}
  contains: Value has to contain {substring}
  ncontains: Value can't contain {substring}
  gt: Value has to be greater than {valid}
  gte: Value has to be greater than or equal to {valid}
  lt: Value has to be less than {valid}
  lte: Value has to be less than or equal to {valid}
  empty: Value has to be empty
  nempty: Value can't be empty
  null: Value has to be null
  nnull: Value can't be null
  required: Value is required
  unique: Value has to be unique
  regex: Value doesn't have the correct format
all_access: All Access
no_access: No Access
use_custom: Use Custom
nullable: Nullable
allow_null_value: Allow NULL value
allow_multiple: Allow Multiple
allow_multiple_to_be_open: Allow Multiple to be Opened
enter_value_to_replace_nulls: Please enter a new value to replace any NULLs currently within this field.
field_standard: Standard
field_presentation: Presentation & Aliases
field_file: Single File
field_files: Multiple Files
field_m2o: M2O Relationship
field_m2a: M2A Relationship
field_o2m: O2M Relationship
field_m2m: M2M Relationship
field_translations: Translations
field_group: Field Group
item_permissions: Item Permissions
field_permissions: Field Permissions
field_validation: Field Validation
field_presets: Field Presets
permissions_for_role: 'Items the {role} Role can {action}.'
fields_for_role: 'Fields the {role} Role can {action}.'
validation_for_role: 'Field {action} rules the {role} Role must obey.'
presets_for_role: 'Field value defaults for the {role} Role.'
presentation_and_aliases: Presentation & Aliases
revision_post_create: Here is what this item looked like when it was created.
revision_post_update: Here is what this item looked like after the update.
changes_made: Below are the specific changes made in this revision.
no_relational_data: Keep in mind that relational data is not included here.
hide_field_on_detail: Hide Field on Detail
show_field_on_detail: Show Field on Detail
delete_field: Delete Field
fields_and_layout: Fields & Layout
field_create_success: 'Created Field: "{field}"'
field_update_success: 'Updated Field: "{field}"'
duplicate_where_to: Where would you like to duplicate this field to?
language: Language
aggregate_function: Aggregate Function
aggregate_precision: Aggregate Precision
group_aggregation: Group Aggregation
group_precision: Group Precision
global: Global
admins_have_all_permissions: Admins have all permissions
camera: Camera
show_zero: Show Zero
create_in_advanced_field_creation_mode: Create in Advanced Field Creation Mode
continue_in_advanced_field_creation_mode: Continue in Advanced Field Creation Mode
sum: Sum
sum_distinct: Sum Distinct
avg: Average
avg_distinct: Average Distinct
count: Count
count_distinct: Count Distinct
min: Min
max: Max
exposure: Exposure
shutter: Shutter
iso: ISO
focal_length: Focal Length
schema_setup_key: This field's database column name and API key
create_field: Create Field
creating_new_field: 'New Field ({collection})'
field_in_collection: '{field} ({collection})'
reset_page_preferences: Reset Page Preferences
hidden_field: Hidden Field
hidden_on_detail: Hidden on Detail
disabled_editing_value: Disable editing value
key: Key
alias: Alias
bigInteger: Big Integer
boolean: Boolean
date: Date
date_range: Date Range
datetime: DateTime
dateTime: DateTime
precision: Precision
decimal: Decimal
float: Float
integer: Integer
json: JSON
xml: XML
string: String
text: Text
time: Time
timestamp: Timestamp
uuid: UUID
hash: Hash
geometry: Geometry (All)
geometry.Point: Point
geometry.LineString: LineString
geometry.Polygon: Polygon
geometry.MultiPoint: MultiPoint
geometry.MultiLineString: MultiLineString
geometry.MultiPolygon: MultiPolygon
not_available_for_type: Not Available for this Type
create_translations: Create Translations
auto_refresh: Auto Refresh
refresh_interval: Refresh Interval
no_refresh: Do not refresh
refresh_interval_seconds: Refresh Instantly | Every Second | Every {seconds} Seconds
refresh_interval_minutes: Every Minute | Every {minutes} Minutes
auto_generate: Auto-Generate
this_will_auto_setup_fields_relations: This will automatically setup all required fields and relations.
click_here: Click here
to_manually_setup_translations: to manually setup translations.
click_to_manage_translated_fields: >-
  There are no translated fields yet. Click here to create them. | There is one translated field. Click here to manage
  it. | There are {count} translated fields. Click here to manage them.
fields_group: Fields Group
no_collections_found: No collections found.
new_data_alert: 'The following will be created within your Data Model:'
search_collection: Search Collection...
new_field: 'New Field'
new_collection: 'New Collection'
add_m2o_to_collection: 'Add M2O to "{collection}"'
add_o2m_to_collection: 'Add O2M to "{collection}"'
add_m2m_to_collection: 'Add M2M to "{collection}"'
choose_a_type: Choose a Type...
determined_by_relationship: Determined by Relationship
add_note: Add a helpful note for users...
add_link: Add Link
custom_link: Custom Link
default_value: Default Value
standard_field: Standard Field
single_file: Single File
multiple_files: Multiple Files
m2o_relationship: Many to One Relationship
o2m_relationship: One to Many Relationship
m2m_relationship: Many to Many Relationship
m2a_relationship: Many to Any Relationship
invalid_item: Invalid Item
next: Next
field_name: Field Name
translations: Translations
no_translations: No Translations
note: Note
enter_a_value: Enter a value...
enter_a_placeholder: Enter a placeholder...
length: Length
precision_scale: Precision & Scale
readonly: Readonly
unique: Unique
updated_on: Updated On
updated_by: Updated By
primary_key: Primary Key
foreign_key: Foreign Key
finish_setup: Finish Setup
dismiss: Dismiss
raw_value: Raw value
edit_raw_value: Edit Raw Value
enter_raw_value: Enter raw value...
clear_value: Clear value
clear_changes: Clear Changes
reset_to_default: Reset to default
undo_changes: Undo changes
notifications: Notifications
show_all_activity: Show All Activity
page_not_found: Page Not Found
page_not_found_body: The page you are looking for doesn't seem to exist.
confirm_revert: Confirm Revert
confirm_revert_body: This will revert the item to the selected state.
display: Display
settings_update_success: Settings updated
title: Title
revision_delta_created: Created
revision_delta_created_externally: Created Externally
revision_delta_updated: 'Updated 1 Field | Updated {count} Fields'
revision_delta_deleted: Deleted
revision_delta_reverted: Reverted
revision_delta_other: Revision
revision_delta_by: '{date} by {user}'
private_user: Private User
creation_preview: Creation Preview
revision_preview: Revision Preview
updates_made: Updates Made
leave_comment: Leave a comment...
post_comment_success: Comment posted
item_create_success: Item Created | Items Created
item_update_success: Item Updated | Items Updated
item_delete_success: Item Deleted | Items Deleted
this_collection: This Collection
related_collection: Related Collection
related_collections: Related Collections
translations_collection: Translation Collection
languages_collection: Languages Collection
export_data: Export Data
format: Format
use_current_filters_settings: Use Current Filters & Settings
export_collection: 'Export {collection}'
last_page: Last Page
last_access: Last Access
fill_template: Fill with Template Value
a_unique_table_name: A unique table name...
a_unique_column_name: A unique column name...
enable_custom_values: Enable custom values
submit: Submit
move_to_folder: Move to Folder
move: Move
system: System
add_field_related: Add Field to Related Collection
interface_label: Interface
today: Today
yesterday: Yesterday
delete_comment: Delete Comment
date-fns_date: PPP
date-fns_time: 'h:mm:ss a'
date-fns_time_no_seconds: 'h:mm a'
date-fns_date_short: 'MMM d, u'
date-fns_time_short: 'h:mma'
date-fns_date_short_no_year: MMM d
minutes: Minutes
hours: Hours
month: Month
year: Year
select_all: Select All
months:
  january: January
  february: February
  march: March
  april: April
  may: May
  june: June
  july: July
  august: August
  september: September
  october: October
  november: November
  december: December
drag_mode: Drag Mode
cancel_crop: Cancel Crop
original: Original
url: URL
import_label: Import
file_details: File Details
dimensions: Dimensions
size: Size
created: Created
modified: Modified
checksum: Checksum
owner: Owner
edited_by: Edited by
folder: Folder
zoom: Zoom
download: Download
open: Open
open_in_new_window: Open in New Window
open_folder: Open "{folder}" folder
foreground_color: Foreground Color
background_color: Background Color
upload_from_device: Upload File from Device
choose_from_library: Choose File from Library
import_from_url: Import File from URL
replace_from_device: Replace File from Device
replace_from_library: Replace File from Library
replace_from_url: Replace File from URL
no_file_selected: No File Selected
download_file: Download File
collection_key: Collection Key
name: Name
primary_key_field: Primary Key Field
type: Type
creating_new_collection: Creating New Collection
created_by: Created By
created_on: Created On
creating_collection_info: Name the collection and setup its unique “key” field...
creating_collection_system: Enable and rename any of these optional fields.
auto_increment_integer: Auto-incremented integer
generated_uuid: Generated UUID
manual_string: Manually entered string
save_and_create_new: Save and Create New
save_and_stay: Save and Stay
save_as_copy: Save as Copy
add_existing: Add Existing
creating_items: Creating Items
enable_create_button: Enable Create Button
selecting_items: Selecting Items
enable_select_button: Enable Select Button
comments: Comments
no_comments: No Comments Yet
click_to_expand: Click to Expand
select_item: Select Item
no_items: No items
search_items: Search items...
disabled: Disabled
information: Information
report_bug: Report Bug
request_feature: Request Feature
interface_not_found: 'Interface "{interface}" not found.'
reset_interface: Reset Interface
display_not_found: 'Display "{display}" not found.'
reset_display: Reset Display
list-m2a: Builder (M2A)
item_count: 'No Items | One Item | {count} Items'
no_items_copy: There are no items in this collection yet.
file_count: 'No Files | One File | {count} Files'
no_files_copy: There are no files here.
user_count: 'No Users | One User | {count} Users'
no_users_copy: There are no users in this role yet.
webhooks_count: 'No Webhooks | One Webhook | {count} Webhooks'
no_webhooks_copy: No webhooks have been configured yet. Get started by creating one below.
all_items: All Items
any: Any
csv: CSV
no_collections: No Collections
create_collection: Create Collection
no_collections_copy_admin: You don’t have any Collections yet. Click the button below to get started.
no_collections_copy: You don’t have any Collections yet. Please contact your system administrator.
relationship_not_setup: The relationship hasn't been configured correctly
display_template_not_setup: The display template option is misconfigured
collection_field_not_setup: The collection field option is misconfigured
select_a_collection: Select a Collection
select_a_field: Select a Field
active: Active
move_to: Move To...
copy: Copy
copy_to: Copy To...
no_other_dashboards_copy: You don't have any other Dashboards yet.
inactive: Inactive
users: Users
activity: Activity
activity_item: Activity Item
action: Action
ip_address: IP Address
user_agent: User Agent
webhooks: Webhooks
decimals: Decimals
value_decimals: Value Decimals
min_value: Min Value
max_value: Max Value
automatic: Automatic
field_width: Field Width
add_filter: Add Filter
upper_limit: Upper limit...
lower_limit: Lower limit...
user_directory: User Directory
documentation: Documentation
sidebar: Sidebar
duration: Duration
charset: Charset
second: second
file_moved: File Moved
collection_created: Collection Created
modified_on: Modified On
card_size: Card Size
sort_field: Sort Field
add_sort_field: Add Sort Field
sort: Sort
status: Status
remove: Remove
toggle_manual_sorting: Toggle Manual Sorting
bookmark_doesnt_exist: Bookmark Doesn't Exist
bookmark_doesnt_exist_copy: The bookmark you're trying to open couldn't be found.
bookmark_doesnt_exist_cta: Return to collection
select_an_item: Select an item...
edit: Edit
enabled: Enabled
disable_tfa: Disable 2FA
tfa_scan_code: Scan the code in your authenticator app to finish setting up 2FA
enter_otp_to_disable_tfa: Enter the OTP to disable 2FA
create_account: Create Account
account_created_successfully: Account Created Successfully
auto_fill: Auto Fill
corresponding_field: Corresponding Field
errors:
  COLLECTION_NOT_FOUND: "Collection doesn't exist"
  FIELD_NOT_FOUND: Field not found
  FORBIDDEN: Forbidden
  INVALID_CREDENTIALS: Wrong username or password
  INVALID_OTP: Wrong one-time password
  INVALID_PAYLOAD: Invalid payload
  INVALID_QUERY: Invalid query
  ITEM_LIMIT_REACHED: Item limit reached
  ITEM_NOT_FOUND: Item not found
  ROUTE_NOT_FOUND: Not found
  RECORD_NOT_UNIQUE: Duplicate value detected
  USER_SUSPENDED: User Suspended
  CONTAINS_NULL_VALUES: Field contains null values
  UNPROCESSABLE_ENTITY: Unprocessable entity
  INTERNAL_SERVER_ERROR: Unexpected Error
  NOT_NULL_VIOLATION: Value can't be null
  ILLEGAL_ASSET_TRANSFORMATION: Image source too large to preview
  UNKNOWN: Unexpected Error
security: Security
value_hashed: Value Securely Hashed
bookmark_name: Bookmark name...
create_bookmark: Create Bookmark
edit_bookmark: Edit Bookmark
bookmarks: Bookmarks
presets: Presets
unexpected_error: Unexpected Error
unexpected_error_copy: An unexpected error has occurred. Please try again later.
copy_details: Copy Details
no_app_access: No App Access
no_app_access_copy: This user isn't allowed to use the admin app.
password_reset_sent: We've sent you a secure link to reset your password
password_reset_successful: Password successfully reset
back: Back
filter: Filter
editing_image: Editing Image
square: Square
free: Free
flip_horizontal: Flip Horizontal
flip_vertical: Flip Vertical
aspect_ratio: Aspect Ratio
rotate: Rotate
all_users: All Users
delete_collection: Delete Collection
update_collection_success: Updated Collection
delete_collection_success: Deleted Collection
make_collection_visible: Make Collection Visible
make_collection_hidden: Make Collection Hidden
start_end_of_count_items: '{start}-{end} of {count} items'
start_end_of_count_filtered_items: '{start}-{end} of {count} filtered items'
one_item: '1 item'
one_filtered_item: '1 filtered item'
delete_collection_are_you_sure: >-
  Are you sure you want to delete this collection? This will delete the collection and all items in it. This action is
  permanent.
collections_shown: Collections Shown
visible_collections: Visible Collections
hidden_collections: Hidden Collections
show_hidden_collections: Show Hidden Collections
hide_hidden_collections: Hide Hidden Collections
show_header: Show Header
unmanaged_collections: Unconfigured Collections
system_collections: System Collections
placeholder: Placeholder
icon_left: Icon Left
icon_right: Icon Right
count_other_revisions: '{count} Other Revisions'
font: Font
sans_serif: Sans Serif
serif: Serif
monospace: Monospace
divider: Divider
color: Color
circle: Circle
empty_item: Empty Item
log_in_with: 'Log In with {provider}'
conditional_styles: Conditional Styles
advanced_settings: Advanced Settings
advanced_filter: Advanced Filter
delete_advanced_filter: Delete Filter
change_advanced_filter_operator: Change Operator
operators:
  eq: Equals
  neq: Doesn't equal
  lt: Less than
  gt: Greater than
  lte: Less than or equal to
  gte: Greater than or equal to
  in: Is one of
  nin: Is not one of
  null: Is null
  nnull: Isn't null
  contains: Contains
  ncontains: Doesn't contain
  starts_with: Starts with
  nstarts_with: Doesn't start with
  ends_with: Ends with
  nends_with: Doesn't end with
  between: Is between
  nbetween: Isn't between
  empty: Is empty
  nempty: Isn't empty
  all: Contains these keys
  has: Contains some of these keys
  intersects: Intersects
  nintersects: Doesn't intersect
  intersects_bbox: Intersects bounding box
  nintersects_bbox: Doesn't intersect bounding box
loading: Loading...
drop_to_upload: Drop to Upload
item: Item
items: Items
upload_file: Upload File
upload_file_indeterminate: Uploading File...
upload_file_success: File Uploaded
upload_files_indeterminate: 'Uploading files {done}/{total}'
upload_files_success: '{count} Files Uploaded'
upload_pending: Upload Pending
drag_file_here: Drag & Drop a File Here
click_to_browse: Click to Browse
interface_options: Interface Options
layout_options: Layout Options
rows: Rows
columns: Columns
collection_setup: Collection Setup
optional_system_fields: Optional System Fields
value_unique: Value has to be unique
all_activity: All Activity
create_item: Create Item
display_template: Display Template
language_display_template: Language Display Template
translations_display_template: Translations Display Template
n_items_selected: 'No Items Selected | 1 Item Selected | {n} Items Selected'
per_page: Per Page
all_files: All Files
my_files: My Files
recent_files: Recent Files
create_folder: Create Folder
edit_folder: Edit Folder
folder_name: Folder Name...
folder_key: Folder Key...
add_file: Add File
replace_file: Replace File
no_results: No Results
no_results_copy: Adjust or clear search filters to see results.
clear_filters: Clear Filters
saves_automatically: Saves Automatically
role: Role
rule: Rule
user: User
no_presets: No Presets
no_presets_copy: No presets or bookmarks have been saved yet.
no_presets_cta: Add Preset
presets_only: Presets Only
create: Create
on_create: On Create
on_update: On Update
read: Read
update: Update
select_fields: Select Fields
format_text: Format Text
format_value: Format Value
abbreviate_value: Abbreviate Value
operator: Operator
bold: Bold
toggle: Toggle
icon_on: Icon On
icon_off: Icon Off
label: Label
insights: Insights
dashboard: Dashboard
panel: Panel
panel_options: Panel Options
panel_header: Panel Header
panel_name_placeholder: Name this panel...
panel_note_placeholder: Optional details about this panel...
panel_delete_confirm: Are you sure you want to delete this panel? This action can not be undone.
dashboard_delete_confirm: Are you sure you want to delete this dashboard? This action can not be undone.
edit_dashboard: Edit Dashboard
delete_dashboard: Delete Dashboard
visible: Visible
prefix_placeholder: Text before value...
suffix_placeholder: Text after value...
decimals_placeholder: Number of decimal places...
no_dashboards: No Dashboards
no_dashboards_copy: You don’t have any Dashboards yet.
no_data: No Data
create_dashboard: Create Dashboard
dashboard_name: Dashboard Name
full_screen: Full Screen
edit_panels: Edit Panels
fit_to_screen: Fit to Screen
image_url: Image Url
alt_text: Alternative Text
media: Media
quality: Quality
width: Width
height: Height
source: Source
url_placeholder: Enter an url...
display_text: Display Text
display_text_placeholder: Enter a display text...
interface_group_text_and_numbers: Text & Numbers
interface_group_selection: Selection
interface_group_relational: Relational
interface_group_presentation: Presentation
interface_group_groups: Groups
interface_group_other: Other
tooltip: Tooltip
tooltip_placeholder: Enter a tooltip...
unlimited: Unlimited
open_link_in: Open link in
new_tab: New tab
current_tab: Current tab
wysiwyg_options:
  aligncenter: Align Center
  alignjustify: Align Justify
  alignleft: Align Left
  alignnone: Align None
  alignright: Align Right
  forecolor: Foreground Color
  backcolor: Background Color
  bold: Bold
  italic: Italic
  underline: Underline
  strikethrough: Strikethrough
  subscript: Subscript
  superscript: Superscript
  codeblock: Code
  blockquote: Blockquote
  bullist: Bullet List
  numlist: Numbered List
  hr: Horizontal Rule
  link: Add/Edit Link
  unlink: Remove Link
  media: Add/Edit Media
  image: Add/Edit Image
  copy: Copy
  cut: Cut
  paste: Paste
  heading: Heading
  h1: Heading 1
  h2: Heading 2
  h3: Heading 3
  h4: Heading 4
  h5: Heading 5
  h6: Heading 6
  fontselect: Select Font
  fontsizeselect: Select Font Size
  indent: Indent
  outdent: Outdent
  undo: Undo
  redo: Redo
  remove: Remove
  removeformat: Remove Format
  selectall: Select All
  table: Table
  visualaid: View invisible elements
  source_code: Edit Source Code
  fullscreen: Full Screen
  directionality: Directionality
dropdown: Dropdown
choices: Choices
choices_option_configured_incorrectly: Choices configured incorrectly
deselect: Deselect
deselect_all: Deselect All
other: Other...
adding_user: Adding User
unknown_user: Unknown User
creating_in: 'Creating Item in {collection}'
editing_in: 'Editing Item in {collection}'
creating_unit: 'Creating {unit}'
editing_unit: 'Editing {unit}'
editing_in_batch: 'Batch Editing {count} Items'
no_options_available: No options available
settings_data_model: Data Model
settings_permissions: Roles & Permissions
settings_project: Project Settings
settings_webhooks: Webhooks
settings_presets: Presets & Bookmarks
one_or_more_options_are_missing: One or more options are missing
scope: Scope
select: Select...
layout: Layout
tree_view: Tree View
changes_are_permanent: Changes are permanent
preset_name_placeholder: Serves as default when empty...
preset_search_placeholder: Search query...
editing_preset: Editing Preset
layout_preview: Layout Preview
layout_setup: Layout Setup
unsaved_changes: Unsaved Changes
unsaved_changes_copy: Are you sure you want to leave this page?
discard_changes: Discard Changes
discard_changes_copy: Are you sure you want to discard all the changes made?
show_x_axis: Show X Axis
show_y_axis: Show Y Axis
keep_editing: Keep Editing
page_help_collections_overview: '**Collections Overview** — List of all collections you have access to.'
page_help_collections_collection: >-
  **Browse Items** — Lists all {collection} items you have access to. Customize layout, filters, and sorting to tailor
  your view, and even save bookmarks of these different configurations for quick access.
page_help_collections_item: >-
  **Item Detail** — A form for viewing and managing this item. This sidebar also contains a full history of revisions,
  and embedded comments.
page_help_activity_collection: >-
  **Browse Activity** — A comprehensive listing of all your user's system and content activity.
page_help_docs_global: >-
  **Documentation Overview** — Docs tailored specifically to this project's version and schema.
page_help_files_collection: >-
  **File Library** — Lists all file assets uploaded to this project. Customize layout, filters, and sorting to tailor
  your view, and even save bookmarks of these different configurations for quick access.
page_help_files_item: >-
  **File Detail** — A form for managing file metadata, editing the original asset, and updating access settings.
page_help_settings_project: "**Project Settings** — Your project's global configuration options."
page_help_settings_datamodel_collections: >-
  **Data Model: Collections** — Lists all collections available. This includes visible, hidden, and system collections,
  as well as unmanaged database tables that can be added.
page_help_settings_datamodel_fields: >-
  **Data Model: Collection** — A form for managing this collection and its fields.
page_help_settings_roles_collection: '**Browse Roles** — Lists the Admin, Public and custom User Roles.'
page_help_settings_roles_item: "**Role Detail** — Manage a role's permissions and other settings."
page_help_settings_presets_collection: >-
  **Browse Presets** — Lists all presets in the project, including: user, role, and global bookmarks, as well as default
  views.
page_help_settings_presets_item: >-
  **Preset Detail** — A form for managing bookmarks and default collection presets.
page_help_settings_webhooks_collection: '**Browse Webhooks** — Lists all webhooks within the project.'
page_help_settings_webhooks_item: '**Webhook Detail** — A form for creating and managing project webhooks.'
page_help_users_collection: '**User Directory** — Lists all system users within this project.'
page_help_users_item: >-
  **User Detail** — Manage your account information, or view the details of other users.
page_help_insights_overview: '**Insights** — List of dashboards you have access to.'
page_help_insights_dashboard: '**Dashboard** — Workspace for managing one or more panels'
activity_feed: Activity Feed
add_new: Add New
create_new: Create New
all: All
none: None
no_layout_collection_selected_yet: No layout/collection selected yet
batch_delete_confirm: >-
  No items have been selected | Are you sure you want to delete this item? This action can not be undone. | Are you sure
  you want to delete these {count} items? This action can not be undone.
cancel: Cancel
no_upscale: Don't upscale images
collection: Collection
collections: Collections
content: Content
singleton: Singleton
singleton_label: Treat as single object
system_fields_locked: System fields are locked and can't be edited
directus_collection:
  directus_activity: Accountability logs for all events
  directus_collections: Additional collection configuration and metadata
  directus_dashboards: Dashboards within the Insights module
  directus_fields: Additional field configuration and metadata
  directus_files: Metadata for all managed file assets
  directus_folders: Provides virtual directories for files
  directus_migrations: What version of the database you're using
  directus_panels: Individual panels within Insights dashboards
  directus_permissions: Access permissions for each role
  directus_presets: Presets for collection defaults and bookmarks
  directus_relations: Relationship configuration and metadata
  directus_revisions: Data snapshots for all activity
  directus_roles: Permission groups for system users
  directus_sessions: User session information
  directus_settings: Project configuration options
  directus_users: System users for the platform
  directus_webhooks: Configuration for event-based HTTP requests
fields:
  directus_activity:
    item: Item Primary Key
    action: Action
    collection: Collection
    timestamp: Action On
    user: Action By
    comment: Comment
    user_agent: User Agent
    ip: IP Address
    revisions: Revisions
  directus_collections:
    collection: Collection
    icon: Icon
    note: Note
    color: Color
    display_template: Display Template
    hidden: Hidden
    singleton: Singleton
    translations: Collection Naming Translations
    archive_app_filter: Archive App Filter
    archive_value: Archive Value
    unarchive_value: Unarchive Value
    sort_field: Sort Field
    accountability: Activity & Revision Tracking
    archive_field: Archive Field
    item_duplication_fields: Item Duplication Fields
  directus_files:
    $thumbnail: Thumbnail
    title: Title
    description: Description
    tags: Tags
    location: Location
    storage: Storage
    filename_disk: Filename (Disk)
    filename_download: Filename (Download)
    metadata: Metadata
    type: Mime Type
    filesize: Filesize
    modified_by: Modified By
    modified_on: Modified On
    created_on: Created On
    created_by: Created By
    embed: Embed
    uploaded_by: Uploaded By
    folder: Folder
    width: Width
    uploaded_on: Uploaded On
    height: Height
    charset: Charset
    duration: Duration
  directus_users:
    first_name: First Name
    last_name: Last Name
    email: Email
    password: Password
    avatar: Avatar
    location: Location
    title: Title
    description: Description
    tags: Tags
    user_preferences: User Preferences
    language: Language
    theme: Theme
    theme_auto: Automatic (Based on System)
    theme_light: Light Mode
    theme_dark: Dark Mode
    tfa_secret: Two-Factor Authentication
    admin_options: Admin Options
    status: Status
    status_draft: Draft
    status_invited: Invited
    status_active: Active
    status_suspended: Suspended
    status_archived: Archived
    role: Role
    token: Token
    token_placeholder: Enter a secure access token...
    provider: Provider
    external_identifier: External Identifier
    last_page: Last Page
    last_access: Last Access
  directus_settings:
    jpg: JPEG
    png: PNG
    webP: WebP
    tiff: Tiff
    mapping: Mapping
    basemaps: Basemaps
    basemaps_raster: Raster
    basemaps_tile: Raster TileJSON
    basemaps_style: Mapbox Style
    mapbox_key: Mapbox Access Token
    mapbox_placeholder: pk.eyJ1Ijo.....
    transforms_note: The Sharp method name and its arguments. See https://sharp.pixelplumbing.com/api-constructor for more information.
    additional_transforms: Additional Transformations
    project_name: Project Name
    project_url: Project URL
    project_color: Project Color
    project_logo: Project Logo
    branding: Branding & Style
    public_foreground: Public Foreground
    public_background: Public Background
    public_note: Public Note
    auth_password_policy: Auth Password Policy
    auth_login_attempts: Auth Login Attempts
    files_and_thumbnails: Files & Storage
    storage_default_folder: Default Folder
    storage_asset_presets: Transformation Presets
    storage_asset_transform: Allowed Transformations
    overrides: App Overrides
    custom_css: Custom CSS
    transformations_all: Allow all transformations
    transformations_none: Disable transformations
    transformations_presets: Limit transformations to presets below
  directus_fields:
    collection: Collection Name
    icon: Collection Icon
    note: Note
    hidden: Hidden
    singleton: Singleton
    translation: Field Name Translations
    display_template: Template
  directus_roles:
    name: Role Name
    icon: Role Icon
    description: Description
    app_access: App Access
    admin_access: Admin Access
    ip_access: IP Access
    enforce_tfa: Require 2FA
    users: Users in Role
    module_list: Module Navigation
  directus_webhooks:
    name: Name
    method: Method
    status: Status
    data: Data
    header: Header
    value: Value
    headers: Request Headers
    data_label: Send Event Data
    triggers: Triggers
    actions: Actions
field_options:
  directus_settings:
    project_name_placeholder: My project...
    project_color_note: Login & Logo Background
    project_logo_note: White 40x40 SVG/PNG
    public_note_placeholder: A short, public message that supports markdown formatting...
    security_divider_title: Security
    auth_password_policy:
      none_text: None – Not Recommended
      weak_text: Weak – Minimum 8 Characters
      strong_text: Strong – Upper / Lowercase / Numbers / Special
    storage_asset_presets:
      fit_label: Fit
      upscaling: Upscaling
      fit:
        contain_text: Contain (preserve aspect ratio)
        cover_text: Cover (forces exact size)
        fit_text: Fit inside
        outside_text: Fit outside
    additional_transforms: Additional Transformations
    transforms_note: The Sharp method name and its arguments. See https://sharp.pixelplumbing.com/api-constructor for more information.
    mapbox_key: Mapbox Access Token
    mapbox_placeholder: pk.eyJ1Ijo.....
    basemaps: Basemaps
    basemaps_name_placeholder: Enter the basemap name...
    basemaps_raster: Raster
    basemaps_tile: Raster TileJSON
    basemaps_style: Mapbox Style
    files_divider_title: Files & Thumbnails
    overrides_divider_title: App Overrides
  directus_activity:
    login: Login
    create: Create
    update: Update
    delete: Delete
  directus_collections:
    track_activity_revisions: Track Activity & Revisions
    only_track_activity: Only Track Activity
    do_not_track_anything: Do Not Track Anything
    collection_setup: Collection Setup
    note_placeholder: A description of this collection...
    hidden_label: Hide within the App
    singleton: Treat as single object
    language: Language
    translation: Translation
    translation_placeholder: Enter a translation...
    collection_name: Collection Name
    singular_unit: Singular Unit
    plural_unit: Plural Unit
    archive_divider: Archive
    archive_field_placeholder: Choose a field...
    archive_app_filter: Enable App Archive Filter
    archive_value: Value set when archiving...
    unarchive_value: Value set when unarchiving...
    sort_divider: Sort
    sort_field: Choose a field...
    accountability_divider: Accountability
    duplication_divider: Duplication
  directus_files:
    title: A unique title...
    description: An optional description...
    location: An optional location...
    storage_divider: File Naming
    filename_disk: Name on disk storage...
    filename_download: Name when downloading...
  directus_roles:
    name: The unique name for this role...
    description: A description of this role...
    ip_access: Add allowed IP addresses, leave empty to allow all...
    fields:
      icon_name: Icon
      name_name: Name
      name_placeholder: Enter a title...
      link_name: Link
      link_placeholder: Relative or absolute URL...
    collections_name: Collections
    collections_addLabel: Add Collection...
  directus_users:
    preferences_divider: User Preferences
    dropdown_auto: Automatic (Based on System)
    dropdown_light: Light Mode
    dropdown_dark: Dark Mode
    admin_divider: Admin Options
    status_dropdown_draft: Draft
    status_dropdown_invited: Invited
    status_dropdown_active: Active
    status_dropdown_suspended: Suspended
    status_dropdown_archived: Archived
    token: Enter a secure access token...
  directus_webhooks:
    status_options_active: Active
    status_options_inactive: Inactive
    data_label: Send Event Data
    triggers_divider: Triggers
    actions_create: Create
    actions_update: Update
    actions_delete: Delete
    actions_login: Login
    headers:
      header: Header
      value: Value
      add: Add Header
no_fields_in_collection: 'There are no fields in "{collection}" yet'
no_value: No value
do_nothing: Do Nothing
generate_and_save_uuid: Generate and Save UUID
save_current_user_id: Save Current User ID
save_current_user_role: Save Current User Role
save_current_datetime: Save Current Date/Time
always_open: Always Open
start_open: Start Open
start_collapsed: Start Collapsed
block: Block
inline: Inline
comment: Comment
relational_triggers: Relational Triggers
referential_action_field_label_m2o: On Delete of {collection}...
referential_action_field_label_o2m: On Deselect of {collection}...
referential_action_no_action: Prevent the deletion
referential_action_cascade: Delete the {collection} item (cascade)
referential_action_set_null: Nullify the {field} field
referential_action_set_default: Set {field} to its default value
choose_action: Choose Action
continue_label: Continue
continue_as: >-
  {name} is currently authenticated. If you recognize this account, press continue.
editing_role: '{role} Role'
creating_webhook: Creating Webhook
default_label: Default
delete_label: Delete
delete_are_you_sure: >-
  This action is permanent and can not be undone. Are you sure you would like to proceed?
delete_field_are_you_sure: >-
  Are you sure you want to delete the field "{field}"? This action can not be undone.
description: Description
done: Done
duplicate: Duplicate
limit: Limit
email: Email
embed: Embed
fallback_icon: Fallback Icon
field: Field | Fields
file: File
file_library: File Library
forgot_password: Forgot Password
hidden: Hidden
icon: Icon
info: Info
normal: Normal
success: Success
warning: Warning
danger: Danger
junction_collection: Junction Collection
latency: Latency
login: Log in
my_activity: My Activity
not_authenticated: Not Authenticated
authenticated: Authenticated
options: Options
otp: One-Time Password
password: Password
permissions: Permissions
relationship: Relationship
reset: Reset
reset_password: Reset Password
revisions: Revisions
revert: Revert
save: Save
schema: Schema
search: Search
select_existing: Select Existing
select_field_type: Select a field type
select_interface: Select an interface
settings: Settings
sign_in: Sign In
sign_out: Sign Out
sign_out_confirm: Are you sure you want to sign out?
something_went_wrong: Something went wrong.
sort_direction: Sort Direction
sort_asc: Sort Ascending
sort_desc: Sort Descending
template: Template
require_value_to_be_set: Require value to be set
translation: Translation
translation_placeholder: Enter a translation...
value: Value
view_project: View Project
weeks: {}
report_error: Report Error
start: Start
interfaces:
<<<<<<< HEAD
  tags-m2m:
    tags-m2m: Many to Many Referencing
    description: Select multiple related junction items like tags with autocomplete
    reference-field: Referencing Field
    close-on-select: Close on select
    new-item-with: Add new item "{argument}"...
=======
  filter:
    name: Filter
    description: Configure a filter object.
    add_filter: Add Filter
    add_group: And / Or group
    add_value: Add Value
    all: All
    any: Any
    and: and
    of_the_following: of the following
    no_rules: No configured rules
    change_value: Click to change value
    placeholder: Drag rules here
>>>>>>> b8fabe46
  group-accordion:
    name: Accordion
    description: Display fields or groups as accordion sections
    start: Start
    all_closed: All Closed
    first_opened: First Opened
    all_opened: All Opened
    accordion_mode: Accordion Mode
    max_one_section_open: Max 1 Section Open
  presentation-links:
    presentation-links: Button Links
    links: Links
    description: Configurable link buttons for launching dynamic URLs
    style: Style
    primary: Primary
    link: Links
    button: Buttons
    error: Cannot perform action
  select-multiple-checkbox:
    checkboxes: Checkboxes
    description: Choose between multiple options via checkboxes
    allow_other: Allow Other
    show_more: 'Show {count} more'
    items_shown: Items Shown
  select-multiple-checkbox-tree:
    name: Checkboxes (Tree)
    description: Choose between multiple options via nested checkboxes
    value_combining: Value Combining
    value_combining_note: Controls what value is stored when nested selections are made.
    show_all: Show All
    show_selected: Show Selected
  input-code:
    code: Code
    description: Write or share code snippets
    line_number: Line Number
    placeholder: Enter code here...
  system-collection:
    collection: Collection
    description: Select between existing collections
    include_system_collections: Include System Collections
  system-collections:
    collections: Collections
    description: Select between existing collections
    include_system_collections: Include System Collections
  select-color:
    color: Color
    description: Enter or select a color value
    placeholder: Choose a color...
    preset_colors: Preset Colors
    preset_colors_add_label: Add new color...
    name_placeholder: Enter color name...
  datetime:
    datetime: Datetime
    description: Enter dates and times
    include_seconds: Include Seconds
    set_to_now: Set to Now
    use_24: Use 24-Hour Format
  system-display-template:
    display-template: Display Template
    description: Mix static text and dynamic field values
    collection_field: Collection field
    collection_field_not_setup: The collection field option is misconfigured
    select_a_collection: Select a Collection
  presentation-divider:
    divider: Divider
    description: Label and divide fields into sections
    title_placeholder: Enter a title, or leave blank to only show a line...
    inline_title: Inline Title
    inline_title_label: Show title inside line
    margin_top: Margin Top
    margin_top_label: Increase Top Margin
  select-dropdown:
    description: Select a value from a dropdown
    choices_placeholder: Add a new choice
    allow_other: Allow Other
    allow_other_label: Allow Other Values
    allow_none: Allow None
    allow_none_label: Allow No Selection
    choices_name_placeholder: Enter a name...
    choices_value_placeholder: Enter a value...
  select-multiple-dropdown:
    select-multiple-dropdown: Dropdown (Multiple)
    description: Select multiple values from a dropdown
  file:
    file: File
    description: Select or upload a file
  files:
    files: Files
    description: Select or upload multiple files
  input-hash:
    hash: Hash
    description: Enter a value to be hashed
    masked: Masked
    masked_label: Hide the true values
  select-icon:
    icon: Icon
    description: Select an icon from a dropdown
    search_for_icon: Search for icon...
  file-image:
    image: Image
    description: Select or upload an image
  system-interface:
    interface: Interface
    description: Select an existing interface
    placeholder: Select an interface...
  system-interface-options:
    interface-options: Interface Options
    description: A modal for selecting options of an interface
  list-m2m:
    many-to-many: Many to Many
    description: Select multiple related junction items
  select-dropdown-m2o:
    many-to-one: Many to One
    description: Select a single related item
    display_template: Display Template
  input-rich-text-md:
    markdown: Markdown
    description: Enter and preview markdown
    customSyntax: Custom Blocks
    customSyntax_label: Add custom syntax types
    customSyntax_add: Add custom syntax
    box: Block / Inline
    imageToken: Image Token
    imageToken_label: What (static) token to append to image sources
    preview: Preview
    editor: Editor
  map:
    map: Map
    description: Select a location on a map
    zoom: Zoom
    geometry_type: Geometry Type
    geometry_format: Geometry Format
    default_view: Default View
    invalid_options: Invalid options
    invalid_format: Invalid format ({format})
    unexpected_geometry: Expected {expected}, got {got}.
    fit_bounds: Fit view to data
    native: Native
    geojson: GeoJSON
    lnglat: Longitude, Latitude
    wkt: WKT
    wkb: WKB
    click_to_select: Click to select {geometry}
  presentation-notice:
    notice: Notice
    description: Display a short notice
    text: Enter notice content here...
  list-o2m:
    one-to-many: One to Many
    description: Select multiple related items
    no_collection: The collection could not be found
  system-folder:
    folder: Folder
    description:  Select a folder
    field_hint: Folder for uploaded files. Does not affect existing files.
    root_name: File Library Root
    system_default: System Defaults
  select-radio:
    radio-buttons: Radio Buttons
    description: Select one of multiple choices
  list:
    repeater: Repeater
    description: Create multiple entries of the same structure
    edit_fields: Edit Fields
    add_label: '"Create New" Label'
    field_name_placeholder: Enter field name...
    field_note_placeholder: Enter field note...
  slider:
    slider: Slider
    description: Select a number using a slider
    always_show_value: Always show value
  tags:
    tags: Tags
    description: Select or add tags
    whitespace: Whitespace
    hyphen: Replace with hyphen
    underscore: Replace with underscore
    remove: Remove whitespace
    capitalization: Capitalization
    uppercase: Convert Uppercase
    lowercase: Convert Lowercase
    auto_formatter: Use Title Auto-Formatter
    alphabetize: Alphabetize
    alphabetize_label: Force Alphabetical Order
    add_tags: Add tags...
  input:
    input: Input
    description: Manually enter a value
    trim: Trim
    trim_label: Trim the start and end
    mask: Masked
    mask_label: Hide the real value
    clear: Cleared Value
    clear_label: Save as empty string
    minimum_value: Minimum Value
    maximum_value: Maximum Value
    step_interval: Step Interval
    slug: Slugify
    slug_label: Make entered value URL safe
  input-multiline:
    textarea: Textarea
    description: Enter multiline plain-text
  boolean:
    toggle: Toggle
    description: Switch between on and off
    label_placeholder: Enter a label...
    label_default: Enabled
  translations:
    display_template: Display Template
    no_collection: No Collection
    toggle_split_view: Toggle Split View
    language_field: Language Indicator Field
  list-o2m-tree-view:
    description: Tree view for nested recursive one-to-many items
    recursive_only: The tree view interface only works for recursive relationships.
  user:
    user: User
    description: Select an existing directus user
    select_mode: Select Mode
    modes:
      auto: Auto
      dropdown: Dropdown
      modal: Modal
  input-rich-text-html:
    wysiwyg: WYSIWYG
    description: A rich-text editor writing HTML content
    toolbar: Toolbar
    custom_formats: Custom Formats
    options_override: Options Override
  input-autocomplete-api:
    input-autocomplete-api: Autocomplete Input (API)
    description: A search typeahead for external API values.
    results_path: Results Path
    value_path: Value Path
    trigger: Trigger
    rate: Rate
  group-raw:
    name: Raw Group
    description: Render the fields as-is
  group-detail:
    name: Detail Group
    description: Render the fields as a collapsable section
    show_header: Show Group Header
    header_icon: Header Icon
    header_color: Header Color
    start_open: Start Open
    start_closed: Start Closed
displays:
  translations:
    translations: Translations
    description: Preview translations
    enable: Enable
    user_language: Use Current User Language
    default_language: Default Language
    language_field: Language Indicator Field
  boolean:
    boolean: Boolean
    description: Display on and off states
    label_on: Label On
    label_on_placeholder: Enter an on label...
    label_off: Label Off
    label_off_placeholder: Enter an off label...
    icon_on: Icon On
    icon_off: Icon Off
    color_on: Color On
    color_off: Color Off
  collection:
    collection: Collection
    description: Display a collection
    icon_label: Show the collection's icon
  color:
    color: Color
    description: Display a colored dot
    default_color: Default Color
  datetime:
    datetime: Datetime
    description: Display values related to time
    format: Format
    format_note: >-
      The custom format accepts the __[Date Field Symbol
      Table](https://www.unicode.org/reports/tr35/tr35-dates.html#Date_Field_Symbol_Table)__
    long: Long
    short: Short
    relative: Relative
    relative_label: 'Show relative time, eg: 5 minutes ago'
  file:
    file: File
    description: Display files
  filesize:
    filesize: File Size
    description: Display the size of a file
  formatted-value:
    formatted-value: Formatted Value
    description: Display a formatted version of the text
    format_title: Format Title
    format_title_label: Auto-format casing
    bold_label: Use bold style
  formatted-json-value:
    formatted-json-value: Formatted JSON value
    description: Display a formatted version of the object
  icon:
    icon: Icon
    description: Display an icon
    filled: Filled
    filled_label: Use the filled variant
  image:
    image: Image
    description: Display a tiny image preview
    circle: Circle
    circle_label: Display as a circle
  labels:
    labels: Labels
    description: Display either a single or a list of labels
    default_foreground: Default Foreground
    default_background: Default Background
    format_label: Format each label
    show_as_dot: Show As Dot
    choices_value_placeholder: Enter a value...
    choices_text_placeholder: Enter a text...
  mime-type:
    mime-type: MIME Type
    description: Show the MIME-Type of a file
    extension_only: Extension Only
    extension_only_label: Only show the file extension
  rating:
    rating: Rating
    description: Visualize a number as stars relative to the max-value
    simple: Simple
    simple_label: Show stars in a simple format
  raw:
    raw: Raw Value
  related-values:
    related-values: Related Values
    description: Display relative values
  user:
    user: User
    description: Display a directus user
    avatar: Avatar
    name: Name
    both: Both
    circle_label: Show user in a circle
layouts:
  cards:
    cards: Cards
    image_source: Image Source
    image_fit: Image Fit
    crop: Crop
    contain: Contain
    title: Title
    subtitle: Subtitle
  tabular:
    tabular: Table
    fields: Fields
    spacing: Spacing
    comfortable: Comfortable
    compact: Compact
    cozy: Cozy
  calendar:
    calendar: Calendar
    start_date_field: Start Date Field
    end_date_field: End Date Field
  map:
    map: Map
    basemap: Basemap
    layers: Layers
    cluster_options: Clustering options
    cluster: Cluster Nearby Data
    cluster_radius: Cluster radius
    cluster_minpoints: Cluster minimum size
    cluster_maxzoom: Maximum zoom for clustering
    field: Geospatial Field
    invalid_geometry: Invalid geometry
    find_location: Find location...
    default_template: Using Collection Default...
    no_compatible_fields: No compatible fields

panels:
  metric:
    name: Metric
    description: Show a single value based on a query
    field: Field
  time_series:
    name: Time Series
    description: Render a line chart based on values over time
    date_field: Date Field
    value_field: Value Field
  label:
    name: Label
    description: Show some text
  list:
    name: List
    description: Filter and list fields from a collection<|MERGE_RESOLUTION|>--- conflicted
+++ resolved
@@ -1200,14 +1200,6 @@
 report_error: Report Error
 start: Start
 interfaces:
-<<<<<<< HEAD
-  tags-m2m:
-    tags-m2m: Many to Many Referencing
-    description: Select multiple related junction items like tags with autocomplete
-    reference-field: Referencing Field
-    close-on-select: Close on select
-    new-item-with: Add new item "{argument}"...
-=======
   filter:
     name: Filter
     description: Configure a filter object.
@@ -1221,7 +1213,6 @@
     no_rules: No configured rules
     change_value: Click to change value
     placeholder: Drag rules here
->>>>>>> b8fabe46
   group-accordion:
     name: Accordion
     description: Display fields or groups as accordion sections
