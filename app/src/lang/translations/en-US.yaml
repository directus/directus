--- conflicted
+++ resolved
@@ -1694,12 +1694,10 @@
   clear_conversation: Clear Conversation
   build_with_chat: Build with AI Chat
   responses_may_be_inaccurate: AI responses may be inaccurate
-<<<<<<< HEAD
   go_to_settings: Go to Settings
   setup_ai_chat: Setup AI Chat
   setup_ai_chat_admin_description: Add your AI provider API keys in settings to enable AI Chat.
   setup_ai_chat_user_description: Contact your administrator to enable AI Chat.
-=======
   settings: Settings
   tool_approval:
     always: Always Allowed
@@ -1718,7 +1716,6 @@
     collections: Create and manage collections
     fields: Create and configure collection fields
     relations: Set up relationships between collections
->>>>>>> 5f58be2c
 ai_tools:
   update_form_values: Update Form Values
   read_form_values: Read Form Values
