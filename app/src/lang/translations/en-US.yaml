--- conflicted
+++ resolved
@@ -2162,7 +2162,12 @@
     flows: Flows
     flow: Flow
     data: Data
-<<<<<<< HEAD
+    iteration_mode: Iteration Mode
+    iteration_mode_note: Mode for iterating over arrays.
+    serial: Serial
+    parallel: Parallel
+    batch: Batch
+    batch_size: Batch Size
 dx:
   loaded_interfaces: Loaded Interfaces
   loaded_displays: Loaded Displays
@@ -2193,12 +2198,4 @@
   draggable: Daggable
   borderRadius: Border Radius
   optionsOptions: Option Options
-  clear: Clear Local Storage
-=======
-    iteration_mode: Iteration Mode
-    iteration_mode_note: Mode for iterating over arrays.
-    serial: Serial
-    parallel: Parallel
-    batch: Batch
-    batch_size: Batch Size
->>>>>>> c0345194
+  clear: Clear Local Storage