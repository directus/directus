--- conflicted
+++ resolved
@@ -424,8 +424,6 @@
 no_file_selected: No File Selected
 download_file: Download File
 open_file_in_tab: Open file in new tab
-<<<<<<< HEAD
-=======
 start_export: Start Export
 not_available_for_local_downloads: Not available for local downloads
 exporting_all_items_in_collection: Exporting all {total} items within {collection}.
@@ -434,7 +432,6 @@
 exporting_download_hint: Once completed, this {format} file will automatically be downloaded to your device.
 exporting_batch_hint: This export will be processed in batches, and once completed, the {format} file will be saved to the File Library.
 exporting_batch_hint_forced: Due to the large number of items, this export must be processed in batches, and once completed, the {format} file will be saved to the File Library.
->>>>>>> 3d795236
 collection_key: Collection Key
 name: Name
 primary_key_field: Primary Key Field
