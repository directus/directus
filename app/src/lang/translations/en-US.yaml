--- conflicted
+++ resolved
@@ -1434,9 +1434,6 @@
     invalid_geometry: Invalid geometry
     auto_location_filter: Always filter data to view bounds
     search_this_area: Search this area
-<<<<<<< HEAD
-multilang: Multi-language Editing Mode
-=======
     clear_data_filter: Clear Data Filter
     clear_location_filter: Clear Location Filter
->>>>>>> f9884642
+multilang: Multi-language Editing Mode