## Be aware:
#  Due to the way this is imported, JavaScript reserved words, including "delete", "private",
# "void", etc are stripped out. See
# https://github.com/rollup/plugins/blob/8748b8cd3bbab3c5ac6190556930219f19060e63/packages/pluginutils/src/makeLegalIdentifier.ts#L4
# and
# https://github.com/rollup/plugins/blob/8748b8cd3bbab3c5ac6190556930219f19060e63/packages/yaml/src/index.js#L45
#
# Illegal words:
# 'break', 'case', 'class', 'catch', 'const', 'continue', 'debugger', 'default', 'delete', 'do',
# 'else', 'export', 'extends', 'finally', 'for', 'function', 'if', 'import', 'in', 'instanceof',
# 'let', 'new', 'return', 'super', 'switch', 'this', 'throw', 'try', 'typeof', 'var', 'void',
# 'while', 'with', 'yield', 'enum', 'await', 'implements', 'package', 'protected', 'static',
# 'interface', 'private', 'public', 'arguments', 'Infinity', 'NaN', 'undefined', 'null', 'true',
# 'false', 'eval', 'uneval', 'isFinite', 'isNaN', 'parseFloat', 'parseInt', 'decodeURI',
# 'decodeURIComponent', 'encodeURI', 'encodeURIComponent', 'escape', 'unescape', 'Object',
# 'Function', 'Boolean', 'Symbol', 'Error', 'EvalError', 'InternalError', 'RangeError',
# 'ReferenceError', 'SyntaxError', 'TypeError', 'URIError', 'Number', 'Math', 'Date', 'String',
# 'RegExp', 'Array', 'Int8Array', 'Uint8Array', 'Uint8ClampedArray', 'Int16Array', 'Uint16Array',
# 'Int32Array', 'Uint32Array', 'Float32Array', 'Float64Array', 'Map', 'Set', 'WeakMap', 'WeakSet',
# 'SIMD', 'ArrayBuffer', 'DataView', 'JSON', 'Promise', 'Generator', 'GeneratorFunction', 'Reflect',
# 'Proxy', 'Intl'

identifier: Identifier
avatar: Avatar
application: Application
default_provider: Default
method: Method
published: Published
draft: Draft
archived: Archived
modules: Modules
module_bar: Module Bar
logs: Logs
reset_width: Reset Width
tile_size: Tile Size
edit_field: Edit Field
conditions: Conditions
location: Location
condition_rules: Condition Rules
input: Input
maps: Maps
switch_user: Switch User
item_creation: Item Creation
item_revision: Item Revision
enter_a_name: Enter a Name...
duplicate_field: Duplicate Field
half_width: Half Width
full_width: Full Width
group: Group
export_items: Export Items
and: And
or: Or
init: Init
dataset_too_large_currently_showing_n_items: Dataset is too large. Currently showing the first {n} items.
modifier: Modifier
custom: Custom
hook: Hook
fill_width: Fill Width
field_name_translations: Field Name Translations
enter_password_to_enable_tfa: Enter your password to enable Two-Factor Authentication
add_field: Add Field
role_name: Role Name
branch: Branch
leaf: Leaf
indeterminate: Indeterminate
edit_collection: Edit Collection
exclusive: Exclusive
children: Children
db_only_click_to_configure: 'Database Only: Click to Configure'
show_active_items: Show Active Items
show_archived_items: Show Archived Items
show_all_items: Show All Items
edited: Value Edited
required: Required
required_for_app_access: Required for App Access
requires_value: Requires value
create_preset: Create Preset
create_panel: Create Panel
create_role: Create Role
create_user: Create User
message: Message
delete_panel: Delete Panel
create_webhook: Create Webhook
create_translation_string: Create Translation String
no_translation_string: No Translation Strings
no_translation_string_copy: There are no translation strings yet.
translation_string_key_placeholder: Translation string key...
translation_string_translations_placeholder: Add a new translation
edit_translation_string: Edit Translation String
delete_translation_string_copy: >-
  Are you sure you want to delete the translation string "{key}"? This action can not be undone.
invite_users: Invite Users
invite: Invite
email_already_invited: Email "{email}" has already been invited
subject: Subject
inbox: Inbox
emails: Emails
connection_excellent: Excellent Connection
connection_good: Good Connection
connection_fair: Fair Connection
connection_poor: Poor Connection
primary: Primary
rename_folder: Rename Folder
delete_folder: Delete Folder
prefix: Prefix
suffix: Suffix
reset_bookmark: Reset Bookmark
update_bookmark: Update Bookmark
delete_bookmark: Delete Bookmark
delete_bookmark_copy: >-
  Are you sure you want to delete the "{bookmark}" bookmark? This action cannot be undone.
delete_personal_bookmark: Delete Personal Bookmark
delete_role_bookmark: Delete Role Bookmark
delete_global_bookmark: Delete Global Bookmark
logoutReason:
  SIGN_OUT: Signed out
  SESSION_EXPIRED: Session expired
public_label: Public
public_description: Controls what API data is available without authenticating.
admin_description: Initial administrative role with unrestricted App/API access.
not_allowed: Not Allowed
directus_version: Directus Version
node_version: Node Version
node_uptime: Node Uptime
os_type: OS Type
os_version: OS Version
os_uptime: OS Uptime
os_totalmem: OS Memory
archive: Archive
archive_confirm: Are you sure you want to archive this item?
archive_confirm_count: >-
  No Items Selected | Are you sure you want to archive this item? | Are you sure you want to archive these {count}
  items?
reset_system_permissions_to: 'Reset System Permissions to:'
reset_system_permissions_copy:
  This action will overwrite any custom permissions you may have applied to the system collections. Are you sure?
the_following_are_minimum_permissions:
  The following are minimum permissions required when "App Access" is enabled. You can extend permissions beyond this,
  but not below.
app_access_minimum: App Access Minimum
recommended_defaults: Recommended Defaults
unarchive: Unarchive
unarchive_confirm: Are you sure you want to unarchive this item?
nested_files_folders_will_be_moved: Nested files and folders will be moved one level up.
validation_errors_notice: 'The following fields have invalid values:'
validationError:
  eq: Value has to be {valid}
  neq: Value can't be {invalid}
  in: Value has to be one of {valid}
  nin: Value can't be one of {invalid}
  contains: Value has to contain {substring}
  ncontains: Value can't contain {substring}
  gt: Value has to be greater than {valid}
  gte: Value has to be greater than or equal to {valid}
  lt: Value has to be less than {valid}
  lte: Value has to be less than or equal to {valid}
  empty: Value has to be empty
  nempty: Value can't be empty
  null: Value has to be null
  nnull: Value can't be null
  required: Value is required
  unique: Value has to be unique
  regex: Value doesn't have the correct format
all_access: All Access
no_access: No Access
use_custom: Use Custom
nullable: Nullable
allow_null_value: Allow NULL value
allow_multiple: Allow Multiple
allow_multiple_to_be_open: Allow Multiple to be Opened
enter_value_to_replace_nulls: Please enter a new value to replace any NULLs currently within this field.
field_standard: Standard
field_presentation: Presentation & Aliases
field_file: Single File
field_files: Multiple Files
field_m2o: M2O Relationship
field_m2a: M2A Relationship
field_o2m: O2M Relationship
field_m2m: M2M Relationship
field_translations: Translations
field_group: Field Group
item_permissions: Item Permissions
field_permissions: Field Permissions
field_validation: Field Validation
field_presets: Field Presets
permissions_for_role: 'Items the {role} Role can {action}.'
fields_for_role: 'Fields the {role} Role can {action}.'
validation_for_role: 'Field {action} rules the {role} Role must obey.'
presets_for_role: 'Field value defaults for the {role} Role.'
presentation_and_aliases: Presentation & Aliases
revision_post_create: Here is what this item looked like when it was created.
revision_post_update: Here is what this item looked like after the update.
changes_made: Below are the specific changes made in this revision.
no_relational_data: Keep in mind that relational data is not included here.
hide_field: Hide Field
hide_field_on_detail: Hide Field on Detail
show_field_on_detail: Show Field on Detail
delete_field: Delete Field
fields_and_layout: Fields & Layout
field_create_success: 'Created Field: "{field}"'
field_update_success: 'Updated Field: "{field}"'
duplicate_where_to: Where would you like to duplicate this field to?
language: Language
language_placeholder: Select a language...
aggregate_function: Aggregate Function
aggregate_precision: Aggregate Precision
group_aggregation: Group Aggregation
group_precision: Group Precision
global: Global
admins_have_all_permissions: Admins have all permissions
camera: Camera
show_zero: Show Zero
create_in_advanced_field_creation_mode: Create Field in Advanced Mode
continue_in_advanced_field_creation_mode: Continue in Advanced Field Creation Mode
validation: Validation
sum: Sum
sum_distinct: Sum Distinct
avg: Average
avg_distinct: Average Distinct
count: Count
count_distinct: Count Distinct
min: Min
max: Max
exposure: Exposure
shutter: Shutter
iso: ISO
focal_length: Focal Length
schema_setup_key: This field's database column name and API key
create_field: Create Field
creating_new_field: 'New Field ({collection})'
field_in_collection: '{field} ({collection})'
reset_page_preferences: Reset Page Preferences
hidden_field: Hidden Field
hidden_on_detail: Hidden on Detail
disabled_editing_value: Disable editing value
key: Key
alias: Alias
bigInteger: Big Integer
boolean: Boolean
date: Date
date_range: Date Range
datetime: DateTime
dateTime: DateTime
precision: Precision
decimal: Decimal
float: Float
integer: Integer
json: JSON
xml: XML
string: String
text: Text
time: Time
timestamp: Timestamp
uuid: UUID
hash: Hash
geometry: Geometry (All)
geometry.Point: Point
geometry.LineString: LineString
geometry.Polygon: Polygon
geometry.MultiPoint: MultiPoint
geometry.MultiLineString: MultiLineString
geometry.MultiPolygon: MultiPolygon
not_available_for_type: Not Available for this Type
create_translations: Create Translations
auto_refresh: Auto Refresh
refresh_interval: Refresh Interval
no_refresh: Do not refresh
refresh_interval_seconds: Refresh Instantly | Every Second | Every {seconds} Seconds
refresh_interval_minutes: Every Minute | Every {minutes} Minutes
auto_generate: Auto-Generate
this_will_auto_setup_fields_relations: This will automatically setup all required fields and relations.
click_here: Click here
to_manually_setup_translations: to manually setup translations.
click_to_manage_translated_fields: >-
  There are no translated fields yet. Click here to create them. | There is one translated field. Click here to manage
  it. | There are {count} translated fields. Click here to manage them.
fields_group: Fields Group
no_collections_found: No collections found.
new_data_alert: 'The following will be created within your Data Model:'
search_collection: Search Collection...
new_field: 'New Field'
new_collection: 'New Collection'
add_m2o_to_collection: 'Add M2O to "{collection}"'
add_o2m_to_collection: 'Add O2M to "{collection}"'
add_m2m_to_collection: 'Add M2M to "{collection}"'
choose_a_type: Choose a Type...
determined_by_relationship: Determined by Relationship
add_note: Add a helpful note for users...
add_link: Add Link
custom_link: Custom Link
default_value: Default Value
standard_field: Standard Field
single_file: Single File
multiple_files: Multiple Files
m2o_relationship: Many to One Relationship
o2m_relationship: One to Many Relationship
m2m_relationship: Many to Many Relationship
m2a_relationship: Many to Any Relationship
invalid_item: Invalid Item
next: Next
field_name: Field Name
translations: Translations
no_translations: No Translations
note: Note
enter_a_value: Enter a value...
enter_a_placeholder: Enter a placeholder...
length: Length
soft_length: Soft Limit
precision_scale: Precision & Scale
readonly: Readonly
unique: Unique
updated_on: Updated On
updated_by: Updated By
primary_key: Primary Key
foreign_key: Foreign Key
finish_setup: Finish Setup
dismiss: Dismiss
raw_value: Raw value
copy_raw_value: Copy Raw Value
copy_raw_value_success: Copied
copy_raw_value_fail: Copy Failed
paste_raw_value: Paste Raw Value
paste_raw_value_success: Pasted
paste_raw_value_fail: Paste Failed
view_raw_value: View Raw Value
edit_raw_value: Edit Raw Value
enter_raw_value: Enter raw value...
clear_value: Clear Value
clear_changes: Clear Changes
reset_to_default: Reset to Default
undo_changes: Undo Changes
notifications: Notifications
show_all_activity: Show All Activity
page_not_found: Page Not Found
page_not_found_body: The page you are looking for doesn't seem to exist.
confirm_revert: Confirm Revert
confirm_revert_body: This will revert the item to the selected state.
display: Display
settings_update_success: Settings updated
title: Title
revision_delta_created: Created
revision_delta_created_externally: Created Externally
revision_delta_updated: 'Updated 1 Field | Updated {count} Fields'
revision_delta_deleted: Deleted
revision_delta_reverted: Reverted
revision_delta_update_message: This field has been updated but its value is being concealed for security reasons.
revision_delta_other: Revision
revision_delta_by: '{date} by {user}'
presentation_text_values_cannot_be_reimported: "Uses presentation text, values can not be re-imported."
download_page_as_csv: 'Download Page as CSV'
private_user: Private User
creation_preview: Creation Preview
revision_preview: Revision Preview
updates_made: Updates Made
leave_comment: Leave a comment...
post_comment_success: Comment posted
post_comment_updated: Comment updated
item_create_success: Item Created | Items Created
item_update_success: Item Updated | Items Updated
item_delete_success: Item Deleted | Items Deleted
this_collection: This Collection
related_collection: Related Collection
related_collections: Related Collections
translations_collection: Translation Collection
languages_collection: Languages Collection
import_data_input_placeholder: CSV or JSON...
import_data_button: Start Import
import_data_indeterminate: Importing Data...
import_data_success: Data successfully imported from {filename}
import_data_error: This file's data structure doesn't match the collection.
label_import: Import
label_export: Export
import_export: Import / Export
format: Format
last_page: Last Page
last_access: Last Access
fill_template: Fill with Template Value
a_unique_table_name: A unique table name...
a_unique_column_name: A unique column name...
enable_custom_values: Enable custom values
submit: Submit
move_to_folder: Move to Folder
move: Move
system: System
add_field_related: Add Field to Related Collection
interface_label: Interface
today: Today
yesterday: Yesterday
delete_comment: Delete Comment
delete_share: Delete Share
functions:
  year: Year
  month: Month
  week: Week
  day: Day
  weekday: Weekday
  hour: Hour
  minute: Minute
  second: Second
  count: Count
date-fns_date: PPP
date-fns_time: 'h:mm:ss a'
date-fns_time_no_seconds: 'h:mm a'
date-fns_time_24hour: 'HH:mm:ss'
date-fns_time_no_seconds_24hour: 'HH:mm'
date-fns_date_short: 'MMM d, u'
date-fns_time_short: 'h:mma'
date-fns_date_short_no_year: MMM d
minutes: Minutes
hours: Hours
month: Month
year: Year
select_all: Select All
months:
  january: January
  february: February
  march: March
  april: April
  may: May
  june: June
  july: July
  august: August
  september: September
  october: October
  november: November
  december: December
drag_mode: Drag Mode
cancel_crop: Cancel Crop
original: Original
url: URL
import_label: Import
file_details: File Details
dimensions: Dimensions
size: Size
created: Created
modified: Modified
checksum: Checksum
owner: Owner
edited_by: Edited by
folder: Folder
zoom: Zoom
download: Download
open: Open
open_in_new_window: Open in New Window
open_folder: Open "{folder}" folder
foreground_color: Foreground Color
background_color: Background Color
upload_from_device: Upload File from Device
choose_from_library: Choose File from Library
import_from_url: Import File from URL
replace_from_device: Replace File from Device
replace_from_library: Replace File from Library
replace_from_url: Replace File from URL
no_file_selected: No File Selected
download_file: Download File
open_file_in_tab: Open file in new tab
start_export: Start Export
not_available_for_local_downloads: Not available for local downloads
exporting_all_items_in_collection: Exporting all {total} items within {collection}.
exporting_limited_items_in_collection: Exporting {limit} out of {total} items within {collection}.
exporting_no_items_to_export: No items to export. Adjust the exporting configuration below.
exporting_download_hint: Once completed, this {format} file will automatically be downloaded to your device.
exporting_batch_hint:
  This export will be processed in batches, and once completed, the {format} file will be saved to the File Library.
exporting_batch_hint_forced:
  Due to the large number of items, this export must be processed in batches, and once completed, the {format} file will
  be saved to the File Library.
collection_key: Collection Key
name: Name
primary_key_field: Primary Key Field
type: Type
creating_new_collection: Creating New Collection
created_by: Created By
created_on: Created On
creating_collection_info: Name the collection and setup its unique “key” field...
creating_collection_system: Enable and rename any of these optional fields.
auto_increment_integer: Auto-incremented integer
auto_increment_big_integer: Auto-incremented big integer
generated_uuid: Generated UUID
manual_string: Manually entered string
save_and_create_new: Save and Create New
save_and_stay: Save and Stay
save_as_copy: Save as Copy
add_existing: Add Existing
creating_items: Creating Items
enable_create_button: Enable Create Button
selecting_items: Selecting Items
enable_select_button: Enable Select Button
comments: Comments
no_comments: No Comments Yet
click_to_expand: Click to Expand
select_item: Select Item
no_items: No items
search_items: Search items...
disabled: Disabled
information: Information
report_bug: Report Bug
request_feature: Request Feature
request_body: Request Body
interface_not_found: 'Interface "{interface}" not found.'
operation_not_found: 'Operation "{operation}" not found.'
reset_interface: Reset Interface
display_not_found: 'Display "{display}" not found.'
reset_display: Reset Display
list-m2a: Builder (M2A)
item_count: 'No Items | One Item | {count} Items'
no_items_copy: There are no items in this collection yet.
file_count: 'No Files | One File | {count} Files'
no_files_copy: There are no files here.
user_count: 'No Users | One User | {count} Users'
no_users_copy: There are no users in this role yet.
webhooks_count: 'No Webhooks | One Webhook | {count} Webhooks'
no_webhooks_copy: No webhooks have been configured yet. Get started by creating one below.
no_notifications: No Notifications
no_notifications_copy: You're all caught up!
activity_log: Activity Log
all_items: All Items
any: Any
csv: CSV
no_collections: No Collections
create_collection: Create Collection
no_collections_copy_admin: You don’t have any Collections yet. Click the button below to get started.
no_collections_copy: You don’t have any Collections yet. Please contact your system administrator.
relationship_not_setup: The relationship hasn't been configured correctly
display_template_not_setup: The display template option is misconfigured
collection_field_not_setup: The collection field option is misconfigured
select_a_collection: Select a Collection
select_a_field: Select a Field
active: Active
move_to: Move To...
copy: Copy
copy_to: Copy To...
no_other_dashboards_copy: You don't have any other Dashboards yet.
inactive: Inactive
users: Users
activity: Activity
activity_item: Activity Item
action: Action
ip_address: IP Address
user_agent: User Agent
webhooks: Webhooks
decimals: Decimals
value_decimals: Value Decimals
min_value: Min Value
max_value: Max Value
automatic: Automatic
field_width: Field Width
add_filter: Add Filter
upper_limit: Upper limit...
lower_limit: Lower limit...
user_directory: User Directory
documentation: Documentation
sidebar: Sidebar
duration: Duration
charset: Charset
second: second
file_moved: File Moved
collection_created: Collection Created
modified_on: Modified On
card_size: Card Size
sort_field: Sort Field
add_sort_field: Add Sort Field
sort: Sort
status: Status
remove: Remove
toggle_manual_sorting: Toggle Manual Sorting
bookmark_doesnt_exist: Bookmark Doesn't Exist
bookmark_doesnt_exist_copy: The bookmark you're trying to open couldn't be found.
bookmark_doesnt_exist_cta: Return to collection
select_an_item: Select an item...
edit: Edit
enabled: Enabled
disable_tfa: Disable 2FA
tfa_scan_code: Scan the code in your authenticator app to finish setting up 2FA
enter_otp_to_disable_tfa: Enter the OTP to disable 2FA
create_account: Create Account
account_created_successfully: Account Created Successfully
auto_fill: Auto Fill
corresponding_field: Corresponding Field
errors:
  COLLECTION_NOT_FOUND: "Collection doesn't exist"
  FIELD_NOT_FOUND: Field not found
  FORBIDDEN: Forbidden
  INVALID_CREDENTIALS: Wrong username or password
  INVALID_OTP: Wrong one-time password
  INVALID_PAYLOAD: Invalid payload
  INVALID_PROVIDER: User belongs to a different auth provider
  INVALID_QUERY: Invalid query
  INVALID_USER: Failed to authenticate user
  ITEM_LIMIT_REACHED: Item limit reached
  ITEM_NOT_FOUND: Item not found
  ROUTE_NOT_FOUND: Not found
  RECORD_NOT_UNIQUE: Duplicate value detected
  USER_SUSPENDED: User Suspended
  CONTAINS_NULL_VALUES: Field contains null values
  UNPROCESSABLE_ENTITY: Unprocessable entity
  INTERNAL_SERVER_ERROR: Unexpected Error
  NOT_NULL_VIOLATION: Value can't be null
  ILLEGAL_ASSET_TRANSFORMATION: Image source too large to preview
  VALUE_TOO_LONG: Value is too long
  VALUE_OUT_OF_RANGE: Value is out of range
  INVALID_FOREIGN_KEY: Invalid foreign key
  UNKNOWN: Unexpected Error
  GRAPHQL_VALIDATION_EXCEPTION: GraphQL Validation Exception
security: Security
value_hashed: Value Securely Hashed
bookmark_name: Bookmark name...
create_bookmark: Create Bookmark
edit_bookmark: Edit Bookmark
edit_personal_bookmark: Edit Personal Bookmark
edit_role_bookmark: Edit Role Bookmark
edit_global_bookmark: Edit Global Bookmark
cannot_edit_role_bookmarks: Can't Edit Role Bookmarks
cannot_edit_global_bookmarks: Can't Edit Global Bookmarks
bookmarks: Bookmarks
presets: Presets
unexpected_error: Unexpected Error
unexpected_error_copy: An unexpected error has occurred. Please try again later.
copy_details: Copy Details
no_app_access: No App Access
no_app_access_copy: This user isn't allowed to use the admin app.
password_reset_sent: If you have an account, we've sent you a secure link to reset your password
password_reset_successful: Password successfully reset
back: Back
filter: Filter
editing_image: Editing Image
square: Square
free: Free
flip_horizontal: Flip Horizontal
flip_vertical: Flip Vertical
aspect_ratio: Aspect Ratio
rotate: Rotate
all_users: All Users
delete_collection: Delete Collection
update_collection_success: Updated Collection
delete_collection_success: Deleted Collection
make_collection_visible: Make Collection Visible
make_collection_hidden: Make Collection Hidden
make_folder_visible: Make Folder Visible
make_folder_hidden: Make Folder Hidden
goto_collection_content: View Content
start_end_of_count_items: '{start}-{end} of {count} items'
start_end_of_count_filtered_items: '{start}-{end} of {count} filtered items'
one_item: '1 item'
one_filtered_item: '1 filtered item'
delete_collection_are_you_sure: >-
  Are you sure you want to delete the collection "{collection}"? This will delete the collection and all items in it. This action is permanent.
delete_folder_are_you_sure: Are you sure you want to delete the folder "{folder}"? Nested folders and collections will be moved to the top most level.
collections_shown: Collections Shown
visible_collections: Visible Collections
hidden_collections: Hidden Collections
show_hidden_collections: Show Hidden Collections
hide_hidden_collections: Hide Hidden Collections
show_header: Show Header
unmanaged_collections: Unconfigured Collections
system_collections: System Collections
placeholder: Placeholder
icon_left: Icon Left
icon_right: Icon Right
count_other_revisions: '{count} Other Revisions'
font: Font
sans_serif: Sans Serif
serif: Serif
monospace: Monospace
divider: Divider
color: Color
circle: Circle
empty_item: Empty Item
log_in_with: 'Log In with {provider}'
conditional_styles: Conditional Styles
advanced_settings: Advanced Settings
advanced_filter: Advanced Filter
delete_advanced_filter: Delete Filter
change_advanced_filter_operator: Change Operator
advanced: Advanced
operators:
  eq: Equals
  neq: Doesn't equal
  lt: Less than
  gt: Greater than
  lte: Less than or equal to
  gte: Greater than or equal to
  in: Is one of
  nin: Is not one of
  null: Is null
  nnull: Isn't null
  contains: Contains
  ncontains: Doesn't contain
  icontains: Contains (insensitive)
  starts_with: Starts with
  nstarts_with: Doesn't start with
  ends_with: Ends with
  nends_with: Doesn't end with
  between: Is between
  nbetween: Isn't between
  empty: Is empty
  nempty: Isn't empty
  all: Contains these keys
  has: Contains some of these keys
  intersects: Intersects
  nintersects: Doesn't intersect
  intersects_bbox: Intersects bounding box
  nintersects_bbox: Doesn't intersect bounding box
  regex: Matches RegExp
custom_validation_message: Custom Validation Message
loading: Loading...
drop_to_upload: Drop to Upload
item: Item
items: Items
upload_file: Upload File
upload_file_indeterminate: Uploading File...
upload_file_success: File Uploaded
upload_files_indeterminate: 'Uploading files {done}/{total}'
upload_files_success: '{count} Files Uploaded'
upload_pending: Upload Pending
drag_file_here: Drag & Drop a File Here
click_to_browse: Click to Browse
interface_options: Interface Options
layout_options: Layout Options
rows: Rows
columns: Columns
collection_setup: Collection Setup
optional_system_fields: Optional System Fields
value_unique: Value has to be unique
all_activity: All Activity
create_item: Create Item
display_template: Display Template
language_display_template: Language Display Template
translations_display_template: Translations Display Template
n_items_selected: 'No Items Selected | 1 Item Selected | {n} Items Selected'
per_page: Per Page
all_files: All Files
my_files: My Files
recent_files: Recent Files
create_folder: Create Folder
edit_folder: Edit Folder
folder_name: Folder Name...
folder_key: Folder Key...
add_file: Add File
replace_file: Replace File
no_results: No Results
no_results_copy: Adjust or clear search filters to see results.
clear_filters: Clear Filters
saves_automatically: Saves Automatically
role: Role
edit_role: Edit Role
rule: Rule
user: User
no_presets: No Presets
no_presets_copy: No presets or bookmarks have been saved yet.
no_presets_cta: Add Preset
presets_only: Presets Only
create: Create
on_create: On Create
on_update: On Update
read: Read
update: Update
delete: Delete
select_fields: Select Fields
format_text: Format Text
format_value: Format Value
abbreviate_value: Abbreviate Value
operator: Operator
bold: Bold
toggle: Toggle
icon_on: Icon On
icon_off: Icon Off
label: Label
flows: Flows
flow: Flow
select_a_flow: Select a Flow
run_flow_on_current: Run flow on Current Item
run_flow_on_selected: No Items Selected | Run flow on 1 Selected Item | Run flow on {n} Selected Items
run_flow_success: Flow "{flow}" ran successfully
trigger: Trigger
trigger_options: Trigger Options
view_trigger: View Trigger
create_trigger: Create Trigger
trigger_setup: Trigger Setup
change_trigger: Change Trigger
flow_delete_confirm: Are you sure you want to delete Flow "{flow}"? This action can not be undone.
set_flow_active: Set Flow to Active
set_flow_inactive: Set Flow to Inactive
edit_flow: Edit Flow
delete_flow: Delete Flow
no_other_flows_copy: You don't have any other Flows yet.
no_flows: No Flows
no_flows_copy: You don't have any Flows yet.
create_flow: Create Flow
creating_new_flow: Creating New Flow
updating_flow: Updating Flow
flow_setup: Flow Setup
flow_name: Name
flow_tracking: Activity & Logs Tracking
flow_tracking_all: Track Activity & Logs
flow_tracking_activity: Only Track Activity
flow_tracking_null: Do Not Track Anything
start_flow: Start Flow
stop_flow: Stop Flow
create_operation: Create Operation
edit_operation: Edit Operation
operation_options: Operation Options
operation_name: Name of operation...
operation_key: Identifier for reference...
operation_key_unique_error: Operation keys must be unique in a Flow
operation_handle_resolve: 'Resolve: Click to Add or Drag to Reroute'
operation_handle_reject: 'Reject: Click to Add or Drag to Reroute'
insights: Insights
dashboard: Dashboard
panel: Panel
panel_options: Panel Options
panel_header: Panel Header
panel_name_placeholder: Name this panel...
panel_note_placeholder: Optional details about this panel...
panel_delete_confirm: Are you sure you want to delete this panel? This action can not be undone.
dashboard_delete_confirm: Are you sure you want to delete this dashboard? This action can not be undone.
edit_dashboard: Edit Dashboard
delete_dashboard: Delete Dashboard
visible: Visible
prefix_placeholder: Text before value...
suffix_placeholder: Text after value...
decimals_placeholder: Number of decimal places...
no_dashboards: No Dashboards
no_dashboards_copy: You don’t have any Dashboards yet.
create_dashboard: Create Dashboard
dashboard_name: Dashboard Name
no_data: No Data
no_data_in_flow: No data was produced or accessed within this Flow
accountability: Accountability
payload: Payload
details: Details
full_screen: Full Screen
full_text_search: Full-Text Search
edit_panels: Edit Panels
center_align: Center Align
left_align: Left Align
right_align: Right Align
fit_to_screen: Fit to Screen
image_url: Image Url
alt_text: Alternative Text
media: Media
quality: Quality
width: Width
height: Height
transformation_preset_key: Transformation Preset Key
source: Source
url_placeholder: Enter an url...
display_text: Display Text
display_text_placeholder: Enter a display text...
interface_group_text_and_numbers: Text & Numbers
interface_group_selection: Selection
interface_group_relational: Relational
interface_group_presentation: Presentation
interface_group_groups: Groups
interface_group_other: Other
tooltip: Tooltip
tooltip_placeholder: Enter a tooltip...
unlimited: Unlimited
open_link_in: Open link in
new_tab: New tab
current_tab: Current tab
save_image: Save Image
save_media: Save Media
wysiwyg_options:
  aligncenter: Align Center
  alignjustify: Align Justify
  alignleft: Align Left
  alignnone: Align None
  alignright: Align Right
  forecolor: Foreground Color
  backcolor: Background Color
  bold: Bold
  italic: Italic
  underline: Underline
  strikethrough: Strikethrough
  subscript: Subscript
  superscript: Superscript
  codeblock: Code
  blockquote: Blockquote
  bullist: Bullet List
  numlist: Numbered List
  hr: Horizontal Rule
  link: Add/Edit Link
  unlink: Remove Link
  media: Add/Edit Media
  image: Add/Edit Image
  copy: Copy
  cut: Cut
  paste: Paste
  heading: Heading
  h1: Heading 1
  h2: Heading 2
  h3: Heading 3
  h4: Heading 4
  h5: Heading 5
  h6: Heading 6
  fontselect: Select Font
  fontsizeselect: Select Font Size
  indent: Indent
  outdent: Outdent
  undo: Undo
  redo: Redo
  remove: Remove
  removeformat: Remove Format
  selectall: Select All
  table: Table
  visualaid: View invisible elements
  source_code: Edit Source Code
  fullscreen: Full Screen
  directionality: Directionality
dropdown: Dropdown
choices: Choices
choices_option_configured_incorrectly: Choices configured incorrectly
deselect: Deselect
deselect_all: Deselect All
other: Other...
adding_user: Adding User
unknown_user: Unknown User
creating_in: 'Creating Item in {collection}'
editing_in: 'Editing Item in {collection}'
viewing_in: 'Viewing Item in {collection}'
creating_unit: 'Creating {unit}'
editing_unit: 'Editing {unit}'
editing_in_batch: 'Batch Editing {count} Items'
no_options_available: No options available
settings_data_model: Data Model
settings_permissions: Roles & Permissions
settings_project: Project Settings
settings_webhooks: Webhooks
settings_flows: Flows
settings_presets: Presets & Bookmarks
settings_translation_strings: Translation Strings
one_or_more_options_are_missing: One or more options are missing
scope: Scope
actions: Actions
select: Select...
layout: Layout
tree_view: Tree View
changes_are_permanent: Changes are permanent
preset_name_placeholder: Serves as default when empty...
preset_search_placeholder: Search query...
editing_preset: Editing Preset
layout_preview: Layout Preview
layout_setup: Layout Setup
data: Data
unsaved_changes: Unsaved Changes
unsaved_changes_copy: Are you sure you want to leave this page?
discard_changes: Discard Changes
discard_all_changes: Discard All Changes
discard_changes_copy: Are you sure you want to discard all the changes made?
show_x_axis: Show X Axis
show_y_axis: Show Y Axis
keep_editing: Keep Editing
page_help_collections_overview: '**Collections Overview** — List of all collections you have access to.'
page_help_collections_collection: >-
  **Browse Items** — Lists all {collection} items you have access to. Customize layout, filters, and sorting to tailor
  your view, and even save bookmarks of these different configurations for quick access.
page_help_collections_item: >-
  **Item Detail** — A form for viewing and managing this item. This sidebar also contains a full history of revisions,
  and embedded comments.
page_help_activity_collection: >-
  **Browse Activity** — A comprehensive listing of all your user's system and content activity.
page_help_docs_global: >-
  **Documentation Overview** — Docs tailored specifically to this project's version and schema.
page_help_files_collection: >-
  **File Library** — Lists all file assets uploaded to this project. Customize layout, filters, and sorting to tailor
  your view, and even save bookmarks of these different configurations for quick access.
page_help_files_item: >-
  **File Detail** — A form for managing file metadata, editing the original asset, and updating access settings.
page_help_settings_project: "**Project Settings** — Your project's global configuration options."
page_help_settings_datamodel_collections: >-
  **Data Model: Collections** — Lists all collections available. This includes visible, hidden, and system collections,
  as well as unmanaged database tables that can be added.
page_help_settings_datamodel_fields: >-
  **Data Model: Collection** — A form for managing this collection and its fields.
page_help_settings_roles_collection: '**Browse Roles** — Lists the Admin, Public and custom User Roles.'
page_help_settings_roles_item: "**Role Detail** — Manage a role's permissions and other settings."
page_help_settings_presets_collection: >-
  **Browse Presets** — Lists all presets in the project, including: user, role, and global bookmarks, as well as default
  views.
page_help_settings_presets_item: >-
  **Preset Detail** — A form for managing bookmarks and default collection presets.
page_help_settings_webhooks_collection: '**Browse Webhooks** — Lists all webhooks within the project.'
page_help_settings_webhooks_item: '**Webhook Detail** — A form for creating and managing project webhooks.'
page_help_settings_flows_collection: '**Browse Flows** — Lists all Flows within the project.'
page_help_settings_flows_item: '**Flow Detail** — Workspace for managing one or more operations.'
page_help_settings_translation_strings_collection:
  '**Browse Translation Strings** — Lists all translation strings within the project.'
page_help_users_collection: '**User Directory** — Lists all system users within this project.'
page_help_users_item: >-
  **User Detail** — Manage your account information, or view the details of other users.
page_help_insights_overview: '**Insights** — List of dashboards you have access to.'
page_help_insights_dashboard: '**Dashboard** — Workspace for managing one or more panels'
activity_feed: Activity Feed
add_new: Add New
create_new: Create New
all: All
none: None
no_layout_collection_selected_yet: No layout/collection selected yet
batch_delete_confirm: >-
  No items have been selected | Are you sure you want to delete this item? This action can not be undone. | Are you sure
  you want to delete these {count} items? This action can not be undone.
cancel: Cancel
no_upscale: Don't upscale images
collection: Collection
collections: Collections
content: Content
singleton: Singleton
singleton_label: Treat as single object
system_fields_locked: System fields are locked and can't be edited
directus_collection:
  directus_activity: Accountability logs for all events
  directus_collections: Additional collection configuration and metadata
  directus_dashboards: Dashboards within the Insights module
  directus_fields: Additional field configuration and metadata
  directus_files: Metadata for all managed file assets
  directus_flows: Automation flows
  directus_folders: Provides virtual directories for files
  directus_migrations: What version of the database you're using
  directus_notifications: Notifications sent to users
  directus_operations: Operations that run in Flows
  directus_panels: Individual panels within Insights dashboards
  directus_permissions: Access permissions for each role
  directus_presets: Presets for collection defaults and bookmarks
  directus_relations: Relationship configuration and metadata
  directus_revisions: Data snapshots for all activity
  directus_roles: Permission groups for system users
  directus_sessions: User session information
  directus_settings: Project configuration options
  directus_shares: Tracks externally shared items
  directus_users: System users for the platform
  directus_webhooks: Configuration for event-based HTTP requests
fields:
  directus_activity:
    item: Item Primary Key
    action: Action
    collection: Collection
    timestamp: Action On
    user: Action By
    comment: Comment
    user_agent: User Agent
    ip: IP Address
    revisions: Revisions
  directus_collections:
    collection: Collection
    icon: Icon
    note: Note
    color: Color
    display_template: Display Template
    hidden: Hidden
    singleton: Singleton
    translations: Collection Naming Translations
    archive_app_filter: Archive App Filter
    archive_value: Archive Value
    unarchive_value: Unarchive Value
    sort_field: Sort Field
    accountability: Activity & Revision Tracking
    archive_field: Archive Field
    item_duplication_fields: Item Duplication Fields
  directus_files:
    $thumbnail: Thumbnail
    title: Title
    description: Description
    tags: Tags
    location: Location
    storage: Storage
    filename_disk: Filename (Disk)
    filename_download: Filename (Download)
    metadata: Metadata
    type: Mime Type
    filesize: Filesize
    modified_by: Modified By
    modified_on: Modified On
    created_on: Created On
    created_by: Created By
    embed: Embed
    uploaded_by: Uploaded By
    folder: Folder
    width: Width
    uploaded_on: Uploaded On
    height: Height
    charset: Charset
    duration: Duration
  directus_users:
    first_name: First Name
    last_name: Last Name
    email: Email
    password: Password
    avatar: Avatar
    location: Location
    title: Title
    description: Description
    tags: Tags
    user_preferences: User Preferences
    language: Language
    theme: Theme
    theme_auto: Automatic (Based on System)
    theme_light: Light Mode
    theme_dark: Dark Mode
    tfa_secret: Two-Factor Authentication
    admin_options: Admin Options
    status: Status
    status_draft: Draft
    status_invited: Invited
    status_active: Active
    status_suspended: Suspended
    status_archived: Archived
    role: Role
    token: Token
    provider: Provider
    external_identifier: External Identifier
    last_page: Last Page
    last_access: Last Access
    email_notifications: Email Notifications
  directus_settings:
    jpg: JPEG
    png: PNG
    webP: WebP
    tiff: Tiff
    mapping: Mapping
    basemaps: Basemaps
    basemaps_raster: Raster
    basemaps_tile: Raster TileJSON
    basemaps_style: Mapbox Style
    mapbox_key: Mapbox Access Token
    mapbox_placeholder: pk.eyJ1Ijo.....
    attribution: Attribution
    attribution_placeholder: © OpenStreetMap contributors
    transforms_note:
      The Sharp method name and its arguments. See https://sharp.pixelplumbing.com/api-constructor for more information.
    additional_transforms: Additional Transformations
    project_name: Project Name
    project_descriptor: Project Descriptor
    project_url: Project URL
    project_color: Project Color
    project_logo: Project Logo
    default_language: Default Language
    branding: Branding & Style
    public_foreground: Public Foreground
    public_background: Public Background
    public_note: Public Note
    auth_password_policy: Auth Password Policy
    auth_login_attempts: Auth Login Attempts
    files_and_thumbnails: Files & Storage
    storage_default_folder: Default Folder
    storage_asset_presets: Transformation Presets
    storage_asset_transform: Allowed Transformations
    overrides: App Overrides
    custom_css: Custom CSS
    module_bar: Module Bar
    transformations_all: Allow all transformations
    transformations_none: Disable transformations
    transformations_presets: Limit transformations to presets below
  directus_shares:
    name: Name
    role: Role
    password: Password
    date_start: Date Start
    date_end: Date End
    max_uses: Max Uses
    times_used: Times Used
  directus_fields:
    collection: Collection Name
    icon: Collection Icon
    note: Note
    hidden: Hidden
    singleton: Singleton
    translation: Field Name Translations
    display_template: Template
  directus_roles:
    name: Role Name
    icon: Role Icon
    description: Description
    app_access: App Access
    admin_access: Admin Access
    ip_access: IP Access
    enforce_tfa: Require 2FA
    users: Users in Role
    module_list: Module Navigation
  directus_webhooks:
    name: Name
    method: Method
    status: Status
    data: Data
    header: Header
    value: Value
    headers: Request Headers
    data_label: Send Event Data
    triggers: Triggers
    actions: Actions
    collections: Collections
field_options:
  directus_settings:
    project_name_placeholder: My project...
    project_color_note: Login & Logo Background
    project_logo_note: White 40x40 SVG/PNG
    public_note_placeholder: A short, public message that supports markdown formatting...
    security_divider_title: Security
    auth_password_policy:
      none_text: None – Not Recommended
      weak_text: Weak – Minimum 8 Characters
      strong_text: Strong – Upper / Lowercase / Numbers / Special
    storage_asset_presets:
      fit_label: Fit
      upscaling: Upscaling
      fit:
        contain_text: Contain (preserve aspect ratio)
        cover_text: Cover (forces exact size)
        fit_text: Fit inside
        outside_text: Fit outside
    additional_transforms: Additional Transformations
    transforms_note:
      The Sharp method name and its arguments. See https://sharp.pixelplumbing.com/api-constructor for more information.
    mapbox_key: Mapbox Access Token
    mapbox_placeholder: pk.eyJ1Ijo.....
    basemaps: Basemaps
    basemaps_name_placeholder: Enter the basemap name...
    basemaps_raster: Raster
    basemaps_tile: Raster TileJSON
    basemaps_style: Mapbox Style
    files_divider_title: Files & Thumbnails
    overrides_divider_title: App Overrides
  directus_activity:
    login: Login
    create: Create
    update: Update
    delete: Delete
  directus_collections:
    track_activity_revisions: Track Activity & Revisions
    only_track_activity: Only Track Activity
    do_not_track_anything: Do Not Track Anything
    collection_setup: Collection Setup
    note_placeholder: A description of this collection...
    hidden_label: Hide within the App
    singleton: Treat as single object
    language: Language
    translation: Translation
    translation_placeholder: Enter a translation...
    collection_name: Collection Name
    singular_unit: Singular Unit
    plural_unit: Plural Unit
    archive_divider: Archive
    archive_field_placeholder: Choose a field...
    archive_app_filter: Enable App Archive Filter
    archive_value: Value set when archiving...
    unarchive_value: Value set when unarchiving...
    sort_divider: Sort
    sort_field: Choose a field...
    accountability_divider: Accountability
    duplication_divider: Duplication
  directus_files:
    title: A unique title...
    description: An optional description...
    location: An optional location...
    storage_divider: File Naming
    filename_disk: Name on disk storage...
    filename_download: Name when downloading...
  directus_roles:
    name: The unique name for this role...
    description: A description of this role...
    ip_access: Add allowed IP addresses, leave empty to allow all...
    fields:
      icon_name: Icon
      name_name: Name
      name_placeholder: Enter a title...
      link_name: Link
      link_placeholder: Relative or absolute URL...
    collections_name: Collections
    collections_addLabel: Add Collection...
  directus_users:
    preferences_divider: User Preferences
    dropdown_auto: Automatic (Based on System)
    dropdown_light: Light Mode
    dropdown_dark: Dark Mode
    admin_divider: Admin Options
    status_dropdown_draft: Draft
    status_dropdown_invited: Invited
    status_dropdown_active: Active
    status_dropdown_suspended: Suspended
    status_dropdown_archived: Archived
    token: Enter a secure access token...
  directus_webhooks:
    status_options_active: Active
    status_options_inactive: Inactive
    data_label: Send Event Data
    triggers_divider: Triggers
    actions_create: Create
    actions_update: Update
    actions_delete: Delete
    actions_login: Login
    headers:
      header: Header
      value: Value
      add: Add Header
no_fields_in_collection: 'There are no fields in "{collection}" yet'
no_value: No value
do_nothing: Do Nothing
generate_and_save_uuid: Generate and Save UUID
save_current_user_id: Save Current User ID
save_current_user_role: Save Current User Role
save_current_datetime: Save Current Date/Time
always_open: Always Open
start_open: Start Open
start_collapsed: Start Collapsed
block: Block
inline: Inline
comment: Comment
shares: Shares
unlimited_usage: Unlimited usage
uses_left: No uses left | 1 use left | {n} uses left
no_shares: No shares to show
new_share: New Share
expired: Expired
upcoming: Upcoming
share: Share
share_item: Share Item
shared_with_you: An item has been shared with you
shared_enter_passcode: Enter your passcode to continue...
shared_leave_blank_for_unlimited: Leave blank for unlimited
shared_times_remaining: This link can only be used {n} times
shared_last_remaining: This link can only be used once
shared_uses_left:
  For added security, this shared page has been configured with a limited number of views. There are currently {n} views
  remaining, after which, the page will no longer be accessible.
share_access_page: Access Shared Page
share_access_not_found:
  This shared page either does not exist or has already exceeded the maximum number of allowed uses.
share_access_not_found_desc: Please contact an authorized user of this project to request access.
share_access_not_found_title: Unknown Share Page
share_copy_link: Copy Link
share_copy_link_success: Link Copied
share_copy_link_error: Unable to Copy Link
share_send_link: Send Link
relational_triggers: Relational Triggers
referential_action_field_label_m2o: On Delete of {collection}...
referential_action_field_label_o2m: On Deselect of {collection}...
referential_action_no_action: Prevent the deletion
referential_action_cascade: Delete the {collection} item (cascade)
referential_action_set_null: Nullify the {field} field
referential_action_set_default: Set {field} to its default value
choose_action: Choose Action
continue_label: Continue
continue_as: >-
  {name} is currently authenticated. If you recognize this account, press continue.
editing_role: '{role} Role'
creating_webhook: Creating Webhook
default_label: Default
delete_label: Delete
delete_are_you_sure: >-
  This action is permanent and can not be undone. Are you sure you would like to proceed?
delete_field_are_you_sure: >-
  Are you sure you want to delete the field "{field}"? This action can not be undone.
description: Description
done: Done
duplicate: Duplicate
limit: Limit
email: Email
embed: Embed
fallback_icon: Fallback Icon
field: Field | Fields
file: File
file_library: File Library
forgot_password: Forgot Password
hidden: Hidden
hidden_in_group: Hidden in {group}
icon: Icon
info: Info
normal: Normal
success: Success
warning: Warning
danger: Danger
colors:
  purple: Purple
  blue: Blue
  green: Green
  yellow: Yellow
  orange: Orange
  red: Red
  black: Black
  gray: Gray
  white: White
junction_collection: Junction Collection
latency: Latency
login: Log in
my_activity: My Activity
not_authenticated: Not Authenticated
authenticated: Authenticated
options: Options
otp: One-Time Password
password: Password
permissions: Permissions
relationship: Relationship
reset: Reset
reset_password: Reset Password
revisions: Revisions
no_revisions: No Revisions Yet
no_logs: No Logs Yet
revert: Revert
save: Save
schema: Schema
search: Search
select_existing: Select Existing
select_field_type: Select a field type
select_interface: Select an interface
settings: Settings
sign_in: Sign In
sign_out: Sign Out
sign_out_confirm: Are you sure you want to sign out?
something_went_wrong: Something went wrong.
sort_direction: Sort Direction
export_location: Export Location
export_started: Export Started
export_started_copy: Your export has started. You'll be notified when it's ready to download.
sort_asc: Sort Ascending
sort_desc: Sort Descending
template: Template
require_value_to_be_set: Require value to be set on creation
translation: Translation
translation_placeholder: Enter a translation...
value: Value
view_project: View Project
weeks: {}
report_error: Report Error
start: Start
interfaces:
  filter:
    name: Filter
    description: Configure a filter object.
    add_filter: Add Filter
    add_group: And / Or group
    add_value: Add Value
    logic_type_and: AND
    logic_type_or: OR
    all: All
    any: Any
    and: and
    of_the_following: of the following
    no_rules: No configured rules
    change_value: Click to change value
    placeholder: Drag rules here
    add_key_placeholder: Add a key and press enter...
  fields:
    name: Fields
  group-accordion:
    name: Accordion
    description: Display fields or groups as accordion sections
    start: Start
    all_closed: All Closed
    first_opened: First Opened
    all_opened: All Opened
    accordion_mode: Accordion Mode
    max_one_section_open: Max 1 Section Open
  presentation-links:
    presentation-links: Button Links
    links: Links
    description: Configurable link buttons for launching dynamic URLs
    style: Style
    primary: Primary
    link: Links
    button: Buttons
    error: Cannot perform action
  select-multiple-checkbox:
    checkboxes: Checkboxes
    description: Choose between multiple options via checkboxes
    allow_other: Allow Other
    show_more: 'Show {count} more'
    items_shown: Items Shown
  select-multiple-checkbox-tree:
    name: Checkboxes (Tree)
    description: Choose between multiple options via nested checkboxes
    value_combining: Value Combining
    value_combining_note: Controls what value is stored when nested selections are made.
    show_all: Show All
    show_selected: Show Selected
  input-code:
    code: Code
    description: Write or share code snippets
    line_number: Line Number
    line_wrapping: Line Wrapping
    placeholder: Enter code here...
  system-collection:
    collection: Collection
    description: Select between existing collections
    include_system_collections: Include System Collections
  system-collections:
    collections: Collections
    description: Select between existing collections
    include_system_collections: Include System Collections
  select-color:
    color: Color
    description: Enter or select a color value
    placeholder: Choose a color...
    preset_colors: Preset Colors
    opacity: Opacity
    preset_colors_add_label: Add new color...
    name_placeholder: Enter color name...
  datetime:
    datetime: Datetime
    description: Enter dates and times
    include_seconds: Include Seconds
    set_to_now: Set to Now
    use_24: Use 24-Hour Format
    placeholder: Choose a datetime...
  system-display-template:
    display-template: Display Template
    description: Mix static text and dynamic field values
    collection_field: Collection field
    collection_field_not_setup: The collection field option is misconfigured
    select_a_collection: Select a Collection
  presentation-divider:
    divider: Divider
    description: Label and divide fields into sections
    title_placeholder: Enter a title, or leave blank to only show a line...
    inline_title: Inline Title
    inline_title_label: Show title inside line
    margin_top: Margin Top
    margin_top_label: Increase Top Margin
  select-dropdown:
    description: Select a value from a dropdown
    choices_placeholder: Add a new choice
    allow_other: Allow Other
    allow_other_label: Allow Other Values
    allow_none: Allow None
    allow_none_label: Allow No Selection
    choices_name_placeholder: Enter a name...
    choices_value_placeholder: Enter a value...
  select-multiple-dropdown:
    select-multiple-dropdown: Dropdown (Multiple)
    description: Select multiple values from a dropdown
  file:
    file: File
    description: Select or upload a file
  files:
    files: Files
    description: Select or upload multiple files
  input-hash:
    hash: Hash
    description: Enter a value to be hashed
    masked: Masked
    masked_label: Hide the true values
  select-icon:
    icon: Icon
    description: Select an icon from a dropdown
    search_for_icon: Search for icon...
  file-image:
    image: Image
    description: Select or upload an image
    crop: Crop to Fit
    crop_label: Crop image as needed
  system-interface:
    interface: Interface
    description: Select an existing interface
    placeholder: Select an interface...
  system-interface-options:
    interface-options: Interface Options
    description: A modal for selecting options of an interface
  list-m2m:
    many-to-many: Many to Many
    description: Select multiple related junction items
    display_template_configure_notice: You can configure the display template after creating this field.
  select-dropdown-m2o:
    many-to-one: Many to One
    description: Select a single related item
    display_template: Display Template
  input-rich-text-md:
    markdown: Markdown
    description: Enter and preview markdown
    edit: Edit
    preview: Preview
    editorFont: Editor Font
    previewFont: Preview Font
    customSyntax: Custom Blocks
    customSyntax_label: Add custom syntax types
    customSyntax_add: Add custom syntax
    box: Block / Inline
    imageToken: Static Access Token
    imageToken_label: Static access token is appended to the assets' URL
  map:
    map: Map
    description: Select a location on a map
    zoom: Zoom
    geometry_type: Geometry Type
    geometry_format: Geometry Format
    default_view: Default View
    invalid_options: Invalid options
    invalid_format: Invalid format ({format})
    unexpected_geometry: Expected {expected}, got {got}.
    fit_bounds: Fit view to data
    native: Native
    geojson: GeoJSON
    lnglat: Longitude, Latitude
    wkt: WKT
    wkb: WKB
    click_to_select: Click to select {geometry}
  presentation-notice:
    notice: Notice
    description: Display a short notice
    text: Enter notice content here...
  list-o2m:
    one-to-many: One to Many
    description: Select multiple related items
    no_collection: The collection could not be found
  system-folder:
    folder: Folder
    description: Select a folder
    field_hint: Folder for uploaded files. Does not affect existing files.
    root_name: File Library Root
    system_default: System Defaults
  select-radio:
    radio-buttons: Radio Buttons
    description: Select one of multiple choices
  list:
    repeater: Repeater
    description: Create multiple entries of the same structure
    edit_fields: Edit Fields
    add_label: '"Create New" Label'
    sort: Sort
    sort_placeholder: Manual
    field_name_placeholder: Enter field name...
    field_note_placeholder: Enter field note...
    incompatible_data:
      The current data is not compatible with the repeater interface and will be overridden when adding items to the
      repeater
  slider:
    slider: Slider
    description: Select a number using a slider
    always_show_value: Always show value
  tags:
    tags: Tags
    description: Select or add tags
    whitespace: Whitespace
    hyphen: Replace with hyphen
    underscore: Replace with underscore
    remove: Remove whitespace
    capitalization: Capitalization
    uppercase: Convert Uppercase
    lowercase: Convert Lowercase
    auto_formatter: Use Title Auto-Formatter
    alphabetize: Alphabetize
    alphabetize_label: Force Alphabetical Order
<<<<<<< HEAD
    add_tags: Add tags...
  tags-m2m:
    tags-m2m: Tags (M2M)
    description: Select multiple related junction items like tags with autocomplete
    reference-field: Referencing Field
    close-on-select: Close on select
    new-item-with: Add new item "{argument}"...
    add_placeholder: Add {collection}...
=======
    add_tags: Add a tag and press Enter...
>>>>>>> 742bca9b
  input:
    input: Input
    description: Manually enter a value
    trim: Trim
    trim_label: Trim the start and end
    mask: Masked
    mask_label: Hide the real value
    clear: Cleared Value
    clear_label: Save as empty string
    minimum_value: Minimum Value
    maximum_value: Maximum Value
    step_interval: Step Interval
    slug: Slugify
    slug_label: Make entered value URL safe
  input-multiline:
    textarea: Textarea
    description: Enter multiline plain-text
  input-translated-string:
    input-translated-string: Translated Strings
    description: Select or add translation string
    search_placeholder: Search...
    new_translation_string: New Translation String
  boolean:
    toggle: Toggle
    description: Switch between on and off
    color_on: Color On
    color_off: Color Off
    label_placeholder: Enter a label...
    label_default: Enabled
  translations:
    display_template: Display Template
    no_collection: No Collection
    toggle_split_view: Toggle Split View
    enable: Enable
    user_language: Use Current User Language
    default_language: Default Language
    language_field: Language Indicator Field
  list-o2m-tree-view:
    description: Tree view for nested recursive one-to-many items
    recursive_only: The tree view interface only works for recursive relationships.
  user:
    user: User
    description: Select an existing directus user
    select_mode: Select Mode
    modes:
      auto: Auto
      dropdown: Dropdown
      modal: Modal
  input-rich-text-html:
    wysiwyg: WYSIWYG
    description: A rich-text editor writing HTML content
    toolbar: Toolbar
    custom_formats: Custom Formats
    options_override: Options Override
    folder_note: Folder for uploaded files. Does not affect existing files.
    imageToken: Static Access Token
    imageToken_label: Static access token is appended to the assets' URL
  input-autocomplete-api:
    input-autocomplete-api: Autocomplete Input (API)
    description: A search typeahead for external API values.
    results_path: Results Path
    value_path: Value Path
    text_path: Text Path
    trigger: Trigger
    rate: Rate
  group-raw:
    name: Raw Group
    description: Render the fields as-is
  group-detail:
    name: Detail Group
    description: Render the fields as a collapsable section
    show_header: Show Group Header
    header_icon: Header Icon
    header_color: Header Color
    start_open: Start Open
    start_closed: Start Closed
  system-token:
    system-token: Token
    description: Manage static access token
    placeholder: Click "Generate Token" to create a new static access token
    value_securely_saved: Value Securely Saved
    generate: Generate Token
    regenerate: Regenerate Token
    generate_success_copy: Make sure to backup and copy the token above. For security reasons, you will not be able to view the token again after saving and navigate off this page.
    remove_token: Remove Token
displays:
  translations:
    translations: Translations
    description: Preview translations
    enable: Enable
    user_language: Use Current User Language
    default_language: Default Language
    language_field: Language Indicator Field
  boolean:
    boolean: Boolean
    description: Display on and off states
    label_on: Label On
    label_on_placeholder: Enter an on label...
    label_off: Label Off
    label_off_placeholder: Enter an off label...
    icon_on: Icon On
    icon_off: Icon Off
    color_on: Color On
    color_off: Color Off
  collection:
    collection: Collection
    description: Display a collection
    icon_label: Show the collection's icon
  color:
    color: Color
    description: Display a colored dot
    default_color: Default Color
  datetime:
    datetime: Datetime
    description: Display values related to time
    format: Format
    format_note: >-
      The custom format accepts the __[Date Field Symbol
      Table](https://www.unicode.org/reports/tr35/tr35-dates.html#Date_Field_Symbol_Table)__
    long: Long
    short: Short
    relative: Relative
    relative_label: 'Show relative time, eg: 5 minutes ago'
    suffix: Suffix
    suffix_label: Show relative indicator
    suffix_note: Uses words like 'in' and 'ago'
    strict: Strict
    strict_label: Use strict units
    strict_note: Removes words like 'almost', 'over', 'less than'
  file:
    file: File
    description: Display files
  filesize:
    filesize: File Size
    description: Display the size of a file
  formatted-value:
    formatted-value: Formatted Value
    description: Display a formatted version of the text
    format: Format
    format_label: Auto format
    font: Font
    font_sans_serif: Sans serif
    font_serif: Serif
    font_monospace: Monospace
    bold: Bold
    bold_label: Use bold style
    italic: Italic
    italic_label: Use italic style
    prefix: Prefix
    prefix_label: Prepend text
    suffix: Suffix
    suffix_label: Appended Text
    color: Color
    background: Background
    icon: Icon
    border: Border
    border_label: Show border
    text: Text
    text_placeholder: Optional value override...
  formatted-json-value:
    formatted-json-value: Formatted JSON value
    description: Display a formatted version of the object
  icon:
    icon: Icon
    description: Display an icon
    filled: Filled
    filled_label: Use the filled variant
  image:
    image: Image
    description: Display a tiny image preview
    circle: Circle
    circle_label: Display as a circle
  labels:
    labels: Labels
    description: Display either a single or a list of labels
    default_foreground: Default Foreground
    default_background: Default Background
    format_label: Format each label
    show_as_dot: Show As Dot
    choices_value_placeholder: Enter a value...
    choices_text_placeholder: Enter a text...
  mime-type:
    mime-type: MIME Type
    description: Show the MIME-Type of a file
    extension_only: Extension Only
    extension_only_label: Only show the file extension
  rating:
    rating: Rating
    description: Visualize a number as stars relative to the max-value
    simple: Simple
    simple_label: Show stars in a simple format
  raw:
    raw: Raw Value
  related-values:
    related-values: Related Values
    description: Display relative values
    display_template_configure_notice: You can configure the display template after creating this field.
  user:
    user: User
    description: Display a directus user
    avatar: Avatar
    name: Name
    both: Both
    circle_label: Show user in a circle
layouts:
  cards:
    cards: Cards
    image_source: Image Source
    image_fit: Image Fit
    crop: Crop
    contain: Contain
    title: Title
    subtitle: Subtitle
  tabular:
    tabular: Table
    spacing: Spacing
    comfortable: Comfortable
    compact: Compact
    cozy: Cozy
  calendar:
    calendar: Calendar
    start_date_field: Start Date Field
    end_date_field: End Date Field
    optional: Optional
    first_day: First Day of the Week
  map:
    map: Map
    basemap: Basemap
    layers: Layers
    cluster_options: Clustering options
    cluster: Cluster Nearby Data
    cluster_radius: Cluster radius
    cluster_minpoints: Cluster minimum size
    cluster_maxzoom: Maximum zoom for clustering
    field: Geospatial Field
    invalid_geometry: Invalid geometry
    find_location: Find location...
    default_template: Using Collection Default...
    no_compatible_fields: No compatible fields
  kanban:
    name: Kanban,
    group_field: Group By,
    group_field_placeholder: Field to group by...,
    group_title: Group Title,
    group_title_placeholder: Field for group titles...,
    title: Card Title,
    title_placeholder: Optional title field...,
    text: Card Text,
    text_placeholder: Optional text field...,
    date: Card Date,
    date_placeholder: Optional date field...,
    tags: Card Tags,
    tags_placeholder: Optional tags field...,
    user: Card User,
    user_placeholder: Optional user field...,
    image: Card Image,
    image_placeholder: Optional image field...,
    image_fit: Card Image Fit,
    crop: Crop,
    advanced: Advanced,
    edit_group: Edit Group,
    delete_group: Delete Group,
    add_group: Add Group,
    add_group_placeholder: Enter a new group title...,
    show_ungrouped: Show Ungrouped,
    show: Show,
    no_group: No Group,
    not_all_loaded: Could only load the first 1000 items.

panels:
  metric:
    name: Metric
    description: Show a single value based on a query
    field: Field
  time_series:
    name: Time Series
    description: Render a line chart based on values over time
    date_field: Date Field
    value_field: Value Field
    fill_type: Fill Type
    curve_type: Curve Type
  label:
    name: Label
    description: Show some text
  list:
    name: List
    description: Filter and list fields from a collection
  barchart:
    name: Bar Chart
    description: Bar or column charts for comparing groups of values
    select_field: You must select a field.
    select_collection: You must select a collection.
    select_x_axis: You must select an X-Axis.
    function: Function
    horizontal: Horizontal
    x_axis_grouping: X-Axis Group Aggregation
    x_axis: X-Axis
    y_axis_function: Y-Axis Function
    y_axis: Y-Axis
    show_x_axis: Show X-Axis
    show_y_axis: Show Y-Axis
    show_data_label: Show Data Label
    group_by: Grouped By
    group_and_function: You must include or omit both a group and a function.
    y_axis_NaN: The Y axis must be a number.
    y_axis_conditional_one: The value for condition
    y_axis_conditional_two: must be a number.
  linechart:
    name: Line Chart
    description: Line chart for comparing change of a field.
    select_field: You must select a field.
    select_collection: You must select a collection.
    select_x_axis: You must select an X-Axis.
    function: Function
    x_axis: X-Axis
    x_axis_decimals: X-Axis Decimals
    disabled_no_grouping: Disabled when no grouping is selected.
    y_axis: Y-Axis
    datasets: Datasets
    show_legend: Show Legend
    show_marker: Show Tooltip Marker
    include_dataset: You must include atleast one dataset.
    include_y_axis: You must include a Y-Axis for each dataset when no group is specified.
    group_and_function: You must include or omit both a group and a function.
    smooth: 'Smooth'
    straight: 'Straight'
    step_line: 'Step Line'
  meter:
    description: Meter for tracking values
    name: Meter
    arc: Arc
    stroke_width: Stroke Width
    select_max_value: You must select a maximum value.
    max_greater_than_zero: The maximum must be greater than 0.
    select_field: You must select a field.
    select_collection: You must select a collection.
    function: Function
    thin: Thin
    medium: Medium
    broad: Broad
  piechart:
    name: Pie or Donut Chart
    description: Circular chart showing the ratios of groups on a column.
    function: 'Function'
    donut: Donut
    labels: Show Labels
    legend: Show Legend
    right: Right
    bottom: Bottom
    monochrome: Monochrome
    monochrome_color: Monochrome Color
  variable:
    name: Global Variable
    description: Set a global value for use in other Panels' filters
    variable_key: Variable Key
triggers:
  common:
    response_body: Response Body
    response_body_all: All Data
    response_body_last: Data of Last Operation
  event:
    name: Event Hook
    description: Triggers on platform or data events
    action: 'Action (Non-Blocking)'
    filter: 'Filter (Blocking)'
  webhook:
    name: Webhook
    description: Triggers on an incoming HTTP request
    method: Method
    async: Asynchronous
  operation:
    name: Another Flow
    description: Triggered by another Flow, for chaining
    preview: Triggered by an operation in a different Flow
  schedule:
    name: Schedule (CRON)
    description: Triggers at regular points in time
    cron: Interval
  manual:
    name: Manual
    description: Triggers on manual run within selected collection(s)
    collection_and_item: Collection & Item Pages
    collection_only: Collection Page Only
    item_only: Item Page Only
a_users_uuid: A User's Primary Key UUID...
a_flow_uuid: A Flow's Primary Key UUID...
any_string_or_json: Any string or JSON...
item_payload_placeholder: This is the JSON used to update the item's field values...
operation_variables_note: You can access flow data with variables such as **{'{'}{'{'}$last{'}'}{'}'}**, **{'{'}{'{'}$trigger{'}'}{'}'}** and **{'{'}{'{'}$accountability{'}'}{'}'}**, or reference previous operations using **{'{'}{'{'}operation_key{'}'}{'}'}**.'
operations:
  condition:
    name: Condition
    description: Route a flow based on If / Else logic
  item-create:
    name: Create Data
    description: Create items in the database
    payload: Payload
    emit_events: Emit Events
  item-delete:
    name: Delete Data
    description: Delete items in the database
    emit_events: Emit Events
    key: IDs
    query: Query
  item-read:
    name: Read Data
    description: Read items from the database
    key: IDs
    query: Query
    emit_events: Emit Events
  item-update:
    name: Update Data
    description: Update items in the database
    emit_events: Emit Events
    key: IDs
    payload: Payload
    query: Query
  log:
    name: Log to Console
    description: Output something to the console
    message: Message
    message_placeholder: Enter a message to show in the console...
  mail:
    name: Send Email
    description: Send an email to one or more people
    to: To
    to_placeholder: Add e-mail addresses and press enter...
    body: Body
  notification:
    name: Send Notification
    description: Send an in-app notification to a user
    recipient: User
    message: Message
  request:
    name: Webhook / Request URL
    description: "Make a request to a URL"
    url: URL
    url_placeholder: https://example.com/example
    method: Method
    data: Data
    headers: Headers
    header: Header
    header_placeholder: Authorization...
    value_placeholder: Bearer eyJhbGciOi...
  sleep:
    name: Sleep
    description: Wait a given number of milliseconds
    milliseconds: Milliseconds
  transform:
    name: Transform Payload
    description: Alter the Flow's JSON payload
  trigger:
    name: Trigger Flow
    description: Pass this data to another flow
    flows: Flows
    flow: Flow
    data: Data<|MERGE_RESOLUTION|>--- conflicted
+++ resolved
@@ -1638,8 +1638,7 @@
     auto_formatter: Use Title Auto-Formatter
     alphabetize: Alphabetize
     alphabetize_label: Force Alphabetical Order
-<<<<<<< HEAD
-    add_tags: Add tags...
+    add_tags: Add a tag and press Enter...
   tags-m2m:
     tags-m2m: Tags (M2M)
     description: Select multiple related junction items like tags with autocomplete
@@ -1647,9 +1646,6 @@
     close-on-select: Close on select
     new-item-with: Add new item "{argument}"...
     add_placeholder: Add {collection}...
-=======
-    add_tags: Add a tag and press Enter...
->>>>>>> 742bca9b
   input:
     input: Input
     description: Manually enter a value
