## Be aware:
#  Due to the way this is imported, JavaScript reserved words, including "delete", "private",
# "void", etc are stripped out. See
# https://github.com/rollup/plugins/blob/8748b8cd3bbab3c5ac6190556930219f19060e63/packages/pluginutils/src/makeLegalIdentifier.ts#L4
# and
# https://github.com/rollup/plugins/blob/8748b8cd3bbab3c5ac6190556930219f19060e63/packages/yaml/src/index.js#L45
#
# Illegal words:
# 'break', 'case', 'class', 'catch', 'const', 'continue', 'debugger', 'default', 'delete', 'do',
# 'else', 'export', 'extends', 'finally', 'for', 'function', 'if', 'import', 'in', 'instanceof',
# 'let', 'new', 'return', 'super', 'switch', 'this', 'throw', 'try', 'typeof', 'var', 'void',
# 'while', 'with', 'yield', 'enum', 'await', 'implements', 'package', 'protected', 'static',
# 'interface', 'private', 'public', 'arguments', 'Infinity', 'NaN', 'undefined', 'null', 'true',
# 'false', 'eval', 'uneval', 'isFinite', 'isNaN', 'parseFloat', 'parseInt', 'decodeURI',
# 'decodeURIComponent', 'encodeURI', 'encodeURIComponent', 'escape', 'unescape', 'Object',
# 'Function', 'Boolean', 'Symbol', 'Error', 'EvalError', 'InternalError', 'RangeError',
# 'ReferenceError', 'SyntaxError', 'TypeError', 'URIError', 'Number', 'Math', 'Date', 'String',
# 'RegExp', 'Array', 'Int8Array', 'Uint8Array', 'Uint8ClampedArray', 'Int16Array', 'Uint16Array',
# 'Int32Array', 'Uint32Array', 'Float32Array', 'Float64Array', 'Map', 'Set', 'WeakMap', 'WeakSet',
# 'SIMD', 'ArrayBuffer', 'DataView', 'JSON', 'Promise', 'Generator', 'GeneratorFunction', 'Reflect',
# 'Proxy', 'Intl'

identifier: Identifier
avatar: Avatar
application: Application
default_provider: Default
method: Method
published: Published
draft: Draft
archived: Archived
extensions: Extensions
modules: Modules
module_bar: Module Bar
logs: Logs
reset_width: Reset Width
tile_size: Tile Size
edit_field: Edit Field
conditions: Conditions
location: Location
collection_names_are_case_sensitive: Collection names are case sensitive
condition_rules: Condition Rules
input: Input
maps: Maps
switch_user: Switch User
item_creation: Item Creation
item_revision: Item Revision
enter_a_name: Enter a Name...
duplicate_field: Duplicate Field
half_width: Half Width
full_width: Full Width
group: Group
export_items: Export Items
and: And
or: Or
init: Init
dataset_too_large_currently_showing_n_items: Dataset is too large. Currently showing the first {n} items.
modifier: Modifier
custom: Custom
hook: Hook
fill_width: Fill Width
field_name_translations: Field Name Translations
enter_password_to_enable_tfa: Enter your password to enable Two-Factor Authentication
add_field: Add Field
role_name: Role Name
branch: Branch
leaf: Leaf
indeterminate: Indeterminate
edit_collection: Edit Collection
exclusive: Exclusive
children: Children
db_only_click_to_configure: 'Database Only: Click to Configure'
show_active_items: Show Active Items
show_archived_items: Show Archived Items
show_all_items: Show All Items
edited: Value Edited
required: Required
required_for_app_access: Required for App Access
requires_value: Requires value
create_preset: Create Preset
create_panel: Create Panel
create_role: Create Role
create_user: Create User
message: Message
delete_panel: Delete Panel
create_webhook: Create Webhook
create_custom_translation: Create Custom Translation
edit_custom_translation: Edit Custom Translation
no_custom_translations: No Custom Translations
no_custom_translations_copy: There are no custom translations yet.
invite_users: Invite Users
invite: Invite
email_already_invited: Email "{email}" has already been invited
subject: Subject
inbox: Inbox
emails: Emails
connection_excellent: Excellent Connection
connection_good: Good Connection
connection_fair: Fair Connection
connection_poor: Poor Connection
primary: Primary
rename_folder: Rename Folder
delete_folder: Delete Folder
prefix: Prefix
suffix: Suffix
reset_bookmark: Reset Bookmark
update_bookmark: Update Bookmark
delete_bookmark: Delete Bookmark
delete_bookmark_copy: >-
  Are you sure you want to delete the "{bookmark}" bookmark? This action cannot be undone.
delete_personal_bookmark: Delete Personal Bookmark
delete_role_bookmark: Delete Role Bookmark
delete_global_bookmark: Delete Global Bookmark
logoutReason:
  SIGN_OUT: Signed out
  SESSION_EXPIRED: Session expired
public_label: Public
public_description: Controls what API data is available without authenticating.
admin_description: Initial administrative role with unrestricted App/API access.
not_allowed: Not Allowed
archive: Archive
archive_confirm: Are you sure you want to archive this item?
archive_confirm_count: >-
  No Items Selected | Are you sure you want to archive this item? | Are you sure you want to archive these {count}
  items?
reset_system_permissions_to: 'Reset System Permissions to:'
reset_system_permissions_copy:
  This action will overwrite any custom permissions you may have applied to the system collections. Are you sure?
the_following_are_minimum_permissions:
  The following minimum permissions are automatically applied when "App Access" is enabled. You can grant additional
  permissions if needed, but you cannot reduce permissions below this level.
app_access_minimum: App Access Minimum
recommended_defaults: Recommended Defaults
unarchive: Unarchive
unarchive_confirm: Are you sure you want to unarchive this item?
nested_files_folders_will_be_moved: Nested files and folders will be moved one level up.
validation_errors_notice: 'The following fields have invalid values:'
validationError:
  eq: Value has to be {valid}
  neq: Value can't be {invalid}
  in: Value has to be one of {valid}
  nin: Value can't be one of {invalid}
  contains: Value has to contain {substring}
  ncontains: Value can't contain {substring}
  gt: Value has to be greater than {valid}
  gte: Value has to be greater than or equal to {valid}
  lt: Value has to be less than {valid}
  lte: Value has to be less than or equal to {valid}
  empty: Value has to be empty
  nempty: Value can't be empty
  null: Value has to be null
  nnull: Value can't be null
  required: Value is required
  unique: Value has to be unique
  email: Value has to be a valid email address
  regex: Value doesn't have the correct format
  starts_with: Value has to start with {substring}
  istarts_with: Value has to start with {substring}
  nstarts_with: Value can't start with {substring}
  nistarts_with: Value can't start with {substring}
  ends_with: Value has to end with {substring}
  iends_with: Value has to end with {substring}
  nends_with: Value can't end with {substring}
  niends_with: Value can't end with {substring}
all_access: All Access
no_access: No Access
use_custom: Use Custom
nullable: Nullable
allow_null_value: Allow NULL value
allow_multiple: Allow Multiple
allow_multiple_to_be_open: Allow Multiple to be Opened
enter_value_to_replace_nulls: Please enter a new value to replace any NULLs currently within this field.
field_standard: Standard
field_presentation: Presentation & Aliases
field_file: Single File
field_files: Multiple Files
field_m2o: M2O Relationship
field_m2a: M2A Relationship
field_o2m: O2M Relationship
field_m2m: M2M Relationship
field_translations: Translations
field_group: Field Group
item_permissions: Item Permissions
field_permissions: Field Permissions
field_validation: Field Validation
field_presets: Field Presets
permissions_for_role: 'Items the {role} Role can {action}.'
fields_for_role: 'Fields the {role} Role can {action}.'
validation_for_role: 'Field {action} rules the {role} Role must obey.'
presets_for_role: 'Field value defaults for the {role} Role.'
presets_field_warning: 'Relational presets for field "{field}" should be configured with the "detailed" syntax.'
presentation_and_aliases: Presentation & Aliases
revision_post_create: Here is what this item looked like when it was created.
revision_post_update: Here is what this item looked like after the update.
changes_made: Below are the specific changes made in this revision.
no_relational_data: Keep in mind that relational data is not included here.
junction_field_location: Junction Fields Location
top: Top
bottom: Bottom
hide_field: Hide Field
hide_field_on_detail: Hide Field on Detail
show_field_on_detail: Show Field on Detail
delete_field: Delete Field
fields_and_layout: Fields & Layout
field_create_success: 'Created Field: "{field}"'
field_update_success: 'Updated Field: "{field}"'
duplicate_where_to: Where would you like to duplicate this field to?
language: Language
language_placeholder: Select a language...
aggregate_function: Aggregate Function
aggregate_precision: Aggregate Precision
group_aggregation: Group Aggregation
group_precision: Group Precision
global: Global
admins_have_all_permissions: Admins have all permissions
camera: Camera
show_zero: Show Zero
create_in_advanced_field_creation_mode: Create Field in Advanced Mode
continue_in_advanced_field_creation_mode: Continue in Advanced Field Creation Mode
validation: Validation
sum: Sum
sum_distinct: Sum Distinct
avg: Average
avg_distinct: Average Distinct
count: Count
count_distinct: Count Distinct
min: Min
max: Max
exposure: Exposure
shutter: Shutter
iso: ISO
focal_length: Focal Length
schema_setup_key: This field's database column name and API key
create_field: Create Field
creating_new_field: 'New Field ({collection})'
field_in_collection: '{field} ({collection})'
reset_page_preferences: Reset Page Preferences
hidden_field: Hidden Field
hidden_on_detail: Hidden on Detail
disabled_editing_value: Disable editing value
key: Key
alias: Alias
bigInteger: Big Integer
boolean: Boolean
date: Date
date_range: Date Range
translation_key_placeholder: Enter a key...
datetime: DateTime
dateTime: DateTime
precision: Precision
decimal: Decimal
float: Float
integer: Integer
json: JSON
xml: XML
yaml: YAML
string: String
text: Text
time: Time
timestamp: Timestamp
uuid: UUID
hash: Hash
geometry: Geometry (All)
geometry.Point: Point
geometry.LineString: LineString
geometry.Polygon: Polygon
geometry.MultiPoint: MultiPoint
geometry.MultiLineString: MultiLineString
geometry.MultiPolygon: MultiPolygon
theme_auto: Automatic (Based on System)
theme_light: Light Mode
theme_dark: Dark Mode
not_available_for_type: Not Available for this Type
create_translations: Create Translations
auto_refresh: Auto Refresh
refresh_interval: Refresh Interval
no_refresh: Do not refresh
refresh_interval_seconds: Refresh Instantly | Every Second | Every {seconds} Seconds
refresh_interval_minutes: Every Minute | Every {minutes} Minutes
auto_generate: Auto-Generate
this_will_auto_setup_fields_relations: This will automatically setup all required fields and relations.
click_here: Click here
to_manually_setup_translations: to manually setup translations.
click_to_manage_translated_fields: >-
  There are no translated fields yet. Click here to create them. | There is one translated field. Click here to manage
  it. | There are {count} translated fields. Click here to manage them.
fields_group: Fields Group
no_collections_found: No collections found.
new_data_alert: 'The following will be created within your Data Model:'
search_collection: Search Collection...
search_field: Search Field...
new_field: 'New Field'
new_collection: 'New Collection'
add_m2o_to_collection: 'Add M2O to "{collection}"'
add_o2m_to_collection: 'Add O2M to "{collection}"'
add_m2m_to_collection: 'Add M2M to "{collection}"'
choose_a_type: Choose a Type...
determined_by_relationship: Determined by Relationship
add_note: Add a helpful note for users...
add_link: Add Link
custom_link: Custom Link
default_value: Default Value
standard_field: Standard Field
single_file: Single File
multiple_files: Multiple Files
m2o_relationship: Many to One Relationship
o2m_relationship: One to Many Relationship
m2m_relationship: Many to Many Relationship
m2a_relationship: Many to Any Relationship
invalid_item: Invalid Item
require_confirmation: Require Confirmation
dialog: Dialog
modal: Modal
confirmation_dialog: Confirmation Dialog
confirmation_description: Confirmation Description
confirmation_input_fields: Confirmation Input Fields
next: Next
field_name: Field Name
translations: Translations
no_translations: No Translations
left_to_right: Left to Right
right_to_left: Right to Left
note: Note
enter_a_value: Enter a value...
enter_a_placeholder: Enter a placeholder...
length: Length
soft_length: Soft Limit
precision_scale: Precision & Scale
readonly: Readonly
unique: Unique
updated_on: Updated On
updated_by: Updated By
primary_key: Primary Key
foreign_key: Foreign Key
field_key: Field Key
finish_setup: Finish Setup
dismiss: Dismiss
toggle_raw_editor: Toggle Raw Editor
raw_editor_placeholder: "{'{'}{'{'}$trigger.payload.example{'}'}{'}'}"
raw_value: Raw value
copy_raw_value: Copy Raw Value
copy_raw_value_success: Copied
copy_raw_value_fail: Copy Failed
paste_raw_value: Paste Raw Value
paste_raw_value_success: Pasted
paste_raw_value_fail: Paste Failed
view_raw_value: View Raw Value
edit_raw_value: Edit Raw Value
enter_raw_value: Enter raw value...
clear_value: Clear Value
clear_changes: Clear Changes
clear_items: Clear Items
reset_to_default: Reset to Default
undo_changes: Undo Changes
notifications: Notifications
archive_all: Archive All
show_all_activity: Show All Activity
page_not_found: Page Not Found
page_not_found_body: The page you are looking for doesn't seem to exist.
confirm_revert: Confirm Revert
confirm_revert_body: This will revert the item to the selected state.
display: Display
settings_update_success: Settings updated
title: Title
revision_delta_created: Created
revision_delta_created_externally: Created Externally
revision_delta_updated: 'Updated 1 Field | Updated {count} Fields'
revision_delta_deleted: Deleted
revision_delta_reverted: Reverted
revision_delta_update_message: This field has been updated but its value is being concealed for security reasons.
revision_delta_other: Revision
revision_delta_by: '{date} by {user}'
presentation_text_values_cannot_be_reimported: 'Uses presentation text, values can not be re-imported.'
download_page_as_csv: 'Download Page as CSV'
private_user: Private User
creation_preview: Creation Preview
revision_preview: Revision Preview
updates_made: Updates Made
leave_comment: Leave a comment...
post_comment_success: Comment posted
post_comment_updated: Comment updated
item_create_success: Item Created | Items Created
item_update_success: Item Updated | Items Updated
item_delete_success: Item Deleted | Items Deleted
this_collection: This Collection
related_collection: Related Collection
related_collections: Related Collections
translations_collection: Translation Collection
languages_collection: Languages Collection
import_data_input_placeholder: CSV or JSON...
import_data_button: Start Import
import_data_indeterminate: Importing Data...
import_data_success: Data successfully imported from {filename}
import_data_error: This file's data structure doesn't match the collection.
label_import: Import
label_export: Export
import_export: Import / Export
format: Format
last_page: Last Page
last_access: Last Access
fill_template: Fill with Template Value
a_unique_table_name: A unique table name...
a_unique_column_name: A unique column name...
enable_custom_values: Enable custom values
submit: Submit
move_to_folder: Move to Folder
move: Move
system: System
add_field_related: Add Field to Related Collection
interface_label: Interface
display_label: Display
today: Today
yesterday: Yesterday
delete_comment: Delete Comment
delete_share: Delete Share
functions:
  year: Year
  month: Month
  week: Week
  day: Day
  weekday: Weekday
  hour: Hour
  minute: Minute
  second: Second
  count: Count
date-fns_date: PPP
date-fns_time: 'h:mm:ss a'
date-fns_time_no_seconds: 'h:mm a'
date-fns_time_24hour: 'HH:mm:ss'
date-fns_time_no_seconds_24hour: 'HH:mm'
date-fns_date_short: 'MMM d, u'
date-fns_time_short: 'h:mma'
date-fns_date_short_no_year: MMM d
minutes: Minutes
hours: Hours
month: Month
year: Year
select_all: Select All
months:
  january: January
  february: February
  march: March
  april: April
  may: May
  june: June
  july: July
  august: August
  september: September
  october: October
  november: November
  december: December
drag_mode: Drag Mode
cancel_crop: Cancel Crop
original: Original
url: URL
import_label: Import
file_details: File Details
dimensions: Dimensions
size: Size
created: Created
modified: Modified
owner: Owner
edited_by: Edited by
folder: Folder
folders: Folders
zoom: Zoom
download: Download
open: Open
open_in_new_window: Open in New Window
open_folder: Open "{folder}" folder
foreground_color: Foreground Color
background_color: Background Color
upload_from_device: Upload File from Device
choose_from_library: Choose File from Library
import_from_url: Import File from URL
replace_from_device: Replace File from Device
replace_from_library: Replace File from Library
replace_from_url: Replace File from URL
no_file_selected: No File Selected
download_file: Download File
open_file_in_tab: Open file in new tab
start_export: Start Export
not_available_for_local_downloads: Not available for local downloads
exporting_all_items_in_collection: Exporting all items ({total}) within {collection}.
exporting_limited_items_in_collection: '{count} out of {total} items within {collection} will be exported.'
exporting_no_items_to_export: No items to export. Adjust the exporting configuration and/or add items to the collection.
exporting_download_hint: Once the {format} file is created, it will be downloaded to your device.
exporting_library_hint: Once the {format} file is created, it will be saved to the File Library.
exporting_library_hint_forced:
  This export must be processed in batches. Once completed, the {format} file will be saved to the File Library.
collection_key: Collection Key
name: Name
primary_key_field: Primary Key Field
type: Type
creating_new_collection: Creating New Collection
created_by: Created By
created_on: Created On
creating_collection_info: Name the collection and setup its unique “key” field...
creating_collection_system: Enable and rename any of these optional fields.
auto_increment_integer: Auto-incremented integer
auto_increment_big_integer: Auto-incremented big integer
generated_uuid: Generated UUID
manual_string: Manually entered string
save_and_create_new: Save and Create New
save_and_stay: Save and Stay
save_as_copy: Save as Copy
add_existing: Add Existing
creating_items: Creating Items
enable_create_button: Enable Create Button
selecting_items: Selecting Items
enable_select_button: Enable Select Button
allow_duplicates: Allow Duplicates
comments: Comments
no_comments: No Comments Yet
expand: Expand
collapse: Collapse
select_item: Select Item
no_items: No items
search_items: Search Items...
disabled: Disabled
information: Information
report_bug: Report Bug
request_feature: Request Feature
request_body: Request Body
interface_not_found: 'Interface "{interface}" not found.'
operation_not_found: 'Operation "{operation}" not found.'
reset_interface: Reset Interface
display_not_found: 'Display "{display}" not found.'
reset_display: Reset Display
list-m2a: Builder (M2A)
item_count: 'No Items | One Item | {count} Items'
no_items_copy: There are no items in this collection yet.
file_count: 'No Files | One File | {count} Files'
no_files_copy: There are no files here.
user_count: 'No Users | One User | {count} Users'
no_users_copy: There are no users in this role yet.
webhooks_count: 'No Webhooks | One Webhook | {count} Webhooks'
no_webhooks_copy: No webhooks have been configured yet. Get started by creating one below.
no_notifications: No Notifications
no_notifications_copy: You're all caught up!
activity_log: Activity Log
all_items: All Items
any: Any
csv: CSV
no_collections: No Collections
create_collection: Create Collection
no_collections_copy_admin: You don’t have any Collections yet. Click the button below to get started.
no_collections_copy: You don’t have any Collections yet. Please contact your system administrator.
relationship_not_setup: The relationship hasn't been configured correctly
no_singleton_relations: Relationships to Singletons are not supported
display_template_not_setup: The display template option is misconfigured
collection_field_not_setup: The collection field option is misconfigured
select_a_collection: Select a Collection
select_a_field: Select a Field
active: Active
move_to: Move To...
copy: Copy
copy_to: Copy To...
no_other_dashboards_copy: You don't have any other Dashboards yet.
inactive: Inactive
users: Users
activity: Activity
activity_item: Activity Item
action: Action
ip_address: IP Address
user_agent: User Agent
origin: Origin
webhooks: Webhooks
decimals: Decimals
value_decimals: Value Decimals
min_value: Min Value
max_value: Max Value
automatic: Automatic
field_width: Field Width
add_filter: Add Filter
upper_limit: Upper limit...
lower_limit: Lower limit...
user_directory: User Directory
documentation: Documentation
sidebar: Sidebar
duration: Duration
charset: Charset
second: second
file_moved: File Moved
collection_created: Collection Created
modified_on: Modified On
card_size: Card Size
sort_field: Sort Field
add_sort_field: Add Sort Field
sort: Sort
status: Status
remove: Remove
toggle_manual_sorting: Toggle Manual Sorting
bookmark_doesnt_exist: Bookmark Doesn't Exist
bookmark_doesnt_exist_copy: The bookmark you're trying to open couldn't be found.
bookmark_doesnt_exist_cta: Return to collection
select_an_item: Select an item...
edit: Edit
edit_item: Edit Item
enabled: Enabled
disable_tfa: Disable 2FA
admin_disable_tfa_text: Are you sure you want to disable 2FA for this user?
tfa_setup: Setup 2FA
tfa_scan_code: Scan the code in your authenticator app to finish setting up 2FA
enter_otp_to_disable_tfa: Enter the OTP to disable 2FA
create_account: Create Account
account_created_successfully: Account Created Successfully
auto_fill: Auto Fill
corresponding_field: Corresponding Field
errors:
  COLLECTION_NOT_FOUND: "Collection doesn't exist"
  FIELD_NOT_FOUND: Field not found
  FORBIDDEN: Forbidden
  INVALID_CREDENTIALS: Wrong username or password
  INVALID_OTP: Wrong one-time password
  INVALID_PAYLOAD: Invalid payload
  INVALID_PROVIDER: User belongs to a different auth provider
  INVALID_QUERY: Invalid query
  INVALID_CONFIG: Invalid config
  INVALID_TOKEN: Invalid token
  INVALID_IP: IP Address not allowed
  INVALID_USER: Failed to authenticate user
  ITEM_LIMIT_REACHED: Item limit reached
  ITEM_NOT_FOUND: Item not found
  ROUTE_NOT_FOUND: Not found
  RECORD_NOT_UNIQUE: Duplicate value detected
  USER_SUSPENDED: User Suspended
  CONTAINS_NULL_VALUES: Field contains null values
  UNPROCESSABLE_ENTITY: Unprocessable entity
  INTERNAL_SERVER_ERROR: Unexpected Error
  NOT_NULL_VIOLATION: Value can't be null
  ILLEGAL_ASSET_TRANSFORMATION: Image source too large to preview
  VALUE_TOO_LONG: Value is too long
  VALUE_OUT_OF_RANGE: Value is out of range
  INVALID_FOREIGN_KEY: Invalid foreign key
  UNKNOWN: Unexpected Error
  GRAPHQL_VALIDATION_EXCEPTION: GraphQL Validation Exception
  SERVICE_UNAVAILABLE: Service Unavailable
  UNSUPPORTED_MEDIA_TYPE: Unsupported media type
  UNEXPECTED_RESPONSE: Unexpected response
  TOKEN_EXPIRED: Token expired
  RANGE_NOT_SATISFIABLE: Invalid range
  METHOD_NOT_ALLOWED: Method not allowed
  REQUESTS_EXCEEDED: Requests limit reached
  CONTENT_TOO_LARGE: Submitted item/file is too large
security: Security
value_hashed: Value Securely Hashed
bookmark_name: Bookmark name...
create_bookmark: Create Bookmark
edit_bookmark: Edit Bookmark
edit_personal_bookmark: Edit Personal Bookmark
edit_role_bookmark: Edit Role Bookmark
edit_global_bookmark: Edit Global Bookmark
cannot_edit_role_bookmarks: Can't Edit Role Bookmarks
cannot_edit_global_bookmarks: Can't Edit Global Bookmarks
bookmarks: Bookmarks
presets: Presets
unexpected_error: Unexpected Error
unexpected_error_copy: An unexpected error has occurred. Please try again later.
copy_details: Copy Details
no_app_access: No App Access
no_app_access_copy: This user isn't allowed to use the admin app.
password_reset_sent: If you have an account, we've sent you a secure link to reset your password
password_reset_successful: Password successfully reset
back: Back
filter: Filter
edit_image: Edit Image
editing_image: Editing Image
square: Square
free: Free
flip_horizontal: Flip Horizontal
flip_vertical: Flip Vertical
aspect_ratio: Aspect Ratio
rotate: Rotate
all_users: All Users
delete_collection: Delete Collection
update_collection_success: Updated Collection
delete_collection_success: Deleted Collection
make_collection_visible: Make Collection Visible
make_collection_hidden: Make Collection Hidden
make_folder_visible: Make Folder Visible
make_folder_hidden: Make Folder Hidden
goto_collection_content: View Content
start_end_of_count_items: '{start}-{end} of {count} items'
start_end_of_count_filtered_items: '{start}-{end} of {count} filtered items'
one_item: '1 item'
one_filtered_item: '1 filtered item'
delete_collection_are_you_sure: >-
  Are you sure you want to delete the collection "{collection}"? This will delete the collection and all items in it.
  This action is permanent.
delete_folder_are_you_sure:
  Are you sure you want to delete the folder "{folder}"? Nested folders and collections will be moved to the top most
  level.
delete_collection_peer_dependencies:
  The following fields will be deleted as well, as they are related to the current collection.
collections_shown: Collections Shown
visible_collections: Visible Collections
hidden_collections: Hidden Collections
show_hidden_collections: Show Hidden Collections
hide_hidden_collections: Hide Hidden Collections
show_header: Show Header
unmanaged_collections: Unconfigured Collections
system_collections: System Collections
placeholder: Placeholder
icon_left: Icon Left
icon_right: Icon Right
count_other_revisions: '{count} Other Revisions'
font: Font
sans_serif: Sans Serif
serif: Serif
monospace: Monospace
divider: Divider
color: Color
circle: Circle
empty_item: Empty Item
log_in_with: 'Log In with {provider}'
conditional_styles: Conditional Styles
advanced_settings: Advanced Settings
advanced_filter: Advanced Filter
delete_advanced_filter: Delete Filter
change_advanced_filter_operator: Change Operator
advanced: Advanced
operators:
  eq: Equals
  neq: Doesn't equal
  lt: Less than
  gt: Greater than
  lte: Less than or equal to
  gte: Greater than or equal to
  in: Is one of
  nin: Is not one of
  null: Is null
  nnull: Isn't null
  contains: Contains
  ncontains: Doesn't contain
  icontains: Contains (insensitive)
  starts_with: Starts with
  nstarts_with: Doesn't start with
  istarts_with: Starts with (insensitive)
  nistarts_with: Doesn't start with (insensitive)
  ends_with: Ends with
  nends_with: Doesn't end with
  iends_with: Ends with (insensitive)
  niends_with: Doesn't end with (insensitive)
  between: Is between
  nbetween: Isn't between
  empty: Is empty
  nempty: Isn't empty
  all: Contains these keys
  has: Contains some of these keys
  intersects: Intersects
  nintersects: Doesn't intersect
  intersects_bbox: Intersects bounding box
  nintersects_bbox: Doesn't intersect bounding box
  regex: Matches RegExp
custom_validation_message: Custom Validation Message
loading: Loading...
drop_to_upload: Drop to Upload
item: Item
items: Items
upload_file: Upload File
upload_file_indeterminate: Uploading File...
upload_file_success: File Uploaded
upload_files_indeterminate: 'Uploading files {done}/{total}'
upload_files_success: '{count} Files Uploaded'
upload_pending: Upload Pending
drag_file_here: Drag & Drop a File Here
click_to_browse: Click to Browse
interface_options: Interface Options
display_options: Display Options
layout_options: Layout Options
rows: Rows
columns: Columns
collection_setup: Collection Setup
optional_system_fields: Optional System Fields
value_unique: Value has to be unique
all_activity: All Activity
create_item: Create Item
display_template: Display Template
language_display_template: Language Display Template
translations_display_template: Translations Display Template
n_items_selected: 'No Items Selected | 1 Item Selected | {n} Items Selected'
per_page: Per Page
all_files: All Files
my_files: My Files
recent_files: Recent Files
create_folder: Create Folder
edit_folder: Edit Folder
folder_name: Folder Name...
folder_key: Folder Key...
add_file: Add File
replace_file: Replace File
no_results: No Results
no_results_copy: Adjust or clear search filters to see results.
no_visible_fields: Empty Form
no_visible_fields_copy: This form has no visible fields.
clear_filters: Clear Filters
saves_automatically: Saves Automatically
role: Role
edit_role: Edit Role
rule: Rule
user: User
no_presets: No Presets
no_presets_copy: No presets or bookmarks have been saved yet.
no_presets_cta: Add Preset
presets_only: Presets Only
create: Create
on_create: On Create
on_update: On Update
read: Read
update: Update
delete: Delete
select_fields: Select Fields
format_text: Format Text
format_value: Format Value
abbreviate_value: Abbreviate Value
operator: Operator
bold: Bold
toggle: Toggle
icon_on: Icon On
icon_off: Icon Off
label: Label
flows: Flows
flow: Flow
select_a_flow: Select a Flow
run_flow_confirm: Are you sure you want to execute this flow?
run_flow_on_current_collection: Run Flow on Current Collection
run_flow_on_current: Run Flow on Current Item
run_flow_on_current_edited_confirm: This item may be updated by this flow, are you sure you want to execute it?
run_flow_on_selected: Select One or More Items First | Run Flow on 1 Selected Item | Run Flow on {n} Selected Items
run_flow: Run Flow
run_flow_success: Flow "{flow}" ran successfully
field_name_placeholder: Enter field name...
field_key_placeholder: Enter field key...
trigger: Trigger
trigger_options: Trigger Options
view_trigger: View Trigger
create_trigger: Create Trigger
trigger_setup: Trigger Setup
change_trigger: Change Trigger
flow_delete_confirm: Are you sure you want to delete Flow "{flow}"? This action can not be undone.
set_flow_active: Set Flow to Active
set_flow_inactive: Set Flow to Inactive
edit_flow: Edit Flow
delete_flow: Delete Flow
no_other_flows_copy: You don't have any other Flows yet.
no_flows: No Flows
no_flows_copy: You don't have any Flows yet.
create_flow: Create Flow
creating_new_flow: Creating New Flow
updating_flow: Updating Flow
flow_setup: Flow Setup
flow_name: Name
flow_tracking: Activity & Logs Tracking
flow_tracking_all: Track Activity & Logs
flow_tracking_activity: Only Track Activity
flow_tracking_null: Do Not Track Anything
start_flow: Start Flow
stop_flow: Stop Flow
create_operation: Create Operation
edit_operation: Edit Operation
code: Code
operation_options: Operation Options
operation_name: Name of operation...
operation_key: Identifier for reference...
operation_key_unique_error: Operation keys must be unique in a Flow
operation_handle_resolve: 'Resolve: Click to Add or Drag to Reroute'
operation_handle_reject: 'Reject: Click to Add or Drag to Reroute'
insights: Insights
dashboard: Dashboard
panel: Panel
panel_options: Panel Options
panel_header: Panel Header
panel_name_placeholder: Name this panel...
panel_note_placeholder: Optional details about this panel...
panel_delete_confirm: Are you sure you want to delete this panel? This action can not be undone.
list_panel_allow_edit: Allow Inline Editing
dashboard_delete_confirm: Are you sure you want to delete this dashboard? This action can not be undone.
edit_dashboard: Edit Dashboard
delete_dashboard: Delete Dashboard
visible: Visible
prefix_placeholder: Text before value...
suffix_placeholder: Text after value...
decimals_placeholder: Number of decimal places...
no_dashboards: No Dashboards
no_dashboards_copy: You don’t have any Dashboards yet.
create_dashboard: Create Dashboard
dashboard_name: Dashboard Name
no_data: No Data
no_data_in_flow: No data was produced or accessed within this Flow
accountability: Accountability
payload: Payload
details: Details
full_screen: Full Screen
full_text_search: Full-Text Search
edit_panels: Edit Panels
center_align: Center Align
left_align: Left Align
right_align: Right Align
fit_to_screen: Fit to Screen
image_url: Image Url
alt_text: Alternative Text
media: Media
quality: Quality
width: Width
height: Height
transformation_preset_key: Transformation Preset Key
source: Source
url_placeholder: Enter an url...
display_text: Display Text
display_text_placeholder: Enter a display text...
interface_group_text_and_numbers: Text & Numbers
interface_group_selection: Selection
interface_group_relational: Relational
interface_group_presentation: Presentation
interface_group_groups: Groups
interface_group_other: Other
tooltip: Tooltip
tooltip_placeholder: Enter a tooltip...
unlimited: Unlimited
open_link_in: Open link in
new_tab: New tab
current_tab: Current tab
save_image: Save Image
save_media: Save Media
wysiwyg_options:
  aligncenter: Align Center
  alignjustify: Align Justify
  alignleft: Align Left
  alignnone: Align None
  alignright: Align Right
  forecolor: Foreground Color
  backcolor: Background Color
  bold: Bold
  italic: Italic
  underline: Underline
  strikethrough: Strikethrough
  subscript: Subscript
  superscript: Superscript
  codeblock: Code
  blockquote: Blockquote
  bullist: Bullet List
  numlist: Numbered List
  hr: Horizontal Rule
  link: Add/Edit Link
  unlink: Remove Link
  media: Add/Edit Media
  image: Add/Edit Image
  copy: Copy
  cut: Cut
  paste: Paste
  heading: Heading
  h1: Heading 1
  h2: Heading 2
  h3: Heading 3
  h4: Heading 4
  h5: Heading 5
  h6: Heading 6
  fontselect: Select Font
  fontsizeselect: Select Font Size
  indent: Indent
  outdent: Outdent
  undo: Undo
  redo: Redo
  remove: Remove
  removeformat: Remove Format
  selectall: Select All
  table: Table
  visualaid: View invisible elements
  source_code: Edit Source Code
  fullscreen: Full Screen
  directionality: Directionality
  lazy_loading: Lazy Load Image
  lazy_loading_label: Enable Lazy Loading
dropdown: Dropdown
choices: Choices
choices_option_configured_incorrectly: Choices configured incorrectly
deselect: Deselect
deselect_all: Deselect All
theme: Theme
select_a_theme: Select a Theme
appearance_auto: Automatic (Based on System)
appearance_light: Light Mode
appearance_dark: Dark Mode
other: Other...
adding_user: Adding User
unknown_user: Unknown User
creating_in: 'Creating Item in {collection}'
editing_in: 'Editing Item in {collection}'
viewing_in: 'Viewing Item in {collection}'
creating_unit: 'Creating {unit}'
editing_unit: 'Editing {unit}'
editing_in_batch: 'Batch Editing {count} Items'
no_options_available: No options available
settings_data_model: Data Model
settings_permissions: Access Control
settings_project: Settings
settings_theming: Theming
settings_webhooks: Webhooks
settings_flows: Flows
settings_presets: Bookmarks
settings_translations: Translations
one_or_more_options_are_missing: One or more options are missing
configure_field_key_to_continue: Configure field key to continue
scope: Scope
actions: Actions
select: Select...
layout: Layout
tree_view: Tree View
changes_are_permanent: Changes are permanent
preset_name_placeholder: Serves as default when empty...
preset_search_placeholder: Search query...
editing_preset: Editing Preset
layout_preview: Layout Preview
layout_setup: Layout Setup
data: Data
unsaved_changes: Unsaved Changes
unsaved_changes_copy: Are you sure you want to leave this page?
discard_changes: Discard Changes
discard_all_changes: Discard All Changes
discard_changes_copy: Are you sure you want to discard all the changes made?
show_x_axis: Show X Axis
show_y_axis: Show Y Axis
keep_editing: Keep Editing
page_help_collections_overview: '**Collections Overview** — List of all collections you have access to.'
page_help_collections_collection: >-
  **Browse Items** — Lists all {collection} items you have access to. Customize layout, filters, and sorting to tailor
  your view, and even save bookmarks of these different configurations for quick access.
page_help_collections_item: >-
  **Item Detail** — A form for viewing and managing this item. This sidebar also contains a full history of revisions,
  and embedded comments.
page_help_activity_collection: >-
  **Browse Activity** — A comprehensive listing of all your user's system and content activity.
page_help_docs_global: >-
  **Documentation Overview** — Docs tailored specifically to this project's version and schema.
page_help_files_collection: >-
  **File Library** — Lists all file assets uploaded to this project. Customize layout, filters, and sorting to tailor
  your view, and even save bookmarks of these different configurations for quick access.
page_help_files_item: >-
  **File Detail** — A form for managing file metadata, editing the original asset, and updating access settings.
<<<<<<< HEAD
page_help_settings_project: "**Settings** — Your project's global configuration options."
page_help_settings_theming: "**Theming** — Your project's theming options."
=======
page_help_settings_project: "**Project Settings** — Your project's global configuration options."
page_help_settings_extensions: '**Extensions** — The extensions installed in your project.'
>>>>>>> 7048f071
page_help_settings_datamodel_collections: >-
  **Data Model: Collections** — Lists all collections available. This includes visible, hidden, and system collections,
  as well as unmanaged database tables that can be added.
page_help_settings_datamodel_fields: >-
  **Data Model: Collection** — A form for managing this collection and its fields.
page_help_settings_roles_collection: '**Browse Roles** — Lists the Admin, Public and custom User Roles.'
page_help_settings_roles_item: "**Role Detail** — Manage a role's permissions and other settings."
page_help_settings_presets_collection: >-
  **Browse Presets** — Lists all presets in the project, including: user, role, and global bookmarks, as well as default
  views.
page_help_settings_presets_item: >-
  **Preset Detail** — A form for managing bookmarks and default collection presets.
page_help_settings_webhooks_collection: '**Browse Webhooks** — Lists all webhooks within the project.'
page_help_settings_webhooks_item: '**Webhook Detail** — A form for creating and managing project webhooks.'
page_help_settings_flows_collection: '**Browse Flows** — Lists all Flows within the project.'
page_help_settings_flows_item: '**Flow Detail** — Workspace for managing one or more operations.'
page_help_settings_translations_collection:
  '**Browse Custom Translations** — Lists all custom translations within the project.'
page_help_settings_translations_item: '**Custom Translations Detail** — A form for viewing and managing this item.'
page_help_users_collection: '**User Directory** — Lists all system users within this project.'
page_help_users_item: >-
  **User Detail** — Manage your account information, or view the details of other users.
page_help_insights_overview: '**Insights** — List of dashboards you have access to.'
page_help_insights_dashboard: '**Dashboard** — Workspace for managing one or more panels'
activity_feed: Activity Feed
add_new: Add New
create_new: Create New
all: All
none: None
no_layout_collection_selected_yet: No layout/collection selected yet
batch_delete_confirm: >-
  No items have been selected | Are you sure you want to delete this item? This action can not be undone. | Are you sure
  you want to delete these {count} items? This action can not be undone.
cancel: Cancel
no_upscale: Don't upscale images
collection: Collection
collections: Collections
content: Content
singleton: Singleton
singleton_label: Treat as single object
system_fields_locked: System fields are locked and can't be edited
directus_collection:
  directus_activity: Accountability logs for all events
  directus_collections: Additional collection configuration and metadata
  directus_dashboards: Dashboards within the Insights module
  directus_fields: Additional field configuration and metadata
  directus_files: Metadata for all managed file assets
  directus_flows: Automation flows
  directus_folders: Provides virtual directories for files
  directus_migrations: What version of the database you're using
  directus_notifications: Notifications sent to users
  directus_operations: Operations that run in Flows
  directus_panels: Individual panels within Insights dashboards
  directus_permissions: Access permissions for each role
  directus_presets: Presets for collection defaults and bookmarks
  directus_relations: Relationship configuration and metadata
  directus_revisions: Data snapshots for all activity
  directus_roles: Permission groups for system users
  directus_sessions: User session information
  directus_settings: Project configuration options
  directus_shares: Tracks externally shared items
  directus_users: System users for the platform
  directus_webhooks: Configuration for event-based HTTP requests
  directus_translations: Custom translations
fields:
  directus_activity:
    item: Item Primary Key
    action: Action
    collection: Collection
    timestamp: Action On
    user: Action By
    comment: Comment
    user_agent: User Agent
    origin: Origin
    ip: IP Address
    revisions: Revisions
  directus_collections:
    collection: Collection
    icon: Icon
    note: Note
    color: Color
    display_template: Display Template
    hidden: Hidden
    singleton: Singleton
    translations: Collection Naming Translations
    archive_app_filter: Archive App Filter
    archive_value: Archive Value
    unarchive_value: Unarchive Value
    sort_field: Sort Field
    accountability: Activity & Revision Tracking
    archive_field: Archive Field
    item_duplication_fields: Item Duplication Fields
  directus_files:
    $thumbnail: Thumbnail
    title: Title
    description: Description
    tags: Tags
    location: Location
    storage: Storage
    filename_disk: Filename (Disk)
    filename_download: Filename (Download)
    metadata: Metadata
    type: Mime Type
    filesize: Filesize
    modified_by: Modified By
    modified_on: Modified On
    created_on: Created On
    created_by: Created By
    embed: Embed
    uploaded_by: Uploaded By
    folder: Folder
    width: Width
    uploaded_on: Uploaded On
    height: Height
    charset: Charset
    duration: Duration
  directus_users:
    first_name: First Name
    last_name: Last Name
    email: Email
    password: Password
    avatar: Avatar
    location: Location
    title: Title
    description: Description
    tags: Tags
    user_preferences: User Preferences
    language: Language
    tfa_secret: Two-Factor Authentication
    admin_options: Admin Options
    status: Status
    status_draft: Draft
    status_invited: Invited
    status_active: Active
    status_suspended: Suspended
    status_archived: Archived
    role: Role
    token: Token
    provider: Provider
    external_identifier: External Identifier
    last_page: Last Page
    last_access: Last Access
    email_notifications: Email Notifications
  directus_settings:
    jpg: JPEG
    png: PNG
    webP: WebP
    tiff: Tiff
    avif: AVIF
    mapping: Mapping
    basemaps: Basemaps
    basemaps_raster: Raster
    basemaps_tile: Raster TileJSON
    basemaps_style: Mapbox Style
    mapbox_key: Mapbox Access Token
    mapbox_placeholder: pk.eyJ1Ijo.....
    attribution: Attribution
    attribution_placeholder: © OpenStreetMap contributors
    transforms_note:
      The Sharp method name and its arguments. See https://sharp.pixelplumbing.com/api-constructor for more information.
    additional_transforms: Additional Transformations
    project_name: Project Name
    project_descriptor: Project Descriptor
    project_url: Project URL
    project_color: Project Color
    project_logo: Project Logo
    default_language: Default Language
    branding: Branding & Style
    public_foreground: Public Foreground
    public_background: Public Background
    public_note: Public Note
    theming: Theming Defaults
    auth_password_policy: Auth Password Policy
    auth_login_attempts: Auth Login Attempts
    files_and_thumbnails: Files & Storage
    storage_default_folder: Default Folder
    storage_asset_presets: Transformation Presets
    storage_asset_transform: Allowed Transformations
    overrides: App Overrides
    custom_css: Custom CSS
    module_bar: Module Bar
    transformations_all: Allow all transformations
    transformations_none: Disable transformations
    transformations_presets: Limit transformations to presets below
    image_editor: Image Editor
    custom_aspect_ratios: Custom Aspect Ratios
  directus_shares:
    name: Name
    role: Role
    password: Password
    date_start: Date Start
    date_end: Date End
    max_uses: Max Uses
    times_used: Times Used
  directus_fields:
    collection: Collection Name
    icon: Collection Icon
    note: Note
    hidden: Hidden
    singleton: Singleton
    translation: Field Name Translations
    display_template: Template
  directus_roles:
    name: Role Name
    icon: Role Icon
    description: Description
    app_access: App Access
    admin_access: Admin Access
    ip_access: IP Access
    enforce_tfa: Require 2FA
    users: Users in Role
    module_list: Module Navigation
  directus_webhooks:
    name: Name
    method: Method
    status: Status
    data: Data
    header: Header
    value: Value
    headers: Request Headers
    data_label: Send Event Data
    triggers: Triggers
    actions: Actions
    collections: Collections
field_options:
  directus_settings:
    project_name_placeholder: My project...
    project_color_note: Login & Logo Background
    project_logo_note: White 40×40 SVG/PNG
    public_note_placeholder: A short, public message that supports markdown formatting...
    security_divider_title: Security
    auth_password_policy:
      none_text: None – Not Recommended
      weak_text: Weak – Minimum 8 Characters
      strong_text: Strong – Upper / Lowercase / Numbers / Special
    storage_asset_presets:
      fit_label: Fit
      upscaling: Upscaling
      fit:
        contain_text: Contain (preserve aspect ratio)
        cover_text: Cover (forces exact size)
        fit_text: Fit inside
        outside_text: Fit outside
    additional_transforms: Additional Transformations
    transforms_note:
      The Sharp method name and its arguments. See https://sharp.pixelplumbing.com/api-constructor for more information.
    mapbox_key: Mapbox Access Token
    mapbox_placeholder: pk.eyJ1Ijo.....
    basemaps: Basemaps
    basemaps_name_placeholder: Enter the basemap name...
    basemaps_raster: Raster
    basemaps_tile: Raster TileJSON
    basemaps_style: Mapbox Style
    files_divider_title: Files & Thumbnails
    overrides_divider_title: App Overrides
  directus_activity:
    login: Login
    create: Create
    update: Update
    delete: Delete
  directus_collections:
    track_activity_revisions: Track Activity & Revisions
    only_track_activity: Only Track Activity
    do_not_track_anything: Do Not Track Anything
    collection_setup: Collection Setup
    note_placeholder: A description of this collection...
    hidden_label: Hide within the App
    singleton: Treat as single object
    language: Language
    translation: Translation
    translation_placeholder: Enter a translation...
    collection_name: Collection Name
    singular_unit: Singular Unit
    plural_unit: Plural Unit
    archive_divider: Archive
    archive_field_placeholder: Choose a field...
    archive_app_filter: Enable App Archive Filter
    archive_value: Value set when archiving...
    unarchive_value: Value set when unarchiving...
    sort_divider: Sort
    sort_field: Choose a field...
    accountability_divider: Accountability
    duplication_divider: Duplication
    preview_divider: Preview
  directus_files:
    title: A unique title...
    description: An optional description...
    location: An optional location...
    storage_divider: File Naming
    filename_disk: Name on disk storage...
    filename_download: Name when downloading...
  directus_roles:
    name: The unique name for this role...
    description: A description of this role...
    ip_access: Add allowed IP addresses, leave empty to allow all...
    fields:
      icon_name: Icon
      name_name: Name
      name_placeholder: Enter a title...
      link_name: Link
      link_placeholder: Relative or absolute URL...
    collections_name: Collections
    collections_addLabel: Add Collection...
  directus_users:
    preferences_divider: User Preferences
    dropdown_auto: Automatic (Based on System)
    dropdown_light: Light Mode
    dropdown_dark: Dark Mode
    admin_divider: Admin Options
    status_dropdown_draft: Draft
    status_dropdown_invited: Invited
    status_dropdown_active: Active
    status_dropdown_suspended: Suspended
    status_dropdown_archived: Archived
    token: Enter a secure access token...
  directus_webhooks:
    status_options_active: Active
    status_options_inactive: Inactive
    data_label: Send Event Data
    triggers_divider: Triggers
    actions_create: Create
    actions_update: Update
    actions_delete: Delete
    actions_login: Login
    headers:
      header: Header
      value: Value
      add: Add Header
no_fields_in_collection: 'There are no fields in "{collection}" yet'
no_value: No value
do_nothing: Do Nothing
generate_and_save_uuid: Generate and Save UUID
save_current_user_id: Save Current User ID
save_current_user_role: Save Current User Role
save_current_datetime: Save Current Date/Time
always_open: Always Open
start_open: Start Open
start_collapsed: Start Collapsed
block: Block
inline: Inline
comment: Comment
live_preview:
  enable: Enable Preview
  disable: Disable Preview
  change_size: Change Display Dimensions
  refresh: Refresh Preview
  new_window: Open in New Window
  close_window: Open in Split View
  toggle_3d: Toggle 3D
shares: Shares
unlimited_usage: Unlimited usage
uses_left: No uses left | 1 use left | {n} uses left
no_shares: No shares to show
new_share: New Share
expired: Expired
upcoming: Upcoming
share: Share
share_item: Share Item
shared_with_you: An item has been shared with you
shared_enter_passcode: Enter your passcode to continue...
shared_leave_blank_for_passwordless_access: Leave blank for passwordless access
shared_leave_blank_for_unlimited: Leave blank for unlimited
shared_times_remaining: This link can only be used {n} times
shared_last_remaining: This link can only be used once
shared_uses_left:
  For added security, this shared page has been configured with a limited number of views. There are currently {n} views
  remaining, after which, the page will no longer be accessible.
share_access_page: Access Shared Page
share_access_not_found:
  This shared page either does not exist or has already exceeded the maximum number of allowed uses.
share_access_not_found_desc: Please contact an authorized user of this project to request access.
share_access_not_found_title: Unknown Share Page
share_copy_link: Copy Link
share_copy_link_success: Link Copied
share_copy_link_error: Unable to Copy Link
share_send_link: Send Link
relational_triggers: Relational Triggers
referential_action_field_label_m2o: On Delete of {collection}...
referential_action_field_label_o2m: On Deselect of {collection}...
referential_action_no_action: Prevent the deletion
referential_action_cascade: Delete the {collection} item (cascade)
referential_action_set_null: Nullify the {field} field
referential_action_set_default: Set {field} to its default value
choose_action: Choose Action
continue_label: Continue
continue_as: >-
  {name} is currently authenticated. If you recognize this account, press continue.
editing_role: '{role} Role'
creating_webhook: Creating Webhook
default_label: Default
delete_label: Delete
delete_are_you_sure: >-
  This action is permanent and can not be undone. Are you sure you would like to proceed?
delete_field_are_you_sure: >-
  Are you sure you want to delete the field "{field}"? This action can not be undone.
description: Description
done: Done
duplicate: Duplicate
limit: Limit
email: Email
embed: Embed
fallback_icon: Fallback Icon
field: Field | Fields
file: File
file_library: File Library
forgot_password: Forgot Password
hidden: Hidden
hidden_in_group: Hidden in {group}
icon: Icon
info: Info
normal: Normal
success: Success
warning: Warning
danger: Danger
colors:
  purple: Purple
  blue: Blue
  green: Green
  yellow: Yellow
  orange: Orange
  red: Red
  black: Black
  gray: Gray
  white: White
junction_collection: Junction Collection
latency: Latency
login: Log in
my_activity: My Activity
not_authenticated: Not Authenticated
authenticated: Authenticated
options: Options
otp: One-Time Password
password: Password
permissions: Permissions
relationship: Relationship
reset: Reset
reset_password: Reset Password
revisions: Revisions
no_revisions: No Revisions Yet
no_logs: No Logs Yet
revert: Revert
save: Save
schema: Schema
search: Search
select_existing: Select Existing
select_field_type: Select a field type
select_interface: Select an interface
select_display: Select a display
settings: Settings
sign_in: Sign In
sign_out: Sign Out
sign_out_confirm: Are you sure you want to sign out?
something_went_wrong: Something went wrong.
sort_direction: Sort Direction
export_location: Export Location
export_started: Export Started
export_started_copy: Your export has started. You'll be notified when it's ready to download.
sort_asc: Sort Ascending
sort_desc: Sort Descending
disable_sort: Disable Sorting
template: Template
require_value_to_be_set: Require value to be set on creation
translation: Translation
translation_placeholder: Enter a translation...
value: Value
view_project: View Project
weeks: {}
report_error: Report Error
start: Start
table: Table
list: List
search_filter: Search & Filter
enable_search_filter: Enable searching & filtering
item_link: Item link
show_link_to_item: Show a link to the item
navigate_to_item: Navigate to Item
undo_removed_item: Undo Removed Item
remove_item: Remove Item
delete_item: Delete Item
interfaces:
  list-m2a:
    prefix_note: Uses the related item's collection name by default.
  filter:
    name: Filter
    description: Configure a filter object.
    add_filter: Add Filter
    add_group: And / Or group
    add_value: Add Value
    logic_type_and: AND
    logic_type_or: OR
    all: All
    any: Any
    and: and
    of_the_following: of the following
    no_rules: No configured rules
    change_value: Click to change value
    placeholder: Drag rules here
    add_key_placeholder: Add a key and press enter...
  fields:
    name: Fields
  group-accordion:
    name: Accordion
    description: Display fields or groups as accordion sections
    start: Start
    all_closed: All Closed
    first_opened: First Opened
    all_opened: All Opened
    accordion_mode: Accordion Mode
    max_one_section_open: Max 1 Section Open
  presentation-links:
    presentation-links: Button Links
    links: Links
    description: Configurable link buttons for launching dynamic URLs
    style: Style
    primary: Primary
    link: Links
    button: Buttons
    error: Cannot perform action
  select-multiple-checkbox:
    checkboxes: Checkboxes
    description: Choose between multiple options via checkboxes
    allow_other: Allow Other
    show_more: 'Show {count} more'
    items_shown: Items Shown
  select-multiple-checkbox-tree:
    name: Checkboxes (Tree)
    description: Choose between multiple options via nested checkboxes
    value_combining: Value Combining
    value_combining_note: Controls what value is stored when nested selections are made.
    show_all: Show All
    show_selected: Show Selected
  input-code:
    code: Code
    description: Write or share code snippets
    line_number: Line Number
    line_wrapping: Line Wrapping
    placeholder: Enter code here...
  system-collection:
    collection: Collection
    description: Select between existing collections
    include_system_collections: Include System Collections
  system-collections:
    collections: Collections
    description: Select between existing collections
    include_system_collections: Include System Collections
  select-color:
    color: Color
    description: Enter or select a color value
    placeholder: Choose a color...
    preset_colors: Preset Colors
    opacity: Opacity
    preset_colors_add_label: Add new color...
    name_placeholder: Enter color name...
  datetime:
    datetime: Datetime
    description: Enter dates and times
    include_seconds: Include Seconds
    set_to_now: Set to Now
    use_24: Use 24-Hour Format
    placeholder: Choose a datetime...
  system-fields:
    select_a_collection: Select a Collection
    no_fields: No fields
  system-display-template:
    display-template: Display Template
    description: Mix static text and dynamic field values
    collection_field: Collection field
    collection_field_not_setup: The collection field option is misconfigured
    select_a_collection: Select a Collection
  presentation-divider:
    divider: Divider
    description: Label and divide fields into sections
    title_placeholder: Enter a title, or leave blank to only show a line...
    inline_title: Inline Title
    inline_title_label: Show title inside line
    margin_top: Margin Top
    margin_top_label: Increase Top Margin
  select-dropdown:
    description: Select a value from a dropdown
    choices_placeholder: Add a new choice
    allow_other: Allow Other
    allow_other_label: Allow Other Values
    allow_none: Allow None
    allow_none_label: Allow No Selection
    choices_name_placeholder: Enter a name...
    choices_value_placeholder: Enter a value...
    preview_threshold: Preview Threshold
  select-multiple-dropdown:
    select-multiple-dropdown: Dropdown (Multiple)
    description: Select multiple values from a dropdown
  file:
    file: File
    description: Select or upload a file
  files:
    files: Files
    description: Select or upload multiple files
  input-hash:
    hash: Hash
    description: Enter a value to be hashed
    masked: Masked
    masked_label: Hide the true values
  select-icon:
    icon: Icon
    description: Select an icon from a dropdown
    search_for_icon: Search for icon...
  file-image:
    image: Image
    description: Select or upload an image
    crop: Crop to Fit
    crop_label: Crop image as needed
  system-interface:
    interface: Interface
    description: Select an existing interface
    placeholder: Select an interface...
  system-interface-options:
    interface-options: Interface Options
    description: A modal for selecting options of an interface
  system-display:
    display: Display
    description: Select an existing display
    placeholder: Select an display...
  system-display-options:
    display-options: Display Options
    description: A modal for selecting options of a display
  list-m2m:
    many-to-many: Many to Many
    description: Select multiple related junction items
    columns_configure_notice: You can configure the columns after creating this field.
    display_template_configure_notice: You can configure the display template after creating this field.
  select-dropdown-m2o:
    many-to-one: Many to One
    description: Select a single related item
    display_template: Display Template
  collection-item-dropdown:
    collection-item-dropdown: Collection Item Dropdown
    description: Select an item from a collection in JSON format
  input-rich-text-md:
    markdown: Markdown
    description: Enter and preview markdown
    edit: Edit
    preview: Preview
    editorFont: Editor Font
    previewFont: Preview Font
    customSyntax: Custom Blocks
    customSyntax_label: Add custom syntax types
    customSyntax_add: Add custom syntax
    box: Block / Inline
    imageToken: Static Access Token
    imageToken_label: Static access token is appended to the assets' URL
  map:
    map: Map
    description: Select a location on a map
    zoom: Zoom
    geometry_type: Geometry Type
    geometry_format: Geometry Format
    default_view: Default View
    invalid_options: Invalid options
    invalid_format: Invalid format ({format})
    unexpected_geometry: Expected {expected}, got {got}.
    fit_bounds: Fit view to data
    native: Native
    geojson: GeoJSON
    lnglat: Longitude, Latitude
    wkt: WKT
    wkb: WKB
    click_to_select: Click to select {geometry}
  presentation-notice:
    notice: Notice
    description: Display a short notice
    text: Enter notice content here...
    no_text: No text configured...
  list-o2m:
    one-to-many: One to Many
    description: Select multiple related items
    no_collection: The collection could not be found
  system-folder:
    folder: Root Folder
    description: Select a folder
    field_hint: Default folder for uploaded files without a folder specified. Does not affect existing files.
    root_name: File Library Root
    system_default: System Defaults
  select-radio:
    radio-buttons: Radio Buttons
    description: Select one of multiple choices
  list:
    repeater: Repeater
    description: Create multiple entries of the same structure
    edit_fields: Edit Fields
    add_label: '"Create New" Label'
    sort: Sort
    sort_placeholder: Manual
    field_note_placeholder: Enter field note...
    incompatible_data:
      The current data is not compatible with the repeater interface and will be overridden when adding items to the
      repeater
    interface_group: Interface Options
    display_group: Display Options

  slider:
    slider: Slider
    description: Select a number using a slider
    always_show_value: Always show value
  tags:
    tags: Tags
    description: Select or add tags
    whitespace: Whitespace
    hyphen: Replace with hyphen
    underscore: Replace with underscore
    remove: Remove whitespace
    capitalization: Capitalization
    uppercase: Convert Uppercase
    lowercase: Convert Lowercase
    auto_formatter: Use Title Auto-Formatter
    alphabetize: Alphabetize
    alphabetize_label: Force Alphabetical Order
    add_tags: Add a tag and press Enter...
  input:
    input: Input
    description: Manually enter a value
    trim: Trim
    trim_label: Trim the start and end
    mask: Masked
    mask_label: Hide the real value
    clear: Cleared Value
    clear_label: Save as empty string
    minimum_value: Minimum Value
    maximum_value: Maximum Value
    step_interval: Step Interval
    slug: Slugify
    slug_label: Make entered value URL safe
  input-multiline:
    textarea: Textarea
    description: Enter multiline plain-text
  input-translated-string:
    input-translated-string: Translated Strings
    description: Select or add custom translation
    search_placeholder: Search...
    new_custom_translation: New Custom Translation
  boolean:
    toggle: Toggle
    description: Switch between on and off
    color_on: Color On
    color_off: Color Off
    label_placeholder: Enter a label...
    label_default: Enabled
  translations:
    display_template: Display Template
    no_collection: No Collection
    toggle_split_view: Toggle Split View
    enable: Enable
    user_language: Use Current User Language
    default_language: Default Language
    language_field: Language Indicator Field
    language_direction_field: Language Direction Field
  list-o2m-tree-view:
    description: Tree view for nested recursive one-to-many items
    recursive_only: The tree view interface only works for recursive relationships.
  user:
    user: User
    description: Select an existing directus user
    select_mode: Select Mode
    modes:
      auto: Auto
      dropdown: Dropdown
      modal: Modal
  input-rich-text-html:
    wysiwyg: WYSIWYG
    description: A rich-text editor writing HTML content
    toolbar: Toolbar
    custom_formats: Custom Formats
    options_override: Options Override
    folder_note: Folder for uploaded files. Does not affect existing files.
    imageToken: Static Access Token
    imageToken_label: Static access token is appended to the assets' URL
  input-block-editor:
    input-block-editor: Block Editor
    description: Block-styled editor for rich media stories, outputs clean data in JSON using Editor.js
    tools: Toolbar
    tools_options:
      header: Header
      nestedlist: List
      embed: Embed
      paragraph: Paragraph
      code: Code
      image: Image
      attaches: Attaches
      table: Table
      quote: Quote
      underline: Underline
      inlinecode: Inline Code
      delimiter: Delimiter
      checklist: Checklist
      toggle: Toggle Block
      alignment: Alignment
      raw: Raw HTML
  input-autocomplete-api:
    input-autocomplete-api: Autocomplete Input (API)
    description: A search typeahead for external API values.
    results_path: Results Path
    value_path: Value Path
    text_path: Text Path
    trigger: Trigger
    rate: Rate
  group-raw:
    name: Raw Group
    description: Render the fields as-is
  group-detail:
    name: Detail Group
    description: Render the fields as a collapsable section
    show_header: Show Group Header
    header_icon: Header Icon
    header_color: Header Color
    start_open: Start Open
    start_closed: Start Closed
  system-token:
    system-token: Token
    description: Manage static access token
    placeholder: Click "Generate Token" to create a new static access token
    value_securely_saved: Value Securely Saved
    generate: Generate Token
    regenerate: Regenerate Token
    generate_success_copy:
      Make sure to backup and copy the token above. For security reasons, you will not be able to view the token again
      after saving and navigate off this page.
    remove_token: Remove Token
  system-raw-editor:
    system-raw-editor: Raw Editor
    description: Allow entering of raw or mustache templating values
displays:
  translations:
    translations: Translations
    description: Preview translations
    enable: Enable
    user_language: Use Current User Language
    default_language: Default Language
    language_field: Language Indicator Field
  boolean:
    boolean: Boolean
    description: Display on and off states
    label_on: Label On
    label_on_placeholder: Enter an on label...
    label_off: Label Off
    label_off_placeholder: Enter an off label...
    icon_on: Icon On
    icon_off: Icon Off
    color_on: Color On
    color_off: Color Off
  collection:
    collection: Collection
    description: Display a collection
    icon_label: Show the collection's icon
  color:
    color: Color
    description: Display a colored dot
    default_color: Default Color
  datetime:
    datetime: Datetime
    description: Display values related to time
    format: Format
    format_note: >-
      The custom format accepts the __[Date Field Symbol
      Table](https://www.unicode.org/reports/tr35/tr35-dates.html#Date_Field_Symbol_Table)__
    long: Long
    short: Short
    relative: Relative
    relative_label: 'Show relative time, eg: 5 minutes ago'
    suffix: Suffix
    suffix_label: Show relative indicator
    suffix_note: Uses words like 'in' and 'ago'
    strict: Strict
    strict_label: Use strict units
    strict_note: Removes words like 'almost', 'over', 'less than'
    round: Round
    round_note: Choose a rounding function to use
    down: Down
    nearest: Nearest
    up: Up
  file:
    file: File
    description: Display files
  filesize:
    filesize: File Size
    description: Display the size of a file
  formatted-value:
    formatted-value: Formatted Value
    description: Display a formatted version of the text
    format: Format
    format_label: Auto format
    font: Font
    font_sans_serif: Sans serif
    font_serif: Serif
    font_monospace: Monospace
    bold: Bold
    bold_label: Use bold style
    italic: Italic
    italic_label: Use italic style
    prefix: Prefix
    prefix_label: Prepend text
    suffix: Suffix
    suffix_label: Appended Text
    color: Color
    background: Background
    icon: Icon
    border: Border
    border_label: Show border
    text: Text
    text_placeholder: Optional value override...
  formatted-json-value:
    formatted-json-value: Formatted JSON value
    description: Display a formatted version of the object
  icon:
    icon: Icon
    description: Display an icon
    filled: Filled
    filled_label: Use the filled variant
  image:
    image: Image
    description: Display a tiny image preview
    circle: Circle
    circle_label: Display as a circle
  labels:
    labels: Labels
    description: Display either a single or a list of labels
    default_foreground: Default Foreground
    default_background: Default Background
    format_label: Format each label
    show_as_dot: Show As Dot
    choices_value_placeholder: Enter a value...
    choices_text_placeholder: Enter a text...
  mime-type:
    mime-type: MIME Type
    description: Show the MIME-Type of a file
    extension_only: Extension Only
    extension_only_label: Only show the file extension
  rating:
    rating: Rating
    description: Visualize a number as stars relative to the max-value
    simple: Simple
    simple_label: Show stars in a simple format
  raw:
    raw: Raw Value
  related-values:
    related-values: Related Values
    description: Display relative values
    display_template_configure_notice: You can configure the display template after creating this field.
  user:
    user: User
    description: Display a directus user
    avatar: Avatar
    name: Name
    both: Both
    circle_label: Show user in a circle
layouts:
  cards:
    cards: Cards
    image_source: Image Source
    image_fit: Image Fit
    crop: Crop
    contain: Contain
    title: Title
    subtitle: Subtitle
  tabular:
    tabular: Table
    spacing: Spacing
    comfortable: Comfortable
    compact: Compact
    cozy: Cozy
  calendar:
    calendar: Calendar
    start_date_field: Start Date Field
    end_date_field: End Date Field
    optional: Optional
    first_day: First Day of the Week
  map:
    map: Map
    basemap: Basemap
    layers: Layers
    cluster_options: Clustering options
    cluster: Cluster Nearby Data
    cluster_radius: Cluster radius
    cluster_minpoints: Cluster minimum size
    cluster_maxzoom: Maximum zoom for clustering
    field: Geospatial Field
    invalid_geometry: Invalid geometry
    find_location: Find location...
    default_template: Using Collection Default...
    no_compatible_fields: No compatible fields
  kanban:
    name: Kanban
    group_field: Group By
    group_field_placeholder: Field to group by...
    group_title: Group Title
    group_title_placeholder: Field for group titles...
    title: Card Title
    title_placeholder: Optional title field...
    text: Card Text
    text_placeholder: Optional text field...
    date: Card Date
    date_placeholder: Optional date field...
    tags: Card Tags
    tags_placeholder: Optional tags field...
    user: Card User
    user_placeholder: Optional user field...
    image: Card Image
    image_placeholder: Optional image field...
    image_fit: Card Image Fit
    crop: Crop
    advanced: Advanced
    edit_group: Edit Group
    delete_group: Delete Group
    add_group: Add Group
    add_group_placeholder: Enter a new group title...
    show_ungrouped: Show Ungrouped
    show: Show
    no_group: No Group
    not_all_loaded: Could only load the first 1000 items.

horizontal: Horizontal
vertical: Vertical
x_axis: X-Axis
y_axis: Y-Axis
y_axis_function: Y-Axis Function
show_x_only: Show X-Axis Only
show_y_only: Show Y-Axis Only
show_data_label: Show Data Label
both: Both
show_axis_labels: Show Axis Labels
function: Function
half_circle: Half Circle
full_circle: Full Circle
stroke_width: Stroke Width
rounded_stroke: Rounded Stroke
thin: Thin
medium: Medium
broad: Broad
show_labels: Show Labels
show_legend: Show Legend
right: Right
left: Left
donut: Donut

panels:
  metric:
    name: Metric
    description: Show a single value based on a query
    field: Field
  time_series:
    name: Time Series
    description: Render a line chart based on values over time
    date_field: Date Field
    value_field: Value Field
    fill_type: Fill Type
    curve_type: Curve Type
  label:
    name: Label
    description: Show some text
  list:
    name: List
    description: Filter and list fields from a collection
  barchart:
    name: Bar Chart
    description: Bar or column charts for comparing groups of values
    horizontal: Horizontal
    select_collection: You must select a collection.
  linechart:
    name: Line Chart
    description: Line chart for comparing change of a field
    disabled_grouping: Disabled when grouping is selected.
    disabled_no_grouping: Disabled when no grouping is selected.
    show_marker: Show Tooltip Marker
    curve_type: Curve Type
    smooth: Smooth
    straight: Straight
    step_line: Step Line
  meter:
    name: Meter
    description: Meter for tracking values
  piechart:
    name: Pie or Donut Chart
    description: Circular chart showing the ratios of groups on a column
  variable:
    name: Global Variable
    description: Set a global value for use in other Panels' filters
    variable_key: Variable Key
  relational-variable:
    name: Global Relational Variable
    description: Set a global relational value for use in other Panels' filters
    variable_key: Variable Key
    multiple: Multiple
    multiple-label: Select multiple items
triggers:
  common:
    response_body: Response Body
    response_body_all: All Data
    response_body_last: Data of Last Operation
  event:
    name: Event Hook
    description: Triggers on platform or data events
    action: 'Action (Non-Blocking)'
    filter: 'Filter (Blocking)'
  webhook:
    name: Webhook
    description: Triggers on an incoming HTTP request
    method: Method
    async: Asynchronous
  operation:
    name: Another Flow
    description: Triggered by another Flow, for chaining
    preview: Triggered by an operation in a different Flow
  schedule:
    name: Schedule (CRON)
    description: Triggers at regular points in time
    cron: Interval
  manual:
    name: Manual
    description: Triggers on manual run within selected collection(s)
    collection_and_item: Collection & Item Pages
    collection_only: Collection Page Only
    item_only: Item Page Only
    collection_page: Collection Page
    require_selection: Requires Selection
a_flow_uuid: Select a Flow to trigger...
any_string_or_json: Any string or JSON...
item_payload_placeholder: This is the JSON used to update the item's field values...
operation_variables_note:
  You can access flow data with variables such as **{'{'}{'{'}$last{'}'}{'}'}**, **{'{'}{'{'}$trigger{'}'}{'}'}** and
  **{'{'}{'{'}$accountability{'}'}{'}'}**, or reference previous operations using
  **{'{'}{'{'}operation_key{'}'}{'}'}**.'
operations:
  condition:
    name: Condition
    description: Route a flow based on If / Else logic
  exec:
    name: Run Script
    description: Execute arbitrary code to modify the payload
    modules: 'The following **Node modules** can be used:'
  item-create:
    name: Create Data
    description: Create items in the database
    payload: Payload
    emit_events: Emit Events
  item-delete:
    name: Delete Data
    description: Delete items in the database
    emit_events: Emit Events
    key: IDs
    query: Query
  item-read:
    name: Read Data
    description: Read items from the database
    key: IDs
    query: Query
    emit_events: Emit Events
  item-update:
    name: Update Data
    description: Update items in the database
    emit_events: Emit Events
    key: IDs
    payload: Payload
    query: Query
  json-web-token:
    name: JSON Web Token (JWT)
    description: Sign and verify JSON Web Tokens
    operation: Operation
    secret: Secret
    secret_placeholder: Enter a secret...
    payload: Payload
    token: Token
    token_placeholder: eyJhbGciOi......
    options: Options
    options_placeholder: Refer to https://www.npmjs.com/package/jsonwebtoken#usage for the available options
    sign: Sign Token
    verify: Verify Token
    decode: Decode Token
  log:
    name: Log to Console
    description: Output something to the console
    message: Message
    message_placeholder: Enter a message to show in the console...
  mail:
    name: Send Email
    description: Send an email to one or more people
    to: To
    to_placeholder: Add e-mail addresses and press enter...
    body: Body
    template: Template
    data: Data
  notification:
    name: Send Notification
    description: Send an in-app notification to one or more users
    recipient: User
    recipient_placeholder: Enter a UUID...
    recipient_note: Add user UUID and press enter...
    item_note: Item Key or Relative URL
    message: Message
    subject: Subject
  request:
    name: Webhook / Request URL
    description: 'Make a request to a URL'
    url: URL
    url_placeholder: https://example.com/example
    method: Method
    data: Data
    headers: Headers
    header: Header
    header_placeholder: Authorization...
    value_placeholder: Bearer eyJhbGciOi...
  sleep:
    name: Sleep
    description: Wait a given number of milliseconds
    milliseconds: Milliseconds
  transform:
    name: Transform Payload
    description: Alter the Flow's JSON payload
  trigger:
    name: Trigger Flow
    description: Pass this data to another flow
    flows: Flows
    flow: Flow
    data: Data
    iteration_mode: Iteration Mode
    iteration_mode_note: Mode for iterating over arrays.
    serial: Serial
    parallel: Parallel
    batch: Batch
    batch_size: Batch Size
    cache: Cache<|MERGE_RESOLUTION|>--- conflicted
+++ resolved
@@ -1037,13 +1037,9 @@
   your view, and even save bookmarks of these different configurations for quick access.
 page_help_files_item: >-
   **File Detail** — A form for managing file metadata, editing the original asset, and updating access settings.
-<<<<<<< HEAD
 page_help_settings_project: "**Settings** — Your project's global configuration options."
 page_help_settings_theming: "**Theming** — Your project's theming options."
-=======
-page_help_settings_project: "**Project Settings** — Your project's global configuration options."
 page_help_settings_extensions: '**Extensions** — The extensions installed in your project.'
->>>>>>> 7048f071
 page_help_settings_datamodel_collections: >-
   **Data Model: Collections** — Lists all collections available. This includes visible, hidden, and system collections,
   as well as unmanaged database tables that can be added.
