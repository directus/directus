--- conflicted
+++ resolved
@@ -1512,7 +1512,6 @@
 remove_item: Remove Item
 delete_item: Delete Item
 interfaces:
-<<<<<<< HEAD
   iframe:
     iframe: iFrame
     description: Render iFrame component
@@ -1531,10 +1530,8 @@
     field_display_name_placeholder: Enter field display name...
     field_note_placeholder: Enter field note...
     add_limit: Add items limit
-=======
   list-m2a:
     prefix_note: Uses the related item's collection name by default.
->>>>>>> 8a620313
   filter:
     name: Filter
     description: Configure a filter object.
