--- conflicted
+++ resolved
@@ -101,26 +101,6 @@
 delete_folder: Delete Folder
 prefix: Prefix
 suffix: Suffix
-<<<<<<< HEAD
-branch_name: Branch Name
-commit: Commit
-main_branch: Main
-create_branch: Create Branch
-switch_to_branch_after_creation: Switch to Branch After Creation
-rename_branch: Rename Branch
-compare_branch: Compare Branch
-merge_branch: Merge Branch
-merge_branch_drawer_title: Merge {branch} into Main
-outdated_notice: >-
-  The main item has been updated since this version was created. Please review all the field values below, and confirm
-  which version should be used when merging this version into the main item.
-merge_notice: >-
-  Please review all the field values below, and confirm which version should be used when merging this version into the
-  main item.
-delete_branch: Delete Branch
-delete_branch_copy: >-
-  Are you sure you want to delete the "{branch}" branch? This action cannot be undone.
-=======
 version: Version
 version_name: Version Name
 main_version: Main
@@ -140,7 +120,6 @@
 delete_version: Delete Version
 delete_version_copy: >-
   Are you sure you want to delete the "{version}" version? This action cannot be undone.
->>>>>>> 6d14efbc
 reset_bookmark: Reset Bookmark
 update_bookmark: Update Bookmark
 delete_bookmark: Delete Bookmark
@@ -400,11 +379,7 @@
 revision_delta_created_externally: Created Externally
 revision_delta_updated: 'Updated 1 Field | Updated {count} Fields'
 revision_delta_deleted: Deleted
-<<<<<<< HEAD
-revision_delta_commited: 'Commit (Updated 1 Field) | Commit (Updated {count} Fields)'
-=======
 revision_delta_version_saved: 'Version Save (Updated 1 Field) | Version Save (Updated {count} Fields)'
->>>>>>> 6d14efbc
 revision_delta_reverted: Reverted
 revision_delta_update_message: This field has been updated but its value is being concealed for security reasons.
 revision_delta_other: Revision
@@ -1161,11 +1136,7 @@
     unarchive_value: Unarchive Value
     sort_field: Sort Field
     accountability: Activity & Revision Tracking
-<<<<<<< HEAD
-    branches_enabled: Branches
-=======
     versioning: Versioning
->>>>>>> 6d14efbc
     archive_field: Archive Field
     item_duplication_fields: Item Duplication Fields
   directus_files:
@@ -1364,11 +1335,7 @@
     duplication_divider: Duplication
     preview_divider: Preview
     content_versioning_divider: Content Versioning
-<<<<<<< HEAD
-    enable_branches: Enable Branches
-=======
     enable_versioning: Enable Versioning
->>>>>>> 6d14efbc
   directus_files:
     title: A unique title...
     description: An optional description...
