## Be aware:
#  Due to the way this is imported, JavaScript reserved words, including "delete", "private",
# "void", etc are stripped out. See
# https://github.com/rollup/plugins/blob/8748b8cd3bbab3c5ac6190556930219f19060e63/packages/pluginutils/src/makeLegalIdentifier.ts#L4
# and
# https://github.com/rollup/plugins/blob/8748b8cd3bbab3c5ac6190556930219f19060e63/packages/yaml/src/index.js#L45
#
# Illegal words:
# 'break', 'case', 'class', 'catch', 'const', 'continue', 'debugger', 'default', 'delete', 'do',
# 'else', 'export', 'extends', 'finally', 'for', 'function', 'if', 'import', 'in', 'instanceof',
# 'let', 'new', 'return', 'super', 'switch', 'this', 'throw', 'try', 'typeof', 'var', 'void',
# 'while', 'with', 'yield', 'enum', 'await', 'implements', 'package', 'protected', 'static',
# 'interface', 'private', 'public', 'arguments', 'Infinity', 'NaN', 'undefined', 'null', 'true',
# 'false', 'eval', 'uneval', 'isFinite', 'isNaN', 'parseFloat', 'parseInt', 'decodeURI',
# 'decodeURIComponent', 'encodeURI', 'encodeURIComponent', 'escape', 'unescape', 'Object',
# 'Function', 'Boolean', 'Symbol', 'Error', 'EvalError', 'InternalError', 'RangeError',
# 'ReferenceError', 'SyntaxError', 'TypeError', 'URIError', 'Number', 'Math', 'Date', 'String',
# 'RegExp', 'Array', 'Int8Array', 'Uint8Array', 'Uint8ClampedArray', 'Int16Array', 'Uint16Array',
# 'Int32Array', 'Uint32Array', 'Float32Array', 'Float64Array', 'Map', 'Set', 'WeakMap', 'WeakSet',
# 'SIMD', 'ArrayBuffer', 'DataView', 'JSON', 'Promise', 'Generator', 'GeneratorFunction', 'Reflect',
# 'Proxy', 'Intl'

identifier: Identifier
avatar: Avatar
application: Application
default_provider: Default
published: Published
draft: Draft
archived: Archived
modules: Modules
module_bar: Module Bar
tile_size: Tile Size
edit_field: Edit Field
conditions: Conditions
maps: Maps
switch_user: Switch User
item_creation: Item Creation
item_revision: Item Revision
enter_a_name: Enter a Name...
duplicate_field: Duplicate Field
half_width: Half Width
full_width: Full Width
group: Group
and: And
or: Or
fill_width: Fill Width
field_name_translations: Field Name Translations
enter_password_to_enable_tfa: Enter your password to enable Two-Factor Authentication
add_field: Add Field
role_name: Role Name
branch: Branch
leaf: Leaf
indeterminate: Indeterminate
edit_collection: Edit Collection
exclusive: Exclusive
children: Children
db_only_click_to_configure: 'Database Only: Click to Configure'
show_active_items: Show Active Items
show_archived_items: Show Archived Items
show_all_items: Show All Items
edited: Value Edited
required: Required
required_for_app_access: Required for App Access
requires_value: Requires value
create_preset: Create Preset
create_panel: Create Panel
create_role: Create Role
create_user: Create User
delete_panel: Delete Panel
create_webhook: Create Webhook
invite_users: Invite Users
invite: Invite
email_already_invited: Email "{email}" has already been invited
subject: Subject
inbox: Inbox
emails: Emails
connection_excellent: Excellent Connection
connection_good: Good Connection
connection_fair: Fair Connection
connection_poor: Poor Connection
primary: Primary
rename_folder: Rename Folder
delete_folder: Delete Folder
prefix: Prefix
suffix: Suffix
reset_bookmark: Reset Bookmark
rename_bookmark: Rename Bookmark
update_bookmark: Update Bookmark
delete_bookmark: Delete Bookmark
delete_bookmark_copy: >-
  Are you sure you want to delete the "{bookmark}" bookmark? This action cannot be undone.
logoutReason:
  SIGN_OUT: Signed out
  SESSION_EXPIRED: Session expired
public_label: Public
public_description: Controls what API data is available without authenticating.
admin_description: Initial administrative role with unrestricted App/API access.
not_allowed: Not Allowed
directus_version: Directus Version
node_version: Node Version
node_uptime: Node Uptime
os_type: OS Type
os_version: OS Version
os_uptime: OS Uptime
os_totalmem: OS Memory
archive: Archive
archive_confirm: Are you sure you want to archive this item?
archive_confirm_count: >-
  No Items Selected | Are you sure you want to archive this item? | Are you sure you want to archive these {count}
  items?
reset_system_permissions_to: 'Reset System Permissions to:'
reset_system_permissions_copy:
  This action will overwrite any custom permissions you may have applied to the system collections. Are you sure?
the_following_are_minimum_permissions:
  The following are minimum permissions required when "App Access" is enabled. You can extend permissions beyond this,
  but not below.
app_access_minimum: App Access Minimum
recommended_defaults: Recommended Defaults
unarchive: Unarchive
unarchive_confirm: Are you sure you want to unarchive this item?
nested_files_folders_will_be_moved: Nested files and folders will be moved one level up.
unknown_validation_errors: 'There were validation errors for the following hidden fields:'
validationError:
  eq: Value has to be {valid}
  neq: Value can't be {invalid}
  in: Value has to be one of {valid}
  nin: Value can't be one of {invalid}
  contains: Value has to contain {substring}
  ncontains: Value can't contain {substring}
  gt: Value has to be greater than {valid}
  gte: Value has to be greater than or equal to {valid}
  lt: Value has to be less than {valid}
  lte: Value has to be less than or equal to {valid}
  empty: Value has to be empty
  nempty: Value can't be empty
  null: Value has to be null
  nnull: Value can't be null
  required: Value is required
  unique: Value has to be unique
  regex: Value doesn't have the correct format
all_access: All Access
no_access: No Access
use_custom: Use Custom
nullable: Nullable
allow_null_value: Allow NULL value
allow_multiple: Allow Multiple
allow_multiple_to_be_open: Allow Multiple to be Opened
enter_value_to_replace_nulls: Please enter a new value to replace any NULLs currently within this field.
field_standard: Standard
field_presentation: Presentation & Aliases
field_file: Single File
field_files: Multiple Files
field_m2o: M2O Relationship
field_m2a: M2A Relationship
field_o2m: O2M Relationship
field_m2m: M2M Relationship
field_translations: Translations
field_group: Field Group
item_permissions: Item Permissions
field_permissions: Field Permissions
field_validation: Field Validation
field_presets: Field Presets
permissions_for_role: 'Items the {role} Role can {action}.'
fields_for_role: 'Fields the {role} Role can {action}.'
validation_for_role: 'Field {action} rules the {role} Role must obey.'
presets_for_role: 'Field value defaults for the {role} Role.'
presentation_and_aliases: Presentation & Aliases
revision_post_create: Here is what this item looked like when it was created.
revision_post_update: Here is what this item looked like after the update.
changes_made: Below are the specific changes made in this revision.
no_relational_data: Keep in mind that relational data is not included here.
hide_field_on_detail: Hide Field on Detail
show_field_on_detail: Show Field on Detail
delete_field: Delete Field
fields_and_layout: Fields & Layout
field_create_success: 'Created Field: "{field}"'
field_update_success: 'Updated Field: "{field}"'
duplicate_where_to: Where would you like to duplicate this field to?
language: Language
aggregate_function: Aggregate Function
aggregate_precision: Aggregate Precision
group_aggregation: Group Aggregation
group_precision: Group Precision
global: Global
admins_have_all_permissions: Admins have all permissions
camera: Camera
show_zero: Show Zero
create_in_advanced_field_creation_mode: Create Field in Advanced Mode
continue_in_advanced_field_creation_mode: Continue in Advanced Field Creation Mode
sum: Sum
sum_distinct: Sum Distinct
avg: Average
avg_distinct: Average Distinct
count: Count
count_distinct: Count Distinct
min: Min
max: Max
exposure: Exposure
shutter: Shutter
iso: ISO
focal_length: Focal Length
schema_setup_key: This field's database column name and API key
create_field: Create Field
creating_new_field: 'New Field ({collection})'
field_in_collection: '{field} ({collection})'
reset_page_preferences: Reset Page Preferences
hidden_field: Hidden Field
hidden_on_detail: Hidden on Detail
disabled_editing_value: Disable editing value
key: Key
alias: Alias
bigInteger: Big Integer
boolean: Boolean
date: Date
date_range: Date Range
datetime: DateTime
dateTime: DateTime
precision: Precision
decimal: Decimal
float: Float
integer: Integer
json: JSON
xml: XML
string: String
text: Text
time: Time
timestamp: Timestamp
uuid: UUID
hash: Hash
geometry: Geometry (All)
geometry.Point: Point
geometry.LineString: LineString
geometry.Polygon: Polygon
geometry.MultiPoint: MultiPoint
geometry.MultiLineString: MultiLineString
geometry.MultiPolygon: MultiPolygon
not_available_for_type: Not Available for this Type
create_translations: Create Translations
auto_refresh: Auto Refresh
refresh_interval: Refresh Interval
no_refresh: Do not refresh
refresh_interval_seconds: Refresh Instantly | Every Second | Every {seconds} Seconds
refresh_interval_minutes: Every Minute | Every {minutes} Minutes
auto_generate: Auto-Generate
this_will_auto_setup_fields_relations: This will automatically setup all required fields and relations.
click_here: Click here
to_manually_setup_translations: to manually setup translations.
click_to_manage_translated_fields: >-
  There are no translated fields yet. Click here to create them. | There is one translated field. Click here to manage
  it. | There are {count} translated fields. Click here to manage them.
fields_group: Fields Group
no_collections_found: No collections found.
new_data_alert: 'The following will be created within your Data Model:'
search_collection: Search Collection...
new_field: 'New Field'
new_collection: 'New Collection'
add_m2o_to_collection: 'Add M2O to "{collection}"'
add_o2m_to_collection: 'Add O2M to "{collection}"'
add_m2m_to_collection: 'Add M2M to "{collection}"'
choose_a_type: Choose a Type...
determined_by_relationship: Determined by Relationship
add_note: Add a helpful note for users...
add_link: Add Link
custom_link: Custom Link
default_value: Default Value
standard_field: Standard Field
single_file: Single File
multiple_files: Multiple Files
m2o_relationship: Many to One Relationship
o2m_relationship: One to Many Relationship
m2m_relationship: Many to Many Relationship
m2a_relationship: Many to Any Relationship
invalid_item: Invalid Item
next: Next
field_name: Field Name
translations: Translations
no_translations: No Translations
note: Note
enter_a_value: Enter a value...
enter_a_placeholder: Enter a placeholder...
length: Length
soft_length: Soft Limit
precision_scale: Precision & Scale
readonly: Readonly
unique: Unique
updated_on: Updated On
updated_by: Updated By
primary_key: Primary Key
foreign_key: Foreign Key
finish_setup: Finish Setup
dismiss: Dismiss
raw_value: Raw value
copy_raw_value: Copy Raw Value
copy_raw_value_success: Copied
copy_raw_value_fail: Copy Failed
paste_raw_value: Paste Raw Value
paste_raw_value_success: Pasted
paste_raw_value_fail: Paste Failed
view_raw_value: View Raw Value
edit_raw_value: Edit Raw Value
enter_raw_value: Enter raw value...
clear_value: Clear Value
clear_changes: Clear Changes
reset_to_default: Reset to Default
undo_changes: Undo Changes
notifications: Notifications
show_all_activity: Show All Activity
page_not_found: Page Not Found
page_not_found_body: The page you are looking for doesn't seem to exist.
confirm_revert: Confirm Revert
confirm_revert_body: This will revert the item to the selected state.
display: Display
settings_update_success: Settings updated
title: Title
revision_delta_created: Created
revision_delta_created_externally: Created Externally
revision_delta_updated: 'Updated 1 Field | Updated {count} Fields'
revision_delta_deleted: Deleted
revision_delta_reverted: Reverted
revision_delta_other: Revision
revision_delta_by: '{date} by {user}'
private_user: Private User
creation_preview: Creation Preview
revision_preview: Revision Preview
updates_made: Updates Made
leave_comment: Leave a comment...
post_comment_success: Comment posted
item_create_success: Item Created | Items Created
item_update_success: Item Updated | Items Updated
item_delete_success: Item Deleted | Items Deleted
this_collection: This Collection
related_collection: Related Collection
related_collections: Related Collections
translations_collection: Translation Collection
languages_collection: Languages Collection
import_data_input_placeholder: CSV or JSON...
import_data_button: Start Import
import_data_indeterminate: Importing Data...
import_data_success: Data successfully imported from {filename}
import_data_error: This file's data structure doesn't match the collection.
label_import: Import
label_export: Export
import_export: Import / Export
format: Format
use_current_filters_settings: Use Current Filters & Settings
export_data_button: Start Export
last_page: Last Page
last_access: Last Access
fill_template: Fill with Template Value
a_unique_table_name: A unique table name...
a_unique_column_name: A unique column name...
enable_custom_values: Enable custom values
submit: Submit
move_to_folder: Move to Folder
move: Move
system: System
add_field_related: Add Field to Related Collection
interface_label: Interface
today: Today
yesterday: Yesterday
delete_comment: Delete Comment
date-fns_date: PPP
date-fns_time: 'h:mm:ss a'
date-fns_time_no_seconds: 'h:mm a'
date-fns_date_short: 'MMM d, u'
date-fns_time_short: 'h:mma'
date-fns_date_short_no_year: MMM d
minutes: Minutes
hours: Hours
month: Month
year: Year
select_all: Select All
months:
  january: January
  february: February
  march: March
  april: April
  may: May
  june: June
  july: July
  august: August
  september: September
  october: October
  november: November
  december: December
drag_mode: Drag Mode
cancel_crop: Cancel Crop
original: Original
url: URL
import_label: Import
file_details: File Details
dimensions: Dimensions
size: Size
created: Created
modified: Modified
checksum: Checksum
owner: Owner
edited_by: Edited by
folder: Folder
zoom: Zoom
download: Download
open: Open
open_in_new_window: Open in New Window
open_folder: Open "{folder}" folder
foreground_color: Foreground Color
background_color: Background Color
upload_from_device: Upload File from Device
choose_from_library: Choose File from Library
import_from_url: Import File from URL
replace_from_device: Replace File from Device
replace_from_library: Replace File from Library
replace_from_url: Replace File from URL
no_file_selected: No File Selected
download_file: Download File
collection_key: Collection Key
name: Name
primary_key_field: Primary Key Field
type: Type
creating_new_collection: Creating New Collection
created_by: Created By
created_on: Created On
creating_collection_info: Name the collection and setup its unique “key” field...
creating_collection_system: Enable and rename any of these optional fields.
auto_increment_integer: Auto-incremented integer
generated_uuid: Generated UUID
manual_string: Manually entered string
save_and_create_new: Save and Create New
save_and_stay: Save and Stay
save_as_copy: Save as Copy
add_existing: Add Existing
creating_items: Creating Items
enable_create_button: Enable Create Button
selecting_items: Selecting Items
enable_select_button: Enable Select Button
comments: Comments
no_comments: No Comments Yet
click_to_expand: Click to Expand
select_item: Select Item
no_items: No items
search_items: Search items...
disabled: Disabled
information: Information
report_bug: Report Bug
request_feature: Request Feature
interface_not_found: 'Interface "{interface}" not found.'
reset_interface: Reset Interface
display_not_found: 'Display "{display}" not found.'
reset_display: Reset Display
list-m2a: Builder (M2A)
item_count: 'No Items | One Item | {count} Items'
no_items_copy: There are no items in this collection yet.
file_count: 'No Files | One File | {count} Files'
no_files_copy: There are no files here.
user_count: 'No Users | One User | {count} Users'
no_users_copy: There are no users in this role yet.
webhooks_count: 'No Webhooks | One Webhook | {count} Webhooks'
no_webhooks_copy: No webhooks have been configured yet. Get started by creating one below.
no_notifications: No Notifications
no_notifications_copy: You're all caught up!
activity_log: Activity Log
all_items: All Items
any: Any
csv: CSV
no_collections: No Collections
create_collection: Create Collection
no_collections_copy_admin: You don’t have any Collections yet. Click the button below to get started.
no_collections_copy: You don’t have any Collections yet. Please contact your system administrator.
relationship_not_setup: The relationship hasn't been configured correctly
display_template_not_setup: The display template option is misconfigured
collection_field_not_setup: The collection field option is misconfigured
select_a_collection: Select a Collection
select_a_field: Select a Field
active: Active
move_to: Move To...
copy: Copy
copy_to: Copy To...
no_other_dashboards_copy: You don't have any other Dashboards yet.
inactive: Inactive
users: Users
activity: Activity
activity_item: Activity Item
action: Action
ip_address: IP Address
user_agent: User Agent
webhooks: Webhooks
decimals: Decimals
value_decimals: Value Decimals
min_value: Min Value
max_value: Max Value
automatic: Automatic
field_width: Field Width
add_filter: Add Filter
upper_limit: Upper limit...
lower_limit: Lower limit...
user_directory: User Directory
documentation: Documentation
sidebar: Sidebar
duration: Duration
charset: Charset
second: second
file_moved: File Moved
collection_created: Collection Created
modified_on: Modified On
card_size: Card Size
sort_field: Sort Field
add_sort_field: Add Sort Field
sort: Sort
status: Status
remove: Remove
toggle_manual_sorting: Toggle Manual Sorting
bookmark_doesnt_exist: Bookmark Doesn't Exist
bookmark_doesnt_exist_copy: The bookmark you're trying to open couldn't be found.
bookmark_doesnt_exist_cta: Return to collection
select_an_item: Select an item...
edit: Edit
enabled: Enabled
disable_tfa: Disable 2FA
tfa_scan_code: Scan the code in your authenticator app to finish setting up 2FA
enter_otp_to_disable_tfa: Enter the OTP to disable 2FA
create_account: Create Account
account_created_successfully: Account Created Successfully
auto_fill: Auto Fill
corresponding_field: Corresponding Field
errors:
  COLLECTION_NOT_FOUND: "Collection doesn't exist"
  FIELD_NOT_FOUND: Field not found
  FORBIDDEN: Forbidden
  INVALID_CREDENTIALS: Wrong username or password
  INVALID_OTP: Wrong one-time password
  INVALID_PAYLOAD: Invalid payload
  INVALID_QUERY: Invalid query
  ITEM_LIMIT_REACHED: Item limit reached
  ITEM_NOT_FOUND: Item not found
  ROUTE_NOT_FOUND: Not found
  RECORD_NOT_UNIQUE: Duplicate value detected
  USER_SUSPENDED: User Suspended
  CONTAINS_NULL_VALUES: Field contains null values
  UNPROCESSABLE_ENTITY: Unprocessable entity
  INTERNAL_SERVER_ERROR: Unexpected Error
  NOT_NULL_VIOLATION: Value can't be null
  ILLEGAL_ASSET_TRANSFORMATION: Image source too large to preview
  UNKNOWN: Unexpected Error
security: Security
value_hashed: Value Securely Hashed
bookmark_name: Bookmark name...
create_bookmark: Create Bookmark
edit_bookmark: Edit Bookmark
bookmarks: Bookmarks
presets: Presets
unexpected_error: Unexpected Error
unexpected_error_copy: An unexpected error has occurred. Please try again later.
copy_details: Copy Details
no_app_access: No App Access
no_app_access_copy: This user isn't allowed to use the admin app.
password_reset_sent: We've sent you a secure link to reset your password
password_reset_successful: Password successfully reset
back: Back
filter: Filter
editing_image: Editing Image
square: Square
free: Free
flip_horizontal: Flip Horizontal
flip_vertical: Flip Vertical
aspect_ratio: Aspect Ratio
rotate: Rotate
all_users: All Users
delete_collection: Delete Collection
update_collection_success: Updated Collection
delete_collection_success: Deleted Collection
make_collection_visible: Make Collection Visible
make_collection_hidden: Make Collection Hidden
make_folder_visible: Make Folder Visible
make_folder_hidden: Make Folder Hidden
start_end_of_count_items: '{start}-{end} of {count} items'
start_end_of_count_filtered_items: '{start}-{end} of {count} filtered items'
one_item: '1 item'
one_filtered_item: '1 filtered item'
delete_collection_are_you_sure: >-
  Are you sure you want to delete this collection? This will delete the collection and all items in it. This action is
  permanent.
collections_shown: Collections Shown
visible_collections: Visible Collections
hidden_collections: Hidden Collections
show_hidden_collections: Show Hidden Collections
hide_hidden_collections: Hide Hidden Collections
show_header: Show Header
unmanaged_collections: Unconfigured Collections
system_collections: System Collections
placeholder: Placeholder
icon_left: Icon Left
icon_right: Icon Right
count_other_revisions: '{count} Other Revisions'
font: Font
sans_serif: Sans Serif
serif: Serif
monospace: Monospace
divider: Divider
color: Color
circle: Circle
empty_item: Empty Item
log_in_with: 'Log In with {provider}'
conditional_styles: Conditional Styles
advanced_settings: Advanced Settings
advanced_filter: Advanced Filter
delete_advanced_filter: Delete Filter
change_advanced_filter_operator: Change Operator
operators:
  eq: Equals
  neq: Doesn't equal
  lt: Less than
  gt: Greater than
  lte: Less than or equal to
  gte: Greater than or equal to
  in: Is one of
  nin: Is not one of
  null: Is null
  nnull: Isn't null
  contains: Contains
  ncontains: Doesn't contain
  starts_with: Starts with
  nstarts_with: Doesn't start with
  ends_with: Ends with
  nends_with: Doesn't end with
  between: Is between
  nbetween: Isn't between
  empty: Is empty
  nempty: Isn't empty
  all: Contains these keys
  has: Contains some of these keys
  intersects: Intersects
  nintersects: Doesn't intersect
  intersects_bbox: Intersects bounding box
  nintersects_bbox: Doesn't intersect bounding box
loading: Loading...
drop_to_upload: Drop to Upload
item: Item
items: Items
upload_file: Upload File
upload_file_indeterminate: Uploading File...
upload_file_success: File Uploaded
upload_files_indeterminate: 'Uploading files {done}/{total}'
upload_files_success: '{count} Files Uploaded'
upload_pending: Upload Pending
drag_file_here: Drag & Drop a File Here
click_to_browse: Click to Browse
interface_options: Interface Options
layout_options: Layout Options
rows: Rows
columns: Columns
collection_setup: Collection Setup
optional_system_fields: Optional System Fields
value_unique: Value has to be unique
all_activity: All Activity
create_item: Create Item
display_template: Display Template
language_display_template: Language Display Template
translations_display_template: Translations Display Template
n_items_selected: 'No Items Selected | 1 Item Selected | {n} Items Selected'
per_page: Per Page
all_files: All Files
my_files: My Files
recent_files: Recent Files
create_folder: Create Folder
edit_folder: Edit Folder
folder_name: Folder Name...
folder_key: Folder Key...
add_file: Add File
replace_file: Replace File
no_results: No Results
no_results_copy: Adjust or clear search filters to see results.
clear_filters: Clear Filters
saves_automatically: Saves Automatically
role: Role
rule: Rule
user: User
no_presets: No Presets
no_presets_copy: No presets or bookmarks have been saved yet.
no_presets_cta: Add Preset
presets_only: Presets Only
create: Create
on_create: On Create
on_update: On Update
read: Read
update: Update
select_fields: Select Fields
format_text: Format Text
format_value: Format Value
abbreviate_value: Abbreviate Value
operator: Operator
bold: Bold
toggle: Toggle
icon_on: Icon On
icon_off: Icon Off
label: Label
insights: Insights
dashboard: Dashboard
panel: Panel
panel_options: Panel Options
panel_header: Panel Header
panel_name_placeholder: Name this panel...
panel_note_placeholder: Optional details about this panel...
panel_delete_confirm: Are you sure you want to delete this panel? This action can not be undone.
dashboard_delete_confirm: Are you sure you want to delete this dashboard? This action can not be undone.
edit_dashboard: Edit Dashboard
delete_dashboard: Delete Dashboard
visible: Visible
prefix_placeholder: Text before value...
suffix_placeholder: Text after value...
decimals_placeholder: Number of decimal places...
no_dashboards: No Dashboards
no_dashboards_copy: You don’t have any Dashboards yet.
no_data: No Data
create_dashboard: Create Dashboard
dashboard_name: Dashboard Name
full_screen: Full Screen
edit_panels: Edit Panels
fit_to_screen: Fit to Screen
image_url: Image Url
alt_text: Alternative Text
media: Media
quality: Quality
width: Width
height: Height
source: Source
url_placeholder: Enter an url...
display_text: Display Text
display_text_placeholder: Enter a display text...
interface_group_text_and_numbers: Text & Numbers
interface_group_selection: Selection
interface_group_relational: Relational
interface_group_presentation: Presentation
interface_group_groups: Groups
interface_group_other: Other
tooltip: Tooltip
tooltip_placeholder: Enter a tooltip...
unlimited: Unlimited
open_link_in: Open link in
new_tab: New tab
current_tab: Current tab
wysiwyg_options:
  aligncenter: Align Center
  alignjustify: Align Justify
  alignleft: Align Left
  alignnone: Align None
  alignright: Align Right
  forecolor: Foreground Color
  backcolor: Background Color
  bold: Bold
  italic: Italic
  underline: Underline
  strikethrough: Strikethrough
  subscript: Subscript
  superscript: Superscript
  codeblock: Code
  blockquote: Blockquote
  bullist: Bullet List
  numlist: Numbered List
  hr: Horizontal Rule
  link: Add/Edit Link
  unlink: Remove Link
  media: Add/Edit Media
  image: Add/Edit Image
  copy: Copy
  cut: Cut
  paste: Paste
  heading: Heading
  h1: Heading 1
  h2: Heading 2
  h3: Heading 3
  h4: Heading 4
  h5: Heading 5
  h6: Heading 6
  fontselect: Select Font
  fontsizeselect: Select Font Size
  indent: Indent
  outdent: Outdent
  undo: Undo
  redo: Redo
  remove: Remove
  removeformat: Remove Format
  selectall: Select All
  table: Table
  visualaid: View invisible elements
  source_code: Edit Source Code
  fullscreen: Full Screen
  directionality: Directionality
dropdown: Dropdown
choices: Choices
choices_option_configured_incorrectly: Choices configured incorrectly
deselect: Deselect
deselect_all: Deselect All
other: Other...
adding_user: Adding User
unknown_user: Unknown User
creating_in: 'Creating Item in {collection}'
editing_in: 'Editing Item in {collection}'
viewing_in: 'Viewing Item in {collection}'
creating_unit: 'Creating {unit}'
editing_unit: 'Editing {unit}'
editing_in_batch: 'Batch Editing {count} Items'
no_options_available: No options available
settings_data_model: Data Model
settings_permissions: Roles & Permissions
settings_project: Project Settings
settings_webhooks: Webhooks
settings_presets: Presets & Bookmarks
one_or_more_options_are_missing: One or more options are missing
scope: Scope
select: Select...
layout: Layout
tree_view: Tree View
changes_are_permanent: Changes are permanent
preset_name_placeholder: Serves as default when empty...
preset_search_placeholder: Search query...
editing_preset: Editing Preset
layout_preview: Layout Preview
layout_setup: Layout Setup
unsaved_changes: Unsaved Changes
unsaved_changes_copy: Are you sure you want to leave this page?
discard_changes: Discard Changes
discard_all_changes: Discard All Changes
discard_changes_copy: Are you sure you want to discard all the changes made?
show_x_axis: Show X Axis
show_y_axis: Show Y Axis
keep_editing: Keep Editing
page_help_collections_overview: '**Collections Overview** — List of all collections you have access to.'
page_help_collections_collection: >-
  **Browse Items** — Lists all {collection} items you have access to. Customize layout, filters, and sorting to tailor
  your view, and even save bookmarks of these different configurations for quick access.
page_help_collections_item: >-
  **Item Detail** — A form for viewing and managing this item. This sidebar also contains a full history of revisions,
  and embedded comments.
page_help_activity_collection: >-
  **Browse Activity** — A comprehensive listing of all your user's system and content activity.
page_help_docs_global: >-
  **Documentation Overview** — Docs tailored specifically to this project's version and schema.
page_help_files_collection: >-
  **File Library** — Lists all file assets uploaded to this project. Customize layout, filters, and sorting to tailor
  your view, and even save bookmarks of these different configurations for quick access.
page_help_files_item: >-
  **File Detail** — A form for managing file metadata, editing the original asset, and updating access settings.
page_help_settings_project: "**Project Settings** — Your project's global configuration options."
page_help_settings_datamodel_collections: >-
  **Data Model: Collections** — Lists all collections available. This includes visible, hidden, and system collections,
  as well as unmanaged database tables that can be added.
page_help_settings_datamodel_fields: >-
  **Data Model: Collection** — A form for managing this collection and its fields.
page_help_settings_roles_collection: '**Browse Roles** — Lists the Admin, Public and custom User Roles.'
page_help_settings_roles_item: "**Role Detail** — Manage a role's permissions and other settings."
page_help_settings_presets_collection: >-
  **Browse Presets** — Lists all presets in the project, including: user, role, and global bookmarks, as well as default
  views.
page_help_settings_presets_item: >-
  **Preset Detail** — A form for managing bookmarks and default collection presets.
page_help_settings_webhooks_collection: '**Browse Webhooks** — Lists all webhooks within the project.'
page_help_settings_webhooks_item: '**Webhook Detail** — A form for creating and managing project webhooks.'
page_help_users_collection: '**User Directory** — Lists all system users within this project.'
page_help_users_item: >-
  **User Detail** — Manage your account information, or view the details of other users.
page_help_insights_overview: '**Insights** — List of dashboards you have access to.'
page_help_insights_dashboard: '**Dashboard** — Workspace for managing one or more panels'
activity_feed: Activity Feed
add_new: Add New
create_new: Create New
all: All
none: None
no_layout_collection_selected_yet: No layout/collection selected yet
batch_delete_confirm: >-
  No items have been selected | Are you sure you want to delete this item? This action can not be undone. | Are you sure
  you want to delete these {count} items? This action can not be undone.
cancel: Cancel
no_upscale: Don't upscale images
collection: Collection
collections: Collections
content: Content
singleton: Singleton
singleton_label: Treat as single object
system_fields_locked: System fields are locked and can't be edited
directus_collection:
  directus_activity: Accountability logs for all events
  directus_collections: Additional collection configuration and metadata
  directus_dashboards: Dashboards within the Insights module
  directus_fields: Additional field configuration and metadata
  directus_files: Metadata for all managed file assets
  directus_folders: Provides virtual directories for files
  directus_migrations: What version of the database you're using
  directus_panels: Individual panels within Insights dashboards
  directus_permissions: Access permissions for each role
  directus_notifications: Notifications sent to users
  directus_presets: Presets for collection defaults and bookmarks
  directus_relations: Relationship configuration and metadata
  directus_revisions: Data snapshots for all activity
  directus_roles: Permission groups for system users
  directus_sessions: User session information
  directus_settings: Project configuration options
  directus_users: System users for the platform
  directus_webhooks: Configuration for event-based HTTP requests
fields:
  directus_activity:
    item: Item Primary Key
    action: Action
    collection: Collection
    timestamp: Action On
    user: Action By
    comment: Comment
    user_agent: User Agent
    ip: IP Address
    revisions: Revisions
  directus_collections:
    collection: Collection
    icon: Icon
    note: Note
    color: Color
    display_template: Display Template
    hidden: Hidden
    singleton: Singleton
    translations: Collection Naming Translations
    archive_app_filter: Archive App Filter
    archive_value: Archive Value
    unarchive_value: Unarchive Value
    sort_field: Sort Field
    accountability: Activity & Revision Tracking
    archive_field: Archive Field
    item_duplication_fields: Item Duplication Fields
  directus_files:
    $thumbnail: Thumbnail
    title: Title
    description: Description
    tags: Tags
    location: Location
    storage: Storage
    filename_disk: Filename (Disk)
    filename_download: Filename (Download)
    metadata: Metadata
    type: Mime Type
    filesize: Filesize
    modified_by: Modified By
    modified_on: Modified On
    created_on: Created On
    created_by: Created By
    embed: Embed
    uploaded_by: Uploaded By
    folder: Folder
    width: Width
    uploaded_on: Uploaded On
    height: Height
    charset: Charset
    duration: Duration
  directus_users:
    first_name: First Name
    last_name: Last Name
    email: Email
    password: Password
    avatar: Avatar
    location: Location
    title: Title
    description: Description
    tags: Tags
    user_preferences: User Preferences
    language: Language
    theme: Theme
    theme_auto: Automatic (Based on System)
    theme_light: Light Mode
    theme_dark: Dark Mode
    tfa_secret: Two-Factor Authentication
    admin_options: Admin Options
    status: Status
    status_draft: Draft
    status_invited: Invited
    status_active: Active
    status_suspended: Suspended
    status_archived: Archived
    role: Role
    token: Token
    token_placeholder: Enter a secure access token...
    provider: Provider
    external_identifier: External Identifier
    last_page: Last Page
    last_access: Last Access
    email_notifications: Email Notifications
  directus_settings:
    jpg: JPEG
    png: PNG
    webP: WebP
    tiff: Tiff
    mapping: Mapping
    basemaps: Basemaps
    basemaps_raster: Raster
    basemaps_tile: Raster TileJSON
    basemaps_style: Mapbox Style
    mapbox_key: Mapbox Access Token
    mapbox_placeholder: pk.eyJ1Ijo.....
    attribution: Attribution
    attribution_placeholder: © OpenStreetMap contributors
    transforms_note: The Sharp method name and its arguments. See https://sharp.pixelplumbing.com/api-constructor for more information.
    additional_transforms: Additional Transformations
    project_name: Project Name
    project_descriptor: Project Descriptor
    project_url: Project URL
    project_color: Project Color
    project_logo: Project Logo
    branding: Branding & Style
    public_foreground: Public Foreground
    public_background: Public Background
    public_note: Public Note
    auth_password_policy: Auth Password Policy
    auth_login_attempts: Auth Login Attempts
    files_and_thumbnails: Files & Storage
    storage_default_folder: Default Folder
    storage_asset_presets: Transformation Presets
    storage_asset_transform: Allowed Transformations
    overrides: App Overrides
    custom_css: Custom CSS
    module_bar: Module Bar
    transformations_all: Allow all transformations
    transformations_none: Disable transformations
    transformations_presets: Limit transformations to presets below
  directus_shares:
    name: Name
    role: Role
    password: Password
    date_start: Date Start
    date_end: Date End
    max_uses: Max Uses
    times_used: Times Used
  directus_fields:
    collection: Collection Name
    icon: Collection Icon
    note: Note
    hidden: Hidden
    singleton: Singleton
    translation: Field Name Translations
    display_template: Template
  directus_roles:
    name: Role Name
    icon: Role Icon
    description: Description
    app_access: App Access
    admin_access: Admin Access
    ip_access: IP Access
    enforce_tfa: Require 2FA
    users: Users in Role
    module_list: Module Navigation
  directus_webhooks:
    name: Name
    method: Method
    status: Status
    data: Data
    header: Header
    value: Value
    headers: Request Headers
    data_label: Send Event Data
    triggers: Triggers
    actions: Actions
    collections: Collections
field_options:
  directus_settings:
    project_name_placeholder: My project...
    project_color_note: Login & Logo Background
    project_logo_note: White 40x40 SVG/PNG
    public_note_placeholder: A short, public message that supports markdown formatting...
    security_divider_title: Security
    auth_password_policy:
      none_text: None – Not Recommended
      weak_text: Weak – Minimum 8 Characters
      strong_text: Strong – Upper / Lowercase / Numbers / Special
    storage_asset_presets:
      fit_label: Fit
      upscaling: Upscaling
      fit:
        contain_text: Contain (preserve aspect ratio)
        cover_text: Cover (forces exact size)
        fit_text: Fit inside
        outside_text: Fit outside
    additional_transforms: Additional Transformations
    transforms_note: The Sharp method name and its arguments. See https://sharp.pixelplumbing.com/api-constructor for more information.
    mapbox_key: Mapbox Access Token
    mapbox_placeholder: pk.eyJ1Ijo.....
    basemaps: Basemaps
    basemaps_name_placeholder: Enter the basemap name...
    basemaps_raster: Raster
    basemaps_tile: Raster TileJSON
    basemaps_style: Mapbox Style
    files_divider_title: Files & Thumbnails
    overrides_divider_title: App Overrides
  directus_activity:
    login: Login
    create: Create
    update: Update
    delete: Delete
  directus_collections:
    track_activity_revisions: Track Activity & Revisions
    only_track_activity: Only Track Activity
    do_not_track_anything: Do Not Track Anything
    collection_setup: Collection Setup
    note_placeholder: A description of this collection...
    hidden_label: Hide within the App
    singleton: Treat as single object
    language: Language
    translation: Translation
    translation_placeholder: Enter a translation...
    collection_name: Collection Name
    singular_unit: Singular Unit
    plural_unit: Plural Unit
    archive_divider: Archive
    archive_field_placeholder: Choose a field...
    archive_app_filter: Enable App Archive Filter
    archive_value: Value set when archiving...
    unarchive_value: Value set when unarchiving...
    sort_divider: Sort
    sort_field: Choose a field...
    accountability_divider: Accountability
    duplication_divider: Duplication
  directus_files:
    title: A unique title...
    description: An optional description...
    location: An optional location...
    storage_divider: File Naming
    filename_disk: Name on disk storage...
    filename_download: Name when downloading...
  directus_roles:
    name: The unique name for this role...
    description: A description of this role...
    ip_access: Add allowed IP addresses, leave empty to allow all...
    fields:
      icon_name: Icon
      name_name: Name
      name_placeholder: Enter a title...
      link_name: Link
      link_placeholder: Relative or absolute URL...
    collections_name: Collections
    collections_addLabel: Add Collection...
  directus_users:
    preferences_divider: User Preferences
    dropdown_auto: Automatic (Based on System)
    dropdown_light: Light Mode
    dropdown_dark: Dark Mode
    admin_divider: Admin Options
    status_dropdown_draft: Draft
    status_dropdown_invited: Invited
    status_dropdown_active: Active
    status_dropdown_suspended: Suspended
    status_dropdown_archived: Archived
    token: Enter a secure access token...
  directus_webhooks:
    status_options_active: Active
    status_options_inactive: Inactive
    data_label: Send Event Data
    triggers_divider: Triggers
    actions_create: Create
    actions_update: Update
    actions_delete: Delete
    actions_login: Login
    headers:
      header: Header
      value: Value
      add: Add Header
no_fields_in_collection: 'There are no fields in "{collection}" yet'
no_value: No value
do_nothing: Do Nothing
generate_and_save_uuid: Generate and Save UUID
save_current_user_id: Save Current User ID
save_current_user_role: Save Current User Role
save_current_datetime: Save Current Date/Time
always_open: Always Open
start_open: Start Open
start_collapsed: Start Collapsed
block: Block
inline: Inline
comment: Comment
shares: Shares
unlimited_usage: Unlimited usage
uses_left: No uses left | 1 use left | {n} uses left
no_shares: No shares to show
new_share: New Share
expired: Expired
upcoming: Upcoming
share: Share
share_item: Share Item
shared_with_you: An item has been shared with you
shared_enter_passcode: Enter your passcode to continue...
shared_leave_blank_for_unlimited: Leave blank for unlimited
shared_times_remaining: This link can only be used {n} times
shared_last_remaining: This link can only be used once
shared_uses_left: For added security, this shared page has been configured with a limited number of views. There are currently {n} views remaining, after which, the page will no longer be accessible.
share_access_page: Access Shared Page
share_access_not_found: This shared page either does not exist or has already exceeded the maximum number of allowed uses.
share_access_not_found_desc: Please contact an authorized user of this project to request access.
share_access_not_found_title: Unknown Share Page
share_copy_link: Copy Link
share_copy_link_success: Link Copied
share_copy_link_error: Unable to Copy Link
share_send_link: Send Link
relational_triggers: Relational Triggers
referential_action_field_label_m2o: On Delete of {collection}...
referential_action_field_label_o2m: On Deselect of {collection}...
referential_action_no_action: Prevent the deletion
referential_action_cascade: Delete the {collection} item (cascade)
referential_action_set_null: Nullify the {field} field
referential_action_set_default: Set {field} to its default value
choose_action: Choose Action
continue_label: Continue
continue_as: >-
  {name} is currently authenticated. If you recognize this account, press continue.
editing_role: '{role} Role'
creating_webhook: Creating Webhook
default_label: Default
delete_label: Delete
delete_are_you_sure: >-
  This action is permanent and can not be undone. Are you sure you would like to proceed?
delete_field_are_you_sure: >-
  Are you sure you want to delete the field "{field}"? This action can not be undone.
description: Description
done: Done
duplicate: Duplicate
limit: Limit
email: Email
embed: Embed
fallback_icon: Fallback Icon
field: Field | Fields
file: File
file_library: File Library
forgot_password: Forgot Password
hidden: Hidden
icon: Icon
info: Info
normal: Normal
success: Success
warning: Warning
danger: Danger
junction_collection: Junction Collection
latency: Latency
login: Log in
my_activity: My Activity
not_authenticated: Not Authenticated
authenticated: Authenticated
options: Options
otp: One-Time Password
password: Password
permissions: Permissions
relationship: Relationship
reset: Reset
reset_password: Reset Password
revisions: Revisions
no_revisions: No Revisions Yet
revert: Revert
save: Save
schema: Schema
search: Search
select_existing: Select Existing
select_field_type: Select a field type
select_interface: Select an interface
settings: Settings
sign_in: Sign In
sign_out: Sign Out
sign_out_confirm: Are you sure you want to sign out?
something_went_wrong: Something went wrong.
sort_direction: Sort Direction
sort_asc: Sort Ascending
sort_desc: Sort Descending
template: Template
require_value_to_be_set: Require value to be set
translation: Translation
translation_placeholder: Enter a translation...
value: Value
view_project: View Project
weeks: {}
report_error: Report Error
start: Start
interfaces:
  filter:
    name: Filter
    description: Configure a filter object.
    add_filter: Add Filter
    add_group: And / Or group
    add_value: Add Value
    logic_type_and: AND
    logic_type_or: OR
    all: All
    any: Any
    and: and
    of_the_following: of the following
    no_rules: No configured rules
    change_value: Click to change value
    placeholder: Drag rules here
  group-accordion:
    name: Accordion
    description: Display fields or groups as accordion sections
    start: Start
    all_closed: All Closed
    first_opened: First Opened
    all_opened: All Opened
    accordion_mode: Accordion Mode
    max_one_section_open: Max 1 Section Open
  presentation-links:
    presentation-links: Button Links
    links: Links
    description: Configurable link buttons for launching dynamic URLs
    style: Style
    primary: Primary
    link: Links
    button: Buttons
    error: Cannot perform action
  select-multiple-checkbox:
    checkboxes: Checkboxes
    description: Choose between multiple options via checkboxes
    allow_other: Allow Other
    show_more: 'Show {count} more'
    items_shown: Items Shown
  select-multiple-checkbox-tree:
    name: Checkboxes (Tree)
    description: Choose between multiple options via nested checkboxes
    value_combining: Value Combining
    value_combining_note: Controls what value is stored when nested selections are made.
    show_all: Show All
    show_selected: Show Selected
  input-code:
    code: Code
    description: Write or share code snippets
    line_number: Line Number
    line_wrapping: Line Wrapping
    placeholder: Enter code here...
  system-collection:
    collection: Collection
    description: Select between existing collections
    include_system_collections: Include System Collections
  system-collections:
    collections: Collections
    description: Select between existing collections
    include_system_collections: Include System Collections
  select-color:
    color: Color
    description: Enter or select a color value
    placeholder: Choose a color...
    preset_colors: Preset Colors
    opacity: Opacity
    preset_colors_add_label: Add new color...
    name_placeholder: Enter color name...
  datetime:
    datetime: Datetime
    description: Enter dates and times
    include_seconds: Include Seconds
    set_to_now: Set to Now
    use_24: Use 24-Hour Format
  system-display-template:
    display-template: Display Template
    description: Mix static text and dynamic field values
    collection_field: Collection field
    collection_field_not_setup: The collection field option is misconfigured
    select_a_collection: Select a Collection
  presentation-divider:
    divider: Divider
    description: Label and divide fields into sections
    title_placeholder: Enter a title, or leave blank to only show a line...
    inline_title: Inline Title
    inline_title_label: Show title inside line
    margin_top: Margin Top
    margin_top_label: Increase Top Margin
  select-dropdown:
    description: Select a value from a dropdown
    choices_placeholder: Add a new choice
    allow_other: Allow Other
    allow_other_label: Allow Other Values
    allow_none: Allow None
    allow_none_label: Allow No Selection
    choices_name_placeholder: Enter a name...
    choices_value_placeholder: Enter a value...
  select-multiple-dropdown:
    select-multiple-dropdown: Dropdown (Multiple)
    description: Select multiple values from a dropdown
  file:
    file: File
    description: Select or upload a file
  files:
    files: Files
    description: Select or upload multiple files
  input-hash:
    hash: Hash
    description: Enter a value to be hashed
    masked: Masked
    masked_label: Hide the true values
  select-icon:
    icon: Icon
    description: Select an icon from a dropdown
    search_for_icon: Search for icon...
  file-image:
    image: Image
    description: Select or upload an image
    crop: Crop to Fit
    crop_label: Crop image as needed
  system-interface:
    interface: Interface
    description: Select an existing interface
    placeholder: Select an interface...
  system-interface-options:
    interface-options: Interface Options
    description: A modal for selecting options of an interface
  list-m2m:
    many-to-many: Many to Many
    description: Select multiple related junction items
    display_template_configure_notice: You can configure the display template after creating this field.
  select-dropdown-m2o:
    many-to-one: Many to One
    description: Select a single related item
    display_template: Display Template
  input-rich-text-md:
    markdown: Markdown
    description: Enter and preview markdown
    edit: Edit
    preview: Preview
    editorFont: Editor Font
    previewFont: Preview Font
    customSyntax: Custom Blocks
    customSyntax_label: Add custom syntax types
    customSyntax_add: Add custom syntax
    box: Block / Inline
    imageToken: Image Token
    imageToken_label: What (static) token to append to image sources
  map:
    map: Map
    description: Select a location on a map
    zoom: Zoom
    geometry_type: Geometry Type
    geometry_format: Geometry Format
    default_view: Default View
    invalid_options: Invalid options
    invalid_format: Invalid format ({format})
    unexpected_geometry: Expected {expected}, got {got}.
    fit_bounds: Fit view to data
    native: Native
    geojson: GeoJSON
    lnglat: Longitude, Latitude
    wkt: WKT
    wkb: WKB
    click_to_select: Click to select {geometry}
  presentation-notice:
    notice: Notice
    description: Display a short notice
    text: Enter notice content here...
  list-o2m:
    one-to-many: One to Many
    description: Select multiple related items
    no_collection: The collection could not be found
  system-folder:
    folder: Folder
    description:  Select a folder
    field_hint: Folder for uploaded files. Does not affect existing files.
    root_name: File Library Root
    system_default: System Defaults
  select-radio:
    radio-buttons: Radio Buttons
    description: Select one of multiple choices
  list:
    repeater: Repeater
    description: Create multiple entries of the same structure
    edit_fields: Edit Fields
    add_label: '"Create New" Label'
    field_name_placeholder: Enter field name...
    field_note_placeholder: Enter field note...
  slider:
    slider: Slider
    description: Select a number using a slider
    always_show_value: Always show value
  tags:
    tags: Tags
    description: Select or add tags
    whitespace: Whitespace
    hyphen: Replace with hyphen
    underscore: Replace with underscore
    remove: Remove whitespace
    capitalization: Capitalization
    uppercase: Convert Uppercase
    lowercase: Convert Lowercase
    auto_formatter: Use Title Auto-Formatter
    alphabetize: Alphabetize
    alphabetize_label: Force Alphabetical Order
    add_tags: Add tags...
  input:
    input: Input
    description: Manually enter a value
    trim: Trim
    trim_label: Trim the start and end
    mask: Masked
    mask_label: Hide the real value
    clear: Cleared Value
    clear_label: Save as empty string
    minimum_value: Minimum Value
    maximum_value: Maximum Value
    step_interval: Step Interval
    slug: Slugify
    slug_label: Make entered value URL safe
  input-multiline:
    textarea: Textarea
    description: Enter multiline plain-text
  boolean:
    toggle: Toggle
    description: Switch between on and off
    color_on: Color On
    color_off: Color Off
    label_placeholder: Enter a label...
    label_default: Enabled
  translations:
    display_template: Display Template
    no_collection: No Collection
    toggle_split_view: Toggle Split View
    language_field: Language Indicator Field
  list-o2m-tree-view:
    description: Tree view for nested recursive one-to-many items
    recursive_only: The tree view interface only works for recursive relationships.
  user:
    user: User
    description: Select an existing directus user
    select_mode: Select Mode
    modes:
      auto: Auto
      dropdown: Dropdown
      modal: Modal
  input-rich-text-html:
    wysiwyg: WYSIWYG
    description: A rich-text editor writing HTML content
    toolbar: Toolbar
    custom_formats: Custom Formats
    options_override: Options Override
    folder_note: Folder for uploaded files. Does not affect existing files.
    imageToken: Image Token
    imageToken_label: What (static) token to append to image sources
  input-autocomplete-api:
    input-autocomplete-api: Autocomplete Input (API)
    description: A search typeahead for external API values.
    results_path: Results Path
    value_path: Value Path
    text_path: Text Path
    trigger: Trigger
    rate: Rate
  group-raw:
    name: Raw Group
    description: Render the fields as-is
  group-detail:
    name: Detail Group
    description: Render the fields as a collapsable section
    show_header: Show Group Header
    header_icon: Header Icon
    header_color: Header Color
    start_open: Start Open
    start_closed: Start Closed
displays:
  translations:
    translations: Translations
    description: Preview translations
    enable: Enable
    user_language: Use Current User Language
    default_language: Default Language
    language_field: Language Indicator Field
  boolean:
    boolean: Boolean
    description: Display on and off states
    label_on: Label On
    label_on_placeholder: Enter an on label...
    label_off: Label Off
    label_off_placeholder: Enter an off label...
    icon_on: Icon On
    icon_off: Icon Off
    color_on: Color On
    color_off: Color Off
  collection:
    collection: Collection
    description: Display a collection
    icon_label: Show the collection's icon
  color:
    color: Color
    description: Display a colored dot
    default_color: Default Color
  datetime:
    datetime: Datetime
    description: Display values related to time
    format: Format
    format_note: >-
      The custom format accepts the __[Date Field Symbol
      Table](https://www.unicode.org/reports/tr35/tr35-dates.html#Date_Field_Symbol_Table)__
    long: Long
    short: Short
    relative: Relative
    relative_label: 'Show relative time, eg: 5 minutes ago'
  file:
    file: File
    description: Display files
  filesize:
    filesize: File Size
    description: Display the size of a file
  formatted-value:
    formatted-value: Formatted Value
    description: Display a formatted version of the text
    format: Format
    format_label: Auto format
    font: Font
    font_sans_serif: Sans serif
    font_serif: Serif
    font_monospace: Monospace
    bold: Bold
    bold_label: Use bold style
    italic: Italic
    italic_label: Use italic style
    prefix: Prefix
    prefix_label: Prepend text
    suffix: Suffix
    suffix_label: Appended Text
    color: Color
    background: Background
    icon: Icon
    border: Border
    border_label: Show border
    text: Text
    text_placeholder: Optional value override...
  formatted-json-value:
    formatted-json-value: Formatted JSON value
    description: Display a formatted version of the object
  icon:
    icon: Icon
    description: Display an icon
    filled: Filled
    filled_label: Use the filled variant
  image:
    image: Image
    description: Display a tiny image preview
    circle: Circle
    circle_label: Display as a circle
  labels:
    labels: Labels
    description: Display either a single or a list of labels
    default_foreground: Default Foreground
    default_background: Default Background
    format_label: Format each label
    show_as_dot: Show As Dot
    choices_value_placeholder: Enter a value...
    choices_text_placeholder: Enter a text...
  mime-type:
    mime-type: MIME Type
    description: Show the MIME-Type of a file
    extension_only: Extension Only
    extension_only_label: Only show the file extension
  rating:
    rating: Rating
    description: Visualize a number as stars relative to the max-value
    simple: Simple
    simple_label: Show stars in a simple format
  raw:
    raw: Raw Value
  related-values:
    related-values: Related Values
    description: Display relative values
<<<<<<< HEAD
    display_inline: Display Inline
    display_inline_label: Display values inline
    inline_max_results: Inline max. results
    more_results: '+{count} more'
=======
    display_template_configure_notice: You can configure the display template after creating this field.
>>>>>>> c8200d38
  user:
    user: User
    description: Display a directus user
    avatar: Avatar
    name: Name
    both: Both
    circle_label: Show user in a circle
layouts:
  cards:
    cards: Cards
    image_source: Image Source
    image_fit: Image Fit
    crop: Crop
    contain: Contain
    title: Title
    subtitle: Subtitle
  tabular:
    tabular: Table
    fields: Fields
    spacing: Spacing
    comfortable: Comfortable
    compact: Compact
    cozy: Cozy
  calendar:
    calendar: Calendar
    start_date_field: Start Date Field
    end_date_field: End Date Field
  map:
    map: Map
    basemap: Basemap
    layers: Layers
    cluster_options: Clustering options
    cluster: Cluster Nearby Data
    cluster_radius: Cluster radius
    cluster_minpoints: Cluster minimum size
    cluster_maxzoom: Maximum zoom for clustering
    field: Geospatial Field
    invalid_geometry: Invalid geometry
    find_location: Find location...
    default_template: Using Collection Default...
    no_compatible_fields: No compatible fields

panels:
  metric:
    name: Metric
    description: Show a single value based on a query
    field: Field
  time_series:
    name: Time Series
    description: Render a line chart based on values over time
    date_field: Date Field
    value_field: Value Field
    fill_type: Fill Type
    curve_type: Curve Type
  label:
    name: Label
    description: Show some text
  list:
    name: List
    description: Filter and list fields from a collection<|MERGE_RESOLUTION|>--- conflicted
+++ resolved
@@ -1648,14 +1648,11 @@
   related-values:
     related-values: Related Values
     description: Display relative values
-<<<<<<< HEAD
+    display_template_configure_notice: You can configure the display template after creating this field.
     display_inline: Display Inline
     display_inline_label: Display values inline
     inline_max_results: Inline max. results
     more_results: '+{count} more'
-=======
-    display_template_configure_notice: You can configure the display template after creating this field.
->>>>>>> c8200d38
   user:
     user: User
     description: Display a directus user
