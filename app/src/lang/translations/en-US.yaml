## Be aware:
#  Due to the way this is imported, JavaScript reserved words, including "delete", "private",
# "void", etc are stripped out. See
# https://github.com/rollup/plugins/blob/8748b8cd3bbab3c5ac6190556930219f19060e63/packages/pluginutils/src/makeLegalIdentifier.ts#L4
# and
# https://github.com/rollup/plugins/blob/8748b8cd3bbab3c5ac6190556930219f19060e63/packages/yaml/src/index.js#L45
#
# Illegal words:
# 'break', 'case', 'class', 'catch', 'const', 'continue', 'debugger', 'default', 'delete', 'do',
# 'else', 'export', 'extends', 'finally', 'for', 'function', 'if', 'import', 'in', 'instanceof',
# 'let', 'new', 'return', 'super', 'switch', 'this', 'throw', 'try', 'typeof', 'var', 'void',
# 'while', 'with', 'yield', 'enum', 'await', 'implements', 'package', 'protected', 'static',
# 'interface', 'private', 'public', 'arguments', 'Infinity', 'NaN', 'undefined', 'null', 'true',
# 'false', 'eval', 'uneval', 'isFinite', 'isNaN', 'parseFloat', 'parseInt', 'decodeURI',
# 'decodeURIComponent', 'encodeURI', 'encodeURIComponent', 'escape', 'unescape', 'Object',
# 'Function', 'Boolean', 'Symbol', 'Error', 'EvalError', 'InternalError', 'RangeError',
# 'ReferenceError', 'SyntaxError', 'TypeError', 'URIError', 'Number', 'Math', 'Date', 'String',
# 'RegExp', 'Array', 'Int8Array', 'Uint8Array', 'Uint8ClampedArray', 'Int16Array', 'Uint16Array',
# 'Int32Array', 'Uint32Array', 'Float32Array', 'Float64Array', 'Map', 'Set', 'WeakMap', 'WeakSet',
# 'SIMD', 'ArrayBuffer', 'DataView', 'JSON', 'Promise', 'Generator', 'GeneratorFunction', 'Reflect',
# 'Proxy', 'Intl'

identifier: Identifier
avatar: Avatar
application: Application
default_provider: Default
published: Published
draft: Draft
archived: Archived
modules: Modules
module_bar: Module Bar
reset_width: Reset Width
tile_size: Tile Size
edit_field: Edit Field
conditions: Conditions
maps: Maps
switch_user: Switch User
item_creation: Item Creation
item_revision: Item Revision
enter_a_name: Enter a Name...
duplicate_field: Duplicate Field
half_width: Half Width
full_width: Full Width
group: Group
export_items: Export Items
and: And
or: Or
fill_width: Fill Width
field_name_translations: Field Name Translations
enter_password_to_enable_tfa: Enter your password to enable Two-Factor Authentication
add_field: Add Field
role_name: Role Name
branch: Branch
leaf: Leaf
indeterminate: Indeterminate
edit_collection: Edit Collection
exclusive: Exclusive
children: Children
db_only_click_to_configure: 'Database Only: Click to Configure'
show_active_items: Show Active Items
show_archived_items: Show Archived Items
show_all_items: Show All Items
edited: Value Edited
required: Required
required_for_app_access: Required for App Access
requires_value: Requires value
create_preset: Create Preset
create_panel: Create Panel
create_role: Create Role
create_user: Create User
delete_panel: Delete Panel
create_webhook: Create Webhook
create_translation_string: Create Translation String
translation_string_key_placeholder: Translation string key...
translation_string_translations_placeholder: Add a new translation
edit_translation_string: Edit Translation String
delete_translation_string_copy: >-
  Are you sure you want to delete the translation string "{key}"? This action can not be undone.
invite_users: Invite Users
invite: Invite
email_already_invited: Email "{email}" has already been invited
subject: Subject
inbox: Inbox
emails: Emails
connection_excellent: Excellent Connection
connection_good: Good Connection
connection_fair: Fair Connection
connection_poor: Poor Connection
primary: Primary
rename_folder: Rename Folder
delete_folder: Delete Folder
prefix: Prefix
suffix: Suffix
reset_bookmark: Reset Bookmark
update_bookmark: Update Bookmark
delete_bookmark: Delete Bookmark
delete_bookmark_copy: >-
  Are you sure you want to delete the "{bookmark}" bookmark? This action cannot be undone.
delete_personal_bookmark: Delete Personal Bookmark
delete_role_bookmark: Delete Role Bookmark
delete_global_bookmark: Delete Global Bookmark
logoutReason:
  SIGN_OUT: Signed out
  SESSION_EXPIRED: Session expired
public_label: Public
public_description: Controls what API data is available without authenticating.
admin_description: Initial administrative role with unrestricted App/API access.
not_allowed: Not Allowed
directus_version: Directus Version
node_version: Node Version
node_uptime: Node Uptime
os_type: OS Type
os_version: OS Version
os_uptime: OS Uptime
os_totalmem: OS Memory
archive: Archive
archive_confirm: Are you sure you want to archive this item?
archive_confirm_count: >-
  No Items Selected | Are you sure you want to archive this item? | Are you sure you want to archive these {count}
  items?
reset_system_permissions_to: 'Reset System Permissions to:'
reset_system_permissions_copy:
  This action will overwrite any custom permissions you may have applied to the system collections. Are you sure?
the_following_are_minimum_permissions:
  The following are minimum permissions required when "App Access" is enabled. You can extend permissions beyond this,
  but not below.
app_access_minimum: App Access Minimum
recommended_defaults: Recommended Defaults
unarchive: Unarchive
unarchive_confirm: Are you sure you want to unarchive this item?
nested_files_folders_will_be_moved: Nested files and folders will be moved one level up.
validation_errors_notice: 'The following fields have invalid values:'
validationError:
  eq: Value has to be {valid}
  neq: Value can't be {invalid}
  in: Value has to be one of {valid}
  nin: Value can't be one of {invalid}
  contains: Value has to contain {substring}
  ncontains: Value can't contain {substring}
  gt: Value has to be greater than {valid}
  gte: Value has to be greater than or equal to {valid}
  lt: Value has to be less than {valid}
  lte: Value has to be less than or equal to {valid}
  empty: Value has to be empty
  nempty: Value can't be empty
  null: Value has to be null
  nnull: Value can't be null
  required: Value is required
  unique: Value has to be unique
  regex: Value doesn't have the correct format
all_access: All Access
no_access: No Access
use_custom: Use Custom
nullable: Nullable
allow_null_value: Allow NULL value
allow_multiple: Allow Multiple
allow_multiple_to_be_open: Allow Multiple to be Opened
enter_value_to_replace_nulls: Please enter a new value to replace any NULLs currently within this field.
field_standard: Standard
field_presentation: Presentation & Aliases
field_file: Single File
field_files: Multiple Files
field_m2o: M2O Relationship
field_m2a: M2A Relationship
field_o2m: O2M Relationship
field_m2m: M2M Relationship
field_translations: Translations
field_group: Field Group
item_permissions: Item Permissions
field_permissions: Field Permissions
field_validation: Field Validation
field_presets: Field Presets
permissions_for_role: 'Items the {role} Role can {action}.'
fields_for_role: 'Fields the {role} Role can {action}.'
validation_for_role: 'Field {action} rules the {role} Role must obey.'
presets_for_role: 'Field value defaults for the {role} Role.'
presentation_and_aliases: Presentation & Aliases
revision_post_create: Here is what this item looked like when it was created.
revision_post_update: Here is what this item looked like after the update.
changes_made: Below are the specific changes made in this revision.
no_relational_data: Keep in mind that relational data is not included here.
hide_field: Hide Field
hide_field_on_detail: Hide Field on Detail
show_field_on_detail: Show Field on Detail
delete_field: Delete Field
fields_and_layout: Fields & Layout
field_create_success: 'Created Field: "{field}"'
field_update_success: 'Updated Field: "{field}"'
duplicate_where_to: Where would you like to duplicate this field to?
language: Language
language_placeholder: Select a language...
aggregate_function: Aggregate Function
aggregate_precision: Aggregate Precision
group_aggregation: Group Aggregation
group_precision: Group Precision
global: Global
admins_have_all_permissions: Admins have all permissions
camera: Camera
show_zero: Show Zero
create_in_advanced_field_creation_mode: Create Field in Advanced Mode
continue_in_advanced_field_creation_mode: Continue in Advanced Field Creation Mode
validation: Validation
sum: Sum
sum_distinct: Sum Distinct
avg: Average
avg_distinct: Average Distinct
count: Count
count_distinct: Count Distinct
min: Min
max: Max
exposure: Exposure
shutter: Shutter
iso: ISO
focal_length: Focal Length
schema_setup_key: This field's database column name and API key
create_field: Create Field
creating_new_field: 'New Field ({collection})'
field_in_collection: '{field} ({collection})'
reset_page_preferences: Reset Page Preferences
hidden_field: Hidden Field
hidden_on_detail: Hidden on Detail
disabled_editing_value: Disable editing value
key: Key
alias: Alias
bigInteger: Big Integer
boolean: Boolean
date: Date
date_range: Date Range
datetime: DateTime
dateTime: DateTime
precision: Precision
decimal: Decimal
float: Float
integer: Integer
json: JSON
xml: XML
string: String
text: Text
time: Time
timestamp: Timestamp
uuid: UUID
hash: Hash
geometry: Geometry (All)
geometry.Point: Point
geometry.LineString: LineString
geometry.Polygon: Polygon
geometry.MultiPoint: MultiPoint
geometry.MultiLineString: MultiLineString
geometry.MultiPolygon: MultiPolygon
not_available_for_type: Not Available for this Type
create_translations: Create Translations
auto_refresh: Auto Refresh
refresh_interval: Refresh Interval
no_refresh: Do not refresh
refresh_interval_seconds: Refresh Instantly | Every Second | Every {seconds} Seconds
refresh_interval_minutes: Every Minute | Every {minutes} Minutes
auto_generate: Auto-Generate
this_will_auto_setup_fields_relations: This will automatically setup all required fields and relations.
click_here: Click here
to_manually_setup_translations: to manually setup translations.
click_to_manage_translated_fields: >-
  There are no translated fields yet. Click here to create them. | There is one translated field. Click here to manage
  it. | There are {count} translated fields. Click here to manage them.
fields_group: Fields Group
no_collections_found: No collections found.
new_data_alert: 'The following will be created within your Data Model:'
search_collection: Search Collection...
new_field: 'New Field'
new_collection: 'New Collection'
add_m2o_to_collection: 'Add M2O to "{collection}"'
add_o2m_to_collection: 'Add O2M to "{collection}"'
add_m2m_to_collection: 'Add M2M to "{collection}"'
choose_a_type: Choose a Type...
determined_by_relationship: Determined by Relationship
add_note: Add a helpful note for users...
add_link: Add Link
custom_link: Custom Link
default_value: Default Value
standard_field: Standard Field
single_file: Single File
multiple_files: Multiple Files
m2o_relationship: Many to One Relationship
o2m_relationship: One to Many Relationship
m2m_relationship: Many to Many Relationship
m2a_relationship: Many to Any Relationship
invalid_item: Invalid Item
next: Next
field_name: Field Name
translations: Translations
no_translations: No Translations
note: Note
enter_a_value: Enter a value...
enter_a_placeholder: Enter a placeholder...
length: Length
soft_length: Soft Limit
precision_scale: Precision & Scale
readonly: Readonly
unique: Unique
updated_on: Updated On
updated_by: Updated By
primary_key: Primary Key
foreign_key: Foreign Key
finish_setup: Finish Setup
dismiss: Dismiss
raw_value: Raw value
copy_raw_value: Copy Raw Value
copy_raw_value_success: Copied
copy_raw_value_fail: Copy Failed
paste_raw_value: Paste Raw Value
paste_raw_value_success: Pasted
paste_raw_value_fail: Paste Failed
view_raw_value: View Raw Value
edit_raw_value: Edit Raw Value
enter_raw_value: Enter raw value...
clear_value: Clear Value
clear_changes: Clear Changes
reset_to_default: Reset to Default
undo_changes: Undo Changes
notifications: Notifications
show_all_activity: Show All Activity
page_not_found: Page Not Found
page_not_found_body: The page you are looking for doesn't seem to exist.
confirm_revert: Confirm Revert
confirm_revert_body: This will revert the item to the selected state.
display: Display
settings_update_success: Settings updated
title: Title
revision_delta_created: Created
revision_delta_created_externally: Created Externally
revision_delta_updated: 'Updated 1 Field | Updated {count} Fields'
revision_delta_deleted: Deleted
revision_delta_reverted: Reverted
revision_delta_other: Revision
revision_delta_by: '{date} by {user}'
private_user: Private User
creation_preview: Creation Preview
revision_preview: Revision Preview
updates_made: Updates Made
leave_comment: Leave a comment...
post_comment_success: Comment posted
item_create_success: Item Created | Items Created
item_update_success: Item Updated | Items Updated
item_delete_success: Item Deleted | Items Deleted
this_collection: This Collection
related_collection: Related Collection
related_collections: Related Collections
translations_collection: Translation Collection
languages_collection: Languages Collection
import_data_input_placeholder: CSV or JSON...
import_data_button: Start Import
import_data_indeterminate: Importing Data...
import_data_success: Data successfully imported from {filename}
import_data_error: This file's data structure doesn't match the collection.
label_import: Import
label_export: Export
import_export: Import / Export
format: Format
last_page: Last Page
last_access: Last Access
fill_template: Fill with Template Value
a_unique_table_name: A unique table name...
a_unique_column_name: A unique column name...
enable_custom_values: Enable custom values
submit: Submit
move_to_folder: Move to Folder
move: Move
system: System
add_field_related: Add Field to Related Collection
interface_label: Interface
today: Today
yesterday: Yesterday
delete_comment: Delete Comment
delete_share: Delete Share
date-fns_date: PPP
date-fns_time: 'h:mm:ss a'
date-fns_time_no_seconds: 'h:mm a'
date-fns_time_24hour: 'HH:mm:ss'
date-fns_time_no_seconds_24hour: 'HH:mm'
date-fns_date_short: 'MMM d, u'
date-fns_time_short: 'h:mma'
date-fns_date_short_no_year: MMM d
minutes: Minutes
hours: Hours
month: Month
year: Year
select_all: Select All
months:
  january: January
  february: February
  march: March
  april: April
  may: May
  june: June
  july: July
  august: August
  september: September
  october: October
  november: November
  december: December
drag_mode: Drag Mode
cancel_crop: Cancel Crop
original: Original
url: URL
import_label: Import
file_details: File Details
dimensions: Dimensions
size: Size
created: Created
modified: Modified
checksum: Checksum
owner: Owner
edited_by: Edited by
folder: Folder
zoom: Zoom
download: Download
open: Open
open_in_new_window: Open in New Window
open_folder: Open "{folder}" folder
foreground_color: Foreground Color
background_color: Background Color
upload_from_device: Upload File from Device
choose_from_library: Choose File from Library
import_from_url: Import File from URL
replace_from_device: Replace File from Device
replace_from_library: Replace File from Library
replace_from_url: Replace File from URL
no_file_selected: No File Selected
download_file: Download File
open_file_in_tab: Open file in new tab
start_export: Start Export
not_available_for_local_downloads: Not available for local downloads
exporting_all_items_in_collection: Exporting all {total} items within {collection}.
exporting_limited_items_in_collection: Exporting {limit} out of {total} items within {collection}.
exporting_no_items_to_export: No items to export. Adjust the exporting configuration below.
exporting_download_hint: Once completed, this {format} file will automatically be downloaded to your device.
exporting_batch_hint: This export will be processed in batches, and once completed, the {format} file will be saved to the File Library.
exporting_batch_hint_forced: Due to the large number of items, this export must be processed in batches, and once completed, the {format} file will be saved to the File Library.
collection_key: Collection Key
name: Name
primary_key_field: Primary Key Field
type: Type
creating_new_collection: Creating New Collection
created_by: Created By
created_on: Created On
creating_collection_info: Name the collection and setup its unique “key” field...
creating_collection_system: Enable and rename any of these optional fields.
auto_increment_integer: Auto-incremented integer
generated_uuid: Generated UUID
manual_string: Manually entered string
save_and_create_new: Save and Create New
save_and_stay: Save and Stay
save_as_copy: Save as Copy
add_existing: Add Existing
creating_items: Creating Items
enable_create_button: Enable Create Button
selecting_items: Selecting Items
enable_select_button: Enable Select Button
comments: Comments
no_comments: No Comments Yet
click_to_expand: Click to Expand
select_item: Select Item
no_items: No items
search_items: Search items...
disabled: Disabled
information: Information
report_bug: Report Bug
request_feature: Request Feature
interface_not_found: 'Interface "{interface}" not found.'
operation_not_found: 'Operation "{operation}" not found.'
reset_interface: Reset Interface
display_not_found: 'Display "{display}" not found.'
reset_display: Reset Display
list-m2a: Builder (M2A)
item_count: 'No Items | One Item | {count} Items'
no_items_copy: There are no items in this collection yet.
file_count: 'No Files | One File | {count} Files'
no_files_copy: There are no files here.
user_count: 'No Users | One User | {count} Users'
no_users_copy: There are no users in this role yet.
webhooks_count: 'No Webhooks | One Webhook | {count} Webhooks'
no_webhooks_copy: No webhooks have been configured yet. Get started by creating one below.
no_notifications: No Notifications
no_notifications_copy: You're all caught up!
activity_log: Activity Log
all_items: All Items
any: Any
csv: CSV
no_collections: No Collections
create_collection: Create Collection
no_collections_copy_admin: You don’t have any Collections yet. Click the button below to get started.
no_collections_copy: You don’t have any Collections yet. Please contact your system administrator.
relationship_not_setup: The relationship hasn't been configured correctly
display_template_not_setup: The display template option is misconfigured
collection_field_not_setup: The collection field option is misconfigured
select_a_collection: Select a Collection
select_a_field: Select a Field
active: Active
move_to: Move To...
copy: Copy
copy_to: Copy To...
no_other_dashboards_copy: You don't have any other Dashboards yet.
inactive: Inactive
users: Users
activity: Activity
activity_item: Activity Item
action: Action
ip_address: IP Address
user_agent: User Agent
webhooks: Webhooks
decimals: Decimals
value_decimals: Value Decimals
min_value: Min Value
max_value: Max Value
automatic: Automatic
field_width: Field Width
add_filter: Add Filter
upper_limit: Upper limit...
lower_limit: Lower limit...
user_directory: User Directory
documentation: Documentation
sidebar: Sidebar
duration: Duration
charset: Charset
second: second
file_moved: File Moved
collection_created: Collection Created
modified_on: Modified On
card_size: Card Size
sort_field: Sort Field
add_sort_field: Add Sort Field
sort: Sort
status: Status
remove: Remove
toggle_manual_sorting: Toggle Manual Sorting
bookmark_doesnt_exist: Bookmark Doesn't Exist
bookmark_doesnt_exist_copy: The bookmark you're trying to open couldn't be found.
bookmark_doesnt_exist_cta: Return to collection
select_an_item: Select an item...
edit: Edit
enabled: Enabled
disable_tfa: Disable 2FA
tfa_scan_code: Scan the code in your authenticator app to finish setting up 2FA
enter_otp_to_disable_tfa: Enter the OTP to disable 2FA
create_account: Create Account
account_created_successfully: Account Created Successfully
auto_fill: Auto Fill
corresponding_field: Corresponding Field
errors:
  COLLECTION_NOT_FOUND: "Collection doesn't exist"
  FIELD_NOT_FOUND: Field not found
  FORBIDDEN: Forbidden
  INVALID_CREDENTIALS: Wrong username or password
  INVALID_OTP: Wrong one-time password
  INVALID_PAYLOAD: Invalid payload
  INVALID_QUERY: Invalid query
  ITEM_LIMIT_REACHED: Item limit reached
  ITEM_NOT_FOUND: Item not found
  ROUTE_NOT_FOUND: Not found
  RECORD_NOT_UNIQUE: Duplicate value detected
  USER_SUSPENDED: User Suspended
  CONTAINS_NULL_VALUES: Field contains null values
  UNPROCESSABLE_ENTITY: Unprocessable entity
  INTERNAL_SERVER_ERROR: Unexpected Error
  NOT_NULL_VIOLATION: Value can't be null
  ILLEGAL_ASSET_TRANSFORMATION: Image source too large to preview
  VALUE_TOO_LONG: Value is too long
  VALUE_OUT_OF_RANGE: Value is out of range
  INVALID_FOREIGN_KEY: Invalid foreign key
  UNKNOWN: Unexpected Error
security: Security
value_hashed: Value Securely Hashed
bookmark_name: Bookmark name...
create_bookmark: Create Bookmark
edit_bookmark: Edit Bookmark
edit_personal_bookmark: Edit Personal Bookmark
edit_role_bookmark: Edit Role Bookmark
edit_global_bookmark: Edit Global Bookmark
cannot_edit_role_bookmarks: Can't Edit Role Bookmarks
cannot_edit_global_bookmarks: Can't Edit Global Bookmarks
bookmarks: Bookmarks
presets: Presets
unexpected_error: Unexpected Error
unexpected_error_copy: An unexpected error has occurred. Please try again later.
copy_details: Copy Details
no_app_access: No App Access
no_app_access_copy: This user isn't allowed to use the admin app.
password_reset_sent: We've sent you a secure link to reset your password
password_reset_successful: Password successfully reset
back: Back
filter: Filter
editing_image: Editing Image
square: Square
free: Free
flip_horizontal: Flip Horizontal
flip_vertical: Flip Vertical
aspect_ratio: Aspect Ratio
rotate: Rotate
all_users: All Users
delete_collection: Delete Collection
update_collection_success: Updated Collection
delete_collection_success: Deleted Collection
make_collection_visible: Make Collection Visible
make_collection_hidden: Make Collection Hidden
make_folder_visible: Make Folder Visible
make_folder_hidden: Make Folder Hidden
goto_collection_content: View Content
start_end_of_count_items: '{start}-{end} of {count} items'
start_end_of_count_filtered_items: '{start}-{end} of {count} filtered items'
one_item: '1 item'
one_filtered_item: '1 filtered item'
delete_collection_are_you_sure: >-
  Are you sure you want to delete this collection? This will delete the collection and all items in it. This action is
  permanent.
delete_folder_are_you_sure: Are you sure you want to delete this folder? Nested folders and collections will be moved to the top most level.
collections_shown: Collections Shown
visible_collections: Visible Collections
hidden_collections: Hidden Collections
show_hidden_collections: Show Hidden Collections
hide_hidden_collections: Hide Hidden Collections
show_header: Show Header
unmanaged_collections: Unconfigured Collections
system_collections: System Collections
placeholder: Placeholder
icon_left: Icon Left
icon_right: Icon Right
count_other_revisions: '{count} Other Revisions'
font: Font
sans_serif: Sans Serif
serif: Serif
monospace: Monospace
divider: Divider
color: Color
circle: Circle
empty_item: Empty Item
log_in_with: 'Log In with {provider}'
conditional_styles: Conditional Styles
advanced_settings: Advanced Settings
advanced_filter: Advanced Filter
delete_advanced_filter: Delete Filter
change_advanced_filter_operator: Change Operator
operators:
  eq: Equals
  neq: Doesn't equal
  lt: Less than
  gt: Greater than
  lte: Less than or equal to
  gte: Greater than or equal to
  in: Is one of
  nin: Is not one of
  null: Is null
  nnull: Isn't null
  contains: Contains
  ncontains: Doesn't contain
  starts_with: Starts with
  nstarts_with: Doesn't start with
  ends_with: Ends with
  nends_with: Doesn't end with
  between: Is between
  nbetween: Isn't between
  empty: Is empty
  nempty: Isn't empty
  all: Contains these keys
  has: Contains some of these keys
  intersects: Intersects
  nintersects: Doesn't intersect
  intersects_bbox: Intersects bounding box
  nintersects_bbox: Doesn't intersect bounding box
  regex: Matches RegExp
custom_validation_message: Custom Validation Message
loading: Loading...
drop_to_upload: Drop to Upload
item: Item
items: Items
upload_file: Upload File
upload_file_indeterminate: Uploading File...
upload_file_success: File Uploaded
upload_files_indeterminate: 'Uploading files {done}/{total}'
upload_files_success: '{count} Files Uploaded'
upload_pending: Upload Pending
drag_file_here: Drag & Drop a File Here
click_to_browse: Click to Browse
interface_options: Interface Options
layout_options: Layout Options
rows: Rows
columns: Columns
collection_setup: Collection Setup
optional_system_fields: Optional System Fields
value_unique: Value has to be unique
all_activity: All Activity
create_item: Create Item
display_template: Display Template
language_display_template: Language Display Template
translations_display_template: Translations Display Template
n_items_selected: 'No Items Selected | 1 Item Selected | {n} Items Selected'
per_page: Per Page
all_files: All Files
my_files: My Files
recent_files: Recent Files
create_folder: Create Folder
edit_folder: Edit Folder
folder_name: Folder Name...
folder_key: Folder Key...
add_file: Add File
replace_file: Replace File
no_results: No Results
no_results_copy: Adjust or clear search filters to see results.
clear_filters: Clear Filters
saves_automatically: Saves Automatically
role: Role
edit_role: Edit Role
rule: Rule
user: User
no_presets: No Presets
no_presets_copy: No presets or bookmarks have been saved yet.
no_presets_cta: Add Preset
presets_only: Presets Only
create: Create
on_create: On Create
on_update: On Update
read: Read
update: Update
select_fields: Select Fields
format_text: Format Text
format_value: Format Value
abbreviate_value: Abbreviate Value
operator: Operator
bold: Bold
toggle: Toggle
icon_on: Icon On
icon_off: Icon Off
label: Label
flows: Flows
flow: Flow
flow_delete_confirm: Are you sure you want to delete this Flow? This action can not be undone.
edit_flow: Edit Flow
delete_flow: Delete Flow
no_other_flows_copy: You don't have any other Flows yet.
no_flows: No Flows
no_flows_copy: You don’t have any Flows yet.
create_flow: Create Flow
flow_name: Flow Name
insights: Insights
dashboard: Dashboard
panel: Panel
panel_options: Panel Options
panel_header: Panel Header
panel_name_placeholder: Name this panel...
panel_note_placeholder: Optional details about this panel...
panel_delete_confirm: Are you sure you want to delete this panel? This action can not be undone.
dashboard_delete_confirm: Are you sure you want to delete this dashboard? This action can not be undone.
edit_dashboard: Edit Dashboard
delete_dashboard: Delete Dashboard
visible: Visible
prefix_placeholder: Text before value...
suffix_placeholder: Text after value...
decimals_placeholder: Number of decimal places...
no_dashboards: No Dashboards
no_dashboards_copy: You don’t have any Dashboards yet.
create_dashboard: Create Dashboard
dashboard_name: Dashboard Name
no_data: No Data
full_screen: Full Screen
full_text_search: Full-Text Search
edit_panels: Edit Panels
center_align: Center Align
left_align: Left Align
right_align: Right Align
fit_to_screen: Fit to Screen
image_url: Image Url
alt_text: Alternative Text
media: Media
quality: Quality
width: Width
height: Height
source: Source
url_placeholder: Enter an url...
display_text: Display Text
display_text_placeholder: Enter a display text...
interface_group_text_and_numbers: Text & Numbers
interface_group_selection: Selection
interface_group_relational: Relational
interface_group_presentation: Presentation
interface_group_groups: Groups
interface_group_other: Other
tooltip: Tooltip
tooltip_placeholder: Enter a tooltip...
unlimited: Unlimited
open_link_in: Open link in
new_tab: New tab
current_tab: Current tab
save_image: Save Image
save_media: Save Media
wysiwyg_options:
  aligncenter: Align Center
  alignjustify: Align Justify
  alignleft: Align Left
  alignnone: Align None
  alignright: Align Right
  forecolor: Foreground Color
  backcolor: Background Color
  bold: Bold
  italic: Italic
  underline: Underline
  strikethrough: Strikethrough
  subscript: Subscript
  superscript: Superscript
  codeblock: Code
  blockquote: Blockquote
  bullist: Bullet List
  numlist: Numbered List
  hr: Horizontal Rule
  link: Add/Edit Link
  unlink: Remove Link
  media: Add/Edit Media
  image: Add/Edit Image
  copy: Copy
  cut: Cut
  paste: Paste
  heading: Heading
  h1: Heading 1
  h2: Heading 2
  h3: Heading 3
  h4: Heading 4
  h5: Heading 5
  h6: Heading 6
  fontselect: Select Font
  fontsizeselect: Select Font Size
  indent: Indent
  outdent: Outdent
  undo: Undo
  redo: Redo
  remove: Remove
  removeformat: Remove Format
  selectall: Select All
  table: Table
  visualaid: View invisible elements
  source_code: Edit Source Code
  fullscreen: Full Screen
  directionality: Directionality
dropdown: Dropdown
choices: Choices
choices_option_configured_incorrectly: Choices configured incorrectly
deselect: Deselect
deselect_all: Deselect All
other: Other...
adding_user: Adding User
unknown_user: Unknown User
creating_in: 'Creating Item in {collection}'
editing_in: 'Editing Item in {collection}'
viewing_in: 'Viewing Item in {collection}'
creating_unit: 'Creating {unit}'
editing_unit: 'Editing {unit}'
editing_in_batch: 'Batch Editing {count} Items'
no_options_available: No options available
settings_data_model: Data Model
settings_permissions: Roles & Permissions
settings_project: Project Settings
settings_webhooks: Webhooks
settings_flows: Flows
settings_presets: Presets & Bookmarks
settings_translation_strings: Translation Strings
one_or_more_options_are_missing: One or more options are missing
scope: Scope
select: Select...
layout: Layout
tree_view: Tree View
changes_are_permanent: Changes are permanent
preset_name_placeholder: Serves as default when empty...
preset_search_placeholder: Search query...
editing_preset: Editing Preset
layout_preview: Layout Preview
layout_setup: Layout Setup
unsaved_changes: Unsaved Changes
unsaved_changes_copy: Are you sure you want to leave this page?
discard_changes: Discard Changes
discard_all_changes: Discard All Changes
discard_changes_copy: Are you sure you want to discard all the changes made?
show_x_axis: Show X Axis
show_y_axis: Show Y Axis
keep_editing: Keep Editing
page_help_collections_overview: '**Collections Overview** — List of all collections you have access to.'
page_help_collections_collection: >-
  **Browse Items** — Lists all {collection} items you have access to. Customize layout, filters, and sorting to tailor
  your view, and even save bookmarks of these different configurations for quick access.
page_help_collections_item: >-
  **Item Detail** — A form for viewing and managing this item. This sidebar also contains a full history of revisions,
  and embedded comments.
page_help_activity_collection: >-
  **Browse Activity** — A comprehensive listing of all your user's system and content activity.
page_help_docs_global: >-
  **Documentation Overview** — Docs tailored specifically to this project's version and schema.
page_help_files_collection: >-
  **File Library** — Lists all file assets uploaded to this project. Customize layout, filters, and sorting to tailor
  your view, and even save bookmarks of these different configurations for quick access.
page_help_files_item: >-
  **File Detail** — A form for managing file metadata, editing the original asset, and updating access settings.
page_help_settings_project: "**Project Settings** — Your project's global configuration options."
page_help_settings_datamodel_collections: >-
  **Data Model: Collections** — Lists all collections available. This includes visible, hidden, and system collections,
  as well as unmanaged database tables that can be added.
page_help_settings_datamodel_fields: >-
  **Data Model: Collection** — A form for managing this collection and its fields.
page_help_settings_roles_collection: '**Browse Roles** — Lists the Admin, Public and custom User Roles.'
page_help_settings_roles_item: "**Role Detail** — Manage a role's permissions and other settings."
page_help_settings_presets_collection: >-
  **Browse Presets** — Lists all presets in the project, including: user, role, and global bookmarks, as well as default
  views.
page_help_settings_presets_item: >-
  **Preset Detail** — A form for managing bookmarks and default collection presets.
page_help_settings_webhooks_collection: '**Browse Webhooks** — Lists all webhooks within the project.'
page_help_settings_webhooks_item: '**Webhook Detail** — A form for creating and managing project webhooks.'
<<<<<<< HEAD
page_help_settings_flows_collection: '**Browse Flows** — Lists all Flows within the project.'
page_help_settings_flows_item: '**Flow Detail** — Workspace for managing one or more operations.'
=======
page_help_settings_translation_strings_collection: '**Browse Translation Strings** — Lists all translation strings within the project.'
>>>>>>> 7d4c6a2c
page_help_users_collection: '**User Directory** — Lists all system users within this project.'
page_help_users_item: >-
  **User Detail** — Manage your account information, or view the details of other users.
page_help_insights_overview: '**Insights** — List of dashboards you have access to.'
page_help_insights_dashboard: '**Dashboard** — Workspace for managing one or more panels'
activity_feed: Activity Feed
add_new: Add New
create_new: Create New
all: All
none: None
no_layout_collection_selected_yet: No layout/collection selected yet
batch_delete_confirm: >-
  No items have been selected | Are you sure you want to delete this item? This action can not be undone. | Are you sure
  you want to delete these {count} items? This action can not be undone.
cancel: Cancel
no_upscale: Don't upscale images
collection: Collection
collections: Collections
content: Content
singleton: Singleton
singleton_label: Treat as single object
system_fields_locked: System fields are locked and can't be edited
directus_collection:
  directus_activity: Accountability logs for all events
  directus_collections: Additional collection configuration and metadata
  directus_dashboards: Dashboards within the Insights module
  directus_fields: Additional field configuration and metadata
  directus_files: Metadata for all managed file assets
  directus_folders: Provides virtual directories for files
  directus_migrations: What version of the database you're using
  directus_panels: Individual panels within Insights dashboards
  directus_permissions: Access permissions for each role
  directus_notifications: Notifications sent to users
  directus_presets: Presets for collection defaults and bookmarks
  directus_relations: Relationship configuration and metadata
  directus_revisions: Data snapshots for all activity
  directus_roles: Permission groups for system users
  directus_sessions: User session information
  directus_settings: Project configuration options
  directus_shares: Tracks externally shared items
  directus_users: System users for the platform
  directus_webhooks: Configuration for event-based HTTP requests
fields:
  directus_activity:
    item: Item Primary Key
    action: Action
    collection: Collection
    timestamp: Action On
    user: Action By
    comment: Comment
    user_agent: User Agent
    ip: IP Address
    revisions: Revisions
  directus_collections:
    collection: Collection
    icon: Icon
    note: Note
    color: Color
    display_template: Display Template
    hidden: Hidden
    singleton: Singleton
    translations: Collection Naming Translations
    archive_app_filter: Archive App Filter
    archive_value: Archive Value
    unarchive_value: Unarchive Value
    sort_field: Sort Field
    accountability: Activity & Revision Tracking
    archive_field: Archive Field
    item_duplication_fields: Item Duplication Fields
  directus_files:
    $thumbnail: Thumbnail
    title: Title
    description: Description
    tags: Tags
    location: Location
    storage: Storage
    filename_disk: Filename (Disk)
    filename_download: Filename (Download)
    metadata: Metadata
    type: Mime Type
    filesize: Filesize
    modified_by: Modified By
    modified_on: Modified On
    created_on: Created On
    created_by: Created By
    embed: Embed
    uploaded_by: Uploaded By
    folder: Folder
    width: Width
    uploaded_on: Uploaded On
    height: Height
    charset: Charset
    duration: Duration
  directus_users:
    first_name: First Name
    last_name: Last Name
    email: Email
    password: Password
    avatar: Avatar
    location: Location
    title: Title
    description: Description
    tags: Tags
    user_preferences: User Preferences
    language: Language
    theme: Theme
    theme_auto: Automatic (Based on System)
    theme_light: Light Mode
    theme_dark: Dark Mode
    tfa_secret: Two-Factor Authentication
    admin_options: Admin Options
    status: Status
    status_draft: Draft
    status_invited: Invited
    status_active: Active
    status_suspended: Suspended
    status_archived: Archived
    role: Role
    token: Token
    token_placeholder: Enter a secure access token...
    provider: Provider
    external_identifier: External Identifier
    last_page: Last Page
    last_access: Last Access
    email_notifications: Email Notifications
  directus_settings:
    jpg: JPEG
    png: PNG
    webP: WebP
    tiff: Tiff
    mapping: Mapping
    basemaps: Basemaps
    basemaps_raster: Raster
    basemaps_tile: Raster TileJSON
    basemaps_style: Mapbox Style
    mapbox_key: Mapbox Access Token
    mapbox_placeholder: pk.eyJ1Ijo.....
    attribution: Attribution
    attribution_placeholder: © OpenStreetMap contributors
    transforms_note: The Sharp method name and its arguments. See https://sharp.pixelplumbing.com/api-constructor for more information.
    additional_transforms: Additional Transformations
    project_name: Project Name
    project_descriptor: Project Descriptor
    project_url: Project URL
    project_color: Project Color
    project_logo: Project Logo
    branding: Branding & Style
    public_foreground: Public Foreground
    public_background: Public Background
    public_note: Public Note
    auth_password_policy: Auth Password Policy
    auth_login_attempts: Auth Login Attempts
    files_and_thumbnails: Files & Storage
    storage_default_folder: Default Folder
    storage_asset_presets: Transformation Presets
    storage_asset_transform: Allowed Transformations
    overrides: App Overrides
    custom_css: Custom CSS
    module_bar: Module Bar
    transformations_all: Allow all transformations
    transformations_none: Disable transformations
    transformations_presets: Limit transformations to presets below
  directus_shares:
    name: Name
    role: Role
    password: Password
    date_start: Date Start
    date_end: Date End
    max_uses: Max Uses
    times_used: Times Used
  directus_fields:
    collection: Collection Name
    icon: Collection Icon
    note: Note
    hidden: Hidden
    singleton: Singleton
    translation: Field Name Translations
    display_template: Template
  directus_roles:
    name: Role Name
    icon: Role Icon
    description: Description
    app_access: App Access
    admin_access: Admin Access
    ip_access: IP Access
    enforce_tfa: Require 2FA
    users: Users in Role
    module_list: Module Navigation
  directus_webhooks:
    name: Name
    method: Method
    status: Status
    data: Data
    header: Header
    value: Value
    headers: Request Headers
    data_label: Send Event Data
    triggers: Triggers
    actions: Actions
    collections: Collections
field_options:
  directus_settings:
    project_name_placeholder: My project...
    project_color_note: Login & Logo Background
    project_logo_note: White 40x40 SVG/PNG
    public_note_placeholder: A short, public message that supports markdown formatting...
    security_divider_title: Security
    auth_password_policy:
      none_text: None – Not Recommended
      weak_text: Weak – Minimum 8 Characters
      strong_text: Strong – Upper / Lowercase / Numbers / Special
    storage_asset_presets:
      fit_label: Fit
      upscaling: Upscaling
      fit:
        contain_text: Contain (preserve aspect ratio)
        cover_text: Cover (forces exact size)
        fit_text: Fit inside
        outside_text: Fit outside
    additional_transforms: Additional Transformations
    transforms_note: The Sharp method name and its arguments. See https://sharp.pixelplumbing.com/api-constructor for more information.
    mapbox_key: Mapbox Access Token
    mapbox_placeholder: pk.eyJ1Ijo.....
    basemaps: Basemaps
    basemaps_name_placeholder: Enter the basemap name...
    basemaps_raster: Raster
    basemaps_tile: Raster TileJSON
    basemaps_style: Mapbox Style
    files_divider_title: Files & Thumbnails
    overrides_divider_title: App Overrides
  directus_activity:
    login: Login
    create: Create
    update: Update
    delete: Delete
  directus_collections:
    track_activity_revisions: Track Activity & Revisions
    only_track_activity: Only Track Activity
    do_not_track_anything: Do Not Track Anything
    collection_setup: Collection Setup
    note_placeholder: A description of this collection...
    hidden_label: Hide within the App
    singleton: Treat as single object
    language: Language
    translation: Translation
    translation_placeholder: Enter a translation...
    collection_name: Collection Name
    singular_unit: Singular Unit
    plural_unit: Plural Unit
    archive_divider: Archive
    archive_field_placeholder: Choose a field...
    archive_app_filter: Enable App Archive Filter
    archive_value: Value set when archiving...
    unarchive_value: Value set when unarchiving...
    sort_divider: Sort
    sort_field: Choose a field...
    accountability_divider: Accountability
    duplication_divider: Duplication
  directus_files:
    title: A unique title...
    description: An optional description...
    location: An optional location...
    storage_divider: File Naming
    filename_disk: Name on disk storage...
    filename_download: Name when downloading...
  directus_roles:
    name: The unique name for this role...
    description: A description of this role...
    ip_access: Add allowed IP addresses, leave empty to allow all...
    fields:
      icon_name: Icon
      name_name: Name
      name_placeholder: Enter a title...
      link_name: Link
      link_placeholder: Relative or absolute URL...
    collections_name: Collections
    collections_addLabel: Add Collection...
  directus_users:
    preferences_divider: User Preferences
    dropdown_auto: Automatic (Based on System)
    dropdown_light: Light Mode
    dropdown_dark: Dark Mode
    admin_divider: Admin Options
    status_dropdown_draft: Draft
    status_dropdown_invited: Invited
    status_dropdown_active: Active
    status_dropdown_suspended: Suspended
    status_dropdown_archived: Archived
    token: Enter a secure access token...
  directus_webhooks:
    status_options_active: Active
    status_options_inactive: Inactive
    data_label: Send Event Data
    triggers_divider: Triggers
    actions_create: Create
    actions_update: Update
    actions_delete: Delete
    actions_login: Login
    headers:
      header: Header
      value: Value
      add: Add Header
no_fields_in_collection: 'There are no fields in "{collection}" yet'
no_value: No value
do_nothing: Do Nothing
generate_and_save_uuid: Generate and Save UUID
save_current_user_id: Save Current User ID
save_current_user_role: Save Current User Role
save_current_datetime: Save Current Date/Time
always_open: Always Open
start_open: Start Open
start_collapsed: Start Collapsed
block: Block
inline: Inline
comment: Comment
shares: Shares
unlimited_usage: Unlimited usage
uses_left: No uses left | 1 use left | {n} uses left
no_shares: No shares to show
new_share: New Share
expired: Expired
upcoming: Upcoming
share: Share
share_item: Share Item
shared_with_you: An item has been shared with you
shared_enter_passcode: Enter your passcode to continue...
shared_leave_blank_for_unlimited: Leave blank for unlimited
shared_times_remaining: This link can only be used {n} times
shared_last_remaining: This link can only be used once
shared_uses_left: For added security, this shared page has been configured with a limited number of views. There are currently {n} views remaining, after which, the page will no longer be accessible.
share_access_page: Access Shared Page
share_access_not_found: This shared page either does not exist or has already exceeded the maximum number of allowed uses.
share_access_not_found_desc: Please contact an authorized user of this project to request access.
share_access_not_found_title: Unknown Share Page
share_copy_link: Copy Link
share_copy_link_success: Link Copied
share_copy_link_error: Unable to Copy Link
share_send_link: Send Link
relational_triggers: Relational Triggers
referential_action_field_label_m2o: On Delete of {collection}...
referential_action_field_label_o2m: On Deselect of {collection}...
referential_action_no_action: Prevent the deletion
referential_action_cascade: Delete the {collection} item (cascade)
referential_action_set_null: Nullify the {field} field
referential_action_set_default: Set {field} to its default value
choose_action: Choose Action
continue_label: Continue
continue_as: >-
  {name} is currently authenticated. If you recognize this account, press continue.
editing_role: '{role} Role'
creating_webhook: Creating Webhook
default_label: Default
delete_label: Delete
delete_are_you_sure: >-
  This action is permanent and can not be undone. Are you sure you would like to proceed?
delete_field_are_you_sure: >-
  Are you sure you want to delete the field "{field}"? This action can not be undone.
description: Description
done: Done
duplicate: Duplicate
limit: Limit
email: Email
embed: Embed
fallback_icon: Fallback Icon
field: Field | Fields
file: File
file_library: File Library
forgot_password: Forgot Password
hidden: Hidden
hidden_in_group: Hidden in {group}
icon: Icon
info: Info
normal: Normal
success: Success
warning: Warning
danger: Danger
colors:
  purple: Purple
  blue: Blue
  green: Green
  yellow: Yellow
  orange: Orange
  red: Red
  black: Black
  gray: Gray
  white: White
junction_collection: Junction Collection
latency: Latency
login: Log in
my_activity: My Activity
not_authenticated: Not Authenticated
authenticated: Authenticated
options: Options
otp: One-Time Password
password: Password
permissions: Permissions
relationship: Relationship
reset: Reset
reset_password: Reset Password
revisions: Revisions
no_revisions: No Revisions Yet
revert: Revert
save: Save
schema: Schema
search: Search
select_existing: Select Existing
select_field_type: Select a field type
select_interface: Select an interface
settings: Settings
sign_in: Sign In
sign_out: Sign Out
sign_out_confirm: Are you sure you want to sign out?
something_went_wrong: Something went wrong.
sort_direction: Sort Direction
export_location: Export Location
export_started: Export Started
export_started_copy: Your export has started. You'll be notified when it's ready to download.
sort_asc: Sort Ascending
sort_desc: Sort Descending
template: Template
require_value_to_be_set: Require value to be set
translation: Translation
translation_placeholder: Enter a translation...
value: Value
view_project: View Project
weeks: {}
report_error: Report Error
start: Start
interfaces:
  filter:
    name: Filter
    description: Configure a filter object.
    add_filter: Add Filter
    add_group: And / Or group
    add_value: Add Value
    logic_type_and: AND
    logic_type_or: OR
    all: All
    any: Any
    and: and
    of_the_following: of the following
    no_rules: No configured rules
    change_value: Click to change value
    placeholder: Drag rules here
  fields:
    name: Fields
  group-accordion:
    name: Accordion
    description: Display fields or groups as accordion sections
    start: Start
    all_closed: All Closed
    first_opened: First Opened
    all_opened: All Opened
    accordion_mode: Accordion Mode
    max_one_section_open: Max 1 Section Open
  presentation-links:
    presentation-links: Button Links
    links: Links
    description: Configurable link buttons for launching dynamic URLs
    style: Style
    primary: Primary
    link: Links
    button: Buttons
    error: Cannot perform action
  select-multiple-checkbox:
    checkboxes: Checkboxes
    description: Choose between multiple options via checkboxes
    allow_other: Allow Other
    show_more: 'Show {count} more'
    items_shown: Items Shown
  select-multiple-checkbox-tree:
    name: Checkboxes (Tree)
    description: Choose between multiple options via nested checkboxes
    value_combining: Value Combining
    value_combining_note: Controls what value is stored when nested selections are made.
    show_all: Show All
    show_selected: Show Selected
  input-code:
    code: Code
    description: Write or share code snippets
    line_number: Line Number
    line_wrapping: Line Wrapping
    placeholder: Enter code here...
  system-collection:
    collection: Collection
    description: Select between existing collections
    include_system_collections: Include System Collections
  system-collections:
    collections: Collections
    description: Select between existing collections
    include_system_collections: Include System Collections
  select-color:
    color: Color
    description: Enter or select a color value
    placeholder: Choose a color...
    preset_colors: Preset Colors
    opacity: Opacity
    preset_colors_add_label: Add new color...
    name_placeholder: Enter color name...
  datetime:
    datetime: Datetime
    description: Enter dates and times
    include_seconds: Include Seconds
    set_to_now: Set to Now
    use_24: Use 24-Hour Format
    placeholder: Choose a datetime...
  system-display-template:
    display-template: Display Template
    description: Mix static text and dynamic field values
    collection_field: Collection field
    collection_field_not_setup: The collection field option is misconfigured
    select_a_collection: Select a Collection
  presentation-divider:
    divider: Divider
    description: Label and divide fields into sections
    title_placeholder: Enter a title, or leave blank to only show a line...
    inline_title: Inline Title
    inline_title_label: Show title inside line
    margin_top: Margin Top
    margin_top_label: Increase Top Margin
  select-dropdown:
    description: Select a value from a dropdown
    choices_placeholder: Add a new choice
    allow_other: Allow Other
    allow_other_label: Allow Other Values
    allow_none: Allow None
    allow_none_label: Allow No Selection
    choices_name_placeholder: Enter a name...
    choices_value_placeholder: Enter a value...
  select-multiple-dropdown:
    select-multiple-dropdown: Dropdown (Multiple)
    description: Select multiple values from a dropdown
  file:
    file: File
    description: Select or upload a file
  files:
    files: Files
    description: Select or upload multiple files
  input-hash:
    hash: Hash
    description: Enter a value to be hashed
    masked: Masked
    masked_label: Hide the true values
  select-icon:
    icon: Icon
    description: Select an icon from a dropdown
    search_for_icon: Search for icon...
  file-image:
    image: Image
    description: Select or upload an image
    crop: Crop to Fit
    crop_label: Crop image as needed
  system-interface:
    interface: Interface
    description: Select an existing interface
    placeholder: Select an interface...
  system-interface-options:
    interface-options: Interface Options
    description: A modal for selecting options of an interface
  list-m2m:
    many-to-many: Many to Many
    description: Select multiple related junction items
    display_template_configure_notice: You can configure the display template after creating this field.
  select-dropdown-m2o:
    many-to-one: Many to One
    description: Select a single related item
    display_template: Display Template
  input-rich-text-md:
    markdown: Markdown
    description: Enter and preview markdown
    edit: Edit
    preview: Preview
    editorFont: Editor Font
    previewFont: Preview Font
    customSyntax: Custom Blocks
    customSyntax_label: Add custom syntax types
    customSyntax_add: Add custom syntax
    box: Block / Inline
    imageToken: Static Access Token
    imageToken_label: Static access token is appended to the assets' URL
  map:
    map: Map
    description: Select a location on a map
    zoom: Zoom
    geometry_type: Geometry Type
    geometry_format: Geometry Format
    default_view: Default View
    invalid_options: Invalid options
    invalid_format: Invalid format ({format})
    unexpected_geometry: Expected {expected}, got {got}.
    fit_bounds: Fit view to data
    native: Native
    geojson: GeoJSON
    lnglat: Longitude, Latitude
    wkt: WKT
    wkb: WKB
    click_to_select: Click to select {geometry}
  presentation-notice:
    notice: Notice
    description: Display a short notice
    text: Enter notice content here...
  list-o2m:
    one-to-many: One to Many
    description: Select multiple related items
    no_collection: The collection could not be found
  system-folder:
    folder: Folder
    description:  Select a folder
    field_hint: Folder for uploaded files. Does not affect existing files.
    root_name: File Library Root
    system_default: System Defaults
  select-radio:
    radio-buttons: Radio Buttons
    description: Select one of multiple choices
  list:
    repeater: Repeater
    description: Create multiple entries of the same structure
    edit_fields: Edit Fields
    add_label: '"Create New" Label'
    field_name_placeholder: Enter field name...
    field_note_placeholder: Enter field note...
  slider:
    slider: Slider
    description: Select a number using a slider
    always_show_value: Always show value
  tags:
    tags: Tags
    description: Select or add tags
    whitespace: Whitespace
    hyphen: Replace with hyphen
    underscore: Replace with underscore
    remove: Remove whitespace
    capitalization: Capitalization
    uppercase: Convert Uppercase
    lowercase: Convert Lowercase
    auto_formatter: Use Title Auto-Formatter
    alphabetize: Alphabetize
    alphabetize_label: Force Alphabetical Order
    add_tags: Add a tag and press Enter...
  input:
    input: Input
    description: Manually enter a value
    trim: Trim
    trim_label: Trim the start and end
    mask: Masked
    mask_label: Hide the real value
    clear: Cleared Value
    clear_label: Save as empty string
    minimum_value: Minimum Value
    maximum_value: Maximum Value
    step_interval: Step Interval
    slug: Slugify
    slug_label: Make entered value URL safe
  input-multiline:
    textarea: Textarea
    description: Enter multiline plain-text
  input-translated-string:
    input-translated-string: Translated Strings
    description: Select or add translation string
    search_placeholder: Search...
    new_translation_string: New Translation String
  boolean:
    toggle: Toggle
    description: Switch between on and off
    color_on: Color On
    color_off: Color Off
    label_placeholder: Enter a label...
    label_default: Enabled
  translations:
    display_template: Display Template
    no_collection: No Collection
    toggle_split_view: Toggle Split View
    language_field: Language Indicator Field
  list-o2m-tree-view:
    description: Tree view for nested recursive one-to-many items
    recursive_only: The tree view interface only works for recursive relationships.
  user:
    user: User
    description: Select an existing directus user
    select_mode: Select Mode
    modes:
      auto: Auto
      dropdown: Dropdown
      modal: Modal
  input-rich-text-html:
    wysiwyg: WYSIWYG
    description: A rich-text editor writing HTML content
    toolbar: Toolbar
    custom_formats: Custom Formats
    options_override: Options Override
    folder_note: Folder for uploaded files. Does not affect existing files.
    imageToken: Static Access Token
    imageToken_label: Static access token is appended to the assets' URL
  input-autocomplete-api:
    input-autocomplete-api: Autocomplete Input (API)
    description: A search typeahead for external API values.
    results_path: Results Path
    value_path: Value Path
    text_path: Text Path
    trigger: Trigger
    rate: Rate
  group-raw:
    name: Raw Group
    description: Render the fields as-is
  group-detail:
    name: Detail Group
    description: Render the fields as a collapsable section
    show_header: Show Group Header
    header_icon: Header Icon
    header_color: Header Color
    start_open: Start Open
    start_closed: Start Closed
displays:
  translations:
    translations: Translations
    description: Preview translations
    enable: Enable
    user_language: Use Current User Language
    default_language: Default Language
    language_field: Language Indicator Field
  boolean:
    boolean: Boolean
    description: Display on and off states
    label_on: Label On
    label_on_placeholder: Enter an on label...
    label_off: Label Off
    label_off_placeholder: Enter an off label...
    icon_on: Icon On
    icon_off: Icon Off
    color_on: Color On
    color_off: Color Off
  collection:
    collection: Collection
    description: Display a collection
    icon_label: Show the collection's icon
  color:
    color: Color
    description: Display a colored dot
    default_color: Default Color
  datetime:
    datetime: Datetime
    description: Display values related to time
    format: Format
    format_note: >-
      The custom format accepts the __[Date Field Symbol
      Table](https://www.unicode.org/reports/tr35/tr35-dates.html#Date_Field_Symbol_Table)__
    long: Long
    short: Short
    relative: Relative
    relative_label: 'Show relative time, eg: 5 minutes ago'
  file:
    file: File
    description: Display files
  filesize:
    filesize: File Size
    description: Display the size of a file
  formatted-value:
    formatted-value: Formatted Value
    description: Display a formatted version of the text
    format: Format
    format_label: Auto format
    font: Font
    font_sans_serif: Sans serif
    font_serif: Serif
    font_monospace: Monospace
    bold: Bold
    bold_label: Use bold style
    italic: Italic
    italic_label: Use italic style
    prefix: Prefix
    prefix_label: Prepend text
    suffix: Suffix
    suffix_label: Appended Text
    color: Color
    background: Background
    icon: Icon
    border: Border
    border_label: Show border
    text: Text
    text_placeholder: Optional value override...
  formatted-json-value:
    formatted-json-value: Formatted JSON value
    description: Display a formatted version of the object
  icon:
    icon: Icon
    description: Display an icon
    filled: Filled
    filled_label: Use the filled variant
  image:
    image: Image
    description: Display a tiny image preview
    circle: Circle
    circle_label: Display as a circle
  labels:
    labels: Labels
    description: Display either a single or a list of labels
    default_foreground: Default Foreground
    default_background: Default Background
    format_label: Format each label
    show_as_dot: Show As Dot
    choices_value_placeholder: Enter a value...
    choices_text_placeholder: Enter a text...
  mime-type:
    mime-type: MIME Type
    description: Show the MIME-Type of a file
    extension_only: Extension Only
    extension_only_label: Only show the file extension
  rating:
    rating: Rating
    description: Visualize a number as stars relative to the max-value
    simple: Simple
    simple_label: Show stars in a simple format
  raw:
    raw: Raw Value
  related-values:
    related-values: Related Values
    description: Display relative values
    display_template_configure_notice: You can configure the display template after creating this field.
  user:
    user: User
    description: Display a directus user
    avatar: Avatar
    name: Name
    both: Both
    circle_label: Show user in a circle
layouts:
  cards:
    cards: Cards
    image_source: Image Source
    image_fit: Image Fit
    crop: Crop
    contain: Contain
    title: Title
    subtitle: Subtitle
  tabular:
    tabular: Table
    spacing: Spacing
    comfortable: Comfortable
    compact: Compact
    cozy: Cozy
  calendar:
    calendar: Calendar
    start_date_field: Start Date Field
    end_date_field: End Date Field
  map:
    map: Map
    basemap: Basemap
    layers: Layers
    cluster_options: Clustering options
    cluster: Cluster Nearby Data
    cluster_radius: Cluster radius
    cluster_minpoints: Cluster minimum size
    cluster_maxzoom: Maximum zoom for clustering
    field: Geospatial Field
    invalid_geometry: Invalid geometry
    find_location: Find location...
    default_template: Using Collection Default...
    no_compatible_fields: No compatible fields

panels:
  metric:
    name: Metric
    description: Show a single value based on a query
    field: Field
  time_series:
    name: Time Series
    description: Render a line chart based on values over time
    date_field: Date Field
    value_field: Value Field
    fill_type: Fill Type
    curve_type: Curve Type
  label:
    name: Label
    description: Show some text
  list:
    name: List
    description: Filter and list fields from a collection
triggers:
  filter: 
    name: Event Filter
    description: Triggers before an event is fired, to check, modify, or cancel the event
    event: Event
  action:
    name: Event Action
    description: Triggers after an event is fired, to automate responses to the event
    event: Event
  init:
    name: Event Init
    description: Triggered by broader internal services where custom logic can be injected
    event: Event
  operation:
    name: Operation
    description: Triggered by an operation in a different Flow, to chain or reuse Flows
  schedule:
    name: Schedule
    description: Triggers at certain points of time
    cron: Interval
  webhook:
    name: Webhook
    description: Triggers based on an incoming HTTP request
operations:
  auth:
    name: Authenticate
    description: Check if something can be performed with a given filter
  log:
    name: Log to Console
    description: Log something in the console
    message: Message
    message_placeholder: Enter a message to show in the console
  mail:
    name: E-Mail
    description: Send emails to other humans
    to: Recipients
    template: Template
    data: Data
  notification:
    name: Notification
    description: Send a notification to someone
    recipient: Recipient
    message: Message
  read:
    name: Read
    description: Read items from the database
    mode:
      field: Mode
      one: One Item
      many: Many Items
      query: Items by Query
    key: Ids
    query: Query
  request:
    name: Request
    description: Make a request to an url
    url: Url
    url_placeholder: https://example.com/example
    method: Method
    data: Data
    headers: Headers
  sleep:
    name: Sleep
    description: Wait for a given amount of milliseconds.
    milliseconds: Milliseconds
  transform:
    name: Transform,
    description: Insert JSON into the flow
  trigger:
    name: Trigger
    description: Start another flow
    flows: Flows
    flow: Flow
    data: Data
  validate:
    name: Validate
    description: Validate an item with a filter<|MERGE_RESOLUTION|>--- conflicted
+++ resolved
@@ -909,12 +909,9 @@
   **Preset Detail** — A form for managing bookmarks and default collection presets.
 page_help_settings_webhooks_collection: '**Browse Webhooks** — Lists all webhooks within the project.'
 page_help_settings_webhooks_item: '**Webhook Detail** — A form for creating and managing project webhooks.'
-<<<<<<< HEAD
 page_help_settings_flows_collection: '**Browse Flows** — Lists all Flows within the project.'
 page_help_settings_flows_item: '**Flow Detail** — Workspace for managing one or more operations.'
-=======
 page_help_settings_translation_strings_collection: '**Browse Translation Strings** — Lists all translation strings within the project.'
->>>>>>> 7d4c6a2c
 page_help_users_collection: '**User Directory** — Lists all system users within this project.'
 page_help_users_item: >-
   **User Detail** — Manage your account information, or view the details of other users.
