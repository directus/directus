## Be aware:
#  Due to the way this is imported, JavaScript reserved words, including "delete", "private",
# "void", etc are stripped out. See
# https://github.com/rollup/plugins/blob/8748b8cd3bbab3c5ac6190556930219f19060e63/packages/pluginutils/src/makeLegalIdentifier.ts#L4
# and
# https://github.com/rollup/plugins/blob/8748b8cd3bbab3c5ac6190556930219f19060e63/packages/yaml/src/index.js#L45
#
# Illegal words:
# 'break', 'case', 'class', 'catch', 'const', 'continue', 'debugger', 'default', 'delete', 'do',
# 'else', 'export', 'extends', 'finally', 'for', 'function', 'if', 'import', 'in', 'instanceof',
# 'let', 'new', 'return', 'super', 'switch', 'this', 'throw', 'try', 'typeof', 'var', 'void',
# 'while', 'with', 'yield', 'enum', 'await', 'implements', 'package', 'protected', 'static',
# 'interface', 'private', 'public', 'arguments', 'Infinity', 'NaN', 'undefined', 'null', 'true',
# 'false', 'eval', 'uneval', 'isFinite', 'isNaN', 'parseFloat', 'parseInt', 'decodeURI',
# 'decodeURIComponent', 'encodeURI', 'encodeURIComponent', 'escape', 'unescape', 'Object',
# 'Function', 'Boolean', 'Symbol', 'Error', 'EvalError', 'InternalError', 'RangeError',
# 'ReferenceError', 'SyntaxError', 'TypeError', 'URIError', 'Number', 'Math', 'Date', 'String',
# 'RegExp', 'Array', 'Int8Array', 'Uint8Array', 'Uint8ClampedArray', 'Int16Array', 'Uint16Array',
# 'Int32Array', 'Uint32Array', 'Float32Array', 'Float64Array', 'Map', 'Set', 'WeakMap', 'WeakSet',
# 'SIMD', 'ArrayBuffer', 'DataView', 'JSON', 'Promise', 'Generator', 'GeneratorFunction', 'Reflect',
# 'Proxy', 'Intl'

published: Published
draft: Draft
archived: Archived
edit_field: Edit Field
conditions: Conditions
maps: Maps
item_revision: Item Revision
duplicate_field: Duplicate Field
half_width: Half Width
full_width: Full Width
limit: Limit
group: Group
and: And
or: Or
fill_width: Fill Width
field_name_translations: Field Name Translations
enter_password_to_enable_tfa: Enter your password to enable Two-Factor Authentication
add_field: Add Field
role_name: Role Name
branch: Branch
leaf: Leaf
indeterminate: Indeterminate
edit_collection: Edit Collection
exclusive: Exclusive
children: Children
db_only_click_to_configure: 'Database Only: Click to Configure '
show_archived_items: Show Archived Items
edited: Value Edited
required: Required
required_for_app_access: Required for App Access
requires_value: Requires value
create_preset: Create Preset
create_panel: Create Panel
create_role: Create Role
create_user: Create User
create_webhook: Create Webhook
invite_users: Invite Users
email_examples: "admin{'@'}example.com, user{'@'}example.com..."
invite: Invite
email_already_invited: Email "{email}" has already been invited
emails: Emails
connection_excellent: Excellent Connection
connection_good: Good Connection
connection_fair: Fair Connection
connection_poor: Poor Connection
primary: Primary
rename_folder: Rename Folder
delete_folder: Delete Folder
prefix: Prefix
suffix: Suffix
reset_bookmark: Reset Bookmark
rename_bookmark: Rename Bookmark
update_bookmark: Update Bookmark
delete_bookmark: Delete Bookmark
delete_bookmark_copy: >-
  Are you sure you want to delete the "{bookmark}" bookmark? This action cannot be undone.
logoutReason:
  SIGN_OUT: Signed out
  SESSION_EXPIRED: Session expired
public_label: Public
public_description: Controls what API data is available without authenticating.
not_allowed: Not Allowed
directus_version: Directus Version
node_version: Node Version
node_uptime: Node Uptime
os_type: OS Type
os_version: OS Version
os_uptime: OS Uptime
os_totalmem: OS Memory
archive: Archive
archive_confirm: Are you sure you want to archive this item?
archive_confirm_count: >-
  No Items Selected | Are you sure you want to archive this item? | Are you sure you want to archive these {count}
  items?
reset_system_permissions_to: 'Reset System Permissions to:'
reset_system_permissions_copy:
  This action will overwrite any custom permissions you may have applied to the system collections. Are you sure?
the_following_are_minimum_permissions:
  The following are minimum permissions required when "App Access" is enabled. You can extend permissions beyond this,
  but not below.
app_access_minimum: App Access Minimum
recommended_defaults: Recommended Defaults
unarchive: Unarchive
unarchive_confirm: Are you sure you want to unarchive this item?
nested_files_folders_will_be_moved: Nested files and folders will be moved one level up.
unknown_validation_errors: 'There were validation errors for the following hidden fields:'
validationError:
  eq: Value has to be {valid}
  neq: Value can't be {invalid}
  in: Value has to be one of {valid}
  nin: Value can't be one of {invalid}
  contains: Value has to contain {substring}
  ncontains: Value can't contain {substring}
  gt: Value has to be greater than {valid}
  gte: Value has to be greater than or equal to {valid}
  lt: Value has to be less than {valid}
  lte: Value has to be less than or equal to {valid}
  empty: Value has to be empty
  nempty: Value can't be empty
  null: Value has to be null
  nnull: Value can't be null
  required: Value is required
  unique: Value has to be unique
  regex: Value doesn't have the correct format
all_access: All Access
no_access: No Access
use_custom: Use Custom
nullable: Nullable
allow_null_value: Allow NULL value
allow_multiple: Allow Multiple
allow_multiple_to_be_open: Allow Multiple to be Opened
enter_value_to_replace_nulls: Please enter a new value to replace any NULLs currently within this field.
field_standard: Standard
field_presentation: Presentation & Aliases
field_file: Single File
field_files: Multiple Files
field_m2o: M2O Relationship
field_m2a: M2A Relationship
field_o2m: O2M Relationship
field_m2m: M2M Relationship
field_translations: Translations
field_group: Field Group
item_permissions: Item Permissions
field_permissions: Field Permissions
field_validation: Field Validation
field_presets: Field Presets
permissions_for_role: 'Items the {role} Role can {action}.'
fields_for_role: 'Fields the {role} Role can {action}.'
validation_for_role: 'Field {action} rules the {role} Role must obey.'
presets_for_role: 'Field value defaults for the {role} Role.'
presentation_and_aliases: Presentation & Aliases
revision_post_update: Here is what this item looked like after the update.
changes_made: Below are the specific changes made in this revision.
no_relational_data: Keep in mind that relational data is not included here.
hide_field_on_detail: Hide Field on Detail
show_field_on_detail: Show Field on Detail
delete_field: Delete Field
fields_and_layout: Fields & Layout
field_create_success: 'Created Field: "{field}"'
field_update_success: 'Updated Field: "{field}"'
duplicate_where_to: Where would you like to duplicate this field to?
language: Language
aggregate_function: Aggregate Function
aggregate_precision: Aggregate Precision
group_aggregation: Group Aggregation
group_precision: Group Precision
global: Global
admins_have_all_permissions: Admins have all permissions
camera: Camera
show_zero: Show Zero
sum: Sum
sum_distinct: Sum Distinct
avg: Average
avg_distinct: Average Distinct
count: Count
count_distinct: Count Distinct
min: Min
max: Max
exposure: Exposure
shutter: Shutter
iso: ISO
focal_length: Focal Length
schema_setup_key: This field's database column name and API key
create_field: Create Field
creating_new_field: 'New Field ({collection})'
field_in_collection: '{field} ({collection})'
reset_page_preferences: Reset Page Preferences
hidden_field: Hidden Field
hidden_on_detail: Hidden on Detail
disabled_editing_value: Disable editing value
key: Key
alias: Alias
bigInteger: Big Integer
boolean: Boolean
date: Date
date_range: Date Range
datetime: DateTime
precision: Precision
decimal: Decimal
float: Float
integer: Integer
json: JSON
xml: XML
string: String
text: Text
time: Time
timestamp: Timestamp
uuid: UUID
hash: Hash
geometry: Geometry
not_available_for_type: Not Available for this Type
create_translations: Create Translations
auto_refresh: Auto Refresh
refresh_interval: Refresh Interval
no_refresh: Do not refresh
refresh_interval_seconds: Refresh Instantly | Every Second | Every {seconds} Seconds
refresh_interval_minutes: Every Minute | Every {minutes} Minutes
auto_generate: Auto-Generate
this_will_auto_setup_fields_relations: This will automatically setup all required fields and relations.
click_here: Click here
to_manually_setup_translations: to manually setup translations.
click_to_manage_translated_fields: >-
  There are no translated fields yet. Click here to create them. | There is one translated field. Click here to manage
  it. | There are {count} translated fields. Click here to manage them.
fields_group: Fields Group
no_collections_found: No collections found.
new_data_alert: 'The following will be created within your Data Model:'
search_collection: Search Collection...
new_field: 'New Field'
new_collection: 'New Collection'
add_m2o_to_collection: 'Add Many-to-One to "{collection}"'
add_o2m_to_collection: 'Add One-to-Many to "{collection}"'
add_m2m_to_collection: 'Add Many-to-Many to "{collection}"'
choose_a_type: Choose a Type...
determined_by_relationship: Determined by Relationship
add_note: Add a helpful note for users...
default_value: Default Value
standard_field: Standard Field
single_file: Single File
multiple_files: Multiple Files
m2o_relationship: Many to One Relationship
o2m_relationship: One to Many Relationship
m2m_relationship: Many to Many Relationship
m2a_relationship: Many to Any Relationship
invalid_item: Invalid Item
next: Next
field_name: Field Name
translations: Translations
note: Note
enter_a_value: Enter a value...
enter_a_placeholder: Enter a placeholder...
length: Length
precision_scale: Precision & Scale
readonly: Readonly
unique: Unique
updated_on: Updated On
updated_by: Updated By
primary_key: Primary Key
foreign_key: Foreign Key
finish_setup: Finish Setup
dismiss: Dismiss
raw_value: Raw value
edit_raw_value: Edit Raw Value
enter_raw_value: Enter raw value...
clear_value: Clear value
clear_changes: Clear Changes
reset_to_default: Reset to default
undo_changes: Undo changes
notifications: Notifications
show_all_activity: Show All Activity
page_not_found: Page Not Found
page_not_found_body: The page you are looking for doesn't seem to exist.
confirm_revert: Confirm Revert
confirm_revert_body: This will revert the item to the selected state.
display: Display
settings_update_success: Settings updated
title: Title
revision_delta_created: Created
revision_delta_created_externally: Created Externally
revision_delta_updated: 'Updated 1 Field | Updated {count} Fields'
revision_delta_deleted: Deleted
revision_delta_reverted: Reverted
revision_delta_other: Revision
revision_delta_by: '{date} by {user}'
private_user: Private User
revision_preview: Revision Preview
updates_made: Updates Made
leave_comment: Leave a comment...
post_comment_success: Comment posted
item_create_success: Item Created | Items Created
item_update_success: Item Updated | Items Updated
item_delete_success: Item Deleted | Items Deleted
this_collection: This Collection
related_collection: Related Collection
related_collections: Related Collections
translations_collection: Translation Collection
languages_collection: Languages Collection
export_data: Export Data
format: Format
use_current_filters_settings: Use Current Filters & Settings
export_collection: 'Export {collection}'
last_page: Last Page
last_access: Last Access
fill_template: Fill with Template Value
a_unique_table_name: A unique table name...
a_unique_column_name: A unique column name...
enable_custom_values: Enable custom values
submit: Submit
move_to_folder: Move to Folder
move: Move
system: System
add_field_related: Add Field to Related Collection
interface_label: Interface
today: Today
yesterday: Yesterday
delete_comment: Delete Comment
date-fns_date: PPP
date-fns_time: 'h:mm:ss a'
date-fns_time_no_seconds: 'h:mm a'
date-fns_date_short: 'MMM d, u'
date-fns_time_short: 'h:mma'
date-fns_date_short_no_year: MMM d
month: Month
year: Year
select_all: Select All
months:
  january: January
  february: February
  march: March
  april: April
  may: May
  june: June
  july: July
  august: August
  september: September
  october: October
  november: November
  december: December
drag_mode: Drag Mode
cancel_crop: Cancel Crop
original: Original
url: URL
import_label: Import
file_details: File Details
dimensions: Dimensions
size: Size
created: Created
modified: Modified
checksum: Checksum
owner: Owner
edited_by: Edited by
folder: Folder
zoom: Zoom
download: Download
open: Open
open_in_new_window: Open in New Window
foreground_color: Foreground Color
background_color: Background Color
upload_from_device: Upload File from Device
choose_from_library: Choose File from Library
import_from_url: Import File from URL
replace_from_device: Replace File from Device
replace_from_library: Replace File from Library
replace_from_url: Replace File from URL
no_file_selected: No File Selected
download_file: Download File
collection_key: Collection Key
name: Name
primary_key_field: Primary Key Field
type: Type
creating_new_collection: Creating New Collection
created_by: Created By
created_on: Created On
creating_collection_info: Name the collection and setup its unique “key” field...
creating_collection_system: Enable and rename any of these optional fields.
auto_increment_integer: Auto-incremented integer
generated_uuid: Generated UUID
manual_string: Manually entered string
save_and_create_new: Save and Create New
save_and_stay: Save and Stay
save_as_copy: Save as Copy
add_existing: Add Existing
creating_items: Creating Items
enable_create_button: Enable Create Button
selecting_items: Selecting Items
enable_select_button: Enable Select Button
comments: Comments
no_comments: No Comments Yet
click_to_expand: Click to Expand
select_item: Select Item
no_items: No items
search_items: Search items...
disabled: Disabled
information: Information
report_bug: Report Bug
request_feature: Request Feature
interface_not_found: 'Interface "{interface}" not found.'
reset_interface: Reset Interface
display_not_found: 'Display "{display}" not found.'
reset_display: Reset Display
list-m2a: Builder (M2A)
item_count: 'No Items | One Item | {count} Items'
no_items_copy: There are no items in this collection yet.
file_count: 'No Files | One File | {count} Files'
no_files_copy: There are no files here.
user_count: 'No Users | One User | {count} Users'
no_users_copy: There are no users in this role yet.
webhooks_count: 'No Webhooks | One Webhook | {count} Webhooks'
no_webhooks_copy: No webhooks have been configured yet. Get started by creating one below.
all_items: All Items
any: Any
csv: CSV
no_collections: No Collections
create_collection: Create Collection
no_collections_copy_admin: You don’t have any Collections yet. Click the button below to get started.
no_collections_copy: You don’t have any Collections yet. Please contact your system administrator.
relationship_not_setup: The relationship hasn't been configured correctly
display_template_not_setup: The display template option is misconfigured
collection_field_not_setup: The collection field option is misconfigured
select_a_collection: Select a Collection
select_a_field: Select a Field
active: Active
<<<<<<< HEAD
move_to: Move To...
copy: Copy
copy_to: Copy To...
no_other_dashboards_copy: You don't have any other Dashboards yet.
=======
inactive: Inactive
>>>>>>> 18e41b35
users: Users
activity: Activity
webhooks: Webhooks
decimals: Decimals
value_decimals: Value Decimals
min_value: Min Value
max_value: Max Value
automatic: Automatic
field_width: Field Width
add_filter: Add Filter
upper_limit: Upper limit...
lower_limit: Lower limit...
user_directory: User Directory
documentation: Documentation
sidebar: Sidebar
duration: Duration
charset: Charset
second: second
file_moved: File Moved
collection_created: Collection Created
modified_on: Modified On
card_size: Card Size
sort_field: Sort Field
add_sort_field: Add Sort Field
sort: Sort
status: Status
remove: Remove
toggle_manual_sorting: Toggle Manual Sorting
bookmark_doesnt_exist: Bookmark Doesn't Exist
bookmark_doesnt_exist_copy: The bookmark you're trying to open couldn't be found.
bookmark_doesnt_exist_cta: Return to collection
select_an_item: Select an item...
edit: Edit
enabled: Enabled
disable_tfa: Disable 2FA
tfa_scan_code: Scan the code in your authenticator app to finish setting up 2FA
enter_otp_to_disable_tfa: Enter the OTP to disable 2FA
create_account: Create Account
account_created_successfully: Account Created Successfully
auto_fill: Auto Fill
corresponding_field: Corresponding Field
errors:
  COLLECTION_NOT_FOUND: "Collection doesn't exist"
  FIELD_NOT_FOUND: Field not found
  FORBIDDEN: Forbidden
  INVALID_CREDENTIALS: Wrong username or password
  INVALID_OTP: Wrong one-time password
  INVALID_PAYLOAD: Invalid payload
  INVALID_QUERY: Invalid query
  ITEM_LIMIT_REACHED: Item limit reached
  ITEM_NOT_FOUND: Item not found
  ROUTE_NOT_FOUND: Not found
  RECORD_NOT_UNIQUE: Duplicate value detected
  USER_SUSPENDED: User Suspended
  CONTAINS_NULL_VALUES: Field contains null values
  UNKNOWN: Unexpected Error
  UNPROCESSABLE_ENTITY: Unprocessable entity
  INTERNAL_SERVER_ERROR: Unexpected Error
  NOT_NULL_VIOLATION: Value can't be null
security: Security
value_hashed: Value Securely Hashed
bookmark_name: Bookmark name...
create_bookmark: Create Bookmark
edit_bookmark: Edit Bookmark
bookmarks: Bookmarks
presets: Presets
unexpected_error: Unexpected Error
unexpected_error_copy: An unexpected error has occurred. Please try again later.
copy_details: Copy Details
no_app_access: No App Access
no_app_access_copy: This user isn't allowed to use the admin app.
password_reset_sent: We've sent you a secure link to reset your password
password_reset_successful: Password successfully reset
back: Back
filter: Filter
editing_image: Editing Image
square: Square
free: Free
flip_horizontal: Flip Horizontal
flip_vertical: Flip Vertical
aspect_ratio: Aspect Ratio
rotate: Rotate
all_users: All Users
delete_collection: Delete Collection
update_collection_success: Updated Collection
delete_collection_success: Deleted Collection
start_end_of_count_items: '{start}-{end} of {count} items'
start_end_of_count_filtered_items: '{start}-{end} of {count} filtered items'
one_item: '1 item'
one_filtered_item: '1 filtered item'
delete_collection_are_you_sure: >-
  Are you sure you want to delete this collection? This will delete the collection and all items in it. This action is
  permanent.
collections_shown: Collections Shown
visible_collections: Visible Collections
hidden_collections: Hidden Collections
show_hidden_collections: Show Hidden Collections
hide_hidden_collections: Hide Hidden Collections
show_header: Show Header
unmanaged_collections: Unconfigured Collections
system_collections: System Collections
placeholder: Placeholder
icon_left: Icon Left
icon_right: Icon Right
count_other_revisions: '{count} Other Revisions'
font: Font
sans_serif: Sans Serif
serif: Serif
monospace: Monospace
divider: Divider
color: Color
circle: Circle
empty_item: Empty Item
log_in_with: 'Log In with {provider}'
<<<<<<< HEAD
conditional_styles: Conditional Styles
=======
advanced_settings: Advanced Settings
>>>>>>> 18e41b35
advanced_filter: Advanced Filter
delete_advanced_filter: Delete Filter
change_advanced_filter_operator: Change Operator
operators:
  eq: Equals
  neq: Doesn't equal
  lt: Less than
  gt: Greater than
  lte: Less than or equal to
  gte: Greater than or equal to
  in: Is one of
  nin: Is not one of
  null: Is null
  nnull: Isn't null
  contains: Contains
  ncontains: Doesn't contain
  starts_with: Starts with
  nstarts_with: Doesn't start with
  ends_with: Ends with
  nends_with: Doesn't end with
  between: Is between
  nbetween: Isn't between
  empty: Is empty
  nempty: Isn't empty
  all: Contains these keys
  has: Contains some of these keys
  intersects: Intersects
  nintersects: Doesn't intersect
  intersects_bbox: Intersects bounding box
  nintersects_bbox: Doesn't intersect bounding box
loading: Loading...
drop_to_upload: Drop to Upload
item: Item
items: Items
upload_file: Upload File
upload_file_indeterminate: Uploading File...
upload_file_success: File Uploaded
upload_files_indeterminate: 'Uploading files {done}/{total}'
upload_files_success: '{count} Files Uploaded'
upload_pending: Upload Pending
drag_file_here: Drag & Drop a File Here
click_to_browse: Click to Browse
interface_options: Interface Options
layout_options: Layout Options
rows: Rows
columns: Columns
collection_setup: Collection Setup
optional_system_fields: Optional System Fields
value_unique: Value has to be unique
all_activity: All Activity
create_item: Create Item
display_template: Display Template
language_display_template: Language Display Template
translations_display_template: Translations Display Template
n_items_selected: 'No Items Selected | 1 Item Selected | {n} Items Selected'
per_page: Per Page
all_files: All Files
my_files: My Files
recent_files: Recent Files
create_folder: Create Folder
folder_name: Folder Name...
add_file: Add File
replace_file: Replace File
no_results: No Results
no_results_copy: Adjust or clear search filters to see results.
clear_filters: Clear Filters
saves_automatically: Saves Automatically
role: Role
rule: Rule
user: User
no_presets: No Presets
no_presets_copy: No presets or bookmarks have been saved yet.
no_presets_cta: Add Preset
presets_only: Presets Only
create: Create
on_create: On Create
on_update: On Update
read: Read
update: Update
select_fields: Select Fields
format_text: Format Text
format_value: Format Value
abbreviate_value: Abbreviate Value
operator: Operator
bold: Bold
toggle: Toggle
icon_on: Icon On
icon_off: Icon Off
label: Label
insights: Insights
dashboard: Dashboard
panel: Panel
panel_options: Panel Options
panel_header: Panel Header
panel_name_placeholder: Name this panel...
panel_note_placeholder: Optional details about this panel...
panel_delete_confirm: Are you sure you want to delete this panel? This action can not be undone.
dashboard_delete_confirm: Are you sure you want to delete this dashboard? This action can not be undone.
edit_dashboard: Edit Dashboard
delete_dashboard: Delete Dashboard
visible: Visible
prefix_placeholder: Text before value...
suffix_placeholder: Text after value...
decimals_placeholder: Number of decimal places...
no_dashboards: No Dashboards
no_dashboards_copy: You don’t have any Dashboards yet.
create_dashboard: Create Dashboard
dashboard_name: Dashboard Name
full_screen: Full Screen
edit_panels: Edit Panels
fit_to_screen: Fit to Screen
image_url: Image Url
alt_text: Alternative Text
media: Media
quality: Quality
width: Width
height: Height
source: Source
url_placeholder: Enter an url...
display_text: Display Text
display_text_placeholder: Enter a display text...
tooltip: Tooltip
tooltip_placeholder: Enter a tooltip...
unlimited: Unlimited
open_link_in: Open link in
new_tab: New tab
current_tab: Current tab
wysiwyg_options:
  aligncenter: Align Center
  alignjustify: Align Justify
  alignleft: Align Left
  alignnone: Align None
  alignright: Align Right
  forecolor: Foreground Color
  backcolor: Background Color
  bold: Bold
  italic: Italic
  underline: Underline
  strikethrough: Strikethrough
  subscript: Subscript
  superscript: Superscript
  codeblock: Code
  blockquote: Blockquote
  bullist: Bullet List
  numlist: Numbered List
  hr: Horizontal Rule
  link: Add/Edit Link
  unlink: Remove Link
  media: Add/Edit Media
  image: Add/Edit Image
  copy: Copy
  cut: Cut
  paste: Paste
  heading: Heading
  h1: Heading 1
  h2: Heading 2
  h3: Heading 3
  h4: Heading 4
  h5: Heading 5
  h6: Heading 6
  fontselect: Select Font
  fontsizeselect: Select Font Size
  indent: Indent
  outdent: Outdent
  undo: Undo
  redo: Redo
  remove: Remove
  removeformat: Remove Format
  selectall: Select All
  table: Table
  visualaid: View invisible elements
  source_code: Edit Source Code
  fullscreen: Full Screen
  directionality: Directionality
dropdown: Dropdown
choices: Choices
choices_option_configured_incorrectly: Choices configured incorrectly
deselect: Deselect
deselect_all: Deselect All
other: Other...
adding_user: Adding User
unknown_user: Unknown User
creating_in: 'Creating Item in {collection}'
editing_in: 'Editing Item in {collection}'
creating_unit: 'Creating {unit}'
editing_unit: 'Editing {unit}'
editing_in_batch: 'Batch Editing {count} Items'
no_options_available: No options available
settings_data_model: Data Model
settings_permissions: Roles & Permissions
settings_project: Project Settings
settings_webhooks: Webhooks
settings_presets: Presets & Bookmarks
one_or_more_options_are_missing: One or more options are missing
scope: Scope
select: Select...
layout: Layout
tree_view: Tree View
changes_are_permanent: Changes are permanent
preset_name_placeholder: Serves as default when empty...
preset_search_placeholder: Search query...
editing_preset: Editing Preset
layout_preview: Layout Preview
layout_setup: Layout Setup
unsaved_changes: Unsaved Changes
unsaved_changes_copy: Are you sure you want to leave this page?
discard_changes: Discard Changes
discard_changes_copy: Are you sure you want to discard all the changes made?
show_x_axis: Show X Axis
show_y_axis: Show Y Axis
keep_editing: Keep Editing
page_help_collections_overview: '**Collections Overview** — List of all collections you have access to.'
page_help_collections_collection: >-
  **Browse Items** — Lists all {collection} items you have access to. Customize layout, filters, and sorting to tailor
  your view, and even save bookmarks of these different configurations for quick access.
page_help_collections_item: >-
  **Item Detail** — A form for viewing and managing this item. This sidebar also contains a full history of revisions,
  and embedded comments.
page_help_activity_collection: >-
  **Browse Activity** — A comprehensive listing of all your user's system and content activity.
page_help_docs_global: >-
  **Documentation Overview** — Docs tailored specifically to this project's version and schema.
page_help_files_collection: >-
  **File Library** — Lists all file assets uploaded to this project. Customize layout, filters, and sorting to tailor
  your view, and even save bookmarks of these different configurations for quick access.
page_help_files_item: >-
  **File Detail** — A form for managing file metadata, editing the original asset, and updating access settings.
page_help_settings_project: "**Project Settings** — Your project's global configuration options."
page_help_settings_datamodel_collections: >-
  **Data Model: Collections** — Lists all collections available. This includes visible, hidden, and system collections,
  as well as unmanaged database tables that can be added.
page_help_settings_datamodel_fields: >-
  **Data Model: Collection** — A form for managing this collection and its fields.
page_help_settings_roles_collection: '**Browse Roles** — Lists the Admin, Public and custom User Roles.'
page_help_settings_roles_item: "**Role Detail** — Manage a role's permissions and other settings."
page_help_settings_presets_collection: >-
  **Browse Presets** — Lists all presets in the project, including: user, role, and global bookmarks, as well as default
  views.
page_help_settings_presets_item: >-
  **Preset Detail** — A form for managing bookmarks and default collection presets.
page_help_settings_webhooks_collection: '**Browse Webhooks** — Lists all webhooks within the project.'
page_help_settings_webhooks_item: '**Webhook Detail** — A form for creating and managing project webhooks.'
page_help_users_collection: '**User Directory** — Lists all system users within this project.'
page_help_users_item: >-
  **User Detail** — Manage your account information, or view the details of other users.
page_help_insights_overview: '**Insights** — List of dashboards you have access to.'
page_help_insights_dashboard: '**Dashboard** — Workspace for managing one or more panels'
activity_feed: Activity Feed
add_new: Add New
create_new: Create New
all: All
none: None
no_layout_collection_selected_yet: No layout/collection selected yet
batch_delete_confirm: >-
  No items have been selected | Are you sure you want to delete this item? This action can not be undone. | Are you sure
  you want to delete these {count} items? This action can not be undone.
cancel: Cancel
no_upscale: Don't upscale images
collection: Collection
collections: Collections
singleton: Singleton
singleton_label: Treat as single object
system_fields_locked: System fields are locked and can't be edited
directus_collection:
  directus_activity: Accountability logs for all events
  directus_collections: Additional collection configuration and metadata
  directus_fields: Additional field configuration and metadata
  directus_files: Metadata for all managed file assets
  directus_folders: Provides virtual directories for files
  directus_migrations: What version of the database you're using
  directus_permissions: Access permissions for each role
  directus_presets: Presets for collection defaults and bookmarks
  directus_relations: Relationship configuration and metadata
  directus_revisions: Data snapshots for all activity
  directus_roles: Permission groups for system users
  directus_sessions: User session information
  directus_settings: Project configuration options
  directus_users: System users for the platform
  directus_webhooks: Configuration for event-based HTTP requests
fields:
  directus_activity:
    item: Item Primary Key
    action: Action
    collection: Collection
    timestamp: Action On
    user: Action By
    comment: Comment
    user_agent: User Agent
    ip: IP Address
    revisions: Revisions
  directus_collections:
    collection: Collection
    icon: Icon
    note: Note
    display_template: Display Template
    hidden: Hidden
    singleton: Singleton
    translations: Collection Naming Translations
    archive_app_filter: Archive App Filter
    archive_value: Archive Value
    unarchive_value: Unarchive Value
    sort_field: Sort Field
    accountability: Activity & Revision Tracking
  directus_files:
    $thumbnail: Thumbnail
    title: Title
    description: Description
    tags: Tags
    location: Location
    storage: Storage
    filename_disk: Filename (Disk)
    filename_download: Filename (Download)
    metadata: Metadata
    type: Mime Type
    filesize: Filesize
    modified_by: Modified By
    modified_on: Modified On
    created_on: Created On
    created_by: Created By
    embed: Embed
    uploaded_by: Uploaded By
    folder: Folder
    width: Width
    uploaded_on: Uploaded On
    height: Height
    charset: Charset
    duration: Duration
  directus_users:
    first_name: First Name
    last_name: Last Name
    email: Email
    password: Password
    avatar: Avatar
    location: Location
    title: Title
    description: Description
    tags: Tags
    user_preferences: User Preferences
    language: Language
    theme: Theme
    theme_auto: Automatic (Based on System)
    theme_light: Light Mode
    theme_dark: Dark Mode
    tfa_secret: Two-Factor Authentication
    admin_options: Admin Options
    status: Status
    status_draft: Draft
    status_invited: Invited
    status_active: Active
    status_suspended: Suspended
    status_archived: Archived
    role: Role
    token: Token
    token_placeholder: Enter a secure access token...
    last_page: Last Page
    last_access: Last Access
  directus_settings:
    jpg: JPEG
    png: PNG
    webP: WebP
    tiff: Tiff
    basemaps_raster: Raster
    basemaps_tile: Raster TileJSON
    basemaps_style: Mapbox Style
    mapbox_key: Mapbox Access Token
    mapbox_placeholder: pk.eyJ1Ijo.....
    transforms_note: The Sharp method name and its arguments. See https://sharp.pixelplumbing.com/api-constructor for more information.
    additional_transforms: Additional Transformations
    project_name: Project Name
    project_url: Project URL
    project_color: Project Color
    project_logo: Project Logo
    public_pages: Public Pages
    public_foreground: Public Foreground
    public_background: Public Background
    public_note: Public Note
    auth_password_policy: Auth Password Policy
    auth_login_attempts: Auth Login Attempts
    files_and_thumbnails: Files & Thumbnails
    storage_default_folder: Storage Default Folder
    storage_asset_presets: Storage Asset Presets
    storage_asset_transform: Storage Asset Transform
    overrides: App Overrides
    custom_css: Custom CSS
  directus_fields:
    collection: Collection Name
    icon: Collection Icon
    note: Note
    hidden: Hidden
    singleton: Singleton
    translation: Field Name Translations
    display_template: Template
  directus_roles:
    name: Role Name
    icon: Role Icon
    description: Description
    app_access: App Access
    admin_access: Admin Access
    ip_access: IP Access
    enforce_tfa: Require 2FA
    users: Users in Role
    module_list: Module Navigation
    collection_list: Collection Navigation
  directus_webhooks:
    name: Name
    method: Method
    status: Status
    data: Data
    data_label: Send Event Data
    triggers: Triggers
    actions: Actions
field_options:
  directus_settings:
    project_name_placeholder: My project...
    project_logo_note: Login & Logo Background
    public_note_placeholder: A short, public message that supports markdown formatting...
    security_divider_title: Security
    auth_password_policy:
      none_text: None – Not Recommended
      weak_text: Weak – Minimum 8 Characters
      strong_text: Strong – Upper / Lowercase / Numbers / Special
    storage_asset_presets:
      fit:
        contain_text: Contain (preserve aspect ratio)
        cover_text: Cover (forces exact size)
        fit_text: Fit inside
        outside_text: Fit outside
    additional_transforms: Additional Transformations
    transforms_note: The Sharp method name and its arguments. See https://sharp.pixelplumbing.com/api-constructor for more information.
    mapbox_key: Mapbox Access Token
    mapbox_placeholder: pk.eyJ1Ijo.....
    basemaps_raster: Raster
    basemaps_tile: Raster TileJSON
    basemaps_style: Mapbox Style
    files_divider_title: Files & Thumbnails
    overrides_divider_title: App Overrides
  directus_activity:
    login: Login
    create: Create
    update: Update
    delete: Delete
  directus_collections:
    track_activity_revisions: Track Activity & Revisions
    only_track_activity: Only Track Activity
    do_not_track_anything: Do Not Track Anything
    collection_setup: Collection Setup
    note_placeholder: A description of this collection...
    hidden_label: Hide within the App
    singleton: Treat as single object
    language: Language
    translation: Enter a translation...
    archive_divider: Archive
    archive_field: Choose a field...
    archive_app_filter: Enable App Archive Filter
    archive_value: Value set when archiving...
    unarchive_value: Value set when unarchiving...
    divider: Sort
    sort_field: Choose a field...
    accountability_divider: Accountability
  directus_files:
    title: A unique title...
    description: An optional description...
    location: An optional location...
    storage_divider: File Naming
    filename_disk: Name on disk storage...
    filename_download: Name when downloading...
  directus_roles:
    name: The unique name for this role...
    description: A description of this role...
    ip_access: Add allowed IP addresses, leave empty to allow all...
    fields:
      icon_name: Icon
      name_name: Name
      name_placeholder: Enter a title...
      link_name: Link
      link_placeholder: Relative or absolute URL...
    collection_list:
      group_name_addLabel: Add New Group...
      fields:
        group_name: Group Name
        group_placeholder: Label this group...
        type_name: Type
        choices_always: Always Open
        choices_start_open: Start Open
        choices_start_collapsed: Start Collapsed
    collections_name: Collections
    collections_addLabel: Add Collection...
  directus_users:
    preferences_divider: User Preferences
    dropdown_auto: Automatic (Based on System)
    dropdown_light: Light Mode
    dropdown_dark: Dark Mode
    admin_divider: Admin Options
    status_dropdown_draft: Draft
    status_dropdown_invited: Invited
    status_dropdown_active: Active
    status_dropdown_suspended: Suspended
    status_dropdown_archived: Archived
    token: Enter a secure access token...
  directus_webhooks:
    status_options_active: Active
    status_options_inactive: Inactive
    data_label: Send Event Data
    triggers_divider: Triggers
    actions_create: Create
    actions_update: Update
    actions_delete: Delete
    actions_login: Login
no_fields_in_collection: 'There are no fields in "{collection}" yet'
no_value: No value
do_nothing: Do Nothing
generate_and_save_uuid: Generate and Save UUID
save_current_user_id: Save Current User ID
save_current_user_role: Save Current User Role
save_current_datetime: Save Current Date/Time
block: Block
inline: Inline
comment: Comment
relational_triggers: Relational Triggers
referential_action_field_label_m2o: On Delete of {collection}...
referential_action_field_label_o2m: On Deselect of {collection}...
referential_action_no_action: Prevent the deletion
referential_action_cascade: Delete the {collection} item (cascade)
referential_action_set_null: Nullify the {field} field
referential_action_set_default: Set {field} to its default value
choose_action: Choose Action
continue_label: Continue
continue_as: >-
  {name} is currently authenticated. If you recognize this account, press continue.
editing_role: '{role} Role'
creating_webhook: Creating Webhook
default_label: Default
delete_label: Delete
delete_are_you_sure: >-
  This action is permanent and can not be undone. Are you sure you would like to proceed?
delete_field_are_you_sure: >-
  Are you sure you want to delete the field "{field}"? This action can not be undone.
description: Description
done: Done
duplicate: Duplicate
limit: Limit
email: Email
embed: Embed
fallback_icon: Fallback Icon
field: Field | Fields
file: File
file_library: File Library
forgot_password: Forgot Password
hidden: Hidden
icon: Icon
info: Info
normal: Normal
success: Success
warning: Warning
danger: Danger
junction_collection: Junction Collection
latency: Latency
login: Log in
my_activity: My Activity
not_authenticated: Not Authenticated
authenticated: Authenticated
options: Options
otp: One-Time Password
password: Password
permissions: Permissions
relationship: Relationship
reset: Reset
reset_password: Reset Password
revisions: Revisions
revert: Revert
save: Save
schema: Schema
search: Search
select_existing: Select Existing
select_field_type: Select a field type
select_interface: Select an interface
settings: Settings
sign_in: Sign In
sign_out: Sign Out
sign_out_confirm: Are you sure you want to sign out?
something_went_wrong: Something went wrong.
sort_direction: Sort Direction
sort_asc: Sort Ascending
sort_desc: Sort Descending
template: Template
require_value_to_be_set: Require value to be set
translation: Translation
value: Value
view_project: View Project
weeks: {}
report_error: Report Error
start: Start
interfaces:
  group-accordion:
    name: Accordion
    description: Display fields or groups as accordion sections
    start: Start
    all_closed: All Closed
    first_opened: First Opened
    all_opened: All Opened
    accordion_mode: Accordion Mode
    max_one_section_open: Max 1 Section Open
  presentation-links:
    presentation-links: Button Links
    links: Links
    description: Configurable link buttons for launching dynamic URLs
    style: Style
    primary: Primary
    link: Links
    button: Buttons
    error: Cannot perform action
  select-multiple-checkbox:
    checkboxes: Checkboxes
    description: Choose between multiple options via checkboxes
    allow_other: Allow Other
    show_more: 'Show {count} more'
    items_shown: Items Shown
  select-multiple-checkbox-tree:
    name: Checkboxes (Tree)
    description: Choose between multiple options via nested checkboxes
    value_combining: Value Combining
    value_combining_note: Controls what value is stored when nested selections are made.
    show_all: Show All
    show_selected: Show Selected
  input-code:
    code: Code
    description: Write or share code snippets
    line_number: Line Number
    placeholder: Enter code here...
  system-collection:
    collection: Collection
    description: Select between existing collections
    include_system_collections: Include System Collections
  system-collections:
    collections: Collections
    description: Select between existing collections
    include_system_collections: Include System Collections
  select-color:
    color: Color
    description: Enter or select a color value
    placeholder: Choose a color...
    preset_colors: Preset Colors
    preset_colors_add_label: Add new color...
    name_placeholder: Enter color name...
  datetime:
    datetime: Datetime
    description: Enter dates and times
    include_seconds: Include Seconds
    set_to_now: Set to Now
    use_24: Use 24-Hour Format
  system-display-template:
    display-template: Display Template
    description: Mix static text and dynamic field values
    collection_field: Collection field
    collection_field_not_setup: The collection field option is misconfigured
    select_a_collection: Select a Collection
  presentation-divider:
    divider: Divider
    description: Label and divide fields into sections
    title_placeholder: Enter a title...
    inline_title: Inline Title
    inline_title_label: Show title inside line
    margin_top: Margin Top
    margin_top_label: Increase Top Margin
  select-dropdown:
    description: Select a value from a dropdown
    choices_placeholder: Add a new choice
    allow_other: Allow Other
    allow_other_label: Allow Other Values
    allow_none: Allow None
    allow_none_label: Allow No Selection
    choices_name_placeholder: Enter a name...
    choices_value_placeholder: Enter a value...
  select-multiple-dropdown:
    select-multiple-dropdown: Dropdown (Multiple)
    description: Select multiple values from a dropdown
  file:
    file: File
    description: Select or upload a file
  files:
    files: Files
    description: Select or upload multiple files
  input-hash:
    hash: Hash
    description: Enter a value to be hashed
    masked: Masked
    masked_label: Hide the true values
  select-icon:
    icon: Icon
    description: Select an icon from a dropdown
    search_for_icon: Search for icon...
  file-image:
    image: Image
    description: Select or upload an image
  system-interface:
    interface: Interface
    description: Select an existing interface
    placeholder: Select an interface...
  system-interface-options:
    interface-options: Interface Options
    description: A modal for selecting options of an interface
  list-m2m:
    many-to-many: Many to Many
    description: Select multiple related junction items
  select-dropdown-m2o:
    many-to-one: Many to One
    description: Select a single related item
    display_template: Display Template
  input-rich-text-md:
    markdown: Markdown
    description: Enter and preview markdown
    customSyntax: Custom Blocks
    customSyntax_label: Add custom syntax types
    customSyntax_add: Add custom syntax
    box: Block / Inline
    imageToken: Image Token
    imageToken_label: What (static) token to append to image sources
  map:
    map: Map
    description: Select a location on a map
    zoom: Zoom
    geometry_type: Geometry type
    geometry_format: Geometry format
    default_view: Default view
    invalid_options: Invalid options
    invalid_format: Invalid format ({format})
    unexpected_geometry: Expected {expected}, got {got}.
    fit_bounds: Fit view to data
    native: Native
    geojson: GeoJSON
    lnglat: Longitude, Latitude
    wkt: WKT
    wkb: WKB
  presentation-notice:
    notice: Notice
    description: Display a short notice
    text: Enter notice content here...
  list-o2m:
    one-to-many: One to Many
    description: Select multiple related items
    no_collection: The collection could not be found
  system-folder:
    folder: Folder
    description:  Select a folder
    field_hint: Puts newly uploaded files in selected folder. Does not affect existing files that are selected.
    root_name: File Library Root
    system_default: System Defaults
  select-radio:
    radio-buttons: Radio Buttons
    description: Select one of multiple choices
  list:
    repeater: Repeater
    description: Create multiple entries of the same structure
    edit_fields: Edit Fields
    add_label: '"Create New" Label'
    field_name_placeholder: Enter field name...
    field_note_placeholder: Enter field note...
  slider:
    slider: Slider
    description: Select a number using a slider
    always_show_value: Always show value
  tags:
    tags: Tags
    description: Select or add tags
    whitespace: Whitespace
    hyphen: Replace with hyphen
    underscore: Replace with underscore
    remove: Remove whitespace
    capitalization: Capitalization
    uppercase: Convert Uppercase
    lowercase: Convert Lowercase
    auto_formatter: Use Title Auto-Formatter
    alphabetize: Alphabetize
    alphabetize_label: Force Alphabetical Order
    add_tags: Add tags...
  input:
    input: Input
    description: Manually enter a value
    trim: Trim
    trim_label: Trim the start and end
    mask: Masked
    mask_label: Hide the real value
    clear: Cleared Value
    clear_label: Save as empty string
    minimum_value: Minimum Value
    maximum_value: Maximum Value
    step_interval: Step Interval
    slug: Slugify
    slug_label: Make entered value URL safe
  input-multiline:
    textarea: Textarea
    description: Enter multiline plain-text
  boolean:
    toggle: Toggle
    description: Switch between on and off
    label_placeholder: Enter a label...
    label_default: Enabled
  translations:
    display_template: Display Template
    no_collection: No Collection
  list-o2m-tree-view:
    description: Tree view for nested recursive one-to-many items
    recursive_only: The tree view interface only works for recursive relationships.
  user:
    user: User
    description: Select an existing directus user
    select_mode: Select Mode
    modes:
      auto: Auto
      dropdown: Dropdown
      modal: Modal
  input-rich-text-html:
    wysiwyg: WYSIWYG
    description: A rich-text editor writing HTML content
    toolbar: Toolbar
    custom_formats: Custom Formats
    options_override: Options Override
  input-autocomplete-api:
    input-autocomplete-api: Autocomplete Input (API)
    description: A search typeahead for external API values.
    results_path: Results Path
    value_path: Value Path
    trigger: Trigger
    rate: Rate
  group-raw:
    name: Raw Group
    description: Render the fields as-is
  group-detail:
    name: Detail Group
    description: Render the fields as a collapsable section
    show_header: Show Group Header
    header_icon: Header Icon
    header_color: Header Color
    start_open: Start Open
    start_closed: Start Closed
displays:
  boolean:
    boolean: Boolean
    description: Display on and off states
    label_on: Label On
    label_on_placeholder: Enter an on label...
    label_off: Label Off
    label_off_placeholder: Enter an off label...
    icon_on: Icon On
    icon_off: Icon Off
    color_on: Color On
    color_off: Color Off
  collection:
    collection: Collection
    description: Display a collection
    icon_label: Show the collection's icon
  color:
    color: Color
    description: Display a colored dot
    default_color: Default Color
  datetime:
    datetime: Datetime
    description: Display values related to time
    format: Format
    format_note: >-
      The custom format accepts the __[Date Field Symbol
      Table](https://www.unicode.org/reports/tr35/tr35-dates.html#Date_Field_Symbol_Table)__
    long: Long
    short: Short
    relative: Relative
    relative_label: 'Show relative time, eg: 5 minutes ago'
  file:
    file: File
    description: Display files
  filesize:
    filesize: File Size
    description: Display the size of a file
  formatted-value:
    formatted-value: Formatted Value
    description: Display a formatted version of the text
    format_title: Format Title
    format_title_label: Auto-format casing
    bold_label: Use bold style
  formatted-json-value:
    formatted-json-value: Formatted JSON value
    description: Display a formatted version of the object
  icon:
    icon: Icon
    description: Display an icon
    filled: Filled
    filled_label: Use the filled variant
  image:
    image: Image
    description: Display a tiny image preview
    circle: Circle
    circle_label: Display as a circle
  labels:
    labels: Labels
    description: Display either a single or a list of labels
    default_foreground: Default Foreground
    default_background: Default Background
    format_label: Format each label
    show_as_dot: Show As Dot
    choices_value_placeholder: Enter a value...
    choices_text_placeholder: Enter a text...
  mime-type:
    mime-type: MIME Type
    description: Show the MIME-Type of a file
    extension_only: Extension Only
    extension_only_label: Only show the file extension
  rating:
    rating: Rating
    description: Visualize a number as stars relative to the max-value
    simple: Simple
    simple_label: Show stars in a simple format
  raw:
    raw: Raw Value
  related-values:
    related-values: Related Values
    description: Display relative values
  user:
    user: User
    description: Display a directus user
    avatar: Avatar
    name: Name
    both: Both
    circle_label: Show user in a circle
layouts:
  cards:
    cards: Cards
    image_source: Image Source
    image_fit: Image Fit
    crop: Crop
    contain: Contain
    title: Title
    subtitle: Subtitle
  tabular:
    tabular: Table
    fields: Fields
    spacing: Spacing
    comfortable: Comfortable
    compact: Compact
    cozy: Cozy
  calendar:
    calendar: Calendar
    start_date_field: Start Date Field
    end_date_field: End Date Field
<<<<<<< HEAD
panels:
  metric:
    name: Metric
    description: Show a single value based on a query
    field: Field
  time_series:
    name: Time Series
    description: Render a line chart based on values over time
    date_field: Date Field
    value_field: Value Field
  label:
    name: Label
    description: Show some text
=======
  map:
    map: Map
    basemap: Basemap
    layers: Layers
    edit_custom_layers: Edit Layers
    cluster_options: Clustering options
    cluster: Activate clustering
    cluster_radius: Cluster radius
    cluster_minpoints: Cluster minimum size
    cluster_maxzoom: Maximum zoom for clustering
    field: Geometry
    invalid_geometry: Invalid geometry
    auto_location_filter: Always filter data to view bounds
    search_this_area: Search this area
    clear_data_filter: Clear Data Filter
    clear_location_filter: Clear Location Filter
>>>>>>> 18e41b35
<|MERGE_RESOLUTION|>--- conflicted
+++ resolved
@@ -422,14 +422,11 @@
 select_a_collection: Select a Collection
 select_a_field: Select a Field
 active: Active
-<<<<<<< HEAD
 move_to: Move To...
 copy: Copy
 copy_to: Copy To...
 no_other_dashboards_copy: You don't have any other Dashboards yet.
-=======
 inactive: Inactive
->>>>>>> 18e41b35
 users: Users
 activity: Activity
 webhooks: Webhooks
@@ -544,11 +541,8 @@
 circle: Circle
 empty_item: Empty Item
 log_in_with: 'Log In with {provider}'
-<<<<<<< HEAD
 conditional_styles: Conditional Styles
-=======
 advanced_settings: Advanced Settings
->>>>>>> 18e41b35
 advanced_filter: Advanced Filter
 delete_advanced_filter: Delete Filter
 change_advanced_filter_operator: Change Operator
@@ -1491,21 +1485,6 @@
     calendar: Calendar
     start_date_field: Start Date Field
     end_date_field: End Date Field
-<<<<<<< HEAD
-panels:
-  metric:
-    name: Metric
-    description: Show a single value based on a query
-    field: Field
-  time_series:
-    name: Time Series
-    description: Render a line chart based on values over time
-    date_field: Date Field
-    value_field: Value Field
-  label:
-    name: Label
-    description: Show some text
-=======
   map:
     map: Map
     basemap: Basemap
@@ -1522,4 +1501,17 @@
     search_this_area: Search this area
     clear_data_filter: Clear Data Filter
     clear_location_filter: Clear Location Filter
->>>>>>> 18e41b35
+
+panels:
+  metric:
+    name: Metric
+    description: Show a single value based on a query
+    field: Field
+  time_series:
+    name: Time Series
+    description: Render a line chart based on values over time
+    date_field: Date Field
+    value_field: Value Field
+  label:
+    name: Label
+    description: Show some text