<<<<<<< HEAD
avatar: Avatar
=======
## Be aware:
#  Due to the way this is imported, JavaScript reserved words, including "delete", "private",
# "void", etc are stripped out. See
# https://github.com/rollup/plugins/blob/8748b8cd3bbab3c5ac6190556930219f19060e63/packages/pluginutils/src/makeLegalIdentifier.ts#L4
# and
# https://github.com/rollup/plugins/blob/8748b8cd3bbab3c5ac6190556930219f19060e63/packages/yaml/src/index.js#L45
#
# Illegal words:
# 'break', 'case', 'class', 'catch', 'const', 'continue', 'debugger', 'default', 'delete', 'do',
# 'else', 'export', 'extends', 'finally', 'for', 'function', 'if', 'import', 'in', 'instanceof',
# 'let', 'new', 'return', 'super', 'switch', 'this', 'throw', 'try', 'typeof', 'var', 'void',
# 'while', 'with', 'yield', 'enum', 'await', 'implements', 'package', 'protected', 'static',
# 'interface', 'private', 'public', 'arguments', 'Infinity', 'NaN', 'undefined', 'null', 'true',
# 'false', 'eval', 'uneval', 'isFinite', 'isNaN', 'parseFloat', 'parseInt', 'decodeURI',
# 'decodeURIComponent', 'encodeURI', 'encodeURIComponent', 'escape', 'unescape', 'Object',
# 'Function', 'Boolean', 'Symbol', 'Error', 'EvalError', 'InternalError', 'RangeError',
# 'ReferenceError', 'SyntaxError', 'TypeError', 'URIError', 'Number', 'Math', 'Date', 'String',
# 'RegExp', 'Array', 'Int8Array', 'Uint8Array', 'Uint8ClampedArray', 'Int16Array', 'Uint16Array',
# 'Int32Array', 'Uint32Array', 'Float32Array', 'Float64Array', 'Map', 'Set', 'WeakMap', 'WeakSet',
# 'SIMD', 'ArrayBuffer', 'DataView', 'JSON', 'Promise', 'Generator', 'GeneratorFunction', 'Reflect',
# 'Proxy', 'Intl'

>>>>>>> d9454899
edit_field: Edit Field
conditions: Conditions
item_revision: Item Revision
duplicate_field: Duplicate Field
half_width: Half Width
full_width: Full Width
group: Group
and: And
or: Or
fill_width: Fill Width
field_name_translations: Field Name Translations
enter_password_to_enable_tfa: Enter your password to enable Two-Factor Authentication
add_field: Add Field
role_name: Role Name
branch: Branch
leaf: Leaf
indeterminate: Indeterminate
exclusive: Exclusive
children: Children
db_only_click_to_configure: 'Database Only: Click to Configure '
show_archived_items: Show Archived Items
edited: Value Edited
required: Required
required_for_app_access: Required for App Access
requires_value: Requires value
create_preset: Create Preset
create_role: Create Role
create_user: Create User
create_webhook: Create Webhook
invite_users: Invite Users
email_examples: "admin{'@'}example.com, user{'@'}example.com..."
invite: Invite
email_already_invited: Email "{email}" has already been invited
emails: Emails
connection_excellent: Excellent Connection
connection_good: Good Connection
connection_fair: Fair Connection
connection_poor: Poor Connection
primary: Primary
rename_folder: Rename Folder
delete_folder: Delete Folder
prefix: Prefix
suffix: Suffix
reset_bookmark: Reset Bookmark
rename_bookmark: Rename Bookmark
update_bookmark: Update Bookmark
delete_bookmark: Delete Bookmark
delete_bookmark_copy: >-
  Are you sure you want to delete the "{bookmark}" bookmark? This action cannot be undone.
logoutReason:
  SIGN_OUT: Signed out
  SESSION_EXPIRED: Session expired
public_label: Public
public_description: Controls what API data is available without authenticating.
not_allowed: Not Allowed
directus_version: Directus Version
node_version: Node Version
node_uptime: Node Uptime
os_type: OS Type
os_version: OS Version
os_uptime: OS Uptime
os_totalmem: OS Memory
archive: Archive
archive_confirm: Are you sure you want to archive this item?
archive_confirm_count: >-
  No Items Selected | Are you sure you want to archive this item? | Are you sure you want to archive these {count}
  items?
reset_system_permissions_to: 'Reset System Permissions to:'
reset_system_permissions_copy:
  This action will overwrite any custom permissions you may have applied to the system collections. Are you sure?
the_following_are_minimum_permissions:
  The following are minimum permissions required when "App Access" is enabled. You can extend permissions beyond this,
  but not below.
app_access_minimum: App Access Minimum
recommended_defaults: Recommended Defaults
unarchive: Unarchive
unarchive_confirm: Are you sure you want to unarchive this item?
nested_files_folders_will_be_moved: Nested files and folders will be moved one level up.
unknown_validation_errors: 'There were validation errors for the following hidden fields:'
validationError:
  eq: Value has to be {valid}
  neq: Value can't be {invalid}
  in: Value has to be one of {valid}
  nin: Value can't be one of {invalid}
  contains: Value has to contain {substring}
  ncontains: Value can't contain {substring}
  gt: Value has to be greater than {valid}
  gte: Value has to be greater than or equal to {valid}
  lt: Value has to be less than {valid}
  lte: Value has to be less than or equal to {valid}
  empty: Value has to be empty
  nempty: Value can't be empty
  null: Value has to be null
  nnull: Value can't be null
  required: Value is required
  unique: Value has to be unique
  regex: Value doesn't have the correct format
all_access: All Access
no_access: No Access
use_custom: Use Custom
nullable: Nullable
allow_null_value: Allow NULL value
enter_value_to_replace_nulls: Please enter a new value to replace any NULLs currently within this field.
field_standard: Standard
field_presentation: Presentation & Aliases
field_file: Single File
field_files: Multiple Files
field_m2o: M2O Relationship
field_m2a: M2A Relationship
field_o2m: O2M Relationship
field_m2m: M2M Relationship
field_translations: Translations
field_group: Field Group
item_permissions: Item Permissions
field_permissions: Field Permissions
field_validation: Field Validation
field_presets: Field Presets
permissions_for_role: 'Items the {role} Role can {action}.'
fields_for_role: 'Fields the {role} Role can {action}.'
validation_for_role: 'Field {action} rules the {role} Role must obey.'
presets_for_role: 'Field value defaults for the {role} Role.'
presentation_and_aliases: Presentation & Aliases
revision_post_update: Here is what this item looked like after the update...
changes_made: These are the specific changes that were made...
no_relational_data: Keep in mind that this does not include relational data.
hide_field_on_detail: Hide Field on Detail
show_field_on_detail: Show Field on Detail
delete_field: Delete Field
fields_and_layout: Fields & Layout
field_create_success: 'Created Field: "{field}"'
field_update_success: 'Updated Field: "{field}"'
duplicate_where_to: Where would you like to duplicate this field to?
language: Language
global: Global
admins_have_all_permissions: Admins have all permissions
camera: Camera
exposure: Exposure
shutter: Shutter
iso: ISO
focal_length: Focal Length
schema_setup_key: This field's database column name and API key
create_field: Create Field
creating_new_field: 'New Field ({collection})'
field_in_collection: '{field} ({collection})'
reset_page_preferences: Reset Page Preferences
hidden_field: Hidden Field
hidden_on_detail: Hidden on Detail
disabled_editing_value: Disable editing value
key: Key
alias: Alias
bigInteger: Big Integer
boolean: Boolean
date: Date
datetime: DateTime
decimal: Decimal
float: Float
integer: Integer
json: JSON
xml: XML
string: String
text: Text
time: Time
timestamp: Timestamp
uuid: UUID
hash: Hash
not_available_for_type: Not Available for this Type
create_translations: Create Translations
auto_refresh: Auto Refresh
refresh_interval: Refresh Interval
no_refresh: Do not refresh
refresh_interval_seconds: Refresh Instantly | Every Second | Every {seconds} Seconds
refresh_interval_minutes: Every Minute | Every {minutes} Minutes
auto_generate: Auto-Generate
this_will_auto_setup_fields_relations: This will automatically setup all required fields and relations.
click_here: Click here
to_manually_setup_translations: to manually setup translations.
click_to_manage_translated_fields: >-
  There are no translated fields yet. Click here to create them. | There is one translated field. Click here to manage
  it. | There are {count} translated fields. Click here to manage them.
fields_group: Fields Group
no_collections_found: No collections found.
new_data_alert: 'The following will be created within your Data Model:'
search_collection: Search Collection...
new_field: 'New Field'
new_collection: 'New Collection'
add_m2o_to_collection: 'Add Many-to-One to "{collection}"'
add_o2m_to_collection: 'Add One-to-Many to "{collection}"'
add_m2m_to_collection: 'Add Many-to-Many to "{collection}"'
choose_a_type: Choose a Type...
determined_by_relationship: Determined by Relationship
add_note: Add a helpful note for users...
default_value: Default Value
standard_field: Standard Field
single_file: Single File
multiple_files: Multiple Files
m2o_relationship: Many to One Relationship
o2m_relationship: One to Many Relationship
m2m_relationship: Many to Many Relationship
m2a_relationship: Many to Any Relationship
invalid_item: Invalid Item
next: Next
field_name: Field Name
translations: Translations
note: Note
enter_a_value: Enter a value...
enter_a_placeholder: Enter a placeholder...
length: Length
precision_scale: Precision & Scale
readonly: Readonly
unique: Unique
updated_on: Updated On
updated_by: Updated By
primary_key: Primary Key
foreign_key: Foreign Key
finish_setup: Finish Setup
dismiss: Dismiss
raw_value: Raw value
edit_raw_value: Edit Raw Value
enter_raw_value: Enter raw value...
clear_value: Clear value
reset_to_default: Reset to default
undo_changes: Undo changes
notifications: Notifications
show_all_activity: Show All Activity
page_not_found: Page Not Found
page_not_found_body: The page you are looking for doesn't seem to exist.
confirm_revert: Confirm Revert
confirm_revert_body: This will revert the item to the selected state.
display: Display
settings_update_success: Settings updated
title: Title
revision_delta_created: Created
revision_delta_created_externally: Created Externally
revision_delta_updated: 'Updated 1 Field | Updated {count} Fields'
revision_delta_deleted: Deleted
revision_delta_reverted: Reverted
revision_delta_other: Revision
revision_delta_by: '{date} by {user}'
private_user: Private User
revision_preview: Revision Preview
updates_made: Updates Made
leave_comment: Leave a comment...
post_comment_success: Comment posted
item_create_success: Item Created | Items Created
item_update_success: Item Updated | Items Updated
item_delete_success: Item Deleted | Items Deleted
this_collection: This Collection
related_collection: Related Collection
related_collections: Related Collections
translations_collection: Translation Collection
languages_collection: Languages Collection
export_data: Export Data
format: Format
use_current_filters_settings: Use Current Filters & Settings
export_collection: 'Export {collection}'
last_page: Last Page
last_access: Last Access
fill_template: Fill with Template Value
a_unique_table_name: A unique table name...
a_unique_column_name: A unique column name...
enable_custom_values: Enable custom values
submit: Submit
move_to_folder: Move to Folder
move: Move
system: System
add_field_related: Add Field to Related Collection
interface_label: Interface
today: Today
yesterday: Yesterday
delete_comment: Delete Comment
date-fns_date: PPP
date-fns_time: 'h:mm:ss a'
date-fns_time_no_seconds: 'h:mm a'
date-fns_date_short: 'MMM d, u'
date-fns_time_short: 'h:mma'
date-fns_date_short_no_year: MMM d
month: Month
year: Year
select_all: Select All
months:
  january: January
  february: February
  march: March
  april: April
  may: May
  june: June
  july: July
  august: August
  september: September
  october: October
  november: November
  december: December
drag_mode: Drag Mode
cancel_crop: Cancel Crop
original: Original
url: URL
import_label: Import
file_details: File Details
dimensions: Dimensions
size: Size
created: Created
modified: Modified
checksum: Checksum
owner: Owner
edited_by: Edited by
folder: Folder
zoom: Zoom
download: Download
open: Open
open_in_new_window: Open in New Window
foreground_color: Foreground Color
background_color: Background Color
upload_from_device: Upload File from Device
choose_from_library: Choose File from Library
import_from_url: Import File from URL
replace_from_device: Replace File from Device
replace_from_library: Replace File from Library
replace_from_url: Replace File from URL
no_file_selected: No File Selected
download_file: Download File
collection_key: Collection Key
name: Name
primary_key_field: Primary Key Field
type: Type
creating_new_collection: Creating New Collection
created_by: Created By
created_on: Created On
creating_collection_info: Name the collection and setup its unique “key” field...
creating_collection_system: Enable and rename any of these optional fields.
auto_increment_integer: Auto-incremented integer
generated_uuid: Generated UUID
manual_string: Manually entered string
save_and_create_new: Save and Create New
save_and_stay: Save and Stay
save_as_copy: Save as Copy
add_existing: Add Existing
creating_items: Creating Items
enable_create_button: Enable Create Button
selecting_items: Selecting Items
enable_select_button: Enable Select Button
comments: Comments
no_comments: No Comments Yet
click_to_expand: Click to Expand
select_item: Select Item
no_items: No items
search_items: Search items...
disabled: Disabled
information: Information
report_bug: Report Bug
request_feature: Request Feature
interface_not_found: 'Interface "{interface}" not found.'
reset_interface: Reset Interface
display_not_found: 'Display "{display}" not found.'
reset_display: Reset Display
list-m2a: Builder (M2A)
item_count: 'No Items | One Item | {count} Items'
no_items_copy: There are no items in this collection yet.
file_count: 'No Files | One File | {count} Files'
no_files_copy: There are no files here.
user_count: 'No Users | One User | {count} Users'
no_users_copy: There are no users in this role yet.
webhooks_count: 'No Webhooks | One Webhook | {count} Webhooks'
no_webhooks_copy: There are no webhooks yet.
all_items: All Items
csv: CSV
no_collections: No Collections
create_collection: Create Collection
no_collections_copy_admin: You don’t have any Collections yet. Click the button below to get started.
no_collections_copy: You don’t have any Collections yet. Please contact your system administrator.
relationship_not_setup: The relationship hasn't been configured correctly
display_template_not_setup: The display template option is misconfigured
collection_field_not_setup: The collection field option is misconfigured
select_a_collection: Select a Collection
active: Active
users: Users
activity: Activity
webhooks: Webhooks
field_width: Field Width
add_filter: Add Filter
upper_limit: Upper limit...
lower_limit: Lower limit...
user_directory: User Directory
documentation: Documentation
sidebar: Sidebar
duration: Duration
charset: Charset
second: Second
file_moved: File Moved
collection_created: Collection Created
modified_on: Modified On
card_size: Card Size
sort_field: Sort Field
add_sort_field: Add Sort Field
sort: Sort
status: Status
remove: Remove
toggle_manual_sorting: Toggle Manual Sorting
bookmark_doesnt_exist: Bookmark Doesn't Exist
bookmark_doesnt_exist_copy: The bookmark you're trying to open couldn't be found.
bookmark_doesnt_exist_cta: Return to collection
select_an_item: Select an item...
edit: Edit
enabled: Enabled
disable_tfa: Disable 2FA
tfa_scan_code: Scan the code in your authenticator app to finish setting up 2FA
enter_otp_to_disable_tfa: Enter the OTP to disable 2FA
create_account: Create Account
account_created_successfully: Account Created Successfully
auto_fill: Auto Fill
corresponding_field: Corresponding Field
errors:
  COLLECTION_NOT_FOUND: "Collection doesn't exist"
  FIELD_NOT_FOUND: Field not found
  FORBIDDEN: Forbidden
  INVALID_CREDENTIALS: Wrong username or password
  INVALID_OTP: Wrong one-time password
  INVALID_PAYLOAD: Invalid payload
  INVALID_QUERY: Invalid query
  ITEM_LIMIT_REACHED: Item limit reached
  ITEM_NOT_FOUND: Item not found
  ROUTE_NOT_FOUND: Not found
  RECORD_NOT_UNIQUE: Duplicate value detected
  USER_SUSPENDED: User Suspended
  CONTAINS_NULL_VALUES: Field contains null values
  UNKNOWN: Unexpected Error
  UNPROCESSABLE_ENTITY: Unprocessable entity
  INTERNAL_SERVER_ERROR: Unexpected Error
value_hashed: Value Securely Hashed
bookmark_name: Bookmark name...
create_bookmark: Create Bookmark
edit_bookmark: Edit Bookmark
bookmarks: Bookmarks
presets: Presets
unexpected_error: Unexpected Error
unexpected_error_copy: An unexpected error has occurred. Please try again later.
copy_details: Copy Details
no_app_access: No App Access
no_app_access_copy: This user isn't allowed to use the admin app.
password_reset_sent: We've sent you a secure link to reset your password
password_reset_successful: Password successfully reset
back: Back
editing_image: Editing Image
square: Square
free: Free
flip_horizontal: Flip Horizontal
flip_vertical: Flip Vertical
aspect_ratio: Aspect Ratio
rotate: Rotate
all_users: All Users
delete_collection: Delete Collection
update_collection_success: Updated Collection
delete_collection_success: Deleted Collection
start_end_of_count_items: '{start}-{end} of {count} items'
start_end_of_count_filtered_items: '{start}-{end} of {count} filtered items'
one_item: '1 item'
one_filtered_item: '1 filtered item'
delete_collection_are_you_sure: >-
  Are you sure you want to delete this collection? This will delete the collection and all items in it. This action is
  permanent.
collections_shown: Collections Shown
visible_collections: Visible Collections
hidden_collections: Hidden Collections
show_hidden_collections: Show Hidden Collections
hide_hidden_collections: Hide Hidden Collections
unmanaged_collections: Unconfigured Collections
system_collections: System Collections
placeholder: Placeholder
icon_left: Icon Left
icon_right: Icon Right
count_other_revisions: '{count} Other Revisions'
font: Font
sans_serif: Sans Serif
serif: Serif
monospace: Monospace
divider: Divider
color: Color
circle: Circle
empty_item: Empty Item
log_in_with: 'Log In with {provider}'
advanced_filter: Advanced Filter
delete_advanced_filter: Delete Filter
change_advanced_filter_operator: Change Operator
operators:
  eq: Equals
  neq: Doesn't equal
  lt: Less than
  gt: Greater than
  lte: Less than or equal to
  gte: Greater than or equal to
  in: Is one of
  nin: Is not one of
  null: Is null
  nnull: Isn't null
  contains: Contains
  ncontains: Doesn't contain
  starts_with: Starts with
  nstarts_with: Doesn't start with
  ends_with: Ends with
  nends_with: Doesn't end with
  between: Is between
  nbetween: Isn't between
  empty: Is empty
  nempty: Isn't empty
  all: Contains these keys
  has: Contains some of these keys
loading: Loading...
drop_to_upload: Drop to Upload
item: Item
items: Items
upload_file: Upload File
upload_file_indeterminate: Uploading File...
upload_file_success: File Uploaded
upload_files_indeterminate: 'Uploading files {done}/{total}'
upload_files_success: '{count} Files Uploaded'
upload_pending: Upload Pending
drag_file_here: Drag & Drop a File Here
click_to_browse: Click to Browse
interface_options: Interface Options
layout_options: Layout Options
rows: Rows
columns: Columns
collection_setup: Collection Setup
optional_system_fields: Optional System Fields
value_unique: Value has to be unique
all_activity: All Activity
create_item: Create Item
display_template: Display Template
language_display_template: Language Display Template
translations_display_template: Translations Display Template
n_items_selected: 'No Items Selected | 1 Item Selected | {n} Items Selected'
per_page: Per Page
all_files: All Files
my_files: My Files
recent_files: Recent Files
create_folder: Create Folder
folder_name: Folder Name...
add_file: Add File
replace_file: Replace File
no_results: No Results
no_results_copy: Adjust or clear search filters to see results.
clear_filters: Clear Filters
saves_automatically: Saves Automatically
role: Role
rule: Rule
user: User
no_presets: No Presets
no_presets_copy: No presets or bookmarks have been saved yet.
no_presets_cta: Add Preset
create: Create
on_create: On Create
on_update: On Update
read: Read
update: Update
select_fields: Select Fields
format_text: Format Text
bold: Bold
toggle: Toggle
icon_on: Icon On
icon_off: Icon Off
label: Label
image_url: Image Url
alt_text: Alternative Text
media: Media
width: Width
height: Height
source: Source
url_placeholder: Enter an url...
display_text: Display Text
display_text_placeholder: Enter a display text...
tooltip: Tooltip
tooltip_placeholder: Enter a tooltip...
unlimited: Unlimited
open_link_in: Open link in
new_tab: New tab
current_tab: Current tab
wysiwyg_options:
  aligncenter: Align Center
  alignjustify: Align Justify
  alignleft: Align Left
  alignnone: Align None
  alignright: Align Right
  forecolor: Foreground Color
  backcolor: Background Color
  bold: Bold
  italic: Italic
  underline: Underline
  strikethrough: Strikethrough
  subscript: Subscript
  superscript: Superscript
  codeblock: Code
  blockquote: Blockquote
  bullist: Bullet List
  numlist: Numbered List
  hr: Horizontal Rule
  link: Add/Edit Link
  unlink: Remove Link
  media: Add/Edit Media
  image: Add/Edit Image
  copy: Copy
  cut: Cut
  paste: Paste
  heading: Heading
  h1: Heading 1
  h2: Heading 2
  h3: Heading 3
  h4: Heading 4
  h5: Heading 5
  h6: Heading 6
  fontselect: Select Font
  fontsizeselect: Select Font Size
  indent: Indent
  outdent: Outdent
  undo: Undo
  redo: Redo
  remove: Remove
  removeformat: Remove Format
  selectall: Select All
  table: Table
  visualaid: View invisible elements
  source_code: Edit Source Code
  fullscreen: Full Screen
  directionality: Directionality
dropdown: Dropdown
choices: Choices
choices_option_configured_incorrectly: Choices configured incorrectly
deselect: Deselect
deselect_all: Deselect All
other: Other...
adding_user: Adding User
unknown_user: Unknown User
creating_in: 'Creating Item in {collection}'
editing_in: 'Editing Item in {collection}'
creating_unit: 'Creating {unit}'
editing_unit: 'Editing {unit}'
editing_in_batch: 'Batch Editing {count} Items'
no_options_available: No options available
settings_data_model: Data Model
settings_permissions: Roles & Permissions
settings_project: Project Settings
settings_webhooks: Webhooks
settings_presets: Presets & Bookmarks
one_or_more_options_are_missing: One or more options are missing
scope: Scope
select: Select...
layout: Layout
tree_view: Tree View
changes_are_permanent: Changes are permanent
preset_name_placeholder: Serves as default when empty...
preset_search_placeholder: Search query...
editing_preset: Editing Preset
layout_preview: Layout Preview
layout_setup: Layout Setup
unsaved_changes: Unsaved Changes
unsaved_changes_copy: Are you sure you want to leave this page?
discard_changes: Discard Changes
keep_editing: Keep Editing
page_help_collections_overview: '**Collections Overview** — Lists of all collections you have access to.'
page_help_collections_collection: >-
  **Browse Items** — Lists all {collection} items you have access to. Customize layout, filters, and sorting to tailor
  your view, and even save bookmarks of these different configurations for quick access.
page_help_collections_item: >-
  **Item Detail** — A form for viewing and managing this item. This sidebar also contains a full history of revisions,
  and embedded comments.
page_help_activity_collection: >-
  **Browse Activity** — A comprehensive listing of all your user's system and content activity.
page_help_docs_global: >-
  **Documentation Overview** — Docs tailored specifically to this project's version and schema.
page_help_files_collection: >-
  **File Library** — Lists all file assets uploaded to this project. Customize layout, filters, and sorting to tailor
  your view, and even save bookmarks of these different configurations for quick access.
page_help_files_item: >-
  **File Detail** — A form for managing file metadata, editing the original asset, and updating access settings.
page_help_settings_project: "**Project Settings** — Your project's global configuration options."
page_help_settings_datamodel_collections: >-
  **Data Model: Collections** — Lists all collections available. This includes visible, hidden, and system collections,
  as well as unmanaged database tables that can be added.
page_help_settings_datamodel_fields: >-
  **Data Model: Collection** — A form for managing this collection and its fields.
page_help_settings_roles_collection: '**Browse Roles** — Lists the Admin, Public and custom User Roles.'
page_help_settings_roles_item: "**Role Detail** — Manage a role's permissions and other settings."
page_help_settings_presets_collection: >-
  **Browse Presets** — Lists all presets in the project, including: user, role, and global bookmarks, as well as default
  views.
page_help_settings_presets_item: >-
  **Preset Detail** — A form for managing bookmarks and default collection presets.
page_help_settings_webhooks_collection: '**Browse Webhooks** — Lists all webhooks within the project.'
page_help_settings_webhooks_item: '**Webhook Detail** — A form for creating and managing project webhooks.'
page_help_users_collection: '**User Directory** — Lists all system users within this project.'
page_help_users_item: >-
  **User Detail** — Manage your account information, or view the details of other users.
activity_feed: Activity Feed
add_new: Add New
create_new: Create New
all: All
none: None
no_layout_collection_selected_yet: No layout/collection selected yet
batch_delete_confirm: >-
  No items have been selected | Are you sure you want to delete this item? This action can not be undone. | Are you sure
  you want to delete these {count} items? This action can not be undone.
cancel: Cancel
collection: Collection
collections: Collections
singleton: Singleton
singleton_label: Treat as single object
system_fields_locked: System fields are locked and can't be edited
fields:
  directus_activity:
    item: Item Primary Key
    action: Action
    collection: Collection
    timestamp: Action On
    user: Action By
    comment: Comment
    user_agent: User Agent
    ip: IP Address
    revisions: Revisions
  directus_collections:
    collection: Collection
    icon: Icon
    note: Note
    display_template: Display Template
    hidden: Hidden
    singleton: Singleton
    translations: Collection Naming Translations
    archive_app_filter: Archive App Filter
    archive_value: Archive Value
    unarchive_value: Unarchive Value
    sort_field: Sort Field
    accountability: Activity & Revision Tracking
  directus_files:
    $thumbnail: Thumbnail
    title: Title
    description: Description
    tags: Tags
    location: Location
    storage: Storage
    filename_disk: Filename (Disk)
    filename_download: Filename (Download)
    metadata: Metadata
    type: Mime Type
    filesize: Filesize
    modified_by: Modified By
    modified_on: Modified On
    created_on: Created On
    created_by: Created By
    embed: Embed
    uploaded_by: Uploaded By
    folder: Folder
    width: Width
    uploaded_on: Uploaded On
    height: Height
    charset: Charset
    duration: Duration
  directus_users:
    first_name: First Name
    last_name: Last Name
    email: Email
    password: Password
    avatar: Avatar
    location: Location
    title: Title
    description: Description
    tags: Tags
    language: Language
    theme: Theme
    tfa_secret: Two-Factor Authentication
    status: Status
    role: Role
    token: Token
    last_page: Last Page
    last_access: Last Access
  directus_settings:
    project_name: Project Name
    project_url: Project URL
    project_color: Project Color
    project_logo: Project Logo
    public_foreground: Public Foreground
    public_background: Public Background
    public_note: Public Note
    auth_password_policy: Auth Password Policy
    auth_login_attempts: Auth Login Attempts
    storage_asset_presets: Storage Asset Presets
    storage_asset_transform: Storage Asset Transform
    custom_css: Custom CSS
  directus_fields:
    collection: Collection Name
    icon: Collection Icon
    note: Note
    hidden: Hidden
    singleton: Singleton
    translation: Field Name Translations
    display_template: Template
  directus_roles:
    name: Role Name
    icon: Role Icon
    description: Description
    app_access: App Access
    admin_access: Admin Access
    ip_access: IP Access
    enforce_tfa: Require 2FA
    users: Users in Role
    module_list: Module Navigation
    collection_list: Collection Navigation
field_options:
  directus_collections:
    track_activity_revisions: Track Activity & Revisions
    only_track_activity: Only Track Activity
    do_not_track_anything: Do Not Track Anything
no_fields_in_collection: 'There are no fields in "{collection}" yet'
do_nothing: Do Nothing
generate_and_save_uuid: Generate and Save UUID
save_current_user_id: Save Current User ID
save_current_user_role: Save Current User Role
save_current_datetime: Save Current Date/Time
block: Block
inline: Inline
comment: Comment
relational_triggers: Relational Triggers
referential_action_field_label_m2o: On Delete of {collection}...
referential_action_field_label_o2m: On Deselect of {collection}...
referential_action_no_action: Prevent the deletion
referential_action_cascade: Delete the {collection} item (cascade)
referential_action_set_null: Nullify the {field} field
referential_action_set_default: Set {field} to its default value
choose_action: Choose Action
continue_label: Continue
continue_as: >-
  {name} is currently authenticated. If you recognize this account, press continue.
editing_role: '{role} Role'
creating_webhook: Creating Webhook
default_label: Default
delete_label: Delete
delete_are_you_sure: >-
  This action is permanent and can not be undone. Are you sure you would like to proceed?
delete_field_are_you_sure: >-
  Are you sure you want to delete the field "{field}"? This action can not be undone.
description: Description
done: Done
duplicate: Duplicate
email: Email
embed: Embed
fallback_icon: Fallback Icon
field: Field | Fields
file: File
file_library: File Library
forgot_password: Forgot Password
hidden: Hidden
icon: Icon
identifier: Identifier
info: Info
normal: Normal
success: Success
warning: Warning
danger: Danger
junction_collection: Junction Collection
latency: Latency
login: Log in
my_activity: My Activity
not_authenticated: Not Authenticated
authenticated: Authenticated
options: Options
otp: One-Time Password
password: Password
permissions: Permissions
relationship: Relationship
reset: Reset
reset_password: Reset Password
revisions: Revisions
revert: Revert
save: Save
schema: Schema
search: Search
select_existing: Select Existing
select_field_type: Select a field type
select_interface: Select an interface
settings: Settings
sign_in: Sign In
sign_out: Sign Out
sign_out_confirm: Are you sure you want to sign out?
something_went_wrong: Something went wrong.
sort_direction: Sort Direction
sort_asc: Sort Ascending
sort_desc: Sort Descending
template: Template
translation: Translation
value: Value
view_project: View Project
weeks: {}
report_error: Report Error
interfaces:
  presentation-links:
    presentation-links: Button Links
    links: Links
    description: Configurable link buttons for launching dynamic URLs
    style: Style
    primary: Primary
    link: Links
    button: Buttons
    error: Cannot perform action
  select-multiple-checkbox:
    checkboxes: Checkboxes
    description: Choose between multiple options via checkboxes
    allow_other: Allow Other
    show_more: 'Show {count} more'
    items_shown: Items Shown
  select-multiple-checkbox-tree:
    name: Checkboxes (Tree)
    description: Choose between multiple options via nested checkboxes
    value_combining: Value Combining
    value_combining_note: Controls what value is stored when nested selections are made.
  input-code:
    code: Code
    description: Write or share code snippets
    line_number: Line Number
    placeholder: Enter code here...
  system-collection:
    collection: Collection
    description: Select between existing collections
    include_system_collections: Include System Collections
  system-collections:
    collections: Collections
    description: Select between existing collections
    include_system_collections: Include System Collections
  select-color:
    color: Color
    description: Enter or select a color value
    placeholder: Choose a color...
    preset_colors: Preset Colors
    preset_colors_add_label: Add new color...
    name_placeholder: Enter color name...
  datetime:
    datetime: Datetime
    description: Enter dates and times
    include_seconds: Include Seconds
    set_to_now: Set to Now
    use_24: Use 24-Hour Format
  system-display-template:
    display-template: Display Template
    description: Mix static text and dynamic field values
    collection_field: Collection field
    collection_field_not_setup: The collection field option is misconfigured
    select_a_collection: Select a Collection
  presentation-divider:
    divider: Divider
    description: Label and divide fields into sections
    title_placeholder: Enter a title...
    inline_title: Inline Title
    inline_title_label: Show title inside line
    margin_top: Margin Top
    margin_top_label: Increase Top Margin
  select-dropdown:
    description: Select a value from a dropdown
    choices_placeholder: Add a new choice
    allow_other: Allow Other
    allow_other_label: Allow Other Values
    allow_none: Allow None
    allow_none_label: Allow No Selection
    choices_name_placeholder: Enter a name...
    choices_value_placeholder: Enter a value...
  select-multiple-dropdown:
    select-multiple-dropdown: Dropdown (Multiple)
    description: Select multiple values from a dropdown
  file:
    file: File
    description: Select or upload a file
  files:
    files: Files
    description: Select or upload multiple files
  input-hash:
    hash: Hash
    description: Enter a value to be hashed
    masked: Masked
    masked_label: Hide the true values
  select-icon:
    icon: Icon
    description: Select an icon from a dropdown
    search_for_icon: Search for icon...
  file-image:
    image: Image
    description: Select or upload an image
  system-interface:
    interface: Interface
    description: Select an existing interface
    placeholder: Select an interface...
  system-interface-options:
    interface-options: Interface Options
    description: A modal for selecting options of an interface
  list-m2m:
    many-to-many: Many to Many
    description: Select multiple related junction items
  select-dropdown-m2o:
    many-to-one: Many to One
    description: Select a single related item
    display_template: Display Template
  input-rich-text-md:
    markdown: Markdown
    description: Enter and preview markdown
    customSyntax: Custom Blocks
    customSyntax_label: Add custom syntax types
    customSyntax_add: Add custom syntax
    box: Block / Inline
    imageToken: Image Token
    imageToken_label: What (static) token to append to image sources
  presentation-notice:
    notice: Notice
    description: Display a short notice
    text: Enter notice content here...
  list-o2m:
    one-to-many: One to Many
    description: Select multiple related items
    no_collection: The collection could not be found
  system-folder:
    folder: Folder
    description:  Select a folder
    field_hint: Puts newly uploaded files in selected folder. Does not affect existing files that are selected.
    root_name: File Library Root
    system_default: System Defaults
  select-radio:
    radio-buttons: Radio Buttons
    description: Select one of multiple choices
  list:
    repeater: Repeater
    description: Create multiple entries of the same structure
    edit_fields: Edit Fields
    add_label: '"Create New" Label'
    field_name_placeholder: Enter field name...
    field_note_placeholder: Enter field note...
  slider:
    slider: Slider
    description: Select a number using a slider
    always_show_value: Always show value
  tags:
    tags: Tags
    description: Select or add tags
    whitespace: Whitespace
    hyphen: Replace with hyphen
    underscore: Replace with underscore
    remove: Remove whitespace
    capitalization: Capitalization
    uppercase: Convert Uppercase
    lowercase: Convert Lowercase
    auto_formatter: Use Title Auto-Formatter
    alphabetize: Alphabetize
    alphabetize_label: Force Alphabetical Order
    add_tags: Add tags...
  input:
    input: Input
    description: Manually enter a value
    trim: Trim
    trim_label: Trim the start and end
    mask: Masked
    mask_label: Hide the real value
    clear: Cleared Value
    clear_label: Save as empty string
    minimum_value: Minimum Value
    maximum_value: Maximum Value
    step_interval: Step Interval
    slug: Slugify
    slug_label: Make entered value URL safe
  input-multiline:
    textarea: Textarea
    description: Enter multiline plain-text
  boolean:
    toggle: Toggle
    description: Switch between on and off
    label_placeholder: Enter a label...
    label_default: Enabled
  translations:
    display_template: Display Template
    no_collection: No Collection
  list-o2m-tree-view:
    description: Tree view for nested recursive one-to-many items
    recursive_only: The tree view interface only works for recursive relationships.
  user:
    user: User
    description: Select an existing directus user
    select_mode: Select Mode
    modes:
      auto: Auto
      dropdown: Dropdown
      modal: Modal
  input-rich-text-html:
    wysiwyg: WYSIWYG
    description: A rich-text editor writing HTML content
    toolbar: Toolbar
    custom_formats: Custom Formats
    options_override: Options Override
  input-autocomplete-api:
    input-autocomplete-api: Autocomplete Input (API)
    description: A search typeahead for external API values.
    results_path: Results Path
    value_path: Value Path
    trigger: Trigger
    rate: Rate
  group-raw:
    name: Raw Fields
    description: Show the fields as normal.
displays:
  boolean:
    boolean: Boolean
    description: Display on and off states
    label_on: Label On
    label_on_placeholder: Enter an on label...
    label_off: Label Off
    label_off_placeholder: Enter an off label...
    icon_on: Icon On
    icon_off: Icon Off
    color_on: Color On
    color_off: Color Off
  collection:
    collection: Collection
    description: Display a collection
    icon_label: Show the collection's icon
  color:
    color: Color
    description: Display a colored dot
    default_color: Default Color
  datetime:
    datetime: Datetime
    description: Display values related to time
    format: Format
    format_note: >-
      The custom format accepts the __[Date Field Symbol
      Table](https://www.unicode.org/reports/tr35/tr35-dates.html#Date_Field_Symbol_Table)__
    long: Long
    short: Short
    relative: Relative
    relative_label: 'Show relative time, eg: 5 minutes ago'
  file:
    file: File
    description: Display files
  filesize:
    filesize: File Size
    description: Display the size of a file
  formatted-value:
    formatted-value: Formatted Value
    description: Display a formatted version of the text
    format_title: Format Title
    format_title_label: Auto-format casing
    bold_label: Use bold style
  formatted-json-value:
    formatted-json-value: Formatted JSON value
    description: Display a formatted version of the object
  icon:
    icon: Icon
    description: Display an icon
    filled: Filled
    filled_label: Use the filled variant
  image:
    image: Image
    description: Display a tiny image preview
    circle: Circle
    circle_label: Display as a circle
  labels:
    labels: Labels
    description: Display either a single or a list of labels
    default_foreground: Default Foreground
    default_background: Default Background
    format_label: Format each label
    show_as_dot: Show As Dot
    choices_value_placeholder: Enter a value...
    choices_text_placeholder: Enter a text...
  mime-type:
    mime-type: MIME Type
    description: Show the MIME-Type of a file
    extension_only: Extension Only
    extension_only_label: Only show the file extension
  rating:
    rating: Rating
    description: Visualize a number as stars relative to the max-value
    simple: Simple
    simple_label: Show stars in a simple format
  raw:
    raw: Raw Value
  related-values:
    related-values: Related Values
    description: Display relative values
  user:
    user: User
    description: Display a directus user
    avatar: Avatar
    name: Name
    both: Both
    circle_label: Show user in a circle
layouts:
  cards:
    cards: Cards
    image_source: Image Source
    image_fit: Image Fit
    crop: Crop
    contain: Contain
    title: Title
    subtitle: Subtitle
  tabular:
    tabular: Table
    fields: Fields
    spacing: Spacing
    comfortable: Comfortable
    compact: Compact
    cozy: Cozy
  calendar:
    calendar: Calendar
    start_date_field: Start Date Field
    end_date_field: End Date Field<|MERGE_RESOLUTION|>--- conflicted
+++ resolved
@@ -1,6 +1,3 @@
-<<<<<<< HEAD
-avatar: Avatar
-=======
 ## Be aware:
 #  Due to the way this is imported, JavaScript reserved words, including "delete", "private",
 # "void", etc are stripped out. See
@@ -23,7 +20,7 @@
 # 'SIMD', 'ArrayBuffer', 'DataView', 'JSON', 'Promise', 'Generator', 'GeneratorFunction', 'Reflect',
 # 'Proxy', 'Intl'
 
->>>>>>> d9454899
+avatar: Avatar
 edit_field: Edit Field
 conditions: Conditions
 item_revision: Item Revision
