--- conflicted
+++ resolved
@@ -146,12 +146,9 @@
 float: Float
 integer: Integer
 json: JSON
-<<<<<<< HEAD
 xliff: XLIFF 1.2
 xliff2: XLIFF 2.0
-=======
 xml: XML
->>>>>>> ceb57886
 string: String
 text: Text
 time: Time
