## Be aware:
#  Due to the way this is imported, JavaScript reserved words, including "delete", "private",
# "void", etc are stripped out. See
# https://github.com/rollup/plugins/blob/8748b8cd3bbab3c5ac6190556930219f19060e63/packages/pluginutils/src/makeLegalIdentifier.ts#L4
# and
# https://github.com/rollup/plugins/blob/8748b8cd3bbab3c5ac6190556930219f19060e63/packages/yaml/src/index.js#L45
#
# Illegal words:
# 'break', 'case', 'class', 'catch', 'const', 'continue', 'debugger', 'default', 'delete', 'do',
# 'else', 'export', 'extends', 'finally', 'for', 'function', 'if', 'import', 'in', 'instanceof',
# 'let', 'new', 'return', 'super', 'switch', 'this', 'throw', 'try', 'typeof', 'var', 'void',
# 'while', 'with', 'yield', 'enum', 'await', 'implements', 'package', 'protected', 'static',
# 'interface', 'private', 'public', 'arguments', 'Infinity', 'NaN', 'undefined', 'null', 'true',
# 'false', 'eval', 'uneval', 'isFinite', 'isNaN', 'parseFloat', 'parseInt', 'decodeURI',
# 'decodeURIComponent', 'encodeURI', 'encodeURIComponent', 'escape', 'unescape', 'Object',
# 'Function', 'Boolean', 'Symbol', 'Error', 'EvalError', 'InternalError', 'RangeError',
# 'ReferenceError', 'SyntaxError', 'TypeError', 'URIError', 'Number', 'Math', 'Date', 'String',
# 'RegExp', 'Array', 'Int8Array', 'Uint8Array', 'Uint8ClampedArray', 'Int16Array', 'Uint16Array',
# 'Int32Array', 'Uint32Array', 'Float32Array', 'Float64Array', 'Map', 'Set', 'WeakMap', 'WeakSet',
# 'SIMD', 'ArrayBuffer', 'DataView', 'JSON', 'Promise', 'Generator', 'GeneratorFunction', 'Reflect',
# 'Proxy', 'Intl'

<<<<<<< HEAD
avatar: Avatar
default: Default
=======
published: Published
draft: Draft
archived: Archived
>>>>>>> 0575cb48
edit_field: Edit Field
conditions: Conditions
maps: Maps
item_revision: Item Revision
duplicate_field: Duplicate Field
half_width: Half Width
full_width: Full Width
limit: Limit
group: Group
and: And
or: Or
fill_width: Fill Width
field_name_translations: Field Name Translations
enter_password_to_enable_tfa: Enter your password to enable Two-Factor Authentication
add_field: Add Field
role_name: Role Name
branch: Branch
leaf: Leaf
indeterminate: Indeterminate
edit_collection: Edit Collection
exclusive: Exclusive
children: Children
db_only_click_to_configure: 'Database Only: Click to Configure '
show_archived_items: Show Archived Items
edited: Value Edited
required: Required
required_for_app_access: Required for App Access
requires_value: Requires value
create_preset: Create Preset
create_role: Create Role
create_user: Create User
create_webhook: Create Webhook
invite_users: Invite Users
email_examples: "admin{'@'}example.com, user{'@'}example.com..."
invite: Invite
email_already_invited: Email "{email}" has already been invited
emails: Emails
connection_excellent: Excellent Connection
connection_good: Good Connection
connection_fair: Fair Connection
connection_poor: Poor Connection
primary: Primary
rename_folder: Rename Folder
delete_folder: Delete Folder
prefix: Prefix
suffix: Suffix
reset_bookmark: Reset Bookmark
rename_bookmark: Rename Bookmark
update_bookmark: Update Bookmark
delete_bookmark: Delete Bookmark
delete_bookmark_copy: >-
  Are you sure you want to delete the "{bookmark}" bookmark? This action cannot be undone.
logoutReason:
  SIGN_OUT: Signed out
  SESSION_EXPIRED: Session expired
public_label: Public
public_description: Controls what API data is available without authenticating.
not_allowed: Not Allowed
directus_version: Directus Version
node_version: Node Version
node_uptime: Node Uptime
os_type: OS Type
os_version: OS Version
os_uptime: OS Uptime
os_totalmem: OS Memory
archive: Archive
archive_confirm: Are you sure you want to archive this item?
archive_confirm_count: >-
  No Items Selected | Are you sure you want to archive this item? | Are you sure you want to archive these {count}
  items?
reset_system_permissions_to: 'Reset System Permissions to:'
reset_system_permissions_copy:
  This action will overwrite any custom permissions you may have applied to the system collections. Are you sure?
the_following_are_minimum_permissions:
  The following are minimum permissions required when "App Access" is enabled. You can extend permissions beyond this,
  but not below.
app_access_minimum: App Access Minimum
recommended_defaults: Recommended Defaults
unarchive: Unarchive
unarchive_confirm: Are you sure you want to unarchive this item?
nested_files_folders_will_be_moved: Nested files and folders will be moved one level up.
unknown_validation_errors: 'There were validation errors for the following hidden fields:'
validationError:
  eq: Value has to be {valid}
  neq: Value can't be {invalid}
  in: Value has to be one of {valid}
  nin: Value can't be one of {invalid}
  contains: Value has to contain {substring}
  ncontains: Value can't contain {substring}
  gt: Value has to be greater than {valid}
  gte: Value has to be greater than or equal to {valid}
  lt: Value has to be less than {valid}
  lte: Value has to be less than or equal to {valid}
  empty: Value has to be empty
  nempty: Value can't be empty
  null: Value has to be null
  nnull: Value can't be null
  required: Value is required
  unique: Value has to be unique
  regex: Value doesn't have the correct format
all_access: All Access
no_access: No Access
use_custom: Use Custom
nullable: Nullable
allow_null_value: Allow NULL value
allow_multiple: Allow Multiple
allow_multiple_to_be_open: Allow Multiple to be Opened
enter_value_to_replace_nulls: Please enter a new value to replace any NULLs currently within this field.
field_standard: Standard
field_presentation: Presentation & Aliases
field_file: Single File
field_files: Multiple Files
field_m2o: M2O Relationship
field_m2a: M2A Relationship
field_o2m: O2M Relationship
field_m2m: M2M Relationship
field_translations: Translations
field_group: Field Group
item_permissions: Item Permissions
field_permissions: Field Permissions
field_validation: Field Validation
field_presets: Field Presets
permissions_for_role: 'Items the {role} Role can {action}.'
fields_for_role: 'Fields the {role} Role can {action}.'
validation_for_role: 'Field {action} rules the {role} Role must obey.'
presets_for_role: 'Field value defaults for the {role} Role.'
presentation_and_aliases: Presentation & Aliases
revision_post_update: Here is what this item looked like after the update...
changes_made: These are the specific changes that were made...
no_relational_data: Keep in mind that this does not include relational data.
hide_field_on_detail: Hide Field on Detail
show_field_on_detail: Show Field on Detail
delete_field: Delete Field
fields_and_layout: Fields & Layout
field_create_success: 'Created Field: "{field}"'
field_update_success: 'Updated Field: "{field}"'
duplicate_where_to: Where would you like to duplicate this field to?
language: Language
global: Global
admins_have_all_permissions: Admins have all permissions
camera: Camera
exposure: Exposure
shutter: Shutter
iso: ISO
focal_length: Focal Length
schema_setup_key: This field's database column name and API key
create_field: Create Field
creating_new_field: 'New Field ({collection})'
field_in_collection: '{field} ({collection})'
reset_page_preferences: Reset Page Preferences
hidden_field: Hidden Field
hidden_on_detail: Hidden on Detail
disabled_editing_value: Disable editing value
key: Key
alias: Alias
bigInteger: Big Integer
boolean: Boolean
date: Date
datetime: DateTime
decimal: Decimal
float: Float
integer: Integer
json: JSON
xml: XML
string: String
text: Text
time: Time
timestamp: Timestamp
uuid: UUID
hash: Hash
geometry: Geometry
not_available_for_type: Not Available for this Type
create_translations: Create Translations
auto_refresh: Auto Refresh
refresh_interval: Refresh Interval
no_refresh: Do not refresh
refresh_interval_seconds: Refresh Instantly | Every Second | Every {seconds} Seconds
refresh_interval_minutes: Every Minute | Every {minutes} Minutes
auto_generate: Auto-Generate
this_will_auto_setup_fields_relations: This will automatically setup all required fields and relations.
click_here: Click here
to_manually_setup_translations: to manually setup translations.
click_to_manage_translated_fields: >-
  There are no translated fields yet. Click here to create them. | There is one translated field. Click here to manage
  it. | There are {count} translated fields. Click here to manage them.
fields_group: Fields Group
no_collections_found: No collections found.
new_data_alert: 'The following will be created within your Data Model:'
search_collection: Search Collection...
new_field: 'New Field'
new_collection: 'New Collection'
add_m2o_to_collection: 'Add Many-to-One to "{collection}"'
add_o2m_to_collection: 'Add One-to-Many to "{collection}"'
add_m2m_to_collection: 'Add Many-to-Many to "{collection}"'
choose_a_type: Choose a Type...
determined_by_relationship: Determined by Relationship
add_note: Add a helpful note for users...
default_value: Default Value
standard_field: Standard Field
single_file: Single File
multiple_files: Multiple Files
m2o_relationship: Many to One Relationship
o2m_relationship: One to Many Relationship
m2m_relationship: Many to Many Relationship
m2a_relationship: Many to Any Relationship
invalid_item: Invalid Item
next: Next
field_name: Field Name
translations: Translations
note: Note
enter_a_value: Enter a value...
enter_a_placeholder: Enter a placeholder...
length: Length
precision_scale: Precision & Scale
readonly: Readonly
unique: Unique
updated_on: Updated On
updated_by: Updated By
primary_key: Primary Key
foreign_key: Foreign Key
finish_setup: Finish Setup
dismiss: Dismiss
raw_value: Raw value
edit_raw_value: Edit Raw Value
enter_raw_value: Enter raw value...
clear_value: Clear value
reset_to_default: Reset to default
undo_changes: Undo changes
notifications: Notifications
show_all_activity: Show All Activity
page_not_found: Page Not Found
page_not_found_body: The page you are looking for doesn't seem to exist.
confirm_revert: Confirm Revert
confirm_revert_body: This will revert the item to the selected state.
display: Display
settings_update_success: Settings updated
title: Title
revision_delta_created: Created
revision_delta_created_externally: Created Externally
revision_delta_updated: 'Updated 1 Field | Updated {count} Fields'
revision_delta_deleted: Deleted
revision_delta_reverted: Reverted
revision_delta_other: Revision
revision_delta_by: '{date} by {user}'
private_user: Private User
revision_preview: Revision Preview
updates_made: Updates Made
leave_comment: Leave a comment...
post_comment_success: Comment posted
item_create_success: Item Created | Items Created
item_update_success: Item Updated | Items Updated
item_delete_success: Item Deleted | Items Deleted
this_collection: This Collection
related_collection: Related Collection
related_collections: Related Collections
translations_collection: Translation Collection
languages_collection: Languages Collection
export_data: Export Data
format: Format
use_current_filters_settings: Use Current Filters & Settings
export_collection: 'Export {collection}'
last_page: Last Page
last_access: Last Access
fill_template: Fill with Template Value
a_unique_table_name: A unique table name...
a_unique_column_name: A unique column name...
enable_custom_values: Enable custom values
submit: Submit
move_to_folder: Move to Folder
move: Move
system: System
add_field_related: Add Field to Related Collection
interface_label: Interface
today: Today
yesterday: Yesterday
delete_comment: Delete Comment
date-fns_date: PPP
date-fns_time: 'h:mm:ss a'
date-fns_time_no_seconds: 'h:mm a'
date-fns_date_short: 'MMM d, u'
date-fns_time_short: 'h:mma'
date-fns_date_short_no_year: MMM d
month: Month
year: Year
select_all: Select All
months:
  january: January
  february: February
  march: March
  april: April
  may: May
  june: June
  july: July
  august: August
  september: September
  october: October
  november: November
  december: December
drag_mode: Drag Mode
cancel_crop: Cancel Crop
original: Original
url: URL
import_label: Import
file_details: File Details
dimensions: Dimensions
size: Size
created: Created
modified: Modified
checksum: Checksum
owner: Owner
edited_by: Edited by
folder: Folder
zoom: Zoom
download: Download
open: Open
open_in_new_window: Open in New Window
foreground_color: Foreground Color
background_color: Background Color
upload_from_device: Upload File from Device
choose_from_library: Choose File from Library
import_from_url: Import File from URL
replace_from_device: Replace File from Device
replace_from_library: Replace File from Library
replace_from_url: Replace File from URL
no_file_selected: No File Selected
download_file: Download File
collection_key: Collection Key
name: Name
primary_key_field: Primary Key Field
type: Type
creating_new_collection: Creating New Collection
created_by: Created By
created_on: Created On
creating_collection_info: Name the collection and setup its unique “key” field...
creating_collection_system: Enable and rename any of these optional fields.
auto_increment_integer: Auto-incremented integer
generated_uuid: Generated UUID
manual_string: Manually entered string
save_and_create_new: Save and Create New
save_and_stay: Save and Stay
save_as_copy: Save as Copy
add_existing: Add Existing
creating_items: Creating Items
enable_create_button: Enable Create Button
selecting_items: Selecting Items
enable_select_button: Enable Select Button
comments: Comments
no_comments: No Comments Yet
click_to_expand: Click to Expand
select_item: Select Item
no_items: No items
search_items: Search items...
disabled: Disabled
information: Information
report_bug: Report Bug
request_feature: Request Feature
interface_not_found: 'Interface "{interface}" not found.'
reset_interface: Reset Interface
display_not_found: 'Display "{display}" not found.'
reset_display: Reset Display
list-m2a: Builder (M2A)
item_count: 'No Items | One Item | {count} Items'
no_items_copy: There are no items in this collection yet.
file_count: 'No Files | One File | {count} Files'
no_files_copy: There are no files here.
user_count: 'No Users | One User | {count} Users'
no_users_copy: There are no users in this role yet.
webhooks_count: 'No Webhooks | One Webhook | {count} Webhooks'
no_webhooks_copy: There are no webhooks yet.
all_items: All Items
any: Any
csv: CSV
no_collections: No Collections
create_collection: Create Collection
no_collections_copy_admin: You don’t have any Collections yet. Click the button below to get started.
no_collections_copy: You don’t have any Collections yet. Please contact your system administrator.
relationship_not_setup: The relationship hasn't been configured correctly
display_template_not_setup: The display template option is misconfigured
collection_field_not_setup: The collection field option is misconfigured
select_a_collection: Select a Collection
active: Active
inactive: Inactive
users: Users
activity: Activity
webhooks: Webhooks
field_width: Field Width
add_filter: Add Filter
upper_limit: Upper limit...
lower_limit: Lower limit...
user_directory: User Directory
documentation: Documentation
sidebar: Sidebar
duration: Duration
charset: Charset
second: second
file_moved: File Moved
collection_created: Collection Created
modified_on: Modified On
card_size: Card Size
sort_field: Sort Field
add_sort_field: Add Sort Field
sort: Sort
status: Status
remove: Remove
toggle_manual_sorting: Toggle Manual Sorting
bookmark_doesnt_exist: Bookmark Doesn't Exist
bookmark_doesnt_exist_copy: The bookmark you're trying to open couldn't be found.
bookmark_doesnt_exist_cta: Return to collection
select_an_item: Select an item...
edit: Edit
enabled: Enabled
disable_tfa: Disable 2FA
tfa_scan_code: Scan the code in your authenticator app to finish setting up 2FA
enter_otp_to_disable_tfa: Enter the OTP to disable 2FA
create_account: Create Account
account_created_successfully: Account Created Successfully
auto_fill: Auto Fill
corresponding_field: Corresponding Field
errors:
  COLLECTION_NOT_FOUND: "Collection doesn't exist"
  FIELD_NOT_FOUND: Field not found
  FORBIDDEN: Forbidden
  INVALID_CREDENTIALS: Wrong username or password
  INVALID_OTP: Wrong one-time password
  INVALID_PAYLOAD: Invalid payload
  INVALID_QUERY: Invalid query
  ITEM_LIMIT_REACHED: Item limit reached
  ITEM_NOT_FOUND: Item not found
  ROUTE_NOT_FOUND: Not found
  RECORD_NOT_UNIQUE: Duplicate value detected
  USER_SUSPENDED: User Suspended
  CONTAINS_NULL_VALUES: Field contains null values
  UNKNOWN: Unexpected Error
  UNPROCESSABLE_ENTITY: Unprocessable entity
  INTERNAL_SERVER_ERROR: Unexpected Error
  NOT_NULL_VIOLATION: Value can't be null
security: Security
value_hashed: Value Securely Hashed
bookmark_name: Bookmark name...
create_bookmark: Create Bookmark
edit_bookmark: Edit Bookmark
bookmarks: Bookmarks
presets: Presets
unexpected_error: Unexpected Error
unexpected_error_copy: An unexpected error has occurred. Please try again later.
copy_details: Copy Details
no_app_access: No App Access
no_app_access_copy: This user isn't allowed to use the admin app.
password_reset_sent: We've sent you a secure link to reset your password
password_reset_successful: Password successfully reset
back: Back
editing_image: Editing Image
square: Square
free: Free
flip_horizontal: Flip Horizontal
flip_vertical: Flip Vertical
aspect_ratio: Aspect Ratio
rotate: Rotate
all_users: All Users
delete_collection: Delete Collection
update_collection_success: Updated Collection
delete_collection_success: Deleted Collection
start_end_of_count_items: '{start}-{end} of {count} items'
start_end_of_count_filtered_items: '{start}-{end} of {count} filtered items'
one_item: '1 item'
one_filtered_item: '1 filtered item'
delete_collection_are_you_sure: >-
  Are you sure you want to delete this collection? This will delete the collection and all items in it. This action is
  permanent.
collections_shown: Collections Shown
visible_collections: Visible Collections
hidden_collections: Hidden Collections
show_hidden_collections: Show Hidden Collections
hide_hidden_collections: Hide Hidden Collections
unmanaged_collections: Unconfigured Collections
system_collections: System Collections
placeholder: Placeholder
icon_left: Icon Left
icon_right: Icon Right
count_other_revisions: '{count} Other Revisions'
font: Font
sans_serif: Sans Serif
serif: Serif
monospace: Monospace
divider: Divider
color: Color
circle: Circle
empty_item: Empty Item
log_in_with: 'Log In with {provider}'
advanced_settings: Advanced Settings
advanced_filter: Advanced Filter
delete_advanced_filter: Delete Filter
change_advanced_filter_operator: Change Operator
operators:
  eq: Equals
  neq: Doesn't equal
  lt: Less than
  gt: Greater than
  lte: Less than or equal to
  gte: Greater than or equal to
  in: Is one of
  nin: Is not one of
  null: Is null
  nnull: Isn't null
  contains: Contains
  ncontains: Doesn't contain
  starts_with: Starts with
  nstarts_with: Doesn't start with
  ends_with: Ends with
  nends_with: Doesn't end with
  between: Is between
  nbetween: Isn't between
  empty: Is empty
  nempty: Isn't empty
  all: Contains these keys
  has: Contains some of these keys
  intersects: Intersects
  nintersects: Doesn't intersect
  intersects_bbox: Intersects bounding box
  nintersects_bbox: Doesn't intersect bounding box
loading: Loading...
drop_to_upload: Drop to Upload
item: Item
items: Items
upload_file: Upload File
upload_file_indeterminate: Uploading File...
upload_file_success: File Uploaded
upload_files_indeterminate: 'Uploading files {done}/{total}'
upload_files_success: '{count} Files Uploaded'
upload_pending: Upload Pending
drag_file_here: Drag & Drop a File Here
click_to_browse: Click to Browse
interface_options: Interface Options
layout_options: Layout Options
rows: Rows
columns: Columns
collection_setup: Collection Setup
optional_system_fields: Optional System Fields
value_unique: Value has to be unique
all_activity: All Activity
create_item: Create Item
display_template: Display Template
language_display_template: Language Display Template
translations_display_template: Translations Display Template
n_items_selected: 'No Items Selected | 1 Item Selected | {n} Items Selected'
per_page: Per Page
all_files: All Files
my_files: My Files
recent_files: Recent Files
create_folder: Create Folder
folder_name: Folder Name...
add_file: Add File
replace_file: Replace File
no_results: No Results
no_results_copy: Adjust or clear search filters to see results.
clear_filters: Clear Filters
saves_automatically: Saves Automatically
role: Role
rule: Rule
user: User
no_presets: No Presets
no_presets_copy: No presets or bookmarks have been saved yet.
no_presets_cta: Add Preset
presets_only: Presets Only
create: Create
on_create: On Create
on_update: On Update
read: Read
update: Update
select_fields: Select Fields
format_text: Format Text
bold: Bold
toggle: Toggle
icon_on: Icon On
icon_off: Icon Off
label: Label
image_url: Image Url
alt_text: Alternative Text
media: Media
quality: Quality
width: Width
height: Height
source: Source
url_placeholder: Enter an url...
display_text: Display Text
display_text_placeholder: Enter a display text...
tooltip: Tooltip
tooltip_placeholder: Enter a tooltip...
unlimited: Unlimited
open_link_in: Open link in
new_tab: New tab
current_tab: Current tab
wysiwyg_options:
  aligncenter: Align Center
  alignjustify: Align Justify
  alignleft: Align Left
  alignnone: Align None
  alignright: Align Right
  forecolor: Foreground Color
  backcolor: Background Color
  bold: Bold
  italic: Italic
  underline: Underline
  strikethrough: Strikethrough
  subscript: Subscript
  superscript: Superscript
  codeblock: Code
  blockquote: Blockquote
  bullist: Bullet List
  numlist: Numbered List
  hr: Horizontal Rule
  link: Add/Edit Link
  unlink: Remove Link
  media: Add/Edit Media
  image: Add/Edit Image
  copy: Copy
  cut: Cut
  paste: Paste
  heading: Heading
  h1: Heading 1
  h2: Heading 2
  h3: Heading 3
  h4: Heading 4
  h5: Heading 5
  h6: Heading 6
  fontselect: Select Font
  fontsizeselect: Select Font Size
  indent: Indent
  outdent: Outdent
  undo: Undo
  redo: Redo
  remove: Remove
  removeformat: Remove Format
  selectall: Select All
  table: Table
  visualaid: View invisible elements
  source_code: Edit Source Code
  fullscreen: Full Screen
  directionality: Directionality
dropdown: Dropdown
choices: Choices
choices_option_configured_incorrectly: Choices configured incorrectly
deselect: Deselect
deselect_all: Deselect All
other: Other...
adding_user: Adding User
unknown_user: Unknown User
creating_in: 'Creating Item in {collection}'
editing_in: 'Editing Item in {collection}'
creating_unit: 'Creating {unit}'
editing_unit: 'Editing {unit}'
editing_in_batch: 'Batch Editing {count} Items'
no_options_available: No options available
settings_data_model: Data Model
settings_permissions: Roles & Permissions
settings_project: Project Settings
settings_webhooks: Webhooks
settings_presets: Presets & Bookmarks
one_or_more_options_are_missing: One or more options are missing
scope: Scope
select: Select...
layout: Layout
tree_view: Tree View
changes_are_permanent: Changes are permanent
preset_name_placeholder: Serves as default when empty...
preset_search_placeholder: Search query...
editing_preset: Editing Preset
layout_preview: Layout Preview
layout_setup: Layout Setup
unsaved_changes: Unsaved Changes
unsaved_changes_copy: Are you sure you want to leave this page?
discard_changes: Discard Changes
keep_editing: Keep Editing
page_help_collections_overview: '**Collections Overview** — Lists of all collections you have access to.'
page_help_collections_collection: >-
  **Browse Items** — Lists all {collection} items you have access to. Customize layout, filters, and sorting to tailor
  your view, and even save bookmarks of these different configurations for quick access.
page_help_collections_item: >-
  **Item Detail** — A form for viewing and managing this item. This sidebar also contains a full history of revisions,
  and embedded comments.
page_help_activity_collection: >-
  **Browse Activity** — A comprehensive listing of all your user's system and content activity.
page_help_docs_global: >-
  **Documentation Overview** — Docs tailored specifically to this project's version and schema.
page_help_files_collection: >-
  **File Library** — Lists all file assets uploaded to this project. Customize layout, filters, and sorting to tailor
  your view, and even save bookmarks of these different configurations for quick access.
page_help_files_item: >-
  **File Detail** — A form for managing file metadata, editing the original asset, and updating access settings.
page_help_settings_project: "**Project Settings** — Your project's global configuration options."
page_help_settings_datamodel_collections: >-
  **Data Model: Collections** — Lists all collections available. This includes visible, hidden, and system collections,
  as well as unmanaged database tables that can be added.
page_help_settings_datamodel_fields: >-
  **Data Model: Collection** — A form for managing this collection and its fields.
page_help_settings_roles_collection: '**Browse Roles** — Lists the Admin, Public and custom User Roles.'
page_help_settings_roles_item: "**Role Detail** — Manage a role's permissions and other settings."
page_help_settings_presets_collection: >-
  **Browse Presets** — Lists all presets in the project, including: user, role, and global bookmarks, as well as default
  views.
page_help_settings_presets_item: >-
  **Preset Detail** — A form for managing bookmarks and default collection presets.
page_help_settings_webhooks_collection: '**Browse Webhooks** — Lists all webhooks within the project.'
page_help_settings_webhooks_item: '**Webhook Detail** — A form for creating and managing project webhooks.'
page_help_users_collection: '**User Directory** — Lists all system users within this project.'
page_help_users_item: >-
  **User Detail** — Manage your account information, or view the details of other users.
activity_feed: Activity Feed
add_new: Add New
create_new: Create New
all: All
none: None
no_layout_collection_selected_yet: No layout/collection selected yet
batch_delete_confirm: >-
  No items have been selected | Are you sure you want to delete this item? This action can not be undone. | Are you sure
  you want to delete these {count} items? This action can not be undone.
cancel: Cancel
no_upscale: Don't upscale images
collection: Collection
collections: Collections
singleton: Singleton
singleton_label: Treat as single object
system_fields_locked: System fields are locked and can't be edited
directus_collection:
  directus_activity: Accountability logs for all events
  directus_collections: Additional collection configuration and metadata
  directus_fields: Additional field configuration and metadata
  directus_files: Metadata for all managed file assets
  directus_folders: Provides virtual directories for files
  directus_migrations: What version of the database you're using
  directus_permissions: Access permissions for each role
  directus_presets: Presets for collection defaults and bookmarks
  directus_relations: Relationship configuration and metadata
  directus_revisions: Data snapshots for all activity
  directus_roles: Permission groups for system users
  directus_sessions: User session information
  directus_settings: Project configuration options
  directus_users: System users for the platform
  directus_webhooks: Configuration for event-based HTTP requests
fields:
  directus_activity:
    item: Item Primary Key
    action: Action
    collection: Collection
    timestamp: Action On
    user: Action By
    comment: Comment
    user_agent: User Agent
    ip: IP Address
    revisions: Revisions
  directus_collections:
    collection: Collection
    icon: Icon
    note: Note
    display_template: Display Template
    hidden: Hidden
    singleton: Singleton
    translations: Collection Naming Translations
    archive_app_filter: Archive App Filter
    archive_value: Archive Value
    unarchive_value: Unarchive Value
    sort_field: Sort Field
    accountability: Activity & Revision Tracking
  directus_files:
    $thumbnail: Thumbnail
    title: Title
    description: Description
    tags: Tags
    location: Location
    storage: Storage
    filename_disk: Filename (Disk)
    filename_download: Filename (Download)
    metadata: Metadata
    type: Mime Type
    filesize: Filesize
    modified_by: Modified By
    modified_on: Modified On
    created_on: Created On
    created_by: Created By
    embed: Embed
    uploaded_by: Uploaded By
    folder: Folder
    width: Width
    uploaded_on: Uploaded On
    height: Height
    charset: Charset
    duration: Duration
  directus_users:
    first_name: First Name
    last_name: Last Name
    email: Email
    password: Password
    avatar: Avatar
    location: Location
    title: Title
    description: Description
    tags: Tags
    user_preferences: User Preferences
    language: Language
    theme: Theme
    theme_auto: Automatic (Based on System)
    theme_light: Light Mode
    theme_dark: Dark Mode
    tfa_secret: Two-Factor Authentication
    admin_options: Admin Options
    status: Status
    status_draft: Draft
    status_invited: Invited
    status_active: Active
    status_suspended: Suspended
    status_archived: Archived
    role: Role
    token: Token
    token_placeholder: Enter a secure access token...
    last_page: Last Page
    last_access: Last Access
  directus_settings:
    jpg: JPEG
    png: PNG
    webP: WebP
    tiff: Tiff
    basemaps_raster: Raster
    basemaps_tile: Raster TileJSON
    basemaps_style: Mapbox Style
    mapbox_key: Mapbox Access Token
    mapbox_placeholder: pk.eyJ1Ijo.....
    transforms_note: The Sharp method name and its arguments. See https://sharp.pixelplumbing.com/api-constructor for more information.
    additional_transforms: Additional Transformations
    project_name: Project Name
    project_url: Project URL
    project_color: Project Color
    project_logo: Project Logo
    public_pages: Public Pages
    public_foreground: Public Foreground
    public_background: Public Background
    public_note: Public Note
    auth_password_policy: Auth Password Policy
    auth_login_attempts: Auth Login Attempts
    files_and_thumbnails: Files & Thumbnails
    storage_default_folder: Storage Default Folder
    storage_asset_presets: Storage Asset Presets
    storage_asset_transform: Storage Asset Transform
    overrides: App Overrides
    custom_css: Custom CSS
  directus_fields:
    collection: Collection Name
    icon: Collection Icon
    note: Note
    hidden: Hidden
    singleton: Singleton
    translation: Field Name Translations
    display_template: Template
  directus_roles:
    name: Role Name
    icon: Role Icon
    description: Description
    app_access: App Access
    admin_access: Admin Access
    ip_access: IP Access
    enforce_tfa: Require 2FA
    users: Users in Role
    module_list: Module Navigation
    collection_list: Collection Navigation
  directus_webhooks:
    name: Name
    method: Method
    status: Status
    data: Data
    data_label: Send Event Data
    triggers: Triggers
    actions: Actions
field_options:
  directus_settings:
    project_name_placeholder: My project...
    project_logo_note: Login & Logo Background
    public_note_placeholder: A short, public message that supports markdown formatting...
    security_divider_title: Security
    auth_password_policy:
      none_text: None – Not Recommended
      weak_text: Weak – Minimum 8 Characters
      strong_text: Strong – Upper / Lowercase / Numbers / Special
    storage_asset_presets:
      fit:
        contain_text: Contain (preserve aspect ratio)
        cover_text: Cover (forces exact size)
        fit_text: Fit inside
        outside_text: Fit outside
    additional_transforms: Additional Transformations
    transforms_note: The Sharp method name and its arguments. See https://sharp.pixelplumbing.com/api-constructor for more information.
    mapbox_key: Mapbox Access Token
    mapbox_placeholder: pk.eyJ1Ijo.....
    basemaps_raster: Raster
    basemaps_tile: Raster TileJSON
    basemaps_style: Mapbox Style
    files_divider_title: Files & Thumbnails
    overrides_divider_title: App Overrides
  directus_activity:
    login: Login
    create: Create
    update: Update
    delete: Delete
  directus_collections:
    track_activity_revisions: Track Activity & Revisions
    only_track_activity: Only Track Activity
    do_not_track_anything: Do Not Track Anything
    collection_setup: Collection Setup
    note_placeholder: A description of this collection...
    hidden_label: Hide within the App
    singleton: Treat as single object
    language: Language
    translation: Enter a translation...
    archive_divider: Archive
    archive_field: Choose a field...
    archive_app_filter: Enable App Archive Filter
    archive_value: Value set when archiving...
    unarchive_value: Value set when unarchiving...
    divider: Sort
    sort_field: Choose a field...
    accountability_divider: Accountability
  directus_files:
    title: A unique title...
    description: An optional description...
    location: An optional location...
    storage_divider: File Naming
    filename_disk: Name on disk storage...
    filename_download: Name when downloading...
  directus_roles:
    name: The unique name for this role...
    description: A description of this role...
    ip_access: Add allowed IP addresses, leave empty to allow all...
    fields:
      icon_name: Icon
      name_name: Name
      name_placeholder: Enter a title...
      link_name: Link
      link_placeholder: Relative or absolute URL...
    collection_list:
      group_name_addLabel: Add New Group...
      fields:
        group_name: Group Name
        group_placeholder: Label this group...
        type_name: Type
        choices_always: Always Open
        choices_start_open: Start Open
        choices_start_collapsed: Start Collapsed
    collections_name: Collections
    collections_addLabel: Add Collection...
  directus_users:
    preferences_divider: User Preferences
    dropdown_auto: Automatic (Based on System)
    dropdown_light: Light Mode
    dropdown_dark: Dark Mode
    admin_divider: Admin Options
    status_dropdown_draft: Draft
    status_dropdown_invited: Invited
    status_dropdown_active: Active
    status_dropdown_suspended: Suspended
    status_dropdown_archived: Archived
    token: Enter a secure access token...
  directus_webhooks:
    status_options_active: Active
    status_options_inactive: Inactive
    data_label: Send Event Data
    triggers_divider: Triggers
    actions_create: Create
    actions_update: Update
    actions_delete: Delete
    actions_login: Login
no_fields_in_collection: 'There are no fields in "{collection}" yet'
do_nothing: Do Nothing
generate_and_save_uuid: Generate and Save UUID
save_current_user_id: Save Current User ID
save_current_user_role: Save Current User Role
save_current_datetime: Save Current Date/Time
block: Block
inline: Inline
comment: Comment
relational_triggers: Relational Triggers
referential_action_field_label_m2o: On Delete of {collection}...
referential_action_field_label_o2m: On Deselect of {collection}...
referential_action_no_action: Prevent the deletion
referential_action_cascade: Delete the {collection} item (cascade)
referential_action_set_null: Nullify the {field} field
referential_action_set_default: Set {field} to its default value
choose_action: Choose Action
continue_label: Continue
continue_as: >-
  {name} is currently authenticated. If you recognize this account, press continue.
editing_role: '{role} Role'
creating_webhook: Creating Webhook
default_label: Default
delete_label: Delete
delete_are_you_sure: >-
  This action is permanent and can not be undone. Are you sure you would like to proceed?
delete_field_are_you_sure: >-
  Are you sure you want to delete the field "{field}"? This action can not be undone.
description: Description
done: Done
duplicate: Duplicate
email: Email
embed: Embed
fallback_icon: Fallback Icon
field: Field | Fields
file: File
file_library: File Library
forgot_password: Forgot Password
hidden: Hidden
icon: Icon
info: Info
normal: Normal
success: Success
warning: Warning
danger: Danger
junction_collection: Junction Collection
latency: Latency
login: Log in
my_activity: My Activity
not_authenticated: Not Authenticated
authenticated: Authenticated
options: Options
otp: One-Time Password
password: Password
permissions: Permissions
relationship: Relationship
reset: Reset
reset_password: Reset Password
revisions: Revisions
revert: Revert
save: Save
schema: Schema
search: Search
select_existing: Select Existing
select_field_type: Select a field type
select_interface: Select an interface
settings: Settings
sign_in: Sign In
sign_out: Sign Out
sign_out_confirm: Are you sure you want to sign out?
something_went_wrong: Something went wrong.
sort_direction: Sort Direction
sort_asc: Sort Ascending
sort_desc: Sort Descending
template: Template
require_value_to_be_set: Require value to be set
translation: Translation
value: Value
view_project: View Project
weeks: {}
report_error: Report Error
start: Start
interfaces:
  group-accordion:
    name: Accordion
    description: Display fields or groups as accordion sections
    start: Start
    all_closed: All Closed
    first_opened: First Opened
    all_opened: All Opened
    accordion_mode: Accordion Mode
    max_one_section_open: Max 1 Section Open
  presentation-links:
    presentation-links: Button Links
    links: Links
    description: Configurable link buttons for launching dynamic URLs
    style: Style
    primary: Primary
    link: Links
    button: Buttons
    error: Cannot perform action
  select-multiple-checkbox:
    checkboxes: Checkboxes
    description: Choose between multiple options via checkboxes
    allow_other: Allow Other
    show_more: 'Show {count} more'
    items_shown: Items Shown
  select-multiple-checkbox-tree:
    name: Checkboxes (Tree)
    description: Choose between multiple options via nested checkboxes
    value_combining: Value Combining
    value_combining_note: Controls what value is stored when nested selections are made.
    show_all: Show All
    show_selected: Show Selected
  input-code:
    code: Code
    description: Write or share code snippets
    line_number: Line Number
    placeholder: Enter code here...
  system-collection:
    collection: Collection
    description: Select between existing collections
    include_system_collections: Include System Collections
  system-collections:
    collections: Collections
    description: Select between existing collections
    include_system_collections: Include System Collections
  select-color:
    color: Color
    description: Enter or select a color value
    placeholder: Choose a color...
    preset_colors: Preset Colors
    preset_colors_add_label: Add new color...
    name_placeholder: Enter color name...
  datetime:
    datetime: Datetime
    description: Enter dates and times
    include_seconds: Include Seconds
    set_to_now: Set to Now
    use_24: Use 24-Hour Format
  system-display-template:
    display-template: Display Template
    description: Mix static text and dynamic field values
    collection_field: Collection field
    collection_field_not_setup: The collection field option is misconfigured
    select_a_collection: Select a Collection
  presentation-divider:
    divider: Divider
    description: Label and divide fields into sections
    title_placeholder: Enter a title...
    inline_title: Inline Title
    inline_title_label: Show title inside line
    margin_top: Margin Top
    margin_top_label: Increase Top Margin
  select-dropdown:
    description: Select a value from a dropdown
    choices_placeholder: Add a new choice
    allow_other: Allow Other
    allow_other_label: Allow Other Values
    allow_none: Allow None
    allow_none_label: Allow No Selection
    choices_name_placeholder: Enter a name...
    choices_value_placeholder: Enter a value...
  select-multiple-dropdown:
    select-multiple-dropdown: Dropdown (Multiple)
    description: Select multiple values from a dropdown
  file:
    file: File
    description: Select or upload a file
  files:
    files: Files
    description: Select or upload multiple files
  input-hash:
    hash: Hash
    description: Enter a value to be hashed
    masked: Masked
    masked_label: Hide the true values
  select-icon:
    icon: Icon
    description: Select an icon from a dropdown
    search_for_icon: Search for icon...
  file-image:
    image: Image
    description: Select or upload an image
  system-interface:
    interface: Interface
    description: Select an existing interface
    placeholder: Select an interface...
  system-interface-options:
    interface-options: Interface Options
    description: A modal for selecting options of an interface
  list-m2m:
    many-to-many: Many to Many
    description: Select multiple related junction items
  select-dropdown-m2o:
    many-to-one: Many to One
    description: Select a single related item
    display_template: Display Template
  input-rich-text-md:
    markdown: Markdown
    description: Enter and preview markdown
    customSyntax: Custom Blocks
    customSyntax_label: Add custom syntax types
    customSyntax_add: Add custom syntax
    box: Block / Inline
    imageToken: Image Token
    imageToken_label: What (static) token to append to image sources
  map:
    map: Map
    description: Select a location on a map
    zoom: Zoom
    geometry_type: Geometry type
    geometry_format: Geometry format
    default_view: Default view
    invalid_options: Invalid options
    invalid_format: Invalid format ({format})
    unexpected_geometry: Expected {expected}, got {got}.
    fit_bounds: Fit view to data
    native: Native
    geojson: GeoJSON
    lnglat: Longitude, Latitude
    wkt: WKT
    wkb: WKB
  presentation-notice:
    notice: Notice
    description: Display a short notice
    text: Enter notice content here...
  list-o2m:
    one-to-many: One to Many
    description: Select multiple related items
    no_collection: The collection could not be found
  system-folder:
    folder: Folder
    description:  Select a folder
    field_hint: Puts newly uploaded files in selected folder. Does not affect existing files that are selected.
    root_name: File Library Root
    system_default: System Defaults
  select-radio:
    radio-buttons: Radio Buttons
    description: Select one of multiple choices
  list:
    repeater: Repeater
    description: Create multiple entries of the same structure
    edit_fields: Edit Fields
    add_label: '"Create New" Label'
    field_name_placeholder: Enter field name...
    field_note_placeholder: Enter field note...
  slider:
    slider: Slider
    description: Select a number using a slider
    always_show_value: Always show value
  tags:
    tags: Tags
    description: Select or add tags
    whitespace: Whitespace
    hyphen: Replace with hyphen
    underscore: Replace with underscore
    remove: Remove whitespace
    capitalization: Capitalization
    uppercase: Convert Uppercase
    lowercase: Convert Lowercase
    auto_formatter: Use Title Auto-Formatter
    alphabetize: Alphabetize
    alphabetize_label: Force Alphabetical Order
    add_tags: Add tags...
  input:
    input: Input
    description: Manually enter a value
    trim: Trim
    trim_label: Trim the start and end
    mask: Masked
    mask_label: Hide the real value
    clear: Cleared Value
    clear_label: Save as empty string
    minimum_value: Minimum Value
    maximum_value: Maximum Value
    step_interval: Step Interval
    slug: Slugify
    slug_label: Make entered value URL safe
  input-multiline:
    textarea: Textarea
    description: Enter multiline plain-text
  boolean:
    toggle: Toggle
    description: Switch between on and off
    label_placeholder: Enter a label...
    label_default: Enabled
  translations:
    display_template: Display Template
    no_collection: No Collection
  list-o2m-tree-view:
    description: Tree view for nested recursive one-to-many items
    recursive_only: The tree view interface only works for recursive relationships.
  user:
    user: User
    description: Select an existing directus user
    select_mode: Select Mode
    modes:
      auto: Auto
      dropdown: Dropdown
      modal: Modal
  input-rich-text-html:
    wysiwyg: WYSIWYG
    description: A rich-text editor writing HTML content
    toolbar: Toolbar
    custom_formats: Custom Formats
    options_override: Options Override
  input-autocomplete-api:
    input-autocomplete-api: Autocomplete Input (API)
    description: A search typeahead for external API values.
    results_path: Results Path
    value_path: Value Path
    trigger: Trigger
    rate: Rate
  group-raw:
    name: Raw Group
    description: Render the fields as-is
  group-detail:
    name: Detail Group
    description: Render the fields as a collapsable section
    show_header: Show Group Header
    header_icon: Header Icon
    header_color: Header Color
    start_open: Start Open
    start_closed: Start Closed
displays:
  boolean:
    boolean: Boolean
    description: Display on and off states
    label_on: Label On
    label_on_placeholder: Enter an on label...
    label_off: Label Off
    label_off_placeholder: Enter an off label...
    icon_on: Icon On
    icon_off: Icon Off
    color_on: Color On
    color_off: Color Off
  collection:
    collection: Collection
    description: Display a collection
    icon_label: Show the collection's icon
  color:
    color: Color
    description: Display a colored dot
    default_color: Default Color
  datetime:
    datetime: Datetime
    description: Display values related to time
    format: Format
    format_note: >-
      The custom format accepts the __[Date Field Symbol
      Table](https://www.unicode.org/reports/tr35/tr35-dates.html#Date_Field_Symbol_Table)__
    long: Long
    short: Short
    relative: Relative
    relative_label: 'Show relative time, eg: 5 minutes ago'
  file:
    file: File
    description: Display files
  filesize:
    filesize: File Size
    description: Display the size of a file
  formatted-value:
    formatted-value: Formatted Value
    description: Display a formatted version of the text
    format_title: Format Title
    format_title_label: Auto-format casing
    bold_label: Use bold style
  formatted-json-value:
    formatted-json-value: Formatted JSON value
    description: Display a formatted version of the object
  icon:
    icon: Icon
    description: Display an icon
    filled: Filled
    filled_label: Use the filled variant
  image:
    image: Image
    description: Display a tiny image preview
    circle: Circle
    circle_label: Display as a circle
  labels:
    labels: Labels
    description: Display either a single or a list of labels
    default_foreground: Default Foreground
    default_background: Default Background
    format_label: Format each label
    show_as_dot: Show As Dot
    choices_value_placeholder: Enter a value...
    choices_text_placeholder: Enter a text...
  mime-type:
    mime-type: MIME Type
    description: Show the MIME-Type of a file
    extension_only: Extension Only
    extension_only_label: Only show the file extension
  rating:
    rating: Rating
    description: Visualize a number as stars relative to the max-value
    simple: Simple
    simple_label: Show stars in a simple format
  raw:
    raw: Raw Value
  related-values:
    related-values: Related Values
    description: Display relative values
  user:
    user: User
    description: Display a directus user
    avatar: Avatar
    name: Name
    both: Both
    circle_label: Show user in a circle
layouts:
  cards:
    cards: Cards
    image_source: Image Source
    image_fit: Image Fit
    crop: Crop
    contain: Contain
    title: Title
    subtitle: Subtitle
  tabular:
    tabular: Table
    fields: Fields
    spacing: Spacing
    comfortable: Comfortable
    compact: Compact
    cozy: Cozy
  calendar:
    calendar: Calendar
    start_date_field: Start Date Field
    end_date_field: End Date Field
  map:
    map: Map
    basemap: Basemap
    layers: Layers
    edit_custom_layers: Edit Layers
    cluster_options: Clustering options
    cluster: Activate clustering
    cluster_radius: Cluster radius
    cluster_minpoints: Cluster minimum size
    cluster_maxzoom: Maximum zoom for clustering
    field: Geometry
    invalid_geometry: Invalid geometry
    auto_location_filter: Always filter data to view bounds
    search_this_area: Search this area
    clear_data_filter: Clear Data Filter
    clear_location_filter: Clear Location Filter<|MERGE_RESOLUTION|>--- conflicted
+++ resolved
@@ -20,14 +20,11 @@
 # 'SIMD', 'ArrayBuffer', 'DataView', 'JSON', 'Promise', 'Generator', 'GeneratorFunction', 'Reflect',
 # 'Proxy', 'Intl'
 
-<<<<<<< HEAD
 avatar: Avatar
 default: Default
-=======
 published: Published
 draft: Draft
 archived: Archived
->>>>>>> 0575cb48
 edit_field: Edit Field
 conditions: Conditions
 maps: Maps
