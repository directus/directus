---
edit_field: Redigera fält
item_revision: Revision objekt
duplicate_field: Duplicera fält
half_width: Halv bredd
full_width: Full bredd
fill_width: Full bredd
field_name_translations: Översättningar fältnamn
enter_password_to_enable_tfa: Ange ditt lösenord för att aktivera tvåfaktorsautentisering
add_field: Lägg till fält
role_name: Rollens namn
db_only_click_to_configure: 'Endast databas: Klicka för att konfigurera '
show_archived_items: Visa arkiverade objekt
edited: Redigerat värde
required: Obligatoriskt
required_for_app_access: Krävs för tillgång till applikationen
requires_value: Kräver ett värde
create_preset: Skapa förval
create_role: Skapa roll
create_user: Skapa användare
create_webhook: Skapa webhook
invite_users: Bjud in användare
email_examples: 'admin@example.com, user@example.com...'
invite: Bjud in
email_already_invited: E-postadressen "{email}" har redan blivit inbjuden
emails: E-postadresser
connection_excellent: Utmärkt anslutning
connection_good: Bra anslutning
connection_fair: God anslutning
connection_poor: Dålig anslutning
primary: Primär
rename_folder: Döp om mapp
delete_folder: Ta bort mapp
prefix: Prefix
suffix: Suffix
reset_bookmark: Återställ bokmärke
rename_bookmark: Döp om bokmärke
update_bookmark: Uppdatera bokmärke
delete_bookmark: Radera bokmärke
delete_bookmark_copy: >-
  Är du säker på att du vill ta bort bokmärket "{bookmark}"? Denna åtgärd kan inte ångras.
logoutReason:
  SIGN_OUT: Utloggad
  SESSION_EXPIRED: Sessionen har upphört
public: Publik
public_description: Kontrollerar vilken data som är tillgängliga via APIet utan autentisering.
not_allowed: Inte tillåtet
directus_version: Directus Version
node_version: Node version
node_uptime: Node upptid
os_type: Operativsystem
os_version: Operativsystemets version
os_uptime: Operativsystemets upptid
os_totalmem: Operativsystemets minne
archive: Arkivera
archive_confirm: Är du säker på att du vill arkivera detta objekt?
archive_confirm_count: >-
  Inga objekt valda | Är du säker på att du vill arkivera detta objekt? | Är du säker på att du vill arkivera dessa
  {count} objekt?
reset_system_permissions_to: 'Återställ systemrättigheter till:'
reset_system_permissions_copy:
  Den här åtgärden kommer att skriva över alla anpassade behörigheter som du kan ha tillämpat på systemkollektionerna.
  Är du säker?
the_following_are_minimum_permissions:
  Följande är minimirättigheter som krävs när "App Access" är aktiverat. Du kan utöka behörigheterna utöver detta, men
  inte nedan.
app_access_minimum: Minsta tillgång till applikationen
recommended_defaults: Rekommenderade standardvärden
unarchive: Ångra arkivering
unarchive_confirm: Är du säker på att du vill ångra arkivering av detta objekt?
nested_files_folders_will_be_moved: Nästlade filer och mappar kommer flyttas upp en nivå.
unknown_validation_errors: 'Det är fel i valideringen av följande dolda fält:'
validationError:
  eq: Värdet måste vara {valid}
  neq: Värdet kan inte vara {invalid}
  in: Värdet måste vara en av {valid}
  nin: Värdet kan inte vara en av {invalid}
  contains: Värdet måste innehålla {substring}
  ncontains: Värdet får inte innehålla {substring}
  gt: Värdet måste vara större än {valid}
  gte: Värdet måste vara större än eller lika med {valid}
  lt: Värdet måste vara mindre än {valid}
  lte: Värdet måste vara mindre än eller lika med {valid}
  empty: Värdet måste vara tomt
  nempty: Värdet kan inte vara tomt
  null: Värdet måste vara null
  nnull: Värdet kan inte vara null
  required: Ett värde är obligatoriskt
  unique: Värdet måste vara unikt
  regex: Värdet har inte rätt format
all_access: Alla behörigheter
no_access: Ingen åtkomst
use_custom: Använd anpassad
field_standard: Standard
field_presentation: Presentation & alias
field_file: Enskild fil
field_files: Flera filer
field_m2o: M2O Relation
field_m2a: M2A Relationship
field_o2m: O2M Relation
field_m2m: M2M Relation
field_translations: Översättningar
item_permissions: Behörigheter för objekt
field_permissions: Behörigheter för fält
field_validation: Validering av fält
field_presets: Fältets förvalda inställningar
permissions_for_role: 'Objekt som {role} rollen kan {action}.'
fields_for_role: 'Fält {role} rollen kan {action}.'
validation_for_role: 'Fältets {action} regler {role} rollen måste lyda.'
presets_for_role: 'Förvalt fältvärde för rollen {role}.'
presentation_and_aliases: Presentation & alias
revision_post_update: Så här såg objektet ut efter uppdateringen...
changes_made: Dessa är de specifika ändringarna som gjordes...
no_relational_data: Tänk på att detta inte inkluderar datans relationer.
hide_field_on_detail: Dölj fältet på detaljnivå
show_field_on_detail: Visa fältet på detaljnivå
delete_field: Radera fält
fields_and_layout: Fält & layout
field_create_success: 'Skapade fältet: "{field}"'
field_update_success: 'Uppdaterade fältet: "{field}"'
duplicate_where_to: Vart vill du duplicera det här fältet någonstans?
language: Språk
global: Global
admins_have_all_permissions: Administratörer har alla behörigheter
camera: Kamera
exposure: Exponering
shutter: Slutare
iso: ISO
focal_length: Skärpedjup
schema_setup_key: Detta fälts kolumnnamn i databasen och API-nyckel
create_field: Skapa fält
creating_new_field: 'Nytt fält ({collection})'
field_in_collection: '{field} ({collection})'
reset_page_preferences: Återställ sidans inställningar
hidden_field: Dolt fält
hidden_on_detail: Dolt på detaljnivå
disabled_editing_value: Inaktivera redigering av värde
key: Nyckel
alias: Alias
bigInteger: Big Integer
boolean: Boolean
date: Datum
datetime: DateTime
decimal: Decimal
float: Float
integer: Integer
json: JSON
string: String
text: Text
time: Time
timestamp: Timestamp
uuid: UUID
hash: Hash
not_available_for_type: Inte tillgänglig för denna typ
create_translations: Skapa översättningar
auto_refresh: Uppdatera automatiskt
refresh_interval: Uppdateringsintervall
no_refresh: Uppdatera inte
refresh_interval_seconds: Uppdatera direkt | Varje sekund | Var {seconds} sekund
refresh_interval_minutes: Varje minut | Var {minutes} minut
auto_generate: Generera automatiskt
this_will_auto_setup_fields_relations: Detta kommer automatiskt att ställa in alla obligatoriska fält och relationer.
click_here: Klicka här
to_manually_setup_translations: för att manuellt konfigurera översättningar.
click_to_manage_translated_fields: >-
  Det finns inga översatta fält ännu. Klicka här för att skapa dem. | Det finns ett översatt fält. Klicka här för att
  administrera det. | Det finns {count} översatta fält. Klicka här för att administrera dem.
fields_group: Fältens grupp
no_collections_found: Inga kollektioner hittades.
new_data_alert: 'Följande kommer att skapas inom din datamodell:'
new_field: 'Nytt fält'
new_collection: 'Ny kollektion'
add_m2o_to_collection: 'Lägg till Many-to-One i "{collection}"'
add_o2m_to_collection: 'Lägg till One-to-Many i "{collection}"'
add_m2m_to_collection: 'Lägg till Many-to-Many i "{collection}"'
choose_a_type: Välj en typ...
determined_by_relationship: Bestämd av relation
add_note: Lägg till kommentar för användare...
default_value: Standardvärde
standard_field: Standardfält
single_file: Enskild fil
multiple_files: Flera filer
m2o_relationship: Many to One relation
o2m_relationship: One to Many relation
m2m_relationship: Many to Many relation
m2a_relationship: Many to Any relation
invalid_item: Ogiltigt objekt
next: Nästa
field_name: Fältnamn
translations: Översättningar
note: Anteckning
enter_a_value: Ange ett värde...
enter_a_placeholder: Ange en platshållare...
length: Längd
precision_scale: Precision & skala
readonly: Skrivskyddad
unique: Unik
updated_on: Uppdaterad den
updated_by: Uppdaterad av
primary_key: Primärnyckel
foreign_key: Främmande nyckel
finish_setup: Slutför installation
dismiss: Avfärda
raw_value: Obearbetat värde
edit_raw_value: Redigera obearbetat värde
enter_raw_value: Ange obearbetat värde...
clear_value: Rensa fält
reset_to_default: Återställ till förval
undo_changes: Ångra ändringar
notifications: Aviseringar
show_all_activity: Visa all aktivitet
page_not_found: Sidan hittades inte
page_not_found_body: Sidan du letar efter verkar inte finnas.
confirm_revert: Bekräfta annullering
confirm_revert_body: Det här objektet kommer återgå till vald position.
display: Visa
settings_update_success: Inställningar uppdaterade
title: Rubrik
revision_delta_created: Skapad
revision_delta_created_externally: Skapad externt
revision_delta_updated: 'Uppdaterade 1 fält | Uppdaterade {count} fält'
revision_delta_deleted: Raderad
revision_delta_reverted: Annullerad
revision_delta_other: Revision
revision_delta_by: '{date} av {user}'
private_user: Privat användare
revision_preview: Förhandsgranska revision
updates_made: Uppdateringar gjorda
leave_comment: Lämna en kommentar...
post_comment_success: Kommentar inskickad
item_create_success: Objekt skapat | Objekt skapade
item_update_success: Objekt uppdaterat | Objekt uppdaterade
item_delete_success: Objekt raderat | Objekt raderade
this_collection: Den här kollektionen
related_collection: Relaterad kollektion
related_collections: Relaterade kollektioner
languages_collection: Kollektion med språk
export_data: Exportera data
format: Format
use_current_filters_settings: Använd befintliga filter & inställningar
export_collection: 'Exportera {collection}'
last_page: Sista sidan
last_access: Senaste åtkomsten
fill_template: Fyll med mallens värden
a_unique_table_name: Ett unikt tabellnamn...
a_unique_column_name: Ett unikt kolumnnamn...
enable_custom_values: Aktivera anpassade värden
submit: Skicka
move_to_folder: Flytta till mapp
move: Flytta
system: System
add_field_related: Lägg till fält i relaterad kollektion
interface: Gränssnitt
today: Idag
yesterday: Igår
delete_comment: Ta bort kommentar
date-fns_date: PPP
date-fns_time: 'h:mm:ss a'
date-fns_time_no_seconds: 'h:mm a'
date-fns_date_short: 'MMM d, u'
date-fns_time_short: 'h:mma'
date-fns_date_short_no_year: MMM d
month: Månad
year: År
select_all: Markera alla
months:
  january: Januari
  february: Februari
  march: Mars
  april: April
  may: Maj
  june: Juni
  july: Juli
  august: Augusti
  september: September
  october: Oktober
  november: November
  december: December
drag_mode: Dra läge
cancel_crop: Avbryt beskärning
original: Ursprunglig
url: URL
import: Importera
file_details: Fildetaljer
dimensions: Dimensioner
size: Storlek
created: Skapad
modified: Ändrad
checksum: Kontrollsumma
owner: Ägare
edited_by: Redigerad av
folder: Mapp
zoom: Zooma
download: Ladda ner
open: Öppna
open_in_new_window: Öppna i nytt fönster
foreground_color: Förgrundsfärg
background_color: Bakgrundsfärg
upload_from_device: Ladda upp fil från enhet
choose_from_library: Välj fil från biblioteket
import_from_url: Importera fil från URL
replace_from_device: Ersätt fil från enhet
replace_from_library: Ersätt fil från biblioteket
replace_from_url: Ersätt fil från URL
no_file_selected: Ingen fil vald
download_file: Ladda ner fil
collection_key: Kollektionsnyckel
name: Namn
primary_key_field: Primär nyckelfält
type: Typ
creating_new_collection: Skapar ny kollektion
created_by: Skapad av
created_on: Skapad den
creating_collection_info: Namnge kollektionen och konfigurera dess unika "nyckelfält"...
creating_collection_system: Aktivera och döp om något av dessa valfria fält.
auto_increment_integer: Auto-incremented integer
generated_uuid: Genererad UUID
manual_string: Manuellt inmatad textsträng
save_and_create_new: Spara och skapa ny
save_and_stay: Spara och stanna
save_as_copy: Spara som kopia
add_existing: Lägg till befintlig
comments: Kommentarer
no_comments: Inga kommentarer ännu
click_to_expand: Klicka för att expandera
select_item: Välj objekt
no_items: Inga objekt
search_items: Sök objekt...
disabled: Inaktiverad
information: Information
report_bug: Rapportera bugg
request_feature: Efterfråga funktionalitet
interface_not_found: 'Gränssnittet "{interface}" hittades inte.'
reset_interface: Återställ gränssnitt
display_not_found: 'Vyn "{display}" hittades inte.'
reset_display: Återställ visning
<<<<<<< HEAD
=======
list-m2a: Byggare (M2A)
>>>>>>> 28ef6418
item_count: 'Inga objekt | Ett objekt | {count} objekt'
no_items_copy: Det finns inga objekt i denna kollektion ännu.
file_count: 'Inga filer | En fil | {count} filer'
no_files_copy: Det finns inga filer här.
user_count: 'Inga användare | En användare | {count} användare'
no_users_copy: Det finns inga användare i denna roll ännu.
webhooks_count: 'Inga webhooks | En webhook | {count} webhooks'
no_webhooks_copy: Det finns inga webhooks ännu.
all_items: Alla objekt
csv: CSV
no_collections: Inga kollektioner
create_collection: Skapa samling
no_collections_copy_admin: Du har inga kollektioner än. Klicka på knappen nedan för att komma igång.
no_collections_copy: Du har inga kollektioner än. Kontakta din systemadministratör.
relationship_not_setup: Relationen har inte konfigurerats korrekt
display_template_not_setup: Visningsmallens alternativ är felaktigt konfigurerad
collection_field_not_setup: Kollektionsfältets alternativ är felaktigt konfigurerad
select_a_collection: Välj en kollektion
active: Aktiv
users: Användare
activity: Händelser
webhooks: Webhooks
field_width: Fältbredd
add_filter: Lägg till filter
upper_limit: Övre gräns...
lower_limit: Undre gräns...
user_directory: Användarkatalog
documentation: Dokumentation
sidebar: Sidokolumn
duration: Varaktighet
charset: Teckenuppsättning
second: Sekund
file_moved: Fil flyttad
collection_created: Kollektion skapad
modified_on: Ändrad den
card_size: Kortets storlek
sort_field: Sortera fält
add_sort_field: Lägg till sorteringsfält
sort: Sortera
status: Status
toggle_manual_sorting: Växla manuell sortering
bookmark_doesnt_exist: Bokmärket finns inte
bookmark_doesnt_exist_copy: Bokmärket du försöker öppna kunde inte hittas.
bookmark_doesnt_exist_cta: Återgå till kollektion
select_an_item: Välj ett objekt...
edit: Redigera
enabled: Aktiverad
disable_tfa: Inaktivera 2FA
tfa_scan_code: Skanna koden i din autentiserings-app för att slutföra konfigureringen av 2FA
enter_otp_to_disable_tfa: Ange OTP för att inaktivera 2FA
create_account: Skapa konto
account_created_successfully: Kontot har skapats
auto_fill: Automatisk ifyllning
corresponding_field: Motsvarande fält
errors:
  COLLECTION_NOT_FOUND: 'Kollektionen finns inte'
  FIELD_NOT_FOUND: Fältet hittades inte
  FORBIDDEN: Otillåten
  INVALID_CREDENTIALS: Fel användarnamn eller lösenord
  INVALID_OTP: Fel engångslösenord
  INVALID_PAYLOAD: Ogiltig payload
  INVALID_QUERY: Ogiltig query
  ITEM_LIMIT_REACHED: Objektgränsen har uppnåtts
  ITEM_NOT_FOUND: Objektet hittades inte
  ROUTE_NOT_FOUND: Hittades inte
  RECORD_NOT_UNIQUE: Duplicerat värde upptäckt
  USER_SUSPENDED: Användare avstängd
  UNKNOWN: Oväntat fel
value_hashed: Värde säkert hashat
bookmark_name: Bokmärkesnamn...
create_bookmark: Skapa bokmärke
edit_bookmark: Redigera bokmärke
bookmarks: Bokmärken
presets: Förval
unexpected_error: Oväntat fel
unexpected_error_copy: Ett oväntat fel har inträffat. Försök igen senare.
copy_details: Kopiera detaljer
no_app_access: Ingen appåtkomst
no_app_access_copy: Den här användaren får inte använda administratörs-appen.
password_reset_sent: Vi har skickat en säker länk till dig för att återställa ditt lösenord
password_reset_successful: Lösenordet har återställts
back: Tillbaka
editing_image: Redigerar bild
square: Kvadrat
free: Valfri
flip_horizontal: Vänd horisontellt
flip_vertical: Vänd vertikalt
aspect_ratio: Bildförhållande
rotate: Rotera
all_users: Alla användare
delete_collection: Ta bort kollektion
update_collection_success: Uppdaterad kollektion
delete_collection_success: Raderar kollektion
start_end_of_count_items: '{start}-{end} av {count} objekt'
start_end_of_count_filtered_items: '{start}-{end} av {count} filtrerade objekt'
one_item: '1 objekt'
one_filtered_item: '1 filtrerat objekt'
delete_collection_are_you_sure: >-
  Är du säker på att du vill ta bort denna kollektion? Detta kommer att ta bort kollektionen och alla objekt i den.
  Denna åtgärd är permanent.
collections_shown: Visade kollektioner
visible_collections: Synliga kollektioner
hidden_collections: Dolda kollektioner
show_hidden_collections: Visa dolda kollektioner
hide_hidden_collections: Dölj dolda kollektioner
unmanaged_collections: Okonfigurerade kollektioner
system_collections: Systemets kollektioner
placeholder: Platshållare
icon_left: Ikon till vänster
icon_right: Ikon höger
count_other_revisions: '{count} Andra revisioner'
font: Typsnitt
sans_serif: Sans Serif
serif: Serif
monospace: Monospace
divider: Avdelare
color: Färg
circle: Cirkel
empty_item: Tomt objekt
log_in_with: 'Logga in med {provider}'
advanced_filter: Avancerat filter
delete_advanced_filter: Ta bort filter
change_advanced_filter_operator: Ändra operatör
operators:
  eq: Lika med
  neq: Inte lika med
  lt: Mindre än
  gt: Större än
  lte: Mindre än eller lika med
  gte: Större än eller lika med
  in: Är en av
  nin: Är inte en av
  null: Är null
  nnull: Är inte null
  contains: Innehåller
  ncontains: Innehåller ej
  between: Är mellan
  nbetween: Är inte mellan
  empty: Är tom
  nempty: Är inte tom
  all: Innehåller dessa nycklar
  has: Innehåller några av dessa nycklar
loading: Laddar...
drop_to_upload: Släpp för att ladda upp
upload_file: Ladda upp fil
upload_file_indeterminate: Laddar upp fil...
upload_file_success: Fil uppladdad
upload_files_indeterminate: 'Laddar upp filer {done}/{total}'
upload_files_success: '{count} filer uppladdade'
upload_pending: Väntande uppladdning
drag_file_here: Dra och släpp en fil här
click_to_browse: Klicka för att bläddra
layout_options: Layout alternativ
rows: Rader
columns: Kolumner
collection_setup: Konfiguration av kollektion
optional_system_fields: Valfria systemfält
value_unique: Värdet måste vara unikt
all_activity: All aktivitet
create_item: Skapa objekt
display_template: Visningsmall
n_items_selected: 'Inga valda objekt | 1 valt objekt | {n} valda objekt'
per_page: Per sida
all_files: Alla filer
my_files: Mina filer
recent_files: Senaste filer
create_folder: Skapa mapp
folder_name: Mappens namn...
add_file: Lägg till fil
replace_file: Ersätt fil
no_results: Inga resultat
no_results_copy: Justera eller rensa sökfilter för att se resultat.
clear_filters: Rensa filter
saves_automatically: Sparar automatiskt
role: Roll
user: Användare
no_presets: Inga förval
no_presets_copy: Inga förval eller bokmärken har sparats ännu.
no_presets_cta: Lägg till förval
create: Skapa
on_create: Vid skapande
on_update: Vid uppdatering
read: Läsning
update: Uppdatera
select_fields: Välj fält
format_text: Formatera text
bold: Fet
toggle: Växla
icon_on: Ikon på
icon_off: Ikon Av
label: Etikett
image_url: Bild-URL
alt_text: Alternativ text
media: Media
width: Bredd
height: Höjd
source: Källa
url_placeholder: Ange en webbadress...
display_text: Visningstext
display_text_placeholder: Ange en visningstext...
tooltip: Inforuta
tooltip_placeholder: Ange en inforuta...
unlimited: Obegränsad
open_link_in: Öppna länk i
new_tab: Ny flik
current_tab: Aktuell flik
wysiwyg_options:
  aligncenter: Centrera
  alignjustify: Justera
  alignleft: Vänsterjustera
  alignnone: Ingen justering
  alignright: Högerjustera
  forecolor: Förgrundsfärg
  backcolor: Bakgrundsfärg
  bold: Fet
  italic: Kursiv
  underline: Understruken
  strikethrough: Genomstruken
  subscript: Nedsänkt text
  superscript: Upphöjd text
  codeblock: Kod
  blockquote: Citat
  bullist: Punktlista
  numlist: Numrerad lista
  hr: Horisontell linje
  link: Lägg till/redigera länk
  unlink: Ta bort länk
  media: Lägg till/redigera media
  image: Lägg till/redigera bild
  copy: Kopiera
  cut: Klipp
  paste: Klistra in
  heading: Rubrik
  h1: Rubrik 1
  h2: Rubrik 2
  h3: Rubrik 3
  h4: Rubrik 4
  h5: Rubrik 5
  h6: Rubrik 6
  fontselect: Välj typsnitt
  fontsizeselect: Välj teckenstorlek
  indent: Indrag
  outdent: Minska indrag
  undo: Ångra
  redo: Gör om
  remove: Ta bort
  removeformat: Ta bort format
  selectall: Markera alla
  table: Tabell
  visualaid: Visa osynliga element
  source_code: Redigera källkod
  fullscreen: Helskärm
  directionality: Riktning
dropdown: Rullgardinsmeny
choices: Alternativ
choices_option_configured_incorrectly: Val felaktigt konfigurerade
deselect: Avmarkera
deselect_all: Avmarkera alla
other: Annat...
adding_user: Lägger till användare
unknown_user: Okänd användare
creating_in: 'Skapar objekt i {collection}'
editing_in: 'Redigerar objekt i {collection}'
editing_in_batch: 'Massredigerar {count} objekt'
no_options_available: Inga tillgängliga alternativ
settings_data_model: Datamodell
settings_permissions: Roller & behörigheter
settings_project: Projektinställningar
settings_webhooks: Webhooks
settings_presets: Förinställningar & bokmärken
scope: Omfattning
select: Välj...
layout: Layout
tree_view: Trädvy
changes_are_permanent: Ändringar är permanenta
preset_search_placeholder: Sök...
editing_preset: Redigerar förval
layout_preview: Förhandsgranska layout
layout_setup: Konfiguration av layout
unsaved_changes: Osparade ändringar
unsaved_changes_copy: Är du säker på att du vill lämna denna sida?
discard_changes: Ignorera ändringar
keep_editing: Fortsätt redigera
page_help_collections_overview: '**Översikt kollektioner** — Lista över alla kollektioner du har tillgång till.'
page_help_collections_collection: >-
  **Bläddra bland objekt** — Listar alla {collection} objekt du har tillgång till. Anpassa layout, filter och sortering
  för att skräddarsy din vy och även spara bokmärken för dessa olika konfigurationer för snabb åtkomst.
page_help_collections_item: >-
  **Detaljvy för objekt** — Ett formulär för att visa och hantera detta objekt. Sidopanelen innehåller också en
  fullständig historik över revisioner och inbäddade kommentarer.
page_help_activity_collection: >-
  **Bläddra i aktivitetshistoriken** — En omfattande lista över alla dina användares system- och innehållsaktiviteter.
page_help_docs_global: >-
  **Översikt dokumentation** — Dokument som är skräddarsydda specifikt för projektets version och schema.
page_help_files_collection: >-
  **Filbibliotek** — Visar alla filer uppladdade till detta projekt. Anpassa layout, filter och sortering för att
  skräddarsy din vy och även spara bokmärken för dessa olika konfigurationer för snabb åtkomst.
page_help_files_item: >-
  **Detaljvy fil** — Ett formulär för att hantera filens metadata, redigera den ursprungliga filen och uppdatera
  åtkomstinställningar.
page_help_settings_project: '**Projektinställningar** — Projektets globala konfigurationsalternativ.'
page_help_settings_datamodel_collections: >-
  **Datamodel: Kollektioner** — Listar alla tillgängliga kollektioner. Detta inkluderar synliga, dolda och
  systemsamlingar, samt ohanterade databas-tabeller som kan läggas till.
page_help_settings_datamodel_fields: >-
  **Datamodel: Kollektion** — Ett formulär för att hantera denna kollektion och dess fält.
page_help_settings_roles_collection:
  '**Bläddra bland roller** — Listar administratörer, offentliga och anpassade användarroller.'
page_help_settings_roles_item: '**Detaljvy roll** — Hantera en rolls rättigheter och andra inställningar.'
page_help_settings_presets_collection: >-
  **Bläddra i förinställningar** — Visar alla förinställningar i projektet, inklusive: användare, roll och globala
  bokmärken, samt standardvyer.
page_help_settings_presets_item: >-
  **Förinställda detaljer** — Ett formulär för att hantera bokmärken och förinställningar för standardinsamling.
page_help_settings_webhooks_collection: '**Bläddra bland webhooks** — Listar alla webhooks i projektet.'
page_help_settings_webhooks_item: '**Detaljvy webhook** — Ett formulär för att skapa och hantera projektets webhooks.'
page_help_users_collection: '**Användarkatalog** — Listar alla systemanvändare i detta projekt.'
page_help_users_item: >-
  **Användarinformation** — Hantera din kontoinformation eller visa information om andra användare.
activity_feed: Aktivitetsflöde
add_new: Lägg till ny
create_new: Skapa ny
all: Alla
none: Ingen
no_layout_collection_selected_yet: Ingen layout/kollektion vald ännu
batch_delete_confirm: >-
  Inga objekt har valts | Är du säker på att du vill radera det här objektet? Den här åtgärden kan inte ångras. | Är du
  säker på att du vill radera de här {count} objekten? Den här åtgärden kan inte ångras.
cancel: Avbryt
collection: Kollektion
collections: Kollektioner
singleton: Singleton
singleton_label: Behandla som ett enskilt objekt
system_fields_locked: Systemfälten är låsta och kan inte redigeras
fields:
  directus_activity:
    item: Primärnyckel för objekt
    action: Åtgärd
    collection: Kollektion
    timestamp: Åtgärd på
    user: Åtgärd av
    comment: Kommentera
    user_agent: Användaragent
    ip: IP-adress
    revisions: Revidering
  directus_collections:
    collection: Kollektion
    icon: Ikon
    note: Anteckning
    display_template: Visningsmall
    hidden: Dold
    singleton: Singleton
    archive_app_filter: Arkivera appfilter
    archive_value: Arkivera värde
    unarchive_value: Avarkivera värde
    sort_field: Sortera fält
  directus_files:
    $thumbnail: Miniatyrbild
    title: Rubrik
    description: Beskrivning
    tags: Etiketter
    location: Position
    storage: Lagring
    filename_disk: Filnamn (Disk)
    filename_download: Filnamn (nedladdning)
    metadata: Metadata
    type: Mime Type
    filesize: Filstorlek
    modified_by: Ändrad av
    modified_on: Ändrad den
    created_on: Skapad den
    created_by: Skapad av
    embed: Bädda in
    uploaded_by: Uppladdad av
    folder: Mapp
    width: Bredd
    uploaded_on: Uppladdad den
    height: Höjd
    charset: Teckenuppsättning
    duration: Varaktighet
  directus_users:
    first_name: Förnamn
    last_name: Efternamn
    email: E-post
    password: Lösenord
    avatar: Profilbild
    location: Position
    title: Rubrik
    description: Beskrivning
    tags: Etiketter
    language: Språk
    theme: Tema
    tfa_secret: Tvåfaktorsautentisering
    status: Status
    role: Roll
    token: Token
    last_page: Sista sidan
    last_access: Senaste åtkomsten
  directus_settings:
    project_name: Projektnamn
    project_url: Projektets URL
    project_color: Projektets färg
    project_logo: Projektets logotyp
    public_foreground: Publik förgrund
    public_background: Publik bakgrund
    public_note: Publik anteckning
    auth_password_policy: Policy för lösenord vid inloggning
    auth_login_attempts: Inloggningsförsök
    storage_asset_presets: Förval för lagringsobjekt
    storage_asset_transform: Transformering av lagringsobjekt
    custom_css: Custom CSS
  directus_fields:
    collection: Namn kollektion
    icon: Ikon kollektion
    note: Anteckning
    hidden: Dold
    singleton: Singleton
    translation: Översättningar fältnamn
    display_template: Mall
  directus_roles:
    name: Rollens namn
    icon: Ikon roll
    description: Beskrivning
    app_access: Åtkomst till appen
    admin_access: Åtkomst admin
    ip_access: Åtkomst med IP
    enforce_tfa: Kräv 2FA
    users: Användare i rollen
    module_list: Navigering för modul
    collection_list: Navigering för kollektion
no_fields_in_collection: 'Det finns inga fält i "{collection}" ännu'
do_nothing: Gör ingenting
generate_and_save_uuid: Generera och spara UUID
save_current_user_id: Spara nuvarande användar-ID
save_current_user_role: Spara aktuell användarroll
save_current_datetime: Spara aktuellt datum/tid
block: Blockera
inline: Infogad
comment: Kommentera
continue: Fortsätt
continue_as: >-
  <b>{name}</b> är för närvarande autentiserad. Om du känner igen detta konto, tryck fortsätt.
editing_role: '{role} roll'
creating_webhook: Skapar Webhook
default: Standard
delete: Radera
delete_are_you_sure: >-
  Denna åtgärd är permanent och kan inte ångras. Är du säker på att du vill fortsätta?
delete_field_are_you_sure: >-
  Är du säker på att du vill radera fältet "{field}"? Den här åtgärden kan inte ångras.
description: Beskrivning
done: Klart
duplicate: Duplicera
email: E-post
embed: Bädda in
fallback_icon: Fallback Ikon
field: Fält | Fält
file: Fil
file_library: Fil bibliotek
forgot_password: Glömt lösenord
hidden: Dold
icon: Ikon
info: Info
normal: Normal
success: Slutförd
warning: Varning
danger: Varning
junction_collection: Kopplingskollektion
latency: Latens
login: Logga in
my_activity: Mina aktiviteter
not_authenticated: Inte autentiserad
authenticated: Autentiserad
options: Alternativ
otp: Engångslösenord
password: Lösenord
permissions: Behörigheter
relationship: Relation
reset: Återställ
reset_password: Återställ lösenord
revisions: Revidering
revert: Återgå
save: Spara
schema: Schema
search: Sök
select_existing: Välj existerande
select_field_type: Välj en fälttyp
select_interface: Välj ett gränssnitt
settings: Inställningar
sign_in: Logga in
sign_out: Logga ut
sign_out_confirm: Är du säker på att du vill logga ut?
something_went_wrong: Något gick fel.
sort_direction: Sorteringsordning
sort_asc: Sortera stigande
sort_desc: Sortera fallande
template: Mall
translation: Översättning
value: Värde
view_project: Visa projekt
report_error: Rapportera fel
interfaces:
  presentation-links:
<<<<<<< HEAD
    primary: Primär
=======
    presentation-links: Knappens länkar
    links: Länkar
    description: Konfigurerbara länkknappar för att starta dynamiska URL:er
    style: Stil
    primary: Primär
    link: Länkar
    button: Knappar
    error: Kan inte utföra åtgärd
  select-multiple-checkbox:
    checkboxes: Kryssrutor
    description: Välj mellan flera alternativ av kryssrutor
    allow_other: Tillåt annan
    show_more: 'Visa {count} till'
    items_shown: Objekt som visas
>>>>>>> 28ef6418
  input-code:
    code: Kod
  collection:
    collection: Kollektion
    description: Välj mellan befintliga kollektioner
    include_system_collections: Inkludera systemets kollektioner
  system-collections:
    collections: Kollektioner
    description: Välj mellan befintliga kollektioner
    include_system_collections: Inkludera systemets kollektioner
  select-color:
    color: Färg
  datetime:
    datetime: Datum och tid
    description: Ange datum och tider
    include_seconds: Inkludera sekunder
    set_to_now: Ställ in till nu
    use_24: Använd 24-timmars format
  system-display-template:
    display-template: Visningsmall
    collection_field_not_setup: Kollektionsfältets alternativ är felaktigt konfigurerad
    select_a_collection: Välj en kollektion
  presentation-divider:
    divider: Avdelare
<<<<<<< HEAD
  select-dropdown:
    choices_value_placeholder: Ange ett värde...
=======
    description: Märk och dela upp fält i sektioner
    title_placeholder: Ange en titel...
    inline_title: Infogad titel
    inline_title_label: Visa rubrik inuti raden
    margin_top: Marginal över
    margin_top_label: Öka övre marginal
  select-dropdown:
    description: Välj ett värde från flervalslista
    choices_placeholder: Lägg till ett nytt alternativ
    allow_other: Tillåt annan
    allow_other_label: Tillåt andra värden
    allow_none: Tillåt inga
    allow_none_label: Tillåt inga val
    choices_name_placeholder: Ange ett namn...
    choices_value_placeholder: Ange ett värde...
  select-multiple-dropdown:
    select-multiple-dropdown: Flervalslista (flera)
    description: Välj flera värden från en flervalslista
>>>>>>> 28ef6418
  file:
    file: Fil
    description: Välj eller ladda upp en fil
  files:
    files: Filer
    description: Välj eller ladda upp flera filer
  input-hash:
    hash: Hash
  select-icon:
    icon: Ikon
  file-image:
    image: Bild
<<<<<<< HEAD
  system-interface:
    interface: Gränssnitt
  select-dropdown-m2o:
    display_template: Visningsmall
=======
    description: Välj eller ladda upp en bild
  system-interface:
    interface: Gränssnitt
    description: Välj ett befintligt gränssnitt
    placeholder: Välj ett gränssnitt...
  system-interface-options:
    interface-options: Alternativ för gränssnitt
    description: En popup för att välja alternativ för ett gränssnitt
  list-m2m:
    many-to-many: Många till många
    description: Välj flera relaterade kopplingsobjekt
  select-dropdown-m2o:
    many-to-one: Många till en
    description: Välj ett relaterat objekt
    display_template: Visningsmall
  input-rich-text-md:
    markdown: Markdown
    description: Ange och förhandsgranska markdown
    customSyntax: Anpassade block
    customSyntax_label: Lägg till anpassade syntaxtyper
    customSyntax_add: Lägg till anpassad syntax
    box: Block / Infogad
    imageToken: Bildnyckel
    imageToken_label: Vilken (statisk) nyckel att lägga till på bildkällor
  presentation-notice:
    notice: Notis
    description: Visa en kort notis
    text: Ange notisens innehåll här...
  numeric:
    numeric: Numerisk
    description: Ange ett nummer
    minimum_value: Minsta värde
    maximum_value: Högsta värde
    step_interval: Steg intervall
  list-o2m:
    one-to-many: One to Many
    description: Välj flera relaterade objekt
    no_collection: Kollektionen kunde inte hittas
  select-radio:
    radio-buttons: Radioknappar
    description: Välj ett av flera val
  list:
    repeater: Repeterare
    description: Skapa flera poster av samma struktur
    edit_fields: Redigera fält
    field_name_placeholder: Ange fältnamn...
    field_note_placeholder: Ange fältanteckning...
>>>>>>> 28ef6418
  slider:
    slider: Reglage
    description: Välj ett nummer med ett reglage
    always_show_value: Visa alltid värde
  tags:
    tags: Etiketter
    description: Välj eller lägg till taggar
    whitespace: Blanksteg
    hyphen: Ersätt med bindestreck
    underscore: Ersätt med understreck
    remove: Ta bort blanksteg
    capitalization: Versalisering
    uppercase: Konvertera versaler
    lowercase: Konvertera gemener
    auto_formatter: Använd titel Auto-Formatter
    alphabetize: Alfabetisera
    alphabetize_label: Tvinga alfabetisk ordning
    add_tags: Lägg till taggar...
<<<<<<< HEAD
=======
  input:
    text-input: Textfält
    description: Ange en rad text
    trim: Beskär
    trim_label: Trimma början och slut
    mask: Maskerad
    mask_label: Dölj det riktiga värdet
    clear_label: Spara som tom sträng
  input-multiline:
    textarea: Textfält
    description: Ange fritext på flera rader
>>>>>>> 28ef6418
  boolean:
    toggle: Växla
    label_default: Aktiverad
  translations:
    display_template: Visningsmall
    no_collection: Ingen kollektion
<<<<<<< HEAD
=======
  list-o2m-tree-view:
    description: Trädvy för kapslade rekursiva en-till-många objekt
    recursive_only: Trädvyns gränssnitt fungerar bara för rekursiva relationer.
>>>>>>> 28ef6418
  user:
    user: Användare
    description: Välj en befintlig Directus användare
    select_mode: Välj läge
    modes:
      auto: Automatisk
      dropdown: Rullgardinsmeny
      modal: Popup
<<<<<<< HEAD
=======
  input-rich-text-html:
    wysiwyg: WYSIWYG
    description: En textredigerare som skriver HTML-innehåll
    toolbar: Verktygsfält
    custom_formats: Anpassade format
    options_override: Skriv över alternativ
>>>>>>> 28ef6418
displays:
  boolean:
    boolean: Boolean
    description: Visa på och av lägen
    label_on: Etikett aktiv
    label_on_placeholder: Ange en aktiv etikett...
    label_off: Etikett avstängd
    label_off_placeholder: Ange en avstängd etikett...
    icon_on: Ikon på
    icon_off: Ikon Av
    color_on: Färg på
    color_off: Färg av
  collection:
    collection: Kollektion
    description: Visa en kollektion
    icon_label: Visa kollektionens ikon
  color:
    color: Färg
    description: Visa en färgad punkt
    default_color: Förvald färg
  datetime:
    datetime: Datum och tid
    description: Visa värden relaterade till tid
    format: Format
    format_note: >-
      Det anpassade formatet accepterar __[Date Field Symbol
      Table](https://www.unicode.org/reports/tr35/tr35-dates.html#Date_Field_Symbol_Table)__
    long: Lång
    short: Kort
    relative: Relativ
    relative_label: 'Visa relativ tid, t. ex.: 5 minuter sedan'
  file:
    file: Fil
    description: Visa filer
  filesize:
    filesize: Filstorlek
    description: Visa storleken på en fil
  formatted-value:
    formatted-value: Formaterat värde
    description: Visa en formaterad version av texten
    format_title: Formatera titel
    format_title_label: Auto-formatera inkapsling
    bold_label: Använd fet stil
  formatted-json-value:
    formatted-json-value: Formaterat JSON-värde
    description: Visa en formaterad version av objektet
  icon:
    icon: Ikon
    description: Visa en ikon
    filled: Fylld
    filled_label: Använd den ifyllda varianten
  image:
    image: Bild
    description: Visa en liten förhandsgranskning av bilden
    circle: Cirkel
    circle_label: Visa som en cirkel
  labels:
    labels: Etiketter
    description: Visa antingen en eller en lista med etiketter
    default_foreground: Förvald förgrund
    default_background: Förvald bakgrund
    format_label: Formatera varje etikett
    show_as_dot: Visa som punkt
    choices_value_placeholder: Ange ett värde...
    choices_text_placeholder: Ange en text...
  mime-type:
    mime-type: MIME Type
    description: Visa MIME Type av en fil
    extension_only: Endast tillägg
    extension_only_label: Visa endast filtillägget
  rating:
    rating: Betyg
    description: Visualisera ett tal som stjärnor i förhållande till max-värdet
    simple: Enkel
    simple_label: Visa stjärnor i ett enkelt format
  raw:
    raw: Obearbetat värde
  related-values:
    related-values: Relaterade värden
    description: Visa relativa värden
  user:
    user: Användare
    description: Visa en Directus användare
    avatar: Profilbild
    name: Namn
    both: Båda
    circle_label: Visa användare i en cirkel
layouts:
  cards:
    cards: Kort
    image_source: Bildkälla
    image_fit: Anpassa bildstorlek
    crop: Beskär
    contain: Behåll
    title: Rubrik
    subtitle: Underrubrik
  tabular:
    tabular: Tabell
    fields: Fält
    spacing: Mellanrum
    comfortable: Bekväm
    compact: Kompakt
    cozy: Mysig<|MERGE_RESOLUTION|>--- conflicted
+++ resolved
@@ -334,10 +334,7 @@
 reset_interface: Återställ gränssnitt
 display_not_found: 'Vyn "{display}" hittades inte.'
 reset_display: Återställ visning
-<<<<<<< HEAD
-=======
 list-m2a: Byggare (M2A)
->>>>>>> 28ef6418
 item_count: 'Inga objekt | Ett objekt | {count} objekt'
 no_items_copy: Det finns inga objekt i denna kollektion ännu.
 file_count: 'Inga filer | En fil | {count} filer'
@@ -841,9 +838,6 @@
 report_error: Rapportera fel
 interfaces:
   presentation-links:
-<<<<<<< HEAD
-    primary: Primär
-=======
     presentation-links: Knappens länkar
     links: Länkar
     description: Konfigurerbara länkknappar för att starta dynamiska URL:er
@@ -858,7 +852,6 @@
     allow_other: Tillåt annan
     show_more: 'Visa {count} till'
     items_shown: Objekt som visas
->>>>>>> 28ef6418
   input-code:
     code: Kod
   collection:
@@ -883,10 +876,6 @@
     select_a_collection: Välj en kollektion
   presentation-divider:
     divider: Avdelare
-<<<<<<< HEAD
-  select-dropdown:
-    choices_value_placeholder: Ange ett värde...
-=======
     description: Märk och dela upp fält i sektioner
     title_placeholder: Ange en titel...
     inline_title: Infogad titel
@@ -905,7 +894,6 @@
   select-multiple-dropdown:
     select-multiple-dropdown: Flervalslista (flera)
     description: Välj flera värden från en flervalslista
->>>>>>> 28ef6418
   file:
     file: Fil
     description: Välj eller ladda upp en fil
@@ -918,12 +906,6 @@
     icon: Ikon
   file-image:
     image: Bild
-<<<<<<< HEAD
-  system-interface:
-    interface: Gränssnitt
-  select-dropdown-m2o:
-    display_template: Visningsmall
-=======
     description: Välj eller ladda upp en bild
   system-interface:
     interface: Gränssnitt
@@ -971,7 +953,6 @@
     edit_fields: Redigera fält
     field_name_placeholder: Ange fältnamn...
     field_note_placeholder: Ange fältanteckning...
->>>>>>> 28ef6418
   slider:
     slider: Reglage
     description: Välj ett nummer med ett reglage
@@ -990,8 +971,6 @@
     alphabetize: Alfabetisera
     alphabetize_label: Tvinga alfabetisk ordning
     add_tags: Lägg till taggar...
-<<<<<<< HEAD
-=======
   input:
     text-input: Textfält
     description: Ange en rad text
@@ -1003,19 +982,15 @@
   input-multiline:
     textarea: Textfält
     description: Ange fritext på flera rader
->>>>>>> 28ef6418
   boolean:
     toggle: Växla
     label_default: Aktiverad
   translations:
     display_template: Visningsmall
     no_collection: Ingen kollektion
-<<<<<<< HEAD
-=======
   list-o2m-tree-view:
     description: Trädvy för kapslade rekursiva en-till-många objekt
     recursive_only: Trädvyns gränssnitt fungerar bara för rekursiva relationer.
->>>>>>> 28ef6418
   user:
     user: Användare
     description: Välj en befintlig Directus användare
@@ -1024,15 +999,12 @@
       auto: Automatisk
       dropdown: Rullgardinsmeny
       modal: Popup
-<<<<<<< HEAD
-=======
   input-rich-text-html:
     wysiwyg: WYSIWYG
     description: En textredigerare som skriver HTML-innehåll
     toolbar: Verktygsfält
     custom_formats: Anpassade format
     options_override: Skriv över alternativ
->>>>>>> 28ef6418
 displays:
   boolean:
     boolean: Boolean
