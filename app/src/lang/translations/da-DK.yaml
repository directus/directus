---
edit_field: Rediger Felt
conditions: Betingelser
item_revision: Genstandsrevision
duplicate_field: Dupliker Felt
half_width: Halv Bredde
full_width: Fuld Bredde
group: Gruppe
and: Og
or: Eller
fill_width: Fuld Bredde
field_name_translations: Oversættelse af feltnavn
enter_password_to_enable_tfa: Indtast dit kodeord for at aktivere To-faktor-godkendelse (2FA)
add_field: Tilføj Felt
role_name: Rollenavn
exclusive: Eksklusiv
children: Underordnede
db_only_click_to_configure: 'Kun i databasen: Klik for at konfigurere '
show_archived_items: Vis arkiverede element
edited: Værdi Ændret
required: Påkrævet
required_for_app_access: Påkrævet for App adgang
requires_value: Påkrævet værdi
create_preset: Opret forudindstilling
create_role: Opret Rolle
create_user: Opret bruger
create_webhook: Opret Webhook
invite_users: Inviter brugere
email_examples: "admin{'@'}example.com, bruger{'@'}example.com..."
invite: Inviter
email_already_invited: Email "{email}" er allerede blevet inviteret
emails: E-mail
connection_excellent: Udmærket forbindelse
connection_good: God forbindelse
connection_fair: Ok forbindelse
connection_poor: Dårlig forbindelse
primary: Primær
rename_folder: Omdøb mappe
delete_folder: Slet mappe
prefix: Præfiks
suffix: Suffiks
reset_bookmark: Nustil bogmærke
rename_bookmark: Omdøb bogmærke
update_bookmark: Opdater bogmærke
delete_bookmark: Slet Bogmærke
delete_bookmark_copy: >-
  Er du sikker på at du vil slette "{bookmark}"-bogmærket? Denne handling kan ikke fortrydes.
logoutReason:
  SIGN_OUT: Logget ud
  SESSION_EXPIRED: Sessionen er udløbet
public_label: Offentlig
public_description: Kontrollerer, hvilke API-data der er tilgængelige uden godkendelse.
not_allowed: Ikke tilladt
directus_version: Directus Version
node_version: Node version
node_uptime: Node Oppetid
os_type: OS type
os_version: OS version
os_uptime: OS oppetid
os_totalmem: OS hukommelse
archive: Arkiver
archive_confirm: Er du sikker på at du vil arkivere dette element?
archive_confirm_count: >-
  Ingen elementer valgt | Er du sikker på at du vil arkivere dette element? | Er du sikker på du vil arkiverer disse {count} elementer?
reset_system_permissions_to: 'Nulstil systemtilladelser til:'
reset_system_permissions_copy: Denne handling vil overskrive eventuelle tilpassede tilladelser, du måtte have anvendt på systemsamlingerne. Er du sikker?
the_following_are_minimum_permissions: Følgende er minimum tilladelser der kræves, når "App Adgang" er aktiveret. Du kan udvide tilladelser ud over dette, men ikke nedenfor.
app_access_minimum: Minimum App-adgang
recommended_defaults: Anbefalede Standarder
unarchive: Fjern fra arkiv
unarchive_confirm: Er du sikker på, at du vil fjerne arkiveringen af dette element?
nested_files_folders_will_be_moved: Indlejrede filer og mapper vil blive flyttet et niveau op.
unknown_validation_errors: 'Der var valideringsfejl for følgende skjulte felter:'
validationError:
  eq: Værdien skal være {valid}
  neq: Værdi kan ikke være {invalid}
  in: Værdien skal være en af {valid}
  nin: Værdi kan ikke være en af {invalid}
  contains: Værdien skal indeholde {substring}
  ncontains: Værdi kan ikke indeholde {substring}
  gt: Værdien skal være større end {valid}
  gte: Værdien skal være større end eller lig med {valid}
  lt: Værdien skal være mindre end {valid}
  lte: Værdien skal være mindre end eller lig med {valid}
  empty: Værdien skal være tom
  nempty: Værdien må ikke være tom
  null: Værdien skal være null
  nnull: Værdien kan ikke være null
  required: Værdi er påkrævet
  unique: Værdien skal være unik
  regex: Værdien har ikke det korrekte format
all_access: Alle Adgang
no_access: Ingen Adgang
use_custom: Brug Brugerdefineret
nullable: Nullbar
allow_null_value: Tillad NULL værdi
allow_multiple: Tillad Flere
allow_multiple_to_be_open: Tillad åbning af flere
enter_value_to_replace_nulls: Indtast venligst en ny værdi for at erstatte eventuelle NULL'er, der er i øjeblikket i dette felt.
field_standard: Standard
field_presentation: Presentation & Aliases
field_m2o: M2O Forhold
field_m2a: M2A Forhold
field_o2m: O2M Forhold
field_m2m: M2M Forhold
item_permissions: Element Tilladelser
field_permissions: Felt Tilladelser
field_validation: Felt Validering
field_presets: Felt Forudindstillinger
permissions_for_role: 'Elementer {role} Rollen kan {action}.'
fields_for_role: 'Felter {role} Rollen kan {action}.'
validation_for_role: 'Felt {action} reglerne for {role} Rollen skal adlyde.'
presets_for_role: 'Feltets værdi er standard for {role} Rollen.'
presentation_and_aliases: Presentation & Aliases
hide_field_on_detail: Skjul felt på detalje
show_field_on_detail: Vis felt på detalje
delete_field: Slet Felt
fields_and_layout: Felter & Layout
field_create_success: 'Oprettet Felt: "{field}"'
field_update_success: 'Opdateret Felt: "{field}"'
duplicate_where_to: Hvor vil du kopiere dette felt til?
language: Sprog
global: Globalt
admins_have_all_permissions: Admins har alle tilladelser
camera: Kamera
exposure: Eksponering
shutter: Lukker
iso: ISO
focal_length: Fokal Længde
schema_setup_key: Dette felts database kolonne-navn og API-nøgle
create_field: Opret felt
creating_new_field: 'Nyt Felt ({collection})'
field_in_collection: '{field} ({collection})'
reset_page_preferences: Nulstil Sideindstillinger
hidden_field: Skjult Felt
hidden_on_detail: Skjult på detalje
disabled_editing_value: Deaktiver redigering af værdi
key: Nøgle
alias: Alias
bigInteger: Big Integer
boolean: Boolean
date: Dato
text: Tekst
auto_generate: Auto- Generér
new_field: 'Nyt felt'
add_note: Tilføj en nyttig note til brugere...
default_value: Standardværdi
next: Næste
note: Kommentar
length: Længde
readonly: Skrivebeskyttet
unique: Unik
primary_key: Primærnøgle
clear_value: Nulstil værdi
reset_to_default: Nulstil til standard
undo_changes: Fortryd ændringer
notifications: Notifikationer
show_all_activity: Vis al aktivitet
page_not_found: Siden blev ikke fundet
page_not_found_body: Den side, du leder efter, synes ikke at eksistere.
settings_update_success: Indstillinger opdateret
title: Titel
revision_delta_created: Oprettet
revision_delta_created_externally: Oprettet Eksternt
revision_delta_updated: 'Opdateret 1 Felt | Opdaterede {count} felter'
revision_delta_deleted: Slettet
revision_delta_reverted: Omvendt
revision_delta_other: Revision
revision_delta_by: '{date} af {user}'
private_user: Privat Bruger
revision_preview: Revision Forhåndsvisning
updates_made: Opdateringer Lavet
leave_comment: Skriv en kommentar...
post_comment_success: Kommentar sendt
item_create_success: Element oprettet | Elementer oprettet
item_update_success: Element opdateret | Elementer opdateret
this_collection: Denne Samling
related_collection: Relateret Samling
export_data: Eksporter data
format: Format
last_page: Sidste side
submit: Send
system: System
delete_comment: Slet kommentar
month: Måned
year: År
select_all: Vælg alle
months:
  january: Januar
  february: Februar
  march: Marts
  april: April
  may: Maj
  june: Juni
  july: Juli
  august: August
  september: September
  october: Oktober
  november: November
  december: December
drag_mode: Træktilstand
cancel_crop: Annuller beskæring
original: Original
url: URL
import_label: Importér
dimensions: Dimensioner
created: Oprettet
modified: Ændret
checksum: Kontrolsum
owner: Ejer
download: Download
name: Navn
created_by: Oprettet af
created_on: Oprettet d.
save_and_stay: Gem og bliv
save_as_copy: Gem som kopi
comments: Kommentarer
request_feature: Anmod om funktion
item_count: 'Ingen Elementer | Et Element | {count} Elementer'
create_collection: Opret samling
users: Brugere
activity: Aktivitet
webhooks: Webhooks
field_width: Felt Bredde
user_directory: Bruger Mappe
duration: Varighed
modified_on: Ændringsdato
status: Status
remove: Fjern
errors:
  NOT_NULL_VIOLATION: Værdien kan ikke være null
bookmarks: Foretrukne
back: Tilbage
placeholder: Placeholder
icon_left: Ikon til venstre
icon_right: Ikon til højre
color: Farve
operators:
  lt: Mindre end
  gt: Større end
  lte: Mindre end eller lig med
  gte: Større end eller lig med
  contains: Indeholder
  ncontains: Indeholder ikke
  empty: Er tom
loading: Indlæser...
value_unique: Værdien skal være unik
no_results: Ingen resultater
role: Rolle
create: Opret
on_update: Ved Opdatering
read: Læs
update: Opdater
select_fields: Vælg felter
width: Bredde
height: Højde
wysiwyg_options:
  codeblock: Kode
  remove: Fjern
  selectall: Vælg alle
  table: Tabel
choices: Valgmuligheder
deselect: Afmarkér
editing_in_batch: 'Masseredigerer {count} elementer'
settings_permissions: Roller og Tilladelser
settings_project: Projektindstillinger
settings_webhooks: Webhooks
unsaved_changes: Ikke gemte ændringer
unsaved_changes_copy: Er du sikker på du vil forlade denne side?
discard_changes: Kassér Ændringer
keep_editing: Fortsæt Redigering
add_new: Tilføj Ny
all: Alle
batch_delete_confirm: >-
  Der er ingen valgte elementer | Er du sikker på at du vil slette dette element? Denne handling kan ikke fortrydes. | Er du sikker på at du vil slette {count} elementer? Denne handling kan ikke fortrydes.
cancel: Annuller
collection: Samling
collections: Samlinger
fields:
  directus_activity:
    item: Element Primær Nøgle
    action: Handling
    collection: Samling
    timestamp: Handling Til
    user: Handling Af
    comment: Kommenter
    user_agent: Brugeragent
    ip: IP adresse
  directus_collections:
    collection: Samling
    icon: Ikon
    note: Kommentar
    hidden: Skjult
  directus_files:
    title: Titel
    description: Beskrivelse
    tags: Tags
    location: Placering
    metadata: Metadata
    filesize: Filstørrelse
    modified_on: Ændringsdato
    created_on: Oprettet d.
    created_by: Oprettet af
    embed: Indlejr
    uploaded_by: Uploadet af
    width: Bredde
    uploaded_on: Uploadet d.
    height: Højde
    duration: Varighed
  directus_users:
    first_name: Fornavn
    last_name: Efternavn
    email: E-mail
    password: Adgangskode
    avatar: Profilbillede
    location: Placering
    title: Titel
    description: Beskrivelse
    tags: Tags
    language: Sprog
    theme: Tema
    tfa_secret: To-faktor godkendelse
    status: Status
    role: Rolle
    last_page: Sidste side
  directus_settings:
    project_name: Projektnavn
  directus_fields:
    note: Kommentar
    hidden: Skjult
    translation: Oversættelse af feltnavn
    display_template: Skabelon
  directus_roles:
    name: Rollenavn
    description: Beskrivelse
  directus_webhooks:
    name: Navn
    status: Status
field_options:
  directus_activity:
<<<<<<< HEAD
    create: Opret
    update: Opdater
=======
    login: Log ind
    create: Opret
    update: Opdater
    delete: Slet
>>>>>>> 8a1913aa
  directus_collections:
    language: Sprog
    archive_divider: Arkiver
  directus_roles:
    fields:
      icon_name: Ikon
      name_name: Navn
    collections_name: Samlinger
  directus_webhooks:
    actions_create: Opret
    actions_update: Opdater
comment: Kommenter
delete_field_are_you_sure: >-
  Er du sikker på du vil slette feltet "{field}"? Denne handling kan ikke fortrydes.
description: Beskrivelse
done: Udført
duplicate: Dupliker
email: E-mail
embed: Indlejr
field: Felt | Felter
file: Fil
file_library: Fil Bibliotek
forgot_password: Glemt adgangskode
hidden: Skjult
icon: Ikon
info: Info
junction_collection: Junction Samling
latency: Latency
login: Log ind
my_activity: Min Aktivitet
not_authenticated: Ikke godkendt
options: Valgmuligheder
otp: Engangs Adgangskode
password: Adgangskode
permissions: Rettigheder
relationship: Forhold
reset: Nulstil
reset_password: Nulstil adgangskode
revert: Gendan
save: Gem
schema: Schema
search: Søg
select_existing: Vælg Eksisterende
select_interface: Vælg et Interface
settings: Indstillinger
sign_in: Log ind
sign_out: Log ud
sign_out_confirm: Er du sikker på, at du vil logge ud?
something_went_wrong: Noget gik galt.
sort_direction: Sorteringsretning
template: Skabelon
translation: Oversættelse
value: Værdi
interfaces:
  presentation-links:
    primary: Primær
  input-code:
    code: Kode
  system-collection:
    collection: Samling
  system-collections:
    collections: Samlinger
  select-color:
    color: Farve
  datetime:
    datetime: Datotid
  file:
    file: Fil
  files:
    files: Filer
  select-icon:
    icon: Ikon
  tags:
    tags: Tags
displays:
  boolean:
    boolean: Boolean
  collection:
    collection: Samling
  color:
    color: Farve
  datetime:
    datetime: Datotid
    format: Format
  file:
    file: Fil
  icon:
    icon: Ikon
  user:
    avatar: Profilbillede
    name: Navn
    both: Begge
layouts:
  cards:
    cards: Kort
    image_source: Billedkilde
    title: Titel
    subtitle: Undertitel
  tabular:
    tabular: Tabel
    spacing: Afstand
    comfortable: Behageligt
    compact: Kompakt
    cozy: Hyggelig<|MERGE_RESOLUTION|>--- conflicted
+++ resolved
@@ -338,15 +338,10 @@
     status: Status
 field_options:
   directus_activity:
-<<<<<<< HEAD
-    create: Opret
-    update: Opdater
-=======
     login: Log ind
     create: Opret
     update: Opdater
     delete: Slet
->>>>>>> 8a1913aa
   directus_collections:
     language: Sprog
     archive_divider: Arkiver
