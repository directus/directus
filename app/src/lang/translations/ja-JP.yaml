---
edit_field: フィールドの編集
item_revision: 履歴
full_width: 最大幅
field_name_translations: 項目名の翻訳を追加する
add_field: フィールドの追加
role_name: 権限名
db_only_click_to_configure: 'データベースのみ: クリックして設定する '
required: 必須
requires_value: この項目は必須です
create_preset: プリセットの作成
create_role: 権限作成
create_user: ユーザーの作成
create_webhook: Webhookの作成
invite_users: ユーザーを招待
invite: 招待する
emails: メールアドレス
rename_folder: フォルダ名の変更
delete_folder: フォルダーの削除
reset_bookmark: ブックマークをリセット
rename_bookmark: ブックマークの名前を変更
update_bookmark: ブックマークを更新
delete_bookmark: ブックマークを削除
delete_bookmark_copy: >-
  "{bookmark}" ブックマークを削除してもよろしいですか？この操作は元に戻せません。
logoutReason:
  SIGN_OUT: ログアウト
  SESSION_EXPIRED: セッションが期限切れです
not_allowed: 許可されていない
directus_version: Directus Version
os_version: OSバージョン
archive: アーカイブ
recommended_defaults: 推奨されるデフォルト値
validationError:
  required: 必須項目です
  unique: 他と重複しない値である必要があります
no_access: アクセスなし
use_custom: カスタムを使う
field_standard: 標準
field_file: 1つのファイル
field_files: 複数のファイル
field_translations: 翻訳
delete_field: フィールドを削除
fields_and_layout: 項目とレイアウト
language: 言語
camera: カメラ
iso: ISO
schema_setup_key: この項目はデータベースの列名及びAPIキーとして使用されます
create_field: 新規項目の追加
hidden_on_detail: 詳細に表示しない
disabled_editing_value: 項目の編集を無効にする
key: キー
boolean: 真偽値
date: 日付
datetime: DateTime
decimal: Decimal
float: Float
integer: 整数
json: JSON
string: 文字列
text: テキスト
time: 時刻
timestamp: Timestamp
uuid: UUID
hash: ハッシュ値
auto_generate: 自動生成
click_here: ここをクリック
to_manually_setup_translations: 独自の翻訳を設定することができます
new_field: '新規フィールド'
new_collection: '新しいコレクション'
add_note: ユーザーに有益な注釈を追加...
default_value: 初期値
single_file: 1つのファイル
multiple_files: 複数のファイル
next: 次
field_name: 項目名
translations: 翻訳
note: 備考
enter_a_value: 値を入力...
length: 長さ
readonly: 読取り専用
unique: 単一
updated_on: 更新日時
updated_by: 最後に更新したユーザー
primary_key: プライマリーキー
raw_value: 値を加工しない
clear_value: 値の削除
reset_to_default: 初期化
undo_changes: 変更を元に戻す
notifications: 通知
page_not_found: ページが見つかりませんでした
page_not_found_body: お探しのページは存在しません。
title: タイトル
revision_delta_other: 履歴
private_user: 非公開ユーザー
revision_preview: 履歴のプレビュー
leave_comment: コメントを残す...
item_create_success: 作成されたアイテム|作成されたアイテム
item_update_success: 更新されたアイテム | 更新されたアイテム
item_delete_success: 削除されたアイテム|削除されたアイテム
this_collection: このコレクション
related_collection: 関連するコレクション
related_collections: 関連するコレクション
languages_collection: 言語コレクション
format: 書式
last_access: 最後にアクセスした日時
a_unique_table_name: 重複しない名前をつけてください
a_unique_column_name: 重複しない名前をつけてください
submit: 送信
move_to_folder: フォルダに移動
move: 移動
today: 今日
yesterday: 昨日
delete_comment: コメントの削除
month: 月
year: 年
select_all: すべて
months:
  january: 1月
  february: 2月
  march: 3月
  april: 4月
  may: 5月
  june: 6月
  july: 7月
  august: 8月
  september: 9月
  october: 10月
  november: 11月
  december: 12月
url: URL
file_details: ファイルの詳細
size: サイズ
modified: 修正されました
owner: 所有者
edited_by: '編集者:'
folder: フォルダ
download: ダウンロード
open: 開く
open_in_new_window: 新しいウィンドウで開く
background_color: 背景色
upload_from_device: デバイスからファイルをアップロード
choose_from_library: ライブラリから選択
import_from_url: URLからファイルをインポート
replace_from_device: デバイスからファイルを置き換え
replace_from_library: ライブラリからファイルを置き換え
replace_from_url: URLからファイルを置き換え
no_file_selected: ファイルが選択されていません
download_file: ファイルをダウンロード
name: 名前
primary_key_field: プライマリーキー
type: タイプ
creating_new_collection: 新しいコレクションの作成
created_by: 作成したユーザー
created_on: 作成日時
creating_collection_info: コレクション名（半角英数字を推奨）と投稿を識別するプライマリーキーを設定しましょう。
creating_collection_system: オプションフィールドの有効化および名称の変更ができます。
auto_increment_integer: 整数を自動生成
generated_uuid: UUIDを生成
manual_string: 値を手動で入力する
save_and_create_new: 保存して新規作成
save_and_stay: 保存してページに留まる
save_as_copy: 複製として保存
add_existing: 既存を追加
comments: コメント
no_items: アイテムがありません
disabled: 無効
information: インフォメーション
report_bug: 不具合の報告
request_feature: 機能リクエスト
reset_display: 表示をリセット
item_count: 'アイテムなし | 1つのアイテム | {count} 個のアイテム'
file_count: 'ファイルがありません | 1個のファイル | {count} 個のファイル'
no_files_copy: まだファイルがありません。
csv: CSVファイル
no_collections: コレクションがありません
create_collection: コレクションを作成する
no_collections_copy_admin: まだコレクションを作成していません。下のボタンをクリックして新しいコレクションを作成しましょう。
users: ユーザー
activity: 操作履歴
webhooks: Webhook
field_width: 入力欄幅
user_directory: ユーザーディレクトリ
documentation: ドキュメンテーション
collection_created: コレクションが作成されました
modified_on: 修正日時
sort_field: フィールドの並べ替え
sort: 並べ替え
status: ステータス
remove: 削除
toggle_manual_sorting: 手動ソートを有効にする
bookmark_doesnt_exist: ブックマークは存在しません
bookmark_doesnt_exist_copy: 開こうとしているブックマークが見つかりませんでした。
errors:
  COLLECTION_NOT_FOUND: "コレクションが存在しません"
  FORBIDDEN: アクセス禁止
  INVALID_CREDENTIALS: ユーザー名またはパスワードが間違っています
  INVALID_OTP: ワンタイムパスワードが間違っています
  INVALID_QUERY: 無効なクエリー
  ITEM_LIMIT_REACHED: アイテムの上限に達しました
  ITEM_NOT_FOUND: アイテムが見つかりませんでした。
  ROUTE_NOT_FOUND: 見つかりません
  RECORD_NOT_UNIQUE: 重複値が検出されました
  UNKNOWN: 予期しないエラーが発生しました
  INTERNAL_SERVER_ERROR: 予期しないエラーが発生しました
bookmark_name: ブックマーク名
create_bookmark: ブックマークを作成
edit_bookmark: ブックマークを編集
bookmarks: ブックマーク
presets: プリセット
unexpected_error: 予期しないエラーが発生しました
back: 戻る
rotate: 回転
all_users: すべてのユーザー
one_item: '1 つのアイテム'
icon_left: 左側に表示するアイコン
icon_right: 右側に表示するアイコン
font: フォント
color: 色
advanced_filter: 高度なフィルタ
operators:
  lt: より少ない
  gt: より大きい
  lte: より少ないまたは等しい
  gte: より大きいまたは等しい
  contains: 含む
  ncontains: 含まない
  empty: 空
loading: 読み込み中...
upload_files_indeterminate: '{done}/{total} ファイルをアップロードしています'
upload_files_success: '{count} 個のファイルがアップロードされました'
drag_file_here: ここにファイルをドラッグ & ドロップ
click_to_browse: クリックしてローカルフォルダを参照
layout_options: レイアウト設定
collection_setup: コレクションの作成
optional_system_fields: システムフィールドのオプション
value_unique: 他と重複しない値である必要があります
all_activity: すべてのアクティビティ
create_item: アイテムの作成
all_files: すべてのファイル
my_files: マイファイル
recent_files: 最近使用したファイル
create_folder: フォルダを作成
folder_name: フォルダ名...
add_file: ファイルを追加する
no_results: 結果なし
saves_automatically: 変更は自動的に保存されます
user: ユーザー
no_presets: プリセットがありません
no_presets_copy: プリセットやブックマークはまだ保存されていません。
no_presets_cta: プリセットを追加
create: 作成
on_update: 更新時
read: 読取り
update: 更新
select_fields: 入力欄の選択
width: 幅
height: 高さ
wysiwyg_options:
  aligncenter: 中央揃え
  alignjustify: 両端揃え
  alignleft: 左揃え
  backcolor: 背景色
  hr: 水平線
  copy: コピー
  paste: ペースト
  heading: 見出し
  h1: 見出し 1
  h2: 見出し 2
  h3: 見出し 3
  h4: 見出し 4
  h5: 見出し 5
  h6: 見出し6
  fontselect: フォントを選択
  remove: 削除
  selectall: すべて
  table: テーブル
  fullscreen: 全画面表示
  directionality: 方向
choices: 選択項目
deselect: 選択解除
creating_in: '{collection} のアイテム作成'
editing_in: '{collection} のアイテムを編集中'
editing_in_batch: 'バッチが {count} 個のアイテムを編集中'
settings_data_model: データモデル
settings_permissions: 役割・権限
settings_project: プロジェクト設定
settings_webhooks: Webhook
settings_presets: プリセットとブックマーク
layout: レイアウト
editing_preset: プリセットを編集
layout_setup: レイアウト設定
unsaved_changes_copy: このページを離れてもよろしいですか？
discard_changes: 変更の破棄
keep_editing: 編集を続ける
add_new: 新規追加
create_new: 新規作成
all: すべて
batch_delete_confirm: >-
  項目が選択されていません | この項目を削除してよろしいですか？この操作を取り消すことはできません。 | これら {count} 個の項目を削除してもよろしいですか？ この操作を取り消すことはできません。
cancel: キャンセル
collections: コレクション
singleton: シングルトン
singleton_label: シングルオブジェクトに設定する
fields:
  directus_activity:
    comment: コメント
    user_agent: ユーザーエージェント
    ip: IPアドレス
  directus_collections:
    icon: アイコン
    note: 備考
    hidden: 非表示
    singleton: シングルトン
    sort_field: フィールドの並べ替え
  directus_files:
    title: タイトル
    description: 説明
    tags: タグ
    location: 場所
    filename_disk: ファイル名 (ディスク)
    filename_download: ファイル名 (ダウンロード)
    type: MIMEタイプ
    filesize: ファイルサイズ
    modified_on: 修正日時
    created_on: 作成日時
    created_by: 作成したユーザー
    embed: 埋め込む
    folder: フォルダ
    width: 幅
    height: 高さ
  directus_users:
    first_name: 名
    last_name: 姓
    email: メールアドレス
    password: パスワード
    avatar: プロフィール画像
    location: 場所
    title: タイトル
    description: 説明
    tags: タグ
    language: 言語
    theme: テーマ
    status: ステータス
    token: トークン
    last_access: 最後にアクセスした日時
  directus_settings:
    project_name: プロジェクト名
    project_url: プロジェクトの URL
    project_color: プロジェクトの色
    project_logo: プロジェクトのロゴ
  directus_fields:
    note: 備考
    hidden: 非表示
    singleton: シングルトン
    translation: 項目名の翻訳を追加する
  directus_roles:
    name: 権限名
    description: 説明
    ip_access: IP アクセス
    enforce_tfa: 二段階認証が必要
  directus_webhooks:
    name: 名前
    status: ステータス
field_options:
  directus_activity:
<<<<<<< HEAD
    create: 作成
    update: 更新
=======
    login: ログイン
    create: 作成
    update: 更新
    delete: 削除
>>>>>>> 8a1913aa
  directus_collections:
    collection_setup: コレクションの作成
    singleton: シングルオブジェクトに設定する
    language: 言語
    archive_divider: アーカイブ
    divider: 並べ替え
  directus_roles:
    fields:
      icon_name: アイコン
      name_name: 名前
    collection_list:
      fields:
        type_name: タイプ
    collections_name: コレクション
  directus_webhooks:
    actions_create: 作成
    actions_update: 更新
no_fields_in_collection: 'まだ「{collection}」にフィールドがありません'
do_nothing: 何もしない
save_current_user_role: 現在のユーザーロールを保存
save_current_datetime: 現在の日付/時刻を保存
inline: インライン
comment: コメント
delete_field_are_you_sure: >-
  このフィールド：\"{field}\"を削除してよろしいですか？この操作を取り消すことはできません。
description: 説明
done: 完了
duplicate: 複製
email: メールアドレス
embed: 埋め込む
file: ファイル
file_library: ファイルライブラリー
forgot_password: パスワード忘れ
hidden: 非表示
icon: アイコン
info: 情報
success: 成功
warning: 注意
junction_collection: 中継コレクション
latency: 待ち時間
login: ログイン
my_activity: 操作
not_authenticated: ' 認証されていません'
authenticated: 認証済み
options: オプション
otp: ワンタイムパスワード
password: パスワード
permissions: 許可
relationship: 関連
reset: リセット
reset_password: パスワードリセット
revert: 元に戻す
save: 保存
schema: スキーマ
search: 検索
select_existing: 既存から選択
select_interface: インターフェースを選択してください
settings: 設定
sign_in: サインイン
sign_out: サインアウト
sign_out_confirm: サインアウトしてもよろしいですか？
something_went_wrong: 問題が発生しました
sort_direction: ソート順
translation: 翻訳
value: 値
interfaces:
  system-collections:
    collections: コレクション
  select-color:
    color: 色
  datetime:
    set_to_now: 現在時刻を設定
  select-dropdown:
    choices_value_placeholder: 値を入力...
  file:
    file: ファイル
  files:
    files: ファイル
  input-hash:
    hash: ハッシュ値
  select-icon:
    icon: アイコン
  system-folder:
    folder: フォルダ
  tags:
    tags: タグ
  translations:
    no_collection: コレクションがありません
  user:
    user: ユーザー
displays:
  boolean:
    boolean: 真偽値
  color:
    color: 色
  datetime:
    format: 書式
  file:
    file: ファイル
  filesize:
    filesize: ファイルサイズ
  icon:
    icon: アイコン
  labels:
    choices_value_placeholder: 値を入力...
  user:
    user: ユーザー
    avatar: プロフィール画像
    name: 名前
    both: 両方
layouts:
  cards:
    cards: カード
    image_source: 画像ソース
    title: タイトル
    subtitle: サブタイトル
  tabular:
    tabular: テーブル
    fields: 入力欄
    spacing: 間隔
    comfortable: 広め
    compact: コンパクト
    cozy: 普通<|MERGE_RESOLUTION|>--- conflicted
+++ resolved
@@ -364,15 +364,10 @@
     status: ステータス
 field_options:
   directus_activity:
-<<<<<<< HEAD
-    create: 作成
-    update: 更新
-=======
     login: ログイン
     create: 作成
     update: 更新
     delete: 削除
->>>>>>> 8a1913aa
   directus_collections:
     collection_setup: コレクションの作成
     singleton: シングルオブジェクトに設定する
