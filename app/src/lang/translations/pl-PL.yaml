--- conflicted
+++ resolved
@@ -975,10 +975,7 @@
     repeater: Powtarzaj
     description: Utwórz wiele wpisów o tej samej strukturze
     edit_fields: Edytuj pola
-<<<<<<< HEAD
-=======
     add_label: 'Utwórz nową etykietę'
->>>>>>> 4c04eba4
     field_name_placeholder: Wprowadź nazwę pola...
     field_note_placeholder: Wprowadź opis pola...
   slider:
