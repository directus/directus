--- conflicted
+++ resolved
@@ -365,8 +365,6 @@
 yesterday: Wczoraj
 delete_comment: Usuń komentarz
 delete_share: Usuń udostępnienie
-<<<<<<< HEAD
-=======
 functions:
   year: Rok
   month: Miesiąc
@@ -377,7 +375,6 @@
   minute: Minuta
   second: Drugi
   count: Licz
->>>>>>> 703fb842
 date-fns_date: PPP
 date-fns_time: 'h:mm:ss a'
 date-fns_time_no_seconds: 'h:mm a'
