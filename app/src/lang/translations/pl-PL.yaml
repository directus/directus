---
edit_field: Edytuj pole
maps: Mapy
item_revision: Wersja elementu
duplicate_field: Duplikuj pole
half_width: Połowa szerokości
full_width: Pełna szerokość
limit: Limit
group: Grupa
and: I
or: Lub
fill_width: Szerokość wypełnienia
field_name_translations: Tłumaczenie nazwy pola
enter_password_to_enable_tfa: Wprowadź hasło, aby włączyć uwierzytelnianie dwuetapowe
add_field: Dodaj pole
role_name: Nazwa roli
branch: Gałąź
leaf: Arkusz
indeterminate: Nieokreślony
edit_collection: Edytuj kolekcję
exclusive: Ekskluzywny
children: Podrzędne
db_only_click_to_configure: 'Tylko baza danych: Kliknij, aby skonfigurować '
show_archived_items: Pokaż zarchiwizowane elementy
edited: Wartość zmieniona
required: Wymagane
required_for_app_access: Wymagane dla Dostępu Aplikacji
requires_value: Wymaga wartości
create_preset: Utwórz predefiniowane ustawienia
create_role: Stwórz rolę
create_user: Utwórz użytkownika
create_webhook: Stwórz webhook
invite_users: Zaproś użytkowników
email_examples: "admin@example.com, użytkownik@example.com..."
invite: Zaproś
email_already_invited: E-mail "{email}" został już zaproszony
emails: E-maile
connection_excellent: Doskonałe połączenie
connection_good: Dobre połączenie
connection_fair: Niezłe połączenie
connection_poor: Słabe połączenie
primary: Podstawowy
rename_folder: Zmień nazwę folderu
delete_folder: Usuń folder
prefix: Przedrostek
suffix: Przyrostek
reset_bookmark: Zresetuj zakładkę
rename_bookmark: Zmień nazwę zakładki
update_bookmark: Aktualizuj zakładkę
delete_bookmark: Usuń zakładkę
delete_bookmark_copy: >-
  Czy na pewno chcesz usunąć zakładkę "{bookmark}"? Tej akcji nie można cofnąć.
logoutReason:
  SIGN_OUT: Wylogowano
  SESSION_EXPIRED: Sesja wygasła
public_label: Publiczny
public_description: Kontroluje dostępność danych API bez uwierzytelniania.
not_allowed: Niedozwolone
directus_version: Wersja aplikacji Directus
node_version: Wersja Node
node_uptime: Czas aktywności Node
os_type: Typ Systemu
os_version: Wersja Systemu
os_uptime: Czas pracy systemu
os_totalmem: Pamięć Systemu
archive: Archiwum
archive_confirm: Jesteś pewien, że chcesz zarchiwizować ten element?
archive_confirm_count: >-
  Brak zaznaczonych elementów | Czy na pewno chcesz zarchiwizować ten element? | Czy na pewno chcesz zarchiwizować te {count} elementy?
reset_system_permissions_to: 'Resetuj uprawnienia systemowe:'
reset_system_permissions_copy: Ta akcja nadpisze wszelkie uprawnienia niestandardowe, które mogły być zastosowane do kolekcji systemowych. Czy jesteś pewien?
the_following_are_minimum_permissions: Poniższe uprawnienia są wymagane, gdy "Dostęp do aplikacji" jest włączony.
app_access_minimum: Minimalny dostęp do aplikacji
recommended_defaults: Zalecane ustawienia domyślne
unarchive: Przywróć z archiwum
unarchive_confirm: Jesteś pewien, że chcesz przywrócić ten element?
nested_files_folders_will_be_moved: Zagnieżdżone pliki i foldery zostaną przeniesione o jeden poziom.
unknown_validation_errors: 'Wystąpiły błędy walidacji dla następujących ukrytych pól:'
validationError:
  eq: Wartość musi być {valid}
  neq: Wartość nie może być {invalid}
  in: Wartość musi być jednym z {valid}
  nin: Wartość nie może być jednym z {invalid}
  contains: Wartość musi zawierać {substring}
  ncontains: Wartość nie może zawierać {substring}
  gt: Wartość musi być większa niż {valid}
  gte: Wartość musi być większa lub równa {valid}
  lt: Wartość musi być mniejsza niż {valid}
  lte: Wartość musi być mniejsza lub równa {valid}
  empty: Wartość musi być pusta
  nempty: Wartość nie może być pusta
  null: Wartość musi być pusta
  nnull: Wartość nie może być pusta
  required: Wartość jest wymagana
  unique: Wartość musi być unikalna
  regex: Wartość nie ma poprawnego formatu
all_access: Pełny Dostęp
no_access: Brak dostępu
use_custom: Użyj niestandardowych
nullable: Bez wartości
allow_null_value: Zezwalaj na wartość NULL
allow_multiple: Zezwalaj na wiele
allow_multiple_to_be_open: Zezwalaj na otwieranie wielu
enter_value_to_replace_nulls: Wprowadź nową wartość, aby zastąpić wszystkie pola NULL.
field_standard: Standard
field_presentation: Prezentacja i aliasy
field_file: Pojedynczy plik
field_files: Wiele plików
field_m2o: Powiązanie M20
field_m2a: Powiązanie M2A
field_o2m: Powiązanie 02M
field_m2m: Powiązanie M2M
field_translations: Tłumaczenia
field_group: Grupa pól
item_permissions: Uprawnienia
field_permissions: Uprawnienia pola
field_validation: Walidacja pola
field_presets: Ustawienia pól
permissions_for_role: 'Przedmioty roli {role} mogą {action}.'
fields_for_role: 'Pola roli {role} mogą {action}.'
validation_for_role: 'Pole {action} zasad roli {role} musi być przestrzegane.'
presets_for_role: 'Wartość domyślna dla roli {role}.'
presentation_and_aliases: Prezentacja i aliasy
hide_field_on_detail: Ukryj pole w szczegółach
show_field_on_detail: Pokaż pole w szczegółach
delete_field: Usuń pole
fields_and_layout: Pola i układ
field_create_success: 'Utworzono pole: "{field}"'
field_update_success: 'Zaktualizowano pole: "{field}"'
duplicate_where_to: Gdzie chcesz zduplikować to pole?
language: Język
global: Globalny
admins_have_all_permissions: Administratorzy mają wszystkie uprawnienia
camera: Aparat
exposure: Ekspozycja
shutter: Migawka
iso: ISO
focal_length: Długość ogniskowa
schema_setup_key: Nazwa kolumny bazy danych i klucz API
create_field: Stwórz pole
creating_new_field: 'Nowe pole ({collection})'
field_in_collection: '{field} ({collection})'
reset_page_preferences: Resetuj ustawienia strony
hidden_field: Ukryte pole
hidden_on_detail: Ukryte w detalu
disabled_editing_value: Wyłącz edycję wartości
key: Klucz
alias: Alias
bigInteger: Duża liczba całkowita
boolean: Wartość logiczna
date: Data
datetime: Data i godzina
decimal: Liczba dziesiętna
float: Liczba zmiennoprzecinkowa
integer: Liczba całkowita
json: JSON
xml: XML
string: Ciąg znaków
text: Tekst
time: Czas
timestamp: Sygnatura czasowa
uuid: UUID
hash: Hash
geometry: Geometria
not_available_for_type: Niedostępne dla tego typu
create_translations: Utwórz tłumaczenia
auto_refresh: Automatyczne odświeżanie
refresh_interval: Częstość odświeżania
no_refresh: Nie odświeżaj
refresh_interval_seconds: Odśwież natychmiast | Co sekundę | Co {seconds} sekund
refresh_interval_minutes: Co minutę | Co {minutes} minut
auto_generate: Automatycznie generuj
this_will_auto_setup_fields_relations: Spowoduje to automatyczne ustawienie wszystkich wymaganych pól i relacji.
click_here: Kliknij tutaj
to_manually_setup_translations: aby ręcznie ustawić tłumaczenia.
click_to_manage_translated_fields: >-
  Nie ma jeszcze przetłumaczonych pól. Kliknij tutaj, aby je stworzyć. | Istnieje jedno przetłumaczone pole. Kliknij tutaj, aby nim zarządzać. | Ilość przetłumaczonych pół: {count}. Kliknij tutaj, aby nimi zarządzać.
fields_group: Grupa pól
no_collections_found: Nie znaleziono żadnych kolekcji.
new_data_alert: 'W modelu danych zostaną utworzone następujące elementy:'
search_collection: Przeszukaj kolekcje...
new_field: 'Nowe pole'
new_collection: 'Nowa kolekcja'
add_m2o_to_collection: 'Dodaj relację wiele do jednego do "{collection}"'
add_o2m_to_collection: 'Dodaj relację jeden do wielu do "{collection}"'
add_m2m_to_collection: 'Dodaj relację wiele do wielu do "{collection}"'
choose_a_type: Wybierz typ...
determined_by_relationship: Określone przez relację
add_note: Dodaj użyteczną informację dla użytkowników...
default_value: Domyślna wartość
standard_field: Pole standardowe
single_file: Pojedynczy plik
multiple_files: Wiele plików
m2o_relationship: Relacja wiele do jednego
o2m_relationship: Relacja jeden do wielu
m2m_relationship: Relacja wiele do wielu
m2a_relationship: Relacja wiele do wielu
invalid_item: Niepoprawny element
next: Następny
field_name: Nazwa pola
translations: Tłumaczenia
note: Notatka
enter_a_value: Wprowadź wartość...
enter_a_placeholder: Wprowadź tekst zastępczy...
length: Długość
precision_scale: Precyzja i Skala
readonly: Tylko do odczytu
unique: Unikalne
updated_on: Edytowane
updated_by: Aktualizowany przez
primary_key: Klucz podstawowy
foreign_key: Klucz obcy
finish_setup: Zakończ konfigurację
dismiss: Anuluj
raw_value: Wartość surowa
edit_raw_value: Edytuj wartość surową
enter_raw_value: Wprowadź surową wartość...
clear_value: Wyczyść wartość
reset_to_default: Zresetuj do ustawień domyślnych
undo_changes: Cofnij zmiany
notifications: Powiadomienia
show_all_activity: Pokaż wszystkie aktywności
page_not_found: Nie odnaleziono strony
page_not_found_body: Strona, której poszukujesz, nie istnieje.
confirm_revert: Potwierdź cofnięcie
confirm_revert_body: Spowoduje to przywrócenie elementu do wybranego stanu.
display: Pokaż
settings_update_success: Ustawienia zaktualizowane
title: Tytuł
revision_delta_created: Utworzony
revision_delta_created_externally: Utworzono zewnętrznie
revision_delta_updated: 'Zaktualizowano 1 pole | Zaktualizowano {count} pól'
revision_delta_deleted: Usunięty
revision_delta_reverted: Odwrócony
revision_delta_other: Rewizja
revision_delta_by: '{date} przez {user}'
private_user: Prywatny Użytkownik
revision_preview: Podgląd wersji
updates_made: Aktualizacje wykonane
leave_comment: Napisz komentarz...
post_comment_success: Komentarz dodany
item_create_success: Element utworzony | Elementy utworzone
item_update_success: Element zaktualizowany | Elementy zaktualizowane
item_delete_success: Element usunięty | Elementy usunięte
this_collection: Ta kolekcja
related_collection: Powiązana kolekcja
related_collections: Powiązane kolekcje
translations_collection: Kolekcja tłumaczeń
languages_collection: Kolekcja języków
export_data: Eksportuj dane
format: Formatowanie
use_current_filters_settings: Użyj obecnych filtrów i ustawień
export_collection: 'Eksportuj {collection}'
last_page: Ostatnia strona
last_access: Ostatni dostęp
fill_template: Wypełnij wartością szablonu
a_unique_table_name: Unikalna nazwa tabeli...
a_unique_column_name: Unikalna nazwa kolumny...
enable_custom_values: Włącz niestandardowe wartości
submit: Zatwierdź
move_to_folder: Przenieś do folderu
move: Przenieś
system: System
add_field_related: Dodaj pole do powiązanej kolekcji
interface_label: Interfejs
today: Dziś
yesterday: Wczoraj
delete_comment: Usuń komentarz
date-fns_date: PPP
date-fns_time: 'h:mm:ss a'
date-fns_time_no_seconds: 'h:mm a'
date-fns_date_short: 'D MMM u'
date-fns_time_short: 'h:mma'
date-fns_date_short_no_year: MMM d
month: Miesiąc
year: Rok
select_all: Wybierz wszystkie
months:
  january: Styczeń
  february: Luty
  march: Marzec
  april: Kwiecień
  may: Maj
  june: Czerwiec
  july: Lipiec
  august: Sierpień
  september: Wrzesień
  october: Październik
  november: Listopad
  december: Grudzień
drag_mode: Tryb przeciągania
cancel_crop: Anuluj przycinanie
original: Oryginalny
url: Adres URL
import_label: Importuj
file_details: Szczegóły pliku
dimensions: Wymiary
size: Wielkość
created: Utworzony
modified: Zmodyfikowane
checksum: Suma kontrolna
owner: Właściciel
edited_by: Edytowane przez
folder: Folder
zoom: Powiększ
download: Pobierz
open: Otwórz
open_in_new_window: Otwórz w nowym oknie
foreground_color: Kolor pierwszego planu
background_color: Kolor tła
upload_from_device: Prześlij plik z urządzenia
choose_from_library: Wybierz plik z biblioteki
import_from_url: Załaduj za pośrednictwem adresu URL
replace_from_device: Zastąp plik z urządzenia
replace_from_library: Zastąp plik z biblioteki
replace_from_url: Zastąp plik z URL
no_file_selected: Nie wybrano pliku
download_file: Pobierz plik
collection_key: Klucz kolekcji
name: Nazwa
primary_key_field: Pole klucza podstawowego
type: Typ
creating_new_collection: Tworzenie nowej kolekcji
created_by: Stworzone przez
created_on: Stworzony dnia
creating_collection_info: Nazwij kolekcję i ustaw jego unikalne pole "klucz"...
creating_collection_system: Włącz i zmień nazwę każdego z tych opcjonalnych pól.
auto_increment_integer: Automatycznie zwiększana liczba całkowita
generated_uuid: Wygenerowane UUID
manual_string: Wprowadzony ręcznie ciąg znaków
save_and_create_new: Zapisz i utwórz nowy
save_and_stay: Zapisz i zostań
save_as_copy: Zapisz jako kopię
add_existing: Dodaj istniejący
creating_items: Tworzenie elementów
enable_create_button: Włącz przycisk Utwórz
selecting_items: Wybranie elementów
enable_select_button: Włącz przycisk wyboru
comments: Komentarze
no_comments: Brak komentarzy
click_to_expand: Kliknij, aby rozwinąć
select_item: Wybierz element
no_items: Brak elementów
search_items: Szukaj elementów...
disabled: Wyłączony
information: Informacja
report_bug: Zgłoś błąd
request_feature: Zaproponuj nową funkcjonalność
interface_not_found: 'Interfejs "{interface}" nie został znaleziony.'
reset_interface: Resetuj interfejs
display_not_found: 'Wyświetlanie "{display}" nie zostało znalezione.'
reset_display: Resetuj wyświetlanie
list-m2a: Konstruktor (M2A)
item_count: 'Brak elementów | Jeden element | {count} elementy/ów'
no_items_copy: Nie ma jeszcze żadnych elementów w tej kolekcji.
file_count: 'Brak plików | Jeden plik | {count} plików'
no_files_copy: Brak plików.
user_count: 'Brak użytkowników | Jeden użytkownik | {count} użytkowników'
no_users_copy: Nie ma jeszcze użytkowników w tej roli.
webhooks_count: 'Brak webhooków | Jeden Webhook | {count} Webhooków'
all_items: Wszystkie elementy
any: Dowolny
csv: CSV
no_collections: Brak kolekcji
create_collection: Stwórz kolekcję
no_collections_copy_admin: Nie masz jeszcze żadnych kolekcji. Kliknij poniższy przycisk, aby rozpocząć.
no_collections_copy: Nie masz jeszcze żadnych kolekcji. Skontaktuj się z administratorem systemu.
relationship_not_setup: Relacja nie została prawidłowo skonfigurowana
display_template_not_setup: Opcja wyświetlania szablonu jest nieprawidłowo skonfigurowana
collection_field_not_setup: Opcja pola kolekcji jest nieprawidłowo skonfigurowana
select_a_collection: Wybierz kolekcje
active: Aktywne
inactive: Nieaktywny
users: Użytkownicy
activity: Aktywność
webhooks: Webhooki
field_width: Szerokość pola
add_filter: Dodaj Filtr
upper_limit: Górny limit...
lower_limit: Dolny limit...
user_directory: Katalog użytkowników
documentation: Dokumentacja
sidebar: Pasek boczny
duration: Czas trwania
charset: Zestaw znaków
file_moved: Plik przeniesiony
collection_created: Utworzono kolekcję
modified_on: Modyfikowane Dnia
card_size: Rozmiar karty
sort_field: Pole sortowania
add_sort_field: Dodaj pole sortowania
sort: Sortuj
status: Status
remove: Usuń
toggle_manual_sorting: Przełącz ręczne sortowanie
bookmark_doesnt_exist: Zakładka nie istnieje
bookmark_doesnt_exist_copy: Nie znaleziono zakładki, którą próbujesz otworzyć.
bookmark_doesnt_exist_cta: Wróć do kolekcji
select_an_item: Wybierz element...
edit: Edytuj
enabled: Włączone
disable_tfa: Wyłącz weryfikację dwuetapową
tfa_scan_code: Zeskanuj kod w swojej aplikacji uwierzytelniającej, aby zakończyć konfigurację 2FA
enter_otp_to_disable_tfa: Wprowadź kod jednorazowy, aby wyłączyć 2FA
create_account: Utwórz konto
account_created_successfully: Konto utworzone pomyślnie
auto_fill: Automatyczne wypełnianie
corresponding_field: Odpowiednie pole
errors:
  COLLECTION_NOT_FOUND: "Kolekcja nie istnieje"
  FIELD_NOT_FOUND: Nie znaleziono pola
  FORBIDDEN: Zabronione
  INVALID_CREDENTIALS: Nieprawidłowa nazwa użytkownika lub hasło
  INVALID_OTP: Złe hasło jednorazowe
  INVALID_PAYLOAD: Błędny payload
  INVALID_QUERY: Nieprawidłowe zapytanie
  ITEM_LIMIT_REACHED: Osiągnięto limit przedmiotów
  ITEM_NOT_FOUND: Nie znaleziono elementu
  ROUTE_NOT_FOUND: Nie znaleziono
  RECORD_NOT_UNIQUE: Wykryto zduplikowaną wartość
  USER_SUSPENDED: Użytkownik zawieszony
  CONTAINS_NULL_VALUES: Pole zawiera pustą wartość (Null)
  UNKNOWN: Nieoczekiwany błąd
  INTERNAL_SERVER_ERROR: Nieoczekiwany błąd
  NOT_NULL_VIOLATION: Wartość nie może być pusta
value_hashed: Wartość bezpiecznie zakodowana
bookmark_name: Nazwa zakładki...
create_bookmark: Utwórz zakładkę
edit_bookmark: Edytuj zakładkę
bookmarks: Zakładki
presets: Ustawienia
unexpected_error: Nieoczekiwany błąd
unexpected_error_copy: Wystąpił nieoczekiwany błąd. Spróbuj ponownie później.
copy_details: Kopiuj szczegóły
no_app_access: Brak dostępu do aplikacji
no_app_access_copy: Ten użytkownik nie może używać aplikacji administracyjnej.
password_reset_sent: Wysłaliśmy Ci bezpieczny link do zresetowania hasła
password_reset_successful: Hasło zostało pomyślnie zresetowane
back: Wstecz
editing_image: Edycja obrazu
square: Kwadratowy
free: Wolne
flip_horizontal: Odbij w poziomie
flip_vertical: Odwróć w pionie
aspect_ratio: Proporcje
rotate: Obróć
all_users: Wszyscy użytkownicy
delete_collection: Usuń kolekcję
update_collection_success: Zaktualizowana kolekcja
delete_collection_success: Usunięta kolekcja
start_end_of_count_items: '{start}-{end} z {count} elementów'
start_end_of_count_filtered_items: '{start}-{end} z {count} przefiltrowanych przedmiotów'
one_item: '1 element'
one_filtered_item: '1 przefiltrowany element'
delete_collection_are_you_sure: >-
  Czy na pewno chcesz usunąć tę kolekcję? Spowoduje to usunięcie kolekcji i wszystkich jej elementów. Ta akcja jest trwała.
collections_shown: Wyświetlane kolekcje
visible_collections: Widoczne kolekcje
hidden_collections: Ukryte kolekcje
show_hidden_collections: Pokaż ukryte kolekcje
hide_hidden_collections: Ukryj ukryte kolekcje
unmanaged_collections: Nieskonfigurowane kolekcje
system_collections: Kolekcje systemowe
placeholder: Tekst zastępczy
icon_left: Ikona po lewej stronie
icon_right: Ikona po prawej
count_other_revisions: '{count} inne wersje'
font: Czcionka
sans_serif: Bezszeryfowa
serif: Szeryfowa
monospace: Monospace
divider: Separator
color: Kolor
circle: Okrąg
empty_item: Pusty element
log_in_with: 'Zaloguj się za pomocą {provider}'
advanced_settings: Zaawansowane Ustawienia
advanced_filter: Filtr zaawansowany
delete_advanced_filter: Usuń filtr
change_advanced_filter_operator: Zmień operatora
operators:
  eq: Równa się
  neq: Różne od
  lt: Mniejsze od
  gt: Większe od
  lte: Równe lub mniejsze od
  gte: Większe lub równe od
  in: Jest jednym z
  nin: Nie jest jednym z
  null: Jest puste
  nnull: Nie jest puste
  contains: Zawiera
  ncontains: Nie zawiera
  starts_with: Zaczyna się od
  nstarts_with: Nie zaczyna się od
  ends_with: Kończy się na
  nends_with: Nie kończy się na
  between: Jest pomiędzy
  nbetween: Nie jest pomiędzy
  empty: Jest pusty
  nempty: Nie jest puste
  all: Zawiera te klucze
  has: Zawiera niektóre z tych kluczy
loading: Wczytywanie...
drop_to_upload: Upuść, aby przesłać
item: Element
items: Elementy
upload_file: Prześlij plik
upload_file_indeterminate: Przesyłanie pliku...
upload_file_success: Plik przesłany
upload_files_indeterminate: 'Przesyłanie plików {done}/{total}'
upload_files_success: 'Przesłano {count} plików'
upload_pending: Prześlij oczekujące
drag_file_here: Przeciągnij i upuść plik tutaj
click_to_browse: Kliknij, aby przeglądać
interface_options: Opcje interfejsu
layout_options: Opcje Układu
rows: Wiersze
columns: Kolumny
collection_setup: Ustawienia kolekcji
optional_system_fields: Opcjonalne pola systemu
value_unique: Wartość musi być unikalna
all_activity: Wszystkie aktywności
create_item: Utwórz element
display_template: Wyświetl szablon
language_display_template: Szablon wyświetlanego języka
translations_display_template: Szablon wyświetlania tłumaczeń
n_items_selected: 'Nie wybrano elementów | 1 wybrany element | {n} wybranych elementów'
per_page: Na stronę
all_files: Wszystkie pliki
my_files: Moje pliki
recent_files: Ostatnie pliki
create_folder: Utwórz Folder
folder_name: Nazwa folderu...
add_file: Dodaj plik
replace_file: Zastąp plik
no_results: Brak wyników
no_results_copy: Dostosuj lub wyczyść filtry wyszukiwania, aby zobaczyć wyniki.
clear_filters: Wyczyść filtry
saves_automatically: Zapisuje automatycznie
role: Rola
user: Użytkownik
no_presets: Brak szablonów
no_presets_copy: Nie zapisano jeszcze żadnych szablonów lub zakładek.
no_presets_cta: Dodaj szablon
create: Stwórz
on_create: Przy tworzeniu
on_update: Po zaktualizowaniu
read: Odczyt
update: Zaktualizuj
select_fields: Wybierz pola
format_text: Formatuj tekst
bold: Pogrubiony
toggle: Przełącz
icon_on: Ikona włączona
icon_off: Ikona wyłączona
label: Etykieta
image_url: Adres Url obrazu
alt_text: Tekst alternatywny
media: Media
width: Szerokość
height: Wysokość
source: Źródło
url_placeholder: Wprowadź adres url...
display_text: Wyświetl tekst
display_text_placeholder: Wprowadź tekst wyświetlany...
tooltip: Podpowiedź
tooltip_placeholder: Wprowadź podpowiedź...
unlimited: Nielimitowany
open_link_in: Otwórz link w
new_tab: Nowa karta
current_tab: Aktualna karta
wysiwyg_options:
  aligncenter: Wyśrodkuj
  alignjustify: Wyjustuj
  alignleft: Wyrównaj do lewej
  alignnone: Brak wyrównania
  alignright: Wyrównaj do prawej
  forecolor: Kolor pierwszego planu
  backcolor: Kolor tła
  bold: Pogrubiony
  italic: Kursywa
  underline: Podkreślenie
  strikethrough: Przekreślenie
  subscript: Indeks dolny
  superscript: Indeks górny
  codeblock: Kod
  blockquote: Blok cytowany
  bullist: Lista wypunktowana
  numlist: Lista numerowana
  hr: Pozioma linia
  link: Dodaj/edytuj link
  unlink: Usuń link
  media: Dodaj/Edytuj media
  image: Dodaj/Edytuj obraz
  copy: Kopiuj
  cut: Wytnij
  paste: Wklej
  heading: Nagłówek
  h1: Nagłówek 1
  h2: Nagłówek 2
  h3: Nagłówek 3
  h4: Nagłówek 4
  h5: Nagłówek 5
  h6: Nagłówek 6
  fontselect: Wybierz czcionkę
  fontsizeselect: Wybierz rozmiar czcionki
  indent: Wcięcie
  outdent: Wysunięcie
  undo: Cofnij
  redo: Powtórz
  remove: Usuń
  removeformat: Usuń formatowanie
  selectall: Wybierz wszystkie
  table: Tabela
  visualaid: Pokaż niewidoczne elementy
  source_code: Edytuj kod źródłowy
  fullscreen: Pełny ekran
  directionality: Kierunek
dropdown: Lista rozwijana
choices: Opcje
choices_option_configured_incorrectly: Wybór skonfigurowany nieprawidłowo
deselect: Odznacz
deselect_all: Odznacz Wszystko
other: Inne...
adding_user: Dodawanie użytkownika
unknown_user: Nieznany użytkownik
creating_in: 'Tworzenie elementu w {collection}'
editing_in: 'Edycja elementu w {collection}'
creating_unit: 'Tworzenie {unit}'
editing_unit: 'Edycja {unit}'
editing_in_batch: 'Grupowa edycja {count} elementów'
no_options_available: Brak dostępnych opcji
settings_data_model: Model danych
settings_permissions: Role i uprawnienia
settings_project: Ustawienia projektu
settings_webhooks: Webhooki
settings_presets: Szablony i zakładki
one_or_more_options_are_missing: Brakuje jednej lub więcej opcji
scope: Zakres
select: Wybierz...
layout: Układ
tree_view: Widok drzewa
changes_are_permanent: Zmiany są trwałe
preset_name_placeholder: Służy jako domyślny, gdy pusty...
preset_search_placeholder: Szukaj zapytanie...
editing_preset: Edycja szablonu
layout_preview: Podgląd układu
layout_setup: Ustawienia układu
unsaved_changes: Niezapisane zmiany
unsaved_changes_copy: Czy na pewno chcesz opuścić tę stronę?
discard_changes: Odrzuć zmiany.
keep_editing: Kontynuuj edycję
page_help_collections_overview: '**Przegląd kolekcji** — Lista wszystkich kolekcji, do których masz dostęp.'
page_help_collections_collection: >-
  **Przeglądaj przedmioty** — Lista wszystkich {collection} elementów, do których masz dostęp. Dostosuj układ, filtry i sortowanie w celu dostosowania widoku, a nawet zapisz zakładki z tych różnych konfiguracji, aby uzyskać szybki dostęp.
page_help_collections_item: >-
  **Szczegóły pozycji** — Formularz do przeglądania i zarządzania tą pozycją. Ten pasek boczny zawiera również pełną historię zmian i osadzonych komentarzy.
page_help_activity_collection: >-
  **Przeglądaj Aktywność** — Kompleksowa lista wszystkich działań Twojego użytkownika systemowego i jego treści.
page_help_docs_global: >-
  **Przegląd dokumentacji** — Dokumenty dostosowane do wersji i schematu tego projektu.
page_help_files_collection: >-
  **Biblioteka plików** — Lista wszystkich zasobów plików przesłanych do tego projektu. Dostosuj układ, filtry i sortowanie w celu dostosowania widoku, a nawet zapisz zakładki z tych różnych konfiguracji, aby uzyskać szybki dostęp.
page_help_files_item: >-
  **Szczegóły pliku** — Formularz do zarządzania metadanymi plików, edycji oryginalnego zasobu i aktualizacji ustawień dostępu.
page_help_settings_project: "**Ustawienia projektu** — globalne opcje konfiguracji projektu."
page_help_settings_datamodel_collections: >-
  **Model danych: Kolekcje** — Lista wszystkich dostępnych kolekcji. Obejmuje to widoczne, ukryte i systemowe kolekcje, jak również niezarządzane tabele bazy danych, które mogą być dodane.
page_help_settings_datamodel_fields: >-
  **Model danych: Zbieranie** — Formularz do zarządzania tą kolekcją i jej polami.
page_help_settings_roles_collection: '**Przeglądaj role** — Wyświetla role administratora, publiczne i niestandardowe role użytkowników.'
page_help_settings_roles_item: "**Szczegóły roli** - Zarządzaj uprawnieniami ról i innymi ustawieniami."
page_help_settings_presets_collection: >-
  **Przeglądaj ustawienia** — wyświetla wszystkie ustawienia predefiniowane w projekcie, w tym: użytkownik, role, globalne zakładki, a także widoki domyślne.
page_help_settings_presets_item: >-
  **Ustawienia szczegółów** — Formularz do zarządzania zakładkami i domyślnymi ustawieniami kolekcji.
page_help_settings_webhooks_collection: '**Przeglądaj Webhooks** — zawiera listę wszystkich webhooków w ramach projektu.'
page_help_settings_webhooks_item: '**Szczegóły Webhook** — Formularz do tworzenia i zarządzania webhookami projektu.'
page_help_users_collection: '**Katalog Użytkowników** — Lista wszystkich użytkowników systemu w tym projekcie.'
page_help_users_item: >-
  **Szczegóły użytkownika** — Zarządzaj informacjami o koncie lub zobacz szczegóły innych użytkowników.
activity_feed: Kanał aktywności
add_new: Dodaj nowy
create_new: Utwórz nowy
all: Wszystkie
none: Brak
no_layout_collection_selected_yet: Nie wybrano jeszcze żadnego układu/kolekcji
batch_delete_confirm: >-
  Żaden element nie został zaznaczony | Na pewno chcesz usunąć ten element? Tej akcji nie będzie można cofnąć. | Na pewno chcesz usunąć {count} elementów? Tej akcji nie będzie można cofnąć.
cancel: Anuluj
collection: Kolekcja
collections: Kolekcje
singleton: Singleton
singleton_label: Traktuj jako pojedynczy obiekt
system_fields_locked: Pola systemowe są zablokowane i nie można ich edytować
fields:
  directus_activity:
    item: Klucz główny produktu
    action: Czynność
    collection: Kolekcja
    timestamp: Czynność na
    user: Czynność przez
    comment: Komentarz
    user_agent: User agent
    ip: Adres IP
    revisions: Wersje
  directus_collections:
    collection: Kolekcja
    icon: Ikona
    note: Notatka
    display_template: Wyświetl szablon
    hidden: Ukryte
    singleton: Singleton
    translations: Tłumaczenia Kolekcji
    archive_app_filter: Filtr archiwum
    archive_value: Wartości archiwalne
    unarchive_value: Niezarchiwizowane wartości
    sort_field: Pole sortowania
    accountability: Śledzenie Aktywności i Wersji
  directus_files:
    $thumbnail: Miniaturka
    title: Tytuł
    description: Opis
    tags: Etykiety
    location: Lokalizacja
    storage: Magazyn
    filename_disk: Nazwa pliku (Dysk)
    filename_download: Nazwa pliku (Pobierz)
    metadata: Metadane
    type: Typ Mime
    filesize: Rozmiar pliku
    modified_by: Zmodyfikowane przez
    modified_on: Modyfikowane Dnia
    created_on: Stworzony dnia
    created_by: Stworzone przez
    embed: Osadzony
    uploaded_by: Przesłane przez
    folder: Folder
    width: Szerokość
    uploaded_on: Przesłano
    height: Wysokość
    charset: Zestaw znaków
    duration: Czas trwania
  directus_users:
    first_name: Imię
    last_name: Nazwisko
    email: E-Mail
    password: Hasło
    avatar: Awatar
    location: Lokalizacja
    title: Tytuł
    description: Opis
    tags: Etykiety
    language: Język
    theme: Motyw
    tfa_secret: Uwierzytelnianie dwuetapowe
    admin_options: Opcje administratora
    status: Status
    status_active: Aktywne
    role: Rola
    token: Token
    last_page: Ostatnia strona
    last_access: Ostatni dostęp
  directus_settings:
    project_name: Nazwa projektu
    project_url: Adres URL projektu
    project_color: Kolor projektu
    project_logo: Logo projektu
    public_foreground: Publiczny Foreground
    public_background: Tło publiczne
    public_note: Notatka publiczna
    auth_password_policy: Zasady haseł
    auth_login_attempts: Próby logowania
    storage_asset_presets: Ustawienia magazynu zasobów
    storage_asset_transform: Przekształcanie zasobów magazynowych
    custom_css: Niestandardowy CSS
  directus_fields:
    collection: Nazwa kolekcji
    icon: Ikona kolekcji
    note: Notatka
    hidden: Ukryte
    singleton: Singleton
    translation: Tłumaczenie nazwy pola
    display_template: Szablon
  directus_roles:
    name: Nazwa roli
    icon: Ikona roli
    description: Opis
    app_access: Dostęp aplikacji
    admin_access: Dostęp do panelu administratora
    ip_access: Dostęp IP
    enforce_tfa: Wymagaj uwierzytelniania dwuskładnikowego
    users: Użytkownicy w roli
    module_list: Moduł Nawigacji
    collection_list: Kolekcja Nawigacji
  directus_webhooks:
    name: Nazwa
    status: Status
field_options:
  directus_activity:
<<<<<<< HEAD
    create: Stwórz
    update: Zaktualizuj
=======
    login: Zaloguj się
    create: Stwórz
    update: Zaktualizuj
    delete: Usuń
>>>>>>> 8a1913aa
  directus_collections:
    track_activity_revisions: Śledź aktywność i rewizje
    only_track_activity: Tylko Śledź Aktywność
    do_not_track_anything: Nie śledź niczego
    collection_setup: Ustawienia kolekcji
    singleton: Traktuj jako pojedynczy obiekt
    language: Język
    archive_divider: Archiwum
    divider: Sortuj
  directus_roles:
    fields:
      icon_name: Ikona
      name_name: Nazwa
      name_placeholder: Wprowadź tytuł...
    collection_list:
      fields:
        type_name: Typ
    collections_name: Kolekcje
  directus_users:
    admin_divider: Opcje administratora
    status_dropdown_active: Aktywne
  directus_webhooks:
    status_options_active: Aktywne
    status_options_inactive: Nieaktywny
    actions_create: Stwórz
    actions_update: Zaktualizuj
no_fields_in_collection: 'Nie ma jeszcze żadnych pól w "{collection}"'
do_nothing: Nic nie rób
generate_and_save_uuid: Generuj i zapisz UUID
save_current_user_id: Zapisz bieżący identyfikator użytkownika
save_current_user_role: Zapisz bieżącą rolę użytkownika
save_current_datetime: Zapisz bieżącą datę/czas
block: Zablokuj
inline: W lini
comment: Komentarz
relational_triggers: Wyzwalacze relacji
referential_action_field_label_m2o: Po usunięciu {collection}...
referential_action_field_label_o2m: Po odznaczeniu {collection}...
referential_action_no_action: Zapobiegaj usunięciu
referential_action_cascade: Usuń {collection} element (kaskada)
referential_action_set_null: Pola oznaczone jako bez wartości {field}
referential_action_set_default: Ustaw {field} na wartość domyślną
choose_action: Wybierz akcję
continue_as: >-
  {name} jest obecnie uwierzytelniony. Jeśli rozpoznajesz to konto, naciśnij przycisk Kontynuuj.
editing_role: 'Rola {role}'
creating_webhook: Tworzenie Webhooka
delete_are_you_sure: >-
  Ta akcja jest trwała i nie może zostać cofnięta. Czy na pewno chcesz kontynuować?
delete_field_are_you_sure: >-
  Na pewno chcesz usunąć pole "{field}"? Tej akcji nie będzie można cofnąć.
description: Opis
done: Skończone
duplicate: Zduplikuj
email: E-Mail
embed: Osadzony
fallback_icon: Ikona Fallback
field: Pole | Pola
file: Plik
file_library: Biblioteka plików
forgot_password: Zapomniałem hasła
hidden: Ukryte
icon: Ikona
info: Informacja
normal: Normalny
success: Sukces
warning: Ostrzeżenie
danger: Niebezpieczeństwo
junction_collection: Kolekcja Junction
latency: Opóźnienie
login: Zaloguj się
my_activity: Moje aktywność
not_authenticated: Brak uwierzytelnienia
authenticated: Uwierzytelniony
options: Opcje
otp: Jednorazowe hasło
password: Hasło
permissions: Uprawnienia
relationship: Powiązanie
reset: Wyczyść
reset_password: Resetuj hasło
revisions: Wersje
revert: Przywróć
save: Zapisz
schema: Schemat
search: Wyszukaj
select_existing: Wybierz istniejące
select_field_type: Wybierz typ pola
select_interface: Wybierz interfejs
settings: Ustawienia
sign_in: Zaloguj się
sign_out: Wyloguj się
sign_out_confirm: Na pewno chcesz się wylogować?
something_went_wrong: Coś poszło nie tak.
sort_direction: Kierunek sortowania
sort_asc: Sortuj rosnąco
sort_desc: Sortuj malejąco
template: Szablon
translation: Tłumaczenia
value: Wartość
view_project: Zobacz projekt
report_error: Zgłoś błąd
interfaces:
  presentation-links:
    presentation-links: Linki przycisków
    links: Linki
    description: Konfigurowalne przyciski linków do uruchamiania dynamicznych adresów URL
    style: Style
    primary: Podstawowy
    link: Linki
    button: Przyciski
    error: Nie można wykonać akcji
  select-multiple-checkbox:
    checkboxes: Pola wyboru
    description: Wybierz pomiędzy wieloma opcjami za pomocą pól wyboru
    allow_other: Zezwól na inne
    show_more: 'Pokaż {count} więcej'
    items_shown: Wyświetlane elementy
  select-multiple-checkbox-tree:
    name: Pola wyboru (Tree)
    description: Wybierz pomiędzy wieloma opcjami za pomocą pól wyboru
    value_combining: Połączenie wartości
    value_combining_note: Kontroluje wartość zapisaną podczas zagnieżdżonych wyborów.
  input-code:
    code: Kod
    description: Zapisz lub udostępnij kod snippeta
    line_number: Numer linii
    placeholder: Wprowadź kod tutaj...
  system-collection:
    collection: Kolekcja
    description: Wybierz pomiędzy istniejącymi kolekcjami
    include_system_collections: Dołącz kolekcje systemowe
  system-collections:
    collections: Kolekcje
    description: Wybierz pomiędzy istniejącymi kolekcjami
    include_system_collections: Dołącz kolekcje systemowe
  select-color:
    color: Kolor
    description: Wprowadź lub wybierz kolor
    placeholder: Wybierz kolor...
    preset_colors: Ustawienia kolorów
    preset_colors_add_label: Dodaj nowy kolor...
    name_placeholder: Wprowadź nazwę koloru...
  datetime:
    datetime: Data i godzina
    description: Wprowadź daty i godziny
    include_seconds: Uwzględnij sekundy
    set_to_now: Ustaw na teraz
    use_24: Użyj 24-godzinnego formatu
  system-display-template:
    display-template: Wyświetl szablon
    description: Wymieszaj wartości pola statycznego i pola dynamicznego
    collection_field: Pole kolekcji
    collection_field_not_setup: Opcja pola kolekcji jest nieprawidłowo skonfigurowana
    select_a_collection: Wybierz kolekcje
  presentation-divider:
    divider: Separator
    description: Etykietowanie i dzielenie pól na sekcje
    title_placeholder: Wprowadź tytuł...
    inline_title: Tytuł w linii
    inline_title_label: Pokaż tytuł w linii
    margin_top: Margines górny
    margin_top_label: Zwiększ margines górny
  select-dropdown:
    description: Wybierz wartość z listy rozwijanej
    choices_placeholder: Dodaj nowy wybór
    allow_other: Zezwól na inne
    allow_other_label: Zezwalaj na inne wartości
    allow_none: Zezwalaj na brak
    allow_none_label: Zezwól na brak zaznaczenia
    choices_name_placeholder: Wprowadź nazwę...
    choices_value_placeholder: Wprowadź wartość...
  select-multiple-dropdown:
    select-multiple-dropdown: Rozwijanie menu listy (Wielokrotnego wyboru)
    description: Wybierz wiele wartości z listy rozwijanej
  file:
    file: Plik
    description: Wybierz lub prześlij plik
  files:
    files: Pliki
    description: Wybierz lub prześlij wiele plików
  input-hash:
    hash: Hash
    description: Wprowadź wartość do hashowania
    masked: Zamaskowany
    masked_label: Ukryj rzeczywiste wartości
  select-icon:
    icon: Ikona
    description: Wybierz ikonę z listy rozwijanej
    search_for_icon: Szukaj ikony...
  file-image:
    image: Obraz
    description: Wybierz lub prześlij plik
  system-interface:
    interface: Interfejs
    description: Wybierz istniejący interfejs
    placeholder: Wybierz interfejs...
  system-interface-options:
    interface-options: Opcje interfejsu
    description: Okno do wyboru opcji interfejsu
  list-m2m:
    many-to-many: Wiele do wielu
    description: Wybierz wiele powiązanych elementów
  select-dropdown-m2o:
    many-to-one: Wiele do jednego
    description: Wybierz pojedynczy powiązany element
    display_template: Wyświetl szablon
  input-rich-text-md:
    markdown: Markdown
    description: Wprowadź i zobacz markdown
    customSyntax: Niestandardowe bloki
    customSyntax_label: Dodaj własne typy składni
    customSyntax_add: Dodaj własną składnię
    box: Blok / Inline
    imageToken: Token obrazu
    imageToken_label: Jaki (statyczny) token dodać do źródeł obrazów
  map:
    zoom: Powiększ
  presentation-notice:
    notice: Informacja
    description: Wyświetl krótką informacje
    text: Wprowadź zawartość informacji...
  list-o2m:
    one-to-many: Jeden do wielu
    description: Wybierz wiele powiązanych elementów
    no_collection: Kolekcja nie została znaleziona
  system-folder:
    folder: Folder
  select-radio:
    radio-buttons: Pola wyboru
    description: Wybierz jeden lub wiele obiektów
  list:
    repeater: Powtarzaj
    description: Utwórz wiele wpisów o tej samej strukturze
    edit_fields: Edytuj pola
    add_label: 'Etykieta "Utwórz nowy"'
    field_name_placeholder: Wprowadź nazwę pola...
    field_note_placeholder: Wprowadź opis pola...
  slider:
    slider: Suwak
    description: Wybierz numer używając suwaka
    always_show_value: Zawsze pokazuj wartość
  tags:
    tags: Etykiety
    description: Wybierz lub dodaj tagi
    whitespace: Białe znaki
    hyphen: Zastąp myślnikiem
    underscore: Zastąp podkreśleniem
    remove: Usuń białe znaki
    capitalization: Stosowanie wielkich liter
    uppercase: Konwertuj duże litery
    lowercase: Konwertuj małe litery
    auto_formatter: Użyj automatycznego formatowania
    alphabetize: Alfabetycznie
    alphabetize_label: Wymuś kolejność alfabetyczną
    add_tags: Dodaj tagi...
  input:
    input: Wprowadź
    description: Ręcznie wprowadź wartość
    trim: Przytnij
    trim_label: Przytnij początek i koniec
    mask: Zamaskowany
    mask_label: Ukryj rzeczywistą wartość
    clear: Wyczyść wartość
    clear_label: Zapisz jako pusty ciąg
    minimum_value: Wartość minimalna
    maximum_value: Maksymalna Wartość
    step_interval: Czas kroku
    slug: Slugify
    slug_label: Bezpieczny URL wprowadzonej wartości
  input-multiline:
    textarea: Obszar tekstowy
    description: Wprowadź wieloliniowy zwykły tekst
  boolean:
    toggle: Przełącz
    description: Przełącz między włącz/wyłącz
    label_placeholder: Wprowadź etykietę...
    label_default: Włączone
  translations:
    display_template: Wyświetl szablon
    no_collection: Brak kolekcji
  list-o2m-tree-view:
    description: Widok drzewa dla zagnieżdżonych rekursywnych elementów od jednego do wielu
    recursive_only: Interfejs widoku drzewa działa tylko dla relacji rekurencyjnych.
  user:
    user: Użytkownik
    description: Wybierz istniejącego użytkownika
    select_mode: Wybierz tryb
    modes:
      auto: Automatycznie
      dropdown: Lista rozwijana
      modal: Okno
  input-rich-text-html:
    wysiwyg: WYSIWYG
    description: Edytor zawartość HTML
    toolbar: Pasek narzędzi
    custom_formats: Niestandardowe formaty
    options_override: Zastąp opcje
  input-autocomplete-api:
    input-autocomplete-api: Autocomplete Input (API)
    description: Typ wyszukiwania dla zewnętrznych wartości API.
    results_path: Ścieżka wyników
    value_path: Ścieżka bazowa
    trigger: Wyzwalacz
    rate: Oceń
displays:
  boolean:
    boolean: Wartość logiczna
    description: Wyświetlaj włącz/wyłącz
    label_on: Etykieta włączona
    label_on_placeholder: Wprowadź etykietę...
    label_off: Etykieta włączona
    label_off_placeholder: Wprowadź wyłączoną etykietę...
    icon_on: Ikona włączona
    icon_off: Ikona wyłączona
    color_on: Kolor włączony
    color_off: Kolor wyłączony
  collection:
    collection: Kolekcja
    description: Wyświetl kolekcję
    icon_label: Pokaż ikonę kolekcji
  color:
    color: Kolor
    description: Wyświetl kolorową kropkę
    default_color: Domyślny kolor
  datetime:
    datetime: Data i godzina
    description: Wyświetlaj wartości związane z czasem
    format: Formatowanie
    format_note: >-
      Niestandardowy format akceptuje __[tabelę symboli daty w polu daty](https://www.unicode.org/reports/tr35/tr35-dates.html#Date_Field_Symbol_Table)__
    long: Długi
    short: Krótki
    relative: Względny
    relative_label: 'Pokaż czas względny, np. 5 minut temu'
  file:
    file: Plik
    description: Wyświetl pliki
  filesize:
    filesize: Rozmiar pliku
    description: Wyświetl rozmiar pliku
  formatted-value:
    formatted-value: Wartość sformatowana
    description: Wyświetl sformatowaną wersję tekstu
    format_title: Format tytułu
    format_title_label: Automatyczny format
    bold_label: Ustaw styl pogrubiony
  formatted-json-value:
    formatted-json-value: Sformatowana wartość JSON
    description: Wyświetl sformatowaną wersję obiektu
  icon:
    icon: Ikona
    description: Wyświetl ikonę
    filled: Wypełniony
    filled_label: Użyj wypełnionego wariantu
  image:
    image: Obraz
    description: Wyświetl mały podgląd obrazu
    circle: Okrąg
    circle_label: Wyświetl jako okrąg
  labels:
    labels: Etykiety
    description: Wyświetlaj pojedynczą lub listę etykiet
    default_foreground: Domyślny Foreground
    default_background: Domyślne tło
    format_label: Formatuj każdą etykietę
    show_as_dot: Pokaż jako kropkę
    choices_value_placeholder: Wprowadź wartość...
    choices_text_placeholder: Wprowadź tekst...
  mime-type:
    mime-type: Typ MIME
    description: Pokaż typ MIME pliku
    extension_only: Tylko rozszerzenie
    extension_only_label: Pokaż tylko rozszerzenie pliku
  rating:
    rating: Ocena
    description: Wizualizuj liczbę jako gwiazdkę względem wartości maksymalnej
    simple: Prosty
    simple_label: Pokaż gwiazdki w prostym formacie
  raw:
    raw: Wartość surowa
  related-values:
    related-values: Powiązane wartości
    description: Wyświetl wartości Raw
  user:
    user: Użytkownik
    description: Wyświetl użytkownika
    avatar: Awatar
    name: Nazwa
    both: Oba
    circle_label: Pokaż użytkownika w kółku
layouts:
  cards:
    cards: Karty
    image_source: Źródło obrazu
    image_fit: Dopasuj obraz
    crop: Przytnij
    contain: Zawiera
    title: Tytuł
    subtitle: Subtytuł
  tabular:
    tabular: Tabela
    fields: Pola
    spacing: Odstępy
    comfortable: Wygodny
    compact: Kompaktowy
    cozy: Przytulny
  calendar:
    calendar: Kalendarz
    start_date_field: Pole daty rozpoczęcia
    end_date_field: Pole daty zakończenia
  map:
    field: Geometria<|MERGE_RESOLUTION|>--- conflicted
+++ resolved
@@ -799,15 +799,10 @@
     status: Status
 field_options:
   directus_activity:
-<<<<<<< HEAD
-    create: Stwórz
-    update: Zaktualizuj
-=======
     login: Zaloguj się
     create: Stwórz
     update: Zaktualizuj
     delete: Usuń
->>>>>>> 8a1913aa
   directus_collections:
     track_activity_revisions: Śledź aktywność i rewizje
     only_track_activity: Tylko Śledź Aktywność
