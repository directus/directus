--- conflicted
+++ resolved
@@ -915,15 +915,9 @@
     inline_title: Tytuł w linii
     inline_title_label: Pokaż tytuł w linii
     margin_top: Margines górny
-<<<<<<< HEAD
-    margin_top_label: Zwiększ margines górny
-  select-dropdown:
-    description: Wybierz wartość z listy rozwijanej
-=======
     margin_top_label: Zwiększ górny margines
   select-dropdown:
     description: Wybierz ikonę z rozwijanej listy
->>>>>>> 28ef6418
     choices_placeholder: Dodaj nowy wybór
     allow_other: Zezwól na inne
     allow_other_label: Zezwalaj na inne wartości
@@ -974,34 +968,23 @@
     customSyntax_add: Dodaj własną składnię
     box: Blok / Inline
     imageToken: Token obrazu
-<<<<<<< HEAD
-    imageToken_label: Jaki (statyczny) token dodać do źródeł obrazów
-=======
     imageToken_label: Jaki (statyczny) token dodać do źródeł obrazu
->>>>>>> 28ef6418
   presentation-notice:
     notice: Informacja
     description: Wyświetl krótką informacje
     text: Wprowadź zawartość informacji...
-<<<<<<< HEAD
-=======
   numeric:
     numeric: Numeryczne
     description: Wprowadź liczbę
     minimum_value: Wartość minimalna
     maximum_value: Wartość maksymalna
     step_interval: Czas kroku
->>>>>>> 28ef6418
   list-o2m:
     one-to-many: Jeden do wielu
     description: Wybierz wiele powiązanych elementów
     no_collection: Kolekcja nie została znaleziona
   select-radio:
-<<<<<<< HEAD
-    radio-buttons: Pola wyboru
-=======
     radio-buttons: Przyciski jednokrotnego wyboru
->>>>>>> 28ef6418
     description: Wybierz jeden lub wiele obiektów
   list:
     repeater: Powtarzaj
@@ -1029,33 +1012,17 @@
     alphabetize_label: Wymuś kolejność alfabetyczną
     add_tags: Dodaj tagi...
   input:
-<<<<<<< HEAD
-    input: Wprowadź
-    description: Ręcznie wprowadź wartość
-=======
     text-input: Pole tekstowe
     description: Wprowadź pojedynczą linię tekstu
->>>>>>> 28ef6418
     trim: Przytnij
     trim_label: Przytnij początek i koniec
     mask: Zamaskowany
     mask_label: Ukryj rzeczywistą wartość
     clear: Wyczyść wartość
     clear_label: Zapisz jako pusty ciąg
-<<<<<<< HEAD
-    minimum_value: Wartość minimalna
-    maximum_value: Maksymalna Wartość
-    step_interval: Czas kroku
-    slug: Slugify
-    slug_label: Bezpieczny URL wprowadzonej wartości
-  input-multiline:
-    textarea: Obszar tekstowy
-    description: Wprowadź wieloliniowy zwykły tekst
-=======
   input-multiline:
     textarea: Obszar tekstowy
     description: Wprowadź wieloliniowy tekst
->>>>>>> 28ef6418
   boolean:
     toggle: Przełącz
     description: Przełącz między włącz/wyłącz
