--- conflicted
+++ resolved
@@ -775,15 +775,10 @@
     status: Staatus
 field_options:
   directus_activity:
-<<<<<<< HEAD
-    create: Loo
-    update: Uuenda
-=======
     login: Logi sisse
     create: Loo
     update: Uuenda
     delete: Kustuta
->>>>>>> 8a1913aa
   directus_collections:
     track_activity_revisions: Salvesta muudatuste statistika
     only_track_activity: Jälgi ainult aktiivsust
