---
edit_field: Izmijeni
item_revision: Revizija stavke
duplicate_field: Dupliraj
half_width: Pola širine
full_width: Puna širina
fill_width: Popunjeno
field_name_translations: Prevodi Polja
enter_password_to_enable_tfa: Unesite vašu lozinku kako biste uključili dvostruku potvrdu autentičnosti
add_field: Dodaj Polje
role_name: Naziv uloge
db_only_click_to_configure: 'Samo za bazu podataka: Kliknite za Podešavanje '
show_archived_items: Prikaži arhivirane stavke
edited: Vrijednost izmijenjena
required: Obavezno
required_for_app_access: Obavezno za pristup aplikaciji
requires_value: Zahtijeva vrijednost
create_preset: Napravi Izgled
create_role: Napravi ulogu
create_user: Napravi korisnika
create_webhook: Napravi Webhook
invite_users: Pozovi korisnike
email_examples: "admin{'@'}primjer.com, user{'@'}primjer.com..."
invite: Pozovi
email_already_invited: Na ovu "{email}" adresu je već poslat poziv
emails: Email adrese
connection_excellent: Odlična konekcija
connection_good: Dobra konekcija
connection_fair: Solidna konekcija
connection_poor: Loša konekcija
primary: Primarni
rename_folder: Preimenuj Fasciklu
delete_folder: Obriši Fasciklu
prefix: Prefiks
suffix: Sufiks
reset_bookmark: Poništi postavljanje oznake
rename_bookmark: Preimenuj oznaku
update_bookmark: Ažuriraj oznaku
delete_bookmark: Obriši oznaku
delete_bookmark_copy: >-
  Da li ste sigurni da želite da obrišete "{bookmark}" oznaku? Ova operacija je trajna.
logoutReason:
  SIGN_OUT: Odjavljen
  SESSION_EXPIRED: Sesija je istekla
public_description: Kontroliše koji podaci sa API su dostupni bez potrebe za provjerom autentičnosti korisnika.
not_allowed: Nije dozvoljeno
directus_version: Directus verzija
node_version: Node Verzija
node_uptime: Node Aktivno vrijeme rada
os_type: OS tip
os_version: OS Verzija
os_uptime: OS Aktivno vrijeme rada
os_totalmem: OS Memorija
archive: Arhiviraj
archive_confirm: Da li ste sigurni da želite da arhivirate ovu stavku?
archive_confirm_count: >-
  Nema odabranih stavki | Da li ste sigurni da želite da arhivirate ovu stavku? | Da li ste sigurni da želite da arhivirate ovih {count} stavki?
reset_system_permissions_to: 'Poništi Sistemske Dozvole na:'
reset_system_permissions_copy: Ova operacija će prepisati sve prilagođene dozvole koje ste primjenili na sistemske kolekcije. Da li ste sigurni?
the_following_are_minimum_permissions: Sljedeće su minimalne dozvole koje su potrebne kada je omogućen "Pristup Aplikaciji". Možete proširiti dozvole i izvan ovoga, ali ne i ispod.
app_access_minimum: Minimalan pristup aplikaciji
recommended_defaults: Preporučene postavke
unarchive: Vrati iz arhive
unarchive_confirm: Da li ste sigurni da želite da vratite iz arhive ovu stavku?
nested_files_folders_will_be_moved: Ugnježđeni fajlovi i fascikle će biti pomjereni na jedan nivo iznad.
unknown_validation_errors: 'Došlo je do greške u validaciji kod sljedećih sakrivenih polja:'
validationError:
  eq: Vrijednost treba biti {valid}
  neq: Vrijednost ne može biti {invalid}
  in: Vrijednost mora da bude jedna od {valid}
  nin: Vrijednost ne može biti nijedna od {invalid}
  contains: Vrijednost mora da sadrži {substring}
  ncontains: Vrijednost ne može da sadrži {substring}
  gt: Vrijednost mora da bude veća od {valid}
  gte: Vrijednost mora da bude veća ili jednaka {valid}
  lt: Vrijednost mora da bude manja od {valid}
  lte: Vrijednost mora da bude manja ili jednaka {valid}
  empty: Vrijednost mora biti prazna
  nempty: Vrijednost ne može biti prazna
  null: Vrijednost mora biti null
  nnull: Vrijednost ne može biti null
  required: Vrijednost je obavezna
  unique: Vrijednost mora biti jedinstvena
  regex: Vrijednost ne sadrži ispravan format
all_access: Potpun Pristup
no_access: Bez Pristupa
use_custom: Koristi Prilagođen
nullable: Prazno
allow_null_value: Dozvoli NULL vrijednost
enter_value_to_replace_nulls: Molimo unesite novu vrijednost kako biste zamijenili sve NULL vrijednosti u sklopu ovog polja.
field_standard: Uobičajeno
field_presentation: Prezentacija & Pseudonimi
field_file: Single File
field_files: Multiple Files
field_m2o: M2O Relacija
field_m2a: M2A Relacija
field_o2m: O2M Relacija
field_m2m: M2M Relacija
field_translations: Prevodi
item_permissions: Dozvole na stavkama
field_permissions: Dozvole na Poljima
field_validation: Validacija Polja
field_presets: Podrazumijevani Izgledi Polja
permissions_for_role: 'Sve stavke {role} Role mogu {action}.'
fields_for_role: 'Sva polja {role} Role mogu {action}.'
validation_for_role: 'Polje {action} upravlja ulogom {role}.'
presets_for_role: 'Podrazumijevane vrijednosti polja za ulogu {role}.'
presentation_and_aliases: Prezentacija & Pseudonimi
hide_field_on_detail: Sakrij Polje u sekciji Detalji
show_field_on_detail: Prikaži Polje u sekciji Detalji
delete_field: Obriši Polje
fields_and_layout: Polja & Izgled
field_create_success: 'Kreirano Polje: "{field}"'
field_update_success: 'Ažurirano Polje: "{field}"'
duplicate_where_to: U koju tabelu želite da smjestite ovu dupliranu kolonu?
language: Jezik
global: Globalno
admins_have_all_permissions: Administratori imaju sve dozvole
camera: Kamera
exposure: Ekspozicija
shutter: Okidač
iso: ISO
focal_length: Žižna Daljina
schema_setup_key: Naziv kolone ovog polja u bazi i API ključ
create_field: Kreiraj Polje
creating_new_field: 'Novo Polje ({collection})'
field_in_collection: '{field} ({collection})'
reset_page_preferences: Resetuj Podešavanja Stranice
hidden_field: Sakriveno Polje
hidden_on_detail: Sakriveno u sekciji Detalji
disabled_editing_value: Onemogući izmjenu vrijednosti
key: Ključ
alias: Alias
bigInteger: Big Integer
boolean: Boolean
date: Date
datetime: DateTime
decimal: Decimal
float: Float
integer: Integer
json: JSON
xml: XML
string: String
text: Text
time: Time
timestamp: Timestamp
uuid: UUID
hash: Hash
not_available_for_type: Nije Dostupno za ovaj Tip
create_translations: Kreiraj Prevode
auto_refresh: Automatsko osvjеžavanjе
refresh_interval: Period Osvježavanja
no_refresh: Bey osvježavanja
refresh_interval_seconds: Trenutno Osvježavanje | Svake Sekunde | Svakih {seconds} Sekundi
refresh_interval_minutes: Svake Minute | Svakih {minutes} Minuta
auto_generate: Automatsko generisanje
this_will_auto_setup_fields_relations: Ovo će automatski podesiti sva obavezna polja i relacije.
click_here: Klikni ovdje
to_manually_setup_translations: za ručno podešavanje prevoda.
click_to_manage_translated_fields: >-
  Trenutno ne postoje prevedena polja. Kliknite ovdje da ih kreirate. | Postoji jedno prevedeno polje. Kliknite ovdje za uređivanje. | Postoji {count} prevedenih polja. Kliknite ovdje da uređivanje.
fields_group: Grupe Polja
no_collections_found: Kolekcije nisu pronađene.
new_data_alert: 'Sljedeće će biti kreirano u sklopu Modela Podataka:'
search_collection: Pretraži Kolekciju...
new_field: 'Novo Polje'
new_collection: 'Nova Kolekcija'
add_m2o_to_collection: 'Dodaj Many-to-One relaciju na "{collection}"'
add_o2m_to_collection: 'Dodaj One-to-Many relaciju na "{collection}"'
add_m2m_to_collection: 'Dodaj Many-to-Many relaciju na "{collection}"'
choose_a_type: Izaberi Tip...
determined_by_relationship: Određeno Relacijom
add_note: Dodaj korisnu napomenu korisnicima...
default_value: Podrazumijevana Vrijednost
standard_field: Standardno Polje
single_file: Single File
multiple_files: Multiple Files
m2o_relationship: Many to One Relacija
o2m_relationship: One to Many Relacija
m2m_relationship: Many to Many Relacija
m2a_relationship: Many to Any Relacija
invalid_item: Nevažeća Stavka
next: Sljedeća
field_name: Naziv Polja
translations: Prevodi
note: Napomena
enter_a_value: Unesi vrijednost...
enter_a_placeholder: Unesi rezervni tekst...
length: Dužina
precision_scale: Preciznost & Skaliranje
readonly: Samo za čitanje
unique: Jedinstveno
updated_on: Ažurirano
updated_by: Ažurirano od strane
primary_key: Primarni Ključ
foreign_key: Strani Ključ
finish_setup: Završi podešavanje
dismiss: Ignoriši
raw_value: Vrijednost
edit_raw_value: Izmijeni Vrijednost
enter_raw_value: Unesi vrijednost...
clear_value: Obriši vrijednost
reset_to_default: Vrati na podrazumijevano
undo_changes: Poništi izmjene
notifications: Obavještenja
show_all_activity: Prikaži svu aktivnost
page_not_found: Stranica nijе pronađеna
page_not_found_body: Stranica koju tražite nije moguće pronaći.
confirm_revert: Potvrdi Vraćanje
confirm_revert_body: Ova akcija će vratiti stavku na odabrano stanje.
display: Prikaz
settings_update_success: Podešavanja ažurirana
title: Naslov
revision_delta_created: Kreiran
revision_delta_created_externally: Eksterno Napravljeno
revision_delta_updated: 'Ažurirano 1 Polje | Ažuirano {count} Polja'
revision_delta_deleted: Obrisano
revision_delta_reverted: Vraćeno na staro
revision_delta_other: Revizija
revision_delta_by: '{date} po {user}'
private_user: Privatni Korisnik
revision_preview: Pregled Revizija
updates_made: Napravljena Ažuriranja
leave_comment: Ostavi komentar...
post_comment_success: Komentar objavljen
item_create_success: Stavka Kreirana | Stavke Kreirane
item_update_success: Stavka Ažurirana | Stavke Ažurirane
item_delete_success: Stavka Obrisana | Stavke Obrisane
this_collection: Ova Kolekcija
related_collection: Povezane Kolekcije
related_collections: Povezane Kolekcije
translations_collection: Prevod Kolekcije
languages_collection: Jezička Kolekcija
export_data: Izvoz Podataka
format: Format
use_current_filters_settings: Koristi Trenutne Filtere & Podešavanja
export_collection: 'Izvoz {collection}'
last_page: Posljednja Stranica
last_access: Posljednji Pristup
fill_template: Popuni sa vrijednošću šablona
a_unique_table_name: Jedinstven naziv tabele...
a_unique_column_name: Jedinstven naziv kolone...
enable_custom_values: Omogući prilagođene vrijednosti
submit: Pošalji
move_to_folder: Prebaci u fasciklu
move: Premjesti
system: Sistem
add_field_related: Dodaj Polje u Povezanu Kolekciju
interface_label: Interfejs
today: Danas
yesterday: Juče
delete_comment: Obriši komentar
date-fns_date: PPP
date-fns_time: 'h:mm:ss a'
date-fns_time_no_seconds: 'h:mm a'
date-fns_date_short: 'MMM d, u'
date-fns_time_short: 'h:mma'
date-fns_date_short_no_year: MMM d
month: Mjesec
year: Godina
select_all: Odaberi Sve
months:
  january: Januar
  february: Februar
  march: Mart
  april: April
  may: Maj
  june: Jun
  july: Jul
  august: Avgust
  september: Septembar
  october: Oktobar
  november: Novembar
  december: Decembar
drag_mode: Režim Prevlačenja
cancel_crop: Poništi Isjecanje
original: Originalno
url: URL adresa
file_details: Detalji Fajla
dimensions: Dimenzije
size: Veličina
created: Kreiran
modified: Izmijenjeno
checksum: Kontrolni zbir
owner: Vlasnik
edited_by: Izmijenjeno od
folder: Fascikla
zoom: Uvеćanjе
download: Preuzmi
open: Otvori
open_in_new_window: Otvori u Novom Prozoru
foreground_color: Primarna Boja
background_color: Boja Pozadine
upload_from_device: Otpremi Fajl sa Uređaja
choose_from_library: Odaberi Fajl iz Biblioteke
import_from_url: Uvezi Fajl sa URL adrese
replace_from_device: Zamijeni Fajl iz Uređaja
replace_from_library: Zamijeni Fajl iz Biblioteke
replace_from_url: Zamijeni Fajl sa URL-a
no_file_selected: Nema odabranih fajlova
download_file: Preuzmi Fajl
collection_key: Ključ Kolekcije
name: Ime
primary_key_field: Polje za Primarni Ključ
type: Tip
creating_new_collection: Kreiranje Nove Kolekcije
created_by: Kreirao
created_on: Kreirano
creating_collection_info: Imenuj kolekciju i podesi polje kao jedinstveni "ključ"...
creating_collection_system: Omogući ili preimenuj bilo koji od ponuđenih neobaveznih polja.
auto_increment_integer: Povećavajući broj
generated_uuid: Kreiran UUID
manual_string: Ručno unešen niz znakova
save_and_create_new: Sačuvaj i Napravi Novi
save_and_stay: Sačuvaj i Ostani
save_as_copy: Sačuvaj kao Kopiju
add_existing: Dodaj Postojeći
creating_items: Kreiranje stavki
enable_create_button: Omogući Dugme za Kreiranje
selecting_items: Odabir stavki
enable_select_button: Omogući Dugme za Odabir
comments: Komentari
no_comments: Nema komentara
click_to_expand: Klikni za proširivanje
select_item: Odaberi Stavku
no_items: Nema stavki
search_items: Pretraži Stavke...
disabled: Isključeno
information: Informacija
report_bug: Prijavi Propust
request_feature: Zatraži novu funkcionalnost
interface_not_found: 'Interfejs "{interface}" nije pronađen.'
reset_interface: Resetuj Interfejs
display_not_found: 'Prikaz "{display}" nije pronađen.'
reset_display: Resetuj Prikaz
list-m2a: Kreiranje (M2A)
item_count: 'Nema Stavki | Jedna Stavka | {count} stavki'
no_items_copy: Trenutno ne postoji nijedna stavka u ovoj kolekciji.
file_count: 'Nema Fajlova | Jedan Fajl | {count} Fajlova'
no_files_copy: Ovdje nema fajlova.
user_count: 'Nema Korisnika | Jedan Korisnik | {count} Korisnika'
no_users_copy: Ne postoji nijedan korisnik u ovoj roli.
webhooks_count: 'Ne postoje Webhooks | Jedan Webhook | {count} Webhooks'
all_items: Sve Stavke
csv: CSV
no_collections: Nema Kolekcija
create_collection: Napravi Kolekciju
no_collections_copy_admin: Trenutno nemate Kolekcija. Kliknite na dugme ispod da započnete dodavanje.
no_collections_copy: Trenutno nemate Kolekcija. Molimo kontaktirajte Vašeg sistemskog administratora.
relationship_not_setup: Relacija nije konfigurisana ispravno
display_template_not_setup: Šablon za grafički prikaz nije ispravno konfigurisan
collection_field_not_setup: Polje u kolekciji nije ispravno konfigurisano
select_a_collection: Izaberi Kolekciju
active: Aktivan
users: Korisnici
activity: Aktivnost
webhooks: Webhooks
field_width: Širina Polja
add_filter: Dodaj Filter
upper_limit: Gornja granica...
lower_limit: Donja granica...
user_directory: Korisnički Direktorijum
documentation: Dokumentacija
sidebar: Bočna traka
duration: Trajanje
charset: Set karaktera
file_moved: Fajl je premješten
collection_created: Kolekcija Napravljena
modified_on: Izmijenjeno
card_size: Veličina Kartice
sort_field: Polje za Sortiranje
add_sort_field: Dodaj Polje za Sortiranje
sort: Sortiranje
status: Status
remove: Ukloni
toggle_manual_sorting: Uključi Ručno Sortiranje
bookmark_doesnt_exist: Oznaka ne postoji
bookmark_doesnt_exist_copy: Oznaku koju pokušavate otvoriti nije moguće pronaći.
bookmark_doesnt_exist_cta: Povratak na kolekciju
select_an_item: Odaberi stavku...
edit: Izmijeni
enabled: Omogućen
disable_tfa: Isključi 2FA
tfa_scan_code: Skenirajte kod unutar aplikacije za autentikaciju kako biste kompletirali podešavanje 2FA
enter_otp_to_disable_tfa: Unesite OTP kako biste isključili 2FA
create_account: Napravi Korisnički nalog
account_created_successfully: Korisnički nalog je uspješno kreiran
auto_fill: Automatsko popunjavanje
corresponding_field: Odgovarajuće polje
errors:
  COLLECTION_NOT_FOUND: "Kolekcija ne postoji"
  FIELD_NOT_FOUND: Polje nije pronađeno
  FORBIDDEN: Zabranjeno
  INVALID_CREDENTIALS: Pogrešno korisničko ime ili lozinka
  INVALID_OTP: Pogrešna jednokratna lozinka
  INVALID_PAYLOAD: Neispravan oblik objekta za slanje
  INVALID_QUERY: Neispravan upit
  ITEM_LIMIT_REACHED: Ograničenje stavke je dostignuto
  ITEM_NOT_FOUND: Stavka nije pronađena
  ROUTE_NOT_FOUND: Nije pronađeno
  RECORD_NOT_UNIQUE: Detektovana je dupla vrijednost
  USER_SUSPENDED: Suspendovan Korisnik
  CONTAINS_NULL_VALUES: Polje sadrži null vrijednosti
  UNKNOWN: Neočekivana greška
  INTERNAL_SERVER_ERROR: Neočekivana greška
  NOT_NULL_VIOLATION: Vrijednost ne može biti null
value_hashed: Vrijednost je Sigurno Skladištena
bookmark_name: Naziv oznake...
create_bookmark: Napravi Oznaku
edit_bookmark: Ažuriraj Oznaku
bookmarks: Oznake
presets: Izgledi
unexpected_error: Neočekivana greška
unexpected_error_copy: Desila se neočekivana greška. Molimo pokušajte kasnije.
copy_details: Kopiraj Detalje
no_app_access: Bez pristupa Aplikaciji
no_app_access_copy: Ovom korisniku nije dozvoljeno da koristi administratorsku aplikaciju.
password_reset_sent: Poslali smo Vam sigurnosni link za resetovanje lozinke
password_reset_successful: Lozinka je uspješno resetovana
back: Nazad
editing_image: Uređivanje Fotografije
square: Kvadrat
free: Slobodan
flip_horizontal: Okreni Horizontalno
flip_vertical: Okreni Vertikalno
aspect_ratio: Omjer
rotate: Rotiraj
all_users: Svi korisnici
delete_collection: Obriši Kolekciju
update_collection_success: Ažurirana Kolekcija
delete_collection_success: Obrisana Kolekcija
start_end_of_count_items: '{start}-{end} od {count} stavki'
start_end_of_count_filtered_items: '{start}-{end} od {count} filtriranih stavki'
one_item: '1 Stavka'
one_filtered_item: '1 Filtrirana Stavka'
delete_collection_are_you_sure: >-
  Da li ste sigurni da želite da obrišete ovu kolekciju? Ova operacija će obrisati kolekciju i sve stavke unutar iste. Ova operacija je trajna.
collections_shown: Prikazano Kolekcija
visible_collections: Vidljive Kolekcije
hidden_collections: Sakrivene Kolekcije
show_hidden_collections: Prikaži Sakrivene Kolekcije
hide_hidden_collections: Sakrij Sakrivene Kolekcije
unmanaged_collections: Nekonfigurisane Kolekcije
system_collections: Sistemske Kolekcije
placeholder: Rezervisano mjesto
icon_left: Ikonica Lijevo
icon_right: Ikonica Desno
count_other_revisions: '{count} Ostalih Revizija'
font: Font
sans_serif: Sans Serif
serif: Serif
monospace: Fiksni razmak
divider: Djelilac
color: Boja
circle: Krug
empty_item: Prazna Stavka
log_in_with: 'Prijavite se sa {provider}'
advanced_filter: Napredni Filter
delete_advanced_filter: Obriši Filter
change_advanced_filter_operator: Izmijeni Operator
operators:
  eq: Jednako
  neq: Nije jednako
  lt: Manje od
  gt: Veće od
  lte: Manje ili jednako od
  gte: Veće ili jednako od
  in: Je jedan od
  nin: Nijedan od
  null: Je null
  nnull: Nije null
  contains: Sadrži
  ncontains: Ne sadrži
  between: Je između
  nbetween: Nije između
  empty: Je Prazno
  nempty: Nije Prazno
  all: Sadrži sljedeće ključeve
  has: Sadrži neke od sljedećih ključeva
loading: Učitavanje...
drop_to_upload: Prenesi za Otpremanje
item: Stavka
items: Stavke
upload_file: Otpremi Fajl
upload_file_indeterminate: Otpremanje Fajla...
upload_file_success: Fajl Otpremljen
upload_files_indeterminate: 'Otpremanje fajlova {done}/{total}'
upload_files_success: '{count} Fajlova Otpremljeno'
upload_pending: Otpremanje na Čekanju
drag_file_here: Prevuci Fajl ovdje
click_to_browse: Klikni za Pretraživanje
interface_options: Opcije Interfejsa
layout_options: Opcije Izgleda
rows: Redova
columns: Kolona
collection_setup: Podešavanje Kolekcije
optional_system_fields: Neobavezna Sistemska Polja
value_unique: Vrijednost mora biti jedinstvena
all_activity: Sva Aktivnost
create_item: Napravi Stavku
display_template: Šablon za Prikaz
language_display_template: Šablon za prikaz jezika
translations_display_template: Šablon za prikaz Prevoda
n_items_selected: 'Nema Odabranih Stavki | 1 Stavka Odabrana | {n} Stavki Odabrano'
per_page: Po Stranici
all_files: Svi Fajlovi
my_files: Moji Fajlovi
recent_files: Skorašnji Fajlovi
create_folder: Napravi Fasciklu
folder_name: Naziv Fascikle...
add_file: Dodaj Fajl
replace_file: Zamijeni Fajl
no_results: Nema rezultata
no_results_copy: Prilagodi ili obriši filtere pretrage kako biste vidjeli rezultate.
clear_filters: Poništi Filtere
saves_automatically: Spašeno Automatski
role: Uloga
user: Korisnik
no_presets: Nema Izgleda
no_presets_copy: Trenutno ne postoje sačuvane oznake ili podrazumijevani setovi izgleda.
no_presets_cta: Dodaj Izgled
create: Kreiraj
on_create: Na Kreiranje
on_update: Na Ažuriranje
read: Čitanje
update: Ažuriranje
select_fields: Odaberi Polja
format_text: Formatiraj Tekst
bold: Podebljano
toggle: Isključi / Uključi
icon_on: Ikonica Na
icon_off: Bez Ikonice
label: Oznaka
image_url: Url slike
alt_text: Alternativni tekst
media: Medij
width: Širina
height: Visina
source: Izvor
url_placeholder: Unesi url...
display_text: Prikaži tekst
display_text_placeholder: Unesi tekst za prikaz...
tooltip: Pomoćni prozor
tooltip_placeholder: Unesi vrijednost u prozoru za pomoć...
unlimited: Neograničeno
open_link_in: Otvori vezu u
new_tab: Nova kartica
current_tab: Trenutna kartica
wysiwyg_options:
  aligncenter: Poravnanje po sredini
  alignjustify: Blok Poravnanje
  alignleft: Lijevo poravnanje
  alignnone: Bez Poravnanja
  alignright: Desno poravnanje
  forecolor: Primarna Boja
  backcolor: Boja Pozadine
  bold: Podebljano
  italic: Kurziv
  underline: Podvučeno
  strikethrough: Precrtano
  subscript: Indeks
  superscript: Natpis
  codeblock: Kod
  blockquote: Citat
  bullist: Tačkasta Lista
  numlist: Numerisana lista
  hr: Vodoravno pravilo
  link: Dodaj/Uredi Vezu
  unlink: Ukloni link
  media: Dodaj/Uredi Multimediju
  image: Dodaj/Uredi Sliku
  copy: Kopiraj
  cut: Isjeci
  paste: Nalijepi
  heading: Naslov
  h1: Zaglavlje 1
  h2: Zaglavlje 2
  h3: Zaglavlje 3
  h4: Zaglavlje 4
  h5: Zaglavlje 5
  h6: Zaglavlje 6
  fontselect: Odaberi Pismo
  fontsizeselect: Odaberi Veličinu Pisma
  indent: Uvlačenje
  outdent: Uvlačenje
  undo: Poništi
  redo: Vrati poništeno
  remove: Ukloni
  removeformat: Ukloni formatiranje
  selectall: Odaberi Sve
  table: Tabela
  visualaid: Pregledaj Nevidljive elemente
  source_code: Uredi Izvorni Kod
  fullscreen: Pun ekran
  directionality: Usmjerenost
dropdown: Padajuća lista
choices: Izbori
choices_option_configured_incorrectly: Izbori su nepravilno konfigurisani
deselect: Odznači
deselect_all: Odznači sve
other: Ostalo...
adding_user: Dodavanje Korisnika
unknown_user: Nepoznat korisnik
creating_in: 'Kreiranje Stavke u {collection}'
editing_in: 'Uređivanje Stavke u {collection}'
creating_unit: 'Kreiranje {unit}'
editing_unit: 'Uređivanje {unit}'
editing_in_batch: 'Grupna izmjena {count} stavki'
no_options_available: Nema dostupnih opcija
settings_data_model: Model Podataka
settings_permissions: Uloge & Dozvole
settings_project: Podešavanje Projekta
settings_webhooks: Webhooks
settings_presets: Izgledi & Oznake
one_or_more_options_are_missing: Jedna ili više opcija nedostaje
scope: Opseg
select: Odaberite...
layout: Izgled
tree_view: Izgled Stabla
changes_are_permanent: Izmjene su trajne
preset_name_placeholder: Služi kao podrazumijevana vrijednost kada je prazno...
preset_search_placeholder: Upit za pretragu...
editing_preset: Izmjena Izgleda
layout_preview: Pregled Izgleda
layout_setup: Podešavanje Izgleda
unsaved_changes: Nesačuvane izmjene
unsaved_changes_copy: Da li ste sigurni da želite da napustite ovu stranicu?
discard_changes: Poništi Promjene
keep_editing: Nastavi uređivanje
page_help_collections_overview: '**Pregled Kolekcija** - Lista svih kolekcija kojima imate pristup.'
page_help_collections_collection: >-
  **Pretraga Stavki** — Lista svih {collection} stavki kojima imate pristup. Prilagodite izgled, filtere, i način sortiranja kako odgovara vašim potrebama, pa čak i sačuvajte oznake ovih različitih konfiguracija za brzi pristup.
page_help_collections_item: >-
  **Detalji Stavke** - Forma za pregled i uređivanje ove stavke. Ova bočna traka takođe sadrži kompletnu istoriju svih revizija, i ubačenih komentara.
page_help_activity_collection: >-
  **Pregled Aktivnosti** - Sveobuhvatan popis svih korisničkih sistemskih aktivnosti i sadržaja.
page_help_docs_global: >-
  **Pregled Dokumentacije** — Dokumenta prilagođena isključivo ovoj verziji projekta i šemi.
page_help_files_collection: >-
  **Biblioteka Fajlova** — Lista svih stavki koje su skladištene unutar ovog projekta. Prilagodite izgled, filtere, i način sortiranja kako odgovara vašim potrebama, pa čak sačuvajte i oznake ovih različitih konfiguracija za brzi pristup.
page_help_files_item: >-
  **Detalji Fajla** — Forma za uređivanje metapodataka fajla, izmjena originalnog stanja, i ažuriranje podešavanja pristupa.
page_help_settings_project: "**Podešavanje Projekta** — Globalna konfiguraciona podešavanja projekta."
page_help_settings_datamodel_collections: >-
  **Model Podataka: Kolekcije** — Lista svih dostupnih kolekcija. Ovo uključuje vidljive, sakrivene, i sistemske kolekcije, kao i neuređene tabele baze podataka koje mogu biti dodane.
page_help_settings_datamodel_fields: >-
  **Model Podataka: Kolekcija** — Forma za uređivanje ove kolekcije i njenih odgovarajućih polja.
page_help_settings_roles_collection: '**Pregled Uloga** — Prikazuje Administratorske, Javne i prilagođene Korisničke Uloge.'
page_help_settings_roles_item: "**Detalji Uloge** — Upravljanje dozvolama uloga i druga podešavanja."
page_help_settings_presets_collection: >-
  **Pregled Izgleda** — Lista svih kreiranih setova izgleda u sklopu projekta, uključujući: korisnik, uloga, i globalne oznake, kao i podrazumijevane preglede.
page_help_settings_presets_item: >-
  **Detalji Izgleda** — Forma za upravljanje oznakama i podrazumijevanim setovima izgleda kolekcije.
page_help_settings_webhooks_collection: '**Pregled Webhooks** — Lista svih dostupnih "webhooks" u sklopu projekta.'
page_help_settings_webhooks_item: '**Detalji Webhook" — Forma za pravljenje i uređivanje "webhooks" u sklopu projekta.'
page_help_users_collection: '**Direktorijum Korisnika** — Lista svih sistemskih korisnika u sklopu projekta.'
page_help_users_item: >-
  **Detalji Korisnika** — Upravljajte informacijama vašeg korisničkog računa, ili pregledajte detalje ostalih korisnika.
activity_feed: Pregled Aktivnosti
add_new: Dodaj Novi
create_new: Kreiraj Novi
all: Svi
none: Nijedan
no_layout_collection_selected_yet: Nema još odabranog izgleda/kolekcije
batch_delete_confirm: >-
  Ne postoje stavke koje su selektovane | Da li ste sigurni da želite da obrišete ovu stavku? Ova akcija je trajna i ne može biti poništena. | Da li ste sigurni da želite da obrišete ove {count} stavke? Ova akcija je trajna i ne može biti poništena.
cancel: Odustani
collection: Kolekcija
collections: Kolekcije
singleton: Singleton
singleton_label: Tretiraj kao jedinstven objekat
system_fields_locked: Sistemska polja su zaključana i ne mogu se uređivati
fields:
  directus_activity:
    item: Primarni Ključ Stavke
    action: Akcija
    collection: Kolekcija
    timestamp: Akcija Na
    user: Akcija Od
    comment: Komentar
    user_agent: Korisnički Agent
    ip: IP adresa
    revisions: Revizije
  directus_collections:
    collection: Kolekcija
    icon: Ikonica
    note: Napomena
    display_template: Šablon za Prikaz
    hidden: Sakriveno
    singleton: Singleton
    translations: Prevodi Imena Kolekcije
    archive_app_filter: Filter za Arhivu
    archive_value: Arhiviraj Vrijednost
    unarchive_value: Poništi arhiviranje vrijednosti
    sort_field: Polje za Sortiranje
    accountability: Aktivnost & Praćenje Revizija
  directus_files:
    $thumbnail: Sličica
    title: Naslov
    description: Opis
    tags: Tagovi
    location: Lokacija
    storage: Skladište
    filename_disk: Ime Fajla (Disk)
    filename_download: Ime Fajla (Za preuzimanje)
    metadata: Meta podaci
    type: Mime Tip
    filesize: Veličina
    modified_by: Izmijenjeno Od
    modified_on: Izmijenjeno
    created_on: Kreirano
    created_by: Kreirao
    embed: Ugradi
    uploaded_by: Otpremljeno Od
    folder: Fascikla
    width: Širina
    uploaded_on: Otpremljeno
    height: Visina
    charset: Set karaktera
    duration: Trajanje
  directus_users:
    first_name: Ime
    last_name: Prezime
    email: Email adresa
    password: Lozinka
    avatar: Avatar
    location: Lokacija
    title: Naslov
    description: Opis
    tags: Tagovi
    language: Jezik
    theme: Tema
    tfa_secret: Dvostruka potvrda Autentičnosti
    status: Status
    status_active: Aktivan
    role: Uloga
    token: Token
    last_page: Posljednja Stranica
    last_access: Posljednji Pristup
  directus_settings:
    project_name: Ime Projekta
    project_url: URL projekta
    project_color: Boja Projekta
    project_logo: Logotip Projekta
    public_foreground: Javna Pozadina
    public_background: Javna Pozadina
    public_note: Opis Projekta
    auth_password_policy: Polisa Lozinke za autentikaciju
    auth_login_attempts: Broj pokušaja prijave
    storage_asset_presets: Izgled prostora za skladištenje
    storage_asset_transform: Transformacija sredstava za skladištenje
    custom_css: Prilagođeni CSS
  directus_fields:
    collection: Ime Kolekcije
    icon: Ikonica Kolekcije
    note: Napomena
    hidden: Sakriveno
    singleton: Singleton
    translation: Prevodi Polja
    display_template: Šablon
  directus_roles:
    name: Naziv uloge
    icon: Ikonica Uloge
    description: Opis
    app_access: Potpun Pristup aplikaciji
    admin_access: Administratorski pristup
    ip_access: IP pristup
    enforce_tfa: Traži 2FA
    users: Svi korisnici ove Uloge
    module_list: Navigacija Modula
    collection_list: Navigacija Kolekcije
  directus_webhooks:
    name: Ime
    status: Status
field_options:
  directus_activity:
<<<<<<< HEAD
    create: Kreiraj
    update: Ažuriranje
=======
    login: Prijavi se
    create: Kreiraj
    update: Ažuriranje
    delete: Obriši
>>>>>>> 8a1913aa
  directus_collections:
    track_activity_revisions: Prati Aktivnost & Revizije
    only_track_activity: Samo Prati Aktivnost
    do_not_track_anything: Bez praćenja
    collection_setup: Podešavanje Kolekcije
    singleton: Tretiraj kao jedinstven objekat
    language: Jezik
    archive_divider: Arhiviraj
    divider: Sortiranje
  directus_roles:
    fields:
      icon_name: Ikonica
      name_name: Ime
      name_placeholder: Unesi naslov...
    collection_list:
      fields:
        type_name: Tip
    collections_name: Kolekcije
  directus_users:
    status_dropdown_active: Aktivan
  directus_webhooks:
    status_options_active: Aktivan
    actions_create: Kreiraj
    actions_update: Ažuriranje
no_fields_in_collection: 'Trenutno ne postoji nijedno polje u "{collection}" kolekciji'
do_nothing: Ne radi ništa
generate_and_save_uuid: Generiši i Sačuvaj UUID
save_current_user_id: Sačuvaj ID vrijednost Trenutnog korisnika
save_current_user_role: Sačuvaj Trenutnu Korisničku Ulogu
save_current_datetime: Sačuvaj Trenutni Datum/Vrijeme
block: Blok
inline: Linijski
comment: Komentar
relational_triggers: Relacioni Okidači
referential_action_field_label_m2o: Kod Brisanja {collection}...
referential_action_field_label_o2m: Kod Poništenog odabira {collection}...
referential_action_no_action: Zaustavi brisanje
referential_action_cascade: Obriši {collection} stavku (kaskadno)
referential_action_set_null: Poništi vrijednost {field} polja
referential_action_set_default: Postavi {field} na njegovu podrazumijevanu vrijednost
choose_action: Izaberi Radnju
editing_role: '{role} Uloga'
creating_webhook: Kreiranje Webhook-a
delete_are_you_sure: >-
  Ova akcija je trajna i ne može biti poništena. Da li ste sigurni da želite da nastavite?
delete_field_are_you_sure: >-
  Da li ste sigurni da želite da obrišete polje "{field}"? Ova operacija ne može biti poništena.
description: Opis
done: Urađeno
duplicate: Dupliraj
email: Email adresa
embed: Ugradi
fallback_icon: IkonicaPrethodnog stanja
field: Polje | Polja
file: Fajl
file_library: Biblioteka Fajlova
forgot_password: Zaboravljena lozinka
hidden: Sakriveno
icon: Ikonica
info: Informacija
normal: Normalno
success: Uspješno
warning: Upozorenje
danger: Opasnost
junction_collection: Kolekcija spajanja
latency: Latencija
login: Prijavi se
my_activity: Moja Aktivnost
not_authenticated: Nije Autorizovan
authenticated: Autorizovan
options: Opcije
otp: Kratkoročna Lozinka
password: Lozinka
permissions: Dozvole
relationship: Relacija
reset: Resetuj
reset_password: Reset Lozinke
revisions: Revizije
revert: Vrati
save: Sačuvaj
schema: Šema
search: Pretraga
select_existing: Izaberite postojeće
select_field_type: Odaberi tip polja
select_interface: Odaberi Interfejs
settings: Podešavanja
sign_in: Prijavite se
sign_out: Odjavite se
sign_out_confirm: Da li ste sigurni da želite da se odjavite?
something_went_wrong: Došlo je do greške.
sort_direction: Smjer sortiranja
sort_asc: Opadajuće sortiranje
sort_desc: Rastuće sortiranje
template: Šablon
translation: Prevodi
value: Vrijednost
view_project: Pregledaj Projekat
report_error: Prijavi Grešku
interfaces:
  presentation-links:
    presentation-links: Linkovi dugmeta
    links: Linkovi
    description: Podesivi linkovi za otvaranje dinamičkih URL-ova
    style: Stil
    primary: Primarni
    link: Linkovi
    button: Dugmad
    error: Radnja se ne može izvršiti
  select-multiple-checkbox:
    checkboxes: Potvrdni okviri
    description: Odaberi između više opcija uz okvire za potvrdu
    allow_other: Omogući Druge
    show_more: 'Prikaži {count} više'
    items_shown: Stavki Prikazano
  input-code:
    code: Kod
    description: Napiši ili podijeli isječke koda
    line_number: Broj Linije
    placeholder: Unesite kod ovde...
  system-collection:
    collection: Kolekcija
    description: Odaberi između postojećih kolekcija
    include_system_collections: Uključi Sistemske Kolekcije
  system-collections:
    collections: Kolekcije
    description: Odaberi između postojećih kolekcija
    include_system_collections: Uključi Sistemske Kolekcije
  select-color:
    color: Boja
    description: Unesi ili odaberi vrijednost boje
    placeholder: Izaberi boju...
    preset_colors: Boje Izgleda
    preset_colors_add_label: Dodaj novu boju...
    name_placeholder: Unesite ime boje...
  datetime:
    datetime: Datum i vrijeme
    description: Unesi datume i vremena
    include_seconds: Uključujući Sekunde
    set_to_now: Postavi na Sadašnji
    use_24: Koristi 24-časovni Format
  system-display-template:
    display-template: Šablon za Prikaz
    description: Miješanje statičnih tekstualnih i dinamičkih vrijednosti polja
    collection_field: Polje Kolekcije
    collection_field_not_setup: Polje u kolekciji nije ispravno konfigurisano
    select_a_collection: Izaberi Kolekciju
  presentation-divider:
    divider: Djelilac
    description: Označi i podijeli polja u sekcije
    title_placeholder: Unesi naslov...
    inline_title: Linijski Naslov
    inline_title_label: Prikaži naslov u liniji
    margin_top: Gornja Margina
    margin_top_label: Povećaj Gornju Marginu
  select-dropdown:
    description: Odaberi vrijednost iz padajuće liste
    choices_placeholder: Dodaj novi odabir
    allow_other: Omogući Druge
    allow_other_label: Dozvoli Ostale Vrijednosti
    allow_none: Ne dozvoli
    allow_none_label: Dozvoli Bez Odabira
    choices_name_placeholder: Unesi ime...
    choices_value_placeholder: Unesi vrijednost...
  select-multiple-dropdown:
    select-multiple-dropdown: Padajuća lista (Više opcija)
    description: Odaberi više od jedne vrijednosti iz padajuće liste
  file:
    file: Fajl
    description: Odaberi ili otpremi fajl
  files:
    files: Fajlovi
    description: Odaberi ili otpremi više fajlova
  input-hash:
    hash: Hash
    description: Unesi vrijednost koja će biti sigurno skladištena
    masked: Maskirano
    masked_label: Sakrij "true" vrijednosti
  select-icon:
    icon: Ikonica
    description: Odaberi ikonicu iz padajuće liste
    search_for_icon: Traži ikonicu...
  file-image:
    image: Slika
    description: Odaberi ili otpremi sliku
  system-interface:
    interface: Interfejs
    description: Odaberi postojeći interfejs
    placeholder: Odaberi Interfejs...
  system-interface-options:
    interface-options: Opcije Interfejsa
    description: Modalni prozor za odabir opcija interfejsa
  list-m2m:
    many-to-many: Many to Many
    description: Odaberi više povezanih stavki
  select-dropdown-m2o:
    many-to-one: Many to One
    description: Odaberi samo jednu povezanu stavku
    display_template: Šablon za Prikaz
  input-rich-text-md:
    markdown: Smanjenje
    description: Unesi i pregledaj opcije smanjenja
    customSyntax: Prilagođeni Blokovi
    customSyntax_label: Dodaj prilagođene tipove sintakse
    customSyntax_add: Dodaj prilagođenu sintaksu
    box: Blok / Linijski
    imageToken: Token Fotografije
    imageToken_label: Koji (statični) token prikačiti na izvore slika
  map:
    zoom: Uvеćanjе
  presentation-notice:
    notice: Napomеna
    description: Prikaži kratku napomenu
    text: Unesi sadržaj napomene ovde...
  list-o2m:
    one-to-many: One to Many
    description: Odaberi više povezanih stavki
    no_collection: Kolekciju nije moguće pronaći
  system-folder:
    folder: Fascikla
  select-radio:
    radio-buttons: Radio dugmići
    description: Odaberi jednu od više ponuđenih opcija
  list:
    repeater: Ponavljanje
    description: Napravi više upisa od postojeće strukture
    edit_fields: Izmijeni Polja
    add_label: '"Napravi Novi" Labela'
    field_name_placeholder: Unesi ime polja...
    field_note_placeholder: Unesi napomenu polja...
  slider:
    slider: Slajder
    description: Odaberi broj uz pomoć slajdera
    always_show_value: Uvijek prikaži vrijednost
  tags:
    tags: Tagovi
    description: Odaberi ili dodaj tagove
    whitespace: Razmak
    hyphen: Zamijeni sa crticom
    underscore: Zamijeni sa podrctanom linijom
    remove: Ukloni razmak
    capitalization: Uvećanje
    uppercase: Konvertuj velika slova
    lowercase: Konvertuj mala slova
    auto_formatter: Koristi automatski format naslova
    alphabetize: Po abecedi
    alphabetize_label: Abecedni red
    add_tags: Dodaj tagove...
  input:
    input: Unos
    description: Ručno unesite vrijednost
    trim: Odsjecanje
    trim_label: Odsjecanje sa početka i kraja
    mask: Maskirano
    mask_label: Sakrij pravu vrijednost
    clear: Poništena Vrijednost
    clear_label: Sačuvaj kao praznu sekvencu karaktera
    minimum_value: Minimalna Vrijednost
    maximum_value: Maksimalna Vrijednost
    step_interval: Interval
    slug: Slugify
    slug_label: Omogući unijetu vrijednost sigurnu u sklopu URL
  input-multiline:
    textarea: Polje Teksta
    description: Unesi višelinijski čisti-tekst
  boolean:
    toggle: Isključi / Uključi
    description: Prebaci između uključeno i isključeno
    label_placeholder: Unesi ime...
    label_default: Omogućen
  translations:
    display_template: Šablon za Prikaz
    no_collection: Nema Kolekcije
  list-o2m-tree-view:
    description: Prikaz Stabla za ugnježđene rekurzivne one-to-many stavke
    recursive_only: Interfejs u prikazu stabla radi samo u slučajevima rekurzivnih relacija.
  user:
    user: Korisnik
    description: Odaberi postojećeg directus korisnika
    select_mode: Način Odabira
    modes:
      auto: Automatski
      dropdown: Padajuća lista
      modal: Modalni
  input-rich-text-html:
    wysiwyg: WYSIWYG
    description: Uređivač teksta koji piše HTML sadržaj
    toolbar: Traka sa alatkama
    custom_formats: Prilagođeni Formati
    options_override: Opcije Prepisivanja
  input-autocomplete-api:
    input-autocomplete-api: Autokompletirani Ulaz (API)
    description: Tip pretrage za spoljašne API vrijednosti.
    results_path: Putanja Rezultata
    value_path: Putanja Vrijednosti
    trigger: Okidač
    rate: Ocjena
displays:
  boolean:
    boolean: Boolean
    description: Prikaži uključena i isključena stanja
    label_on: Oznaka Uključeno
    label_on_placeholder: Unesi oznaku za uključeno...
    label_off: Oznaka Isključeno
    label_off_placeholder: Unesi oznaku za isključeno...
    icon_on: Ikonica Na
    icon_off: Bez Ikonice
    color_on: Boja Uključena
    color_off: Boja Isključena
  collection:
    collection: Kolekcija
    description: Prikaži kolekciju
    icon_label: Prikaži ikonicu kolekcije
  color:
    color: Boja
    description: Prikaži obojenu tačku
    default_color: Podrazumijevana Boja
  datetime:
    datetime: Datum i vrijeme
    description: Prikaži vrijednosti povezane sa vremenom
    format: Format
    format_note: >-
      Prilagođeni format prihvata __[Date Field Symbol Table](https://www.unicode.org/reports/tr35/tr35-dates.html#Date_Field_Symbol_Table)__
    long: Dugo
    short: Kratko
    relative: Relativno
    relative_label: 'Prikaži relativno vrijeme, primjer: prije 5 minuta'
  file:
    file: Fajl
    description: Prikaži fajlove
  filesize:
    filesize: Veličina Fajla
    description: Prikaži veličinu fajla
  formatted-value:
    formatted-value: Formatirana Vrijednost
    description: Prikaži formatiranu verziju teksta
    format_title: Formatiraj Naslov
    format_title_label: Automatsko formatiranje naslova
    bold_label: Koristi podebljan stil
  formatted-json-value:
    formatted-json-value: Formatirana JSON vrijednost
    description: Prikaži formatiranu verziju objekta
  icon:
    icon: Ikonica
    description: Prikaži ikonicu
    filled: Popunjeno
    filled_label: Koristi popunjenu varijantu
  image:
    image: Slika
    description: Prikaži umanjeni pregled slike
    circle: Krug
    circle_label: Prikaži kao krug
  labels:
    labels: Oznake
    description: Prikaži jednu ili listu oznaka
    default_foreground: Podrazumijevana Početna pozadina
    default_background: Podrazumijevana Pozadina
    format_label: Formatiraj svaku oznaku
    show_as_dot: Prikaži kao Tačku
    choices_value_placeholder: Unesi vrijednost...
    choices_text_placeholder: Unesi tekst...
  mime-type:
    mime-type: MIME Tip
    description: Prikaži MIME-Tip fajla
    extension_only: Samo Nastavak
    extension_only_label: Samo prikaži nastavak fajla
  rating:
    rating: Ocjena
    description: Prikaži brojeve vizuelno u stilu zvjezdica relativno maksimalnoj vrijednosti
    simple: Jednostavan
    simple_label: Prikaži zvjezdice u jednostavnom formatu
  raw:
    raw: Vrijednost
  related-values:
    related-values: Povezane Vrijednosti
    description: Prikaži povezane vrijednosti
  user:
    user: Korisnik
    description: Prikaži directus korisnika
    avatar: Avatar
    name: Ime
    both: Oba
    circle_label: Prikaži korisnika u obliku kruga
layouts:
  cards:
    cards: Kartice
    image_source: Izvor Slike
    image_fit: Uklapanje Slike
    crop: Isjecanje
    contain: Sadržano
    title: Naslov
    subtitle: Pod naslov
  tabular:
    tabular: Tabela
    fields: Polja
    spacing: Razmak
    comfortable: Udobno
    compact: Kompaktno
    cozy: Prijatno
  calendar:
    calendar: Kalendar
    start_date_field: Polje Početnog Datuma
    end_date_field: Polje Završnog Datuma<|MERGE_RESOLUTION|>--- conflicted
+++ resolved
@@ -774,15 +774,10 @@
     status: Status
 field_options:
   directus_activity:
-<<<<<<< HEAD
-    create: Kreiraj
-    update: Ažuriranje
-=======
     login: Prijavi se
     create: Kreiraj
     update: Ažuriranje
     delete: Obriši
->>>>>>> 8a1913aa
   directus_collections:
     track_activity_revisions: Prati Aktivnost & Revizije
     only_track_activity: Samo Prati Aktivnost
