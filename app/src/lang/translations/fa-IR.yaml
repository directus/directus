--- conflicted
+++ resolved
@@ -534,25 +534,6 @@
 active: فعال
 move_to: انتقال به...
 copy: کپی
-<<<<<<< HEAD
-copy_to: کپی در...
-no_other_dashboards_copy: شما هنوز داشبورد دیگری ندارید.
-inactive: غیر فعال
-users: کاربران
-activity: فعالیت های من
-activity_item: گزارش فعالیت ها
-action: فعالیت
-ip_address: آدرس IP
-user_agent: عامل کاربر
-origin: مبدا
-webhooks: هوک های تحت وب
-decimals: رقم اعشار
-value_decimals: مقدار اعشار
-min_value: حداقل مقدار
-max_value: حداکثر مقدار
-automatic: خودکار
-field_width: عرض کامل
-=======
 copy_to: رونوشت در...
 no_other_dashboards_copy: شما هنوز داشبورد دیگری ندارید.
 inactive: غیر فعال
@@ -570,7 +551,6 @@
 max_value: حداکثر مقدار
 automatic: خودکار
 field_width: عرض کادر
->>>>>>> d16c3896
 add_filter: افزودن فیلتر
 upper_limit: بالاترین حد...
 lower_limit: حد پایینی...
@@ -617,11 +597,7 @@
   INVALID_CONFIG: پیکربندی نامعتبر است
   INVALID_TOKEN: توکن نامعتبر است
   INVALID_IP: آدرس IP مجاز نیست
-<<<<<<< HEAD
-  INVALID_USER: شکست در تایید کاربر.
-=======
   INVALID_USER: احراز هویت کاربر ناموفق بود
->>>>>>> d16c3896
   ITEM_LIMIT_REACHED: رسیدن به حد مجاز
   ITEM_NOT_FOUND: آیتم پیدا نشد
   ROUTE_NOT_FOUND: یافت نشد
@@ -637,13 +613,8 @@
   INVALID_FOREIGN_KEY: کلید خارجی نامعتبر است
   UNKNOWN: خطای غیر منتظره
   GRAPHQL_VALIDATION_EXCEPTION: استثنا اعتبار سنجی GraphQL
-<<<<<<< HEAD
-  SERVICE_UNAVAILABLE: خدمات در دسترس نیست
-  UNSUPPORTED_MEDIA_TYPE: نوع فایل پشتیبانی نمی شود
-=======
   SERVICE_UNAVAILABLE: سرویس در دسترس نیست
   UNSUPPORTED_MEDIA_TYPE: رسانه پشتیبانی نشده
->>>>>>> d16c3896
   UNEXPECTED_RESPONSE: پاسخ غیر منتظره
   TOKEN_EXPIRED: توکن منقضی شده است
   RANGE_NOT_SATISFIABLE: محدوده نامعتبر است
@@ -816,11 +787,7 @@
 icon_on: آیکن روشن
 icon_off: آیکن خاموش
 label: برچسب
-<<<<<<< HEAD
-flows: اتوماسیون ها
-=======
 flows: اتوماسیون‌ها
->>>>>>> d16c3896
 flow: اتوماسیون
 select_a_flow: انتخاب یک اتوماسیون
 run_flow_confirm: آیا مطمئنید که می خواهید این اتصال را برقرار کنید؟
@@ -832,38 +799,21 @@
 run_flow_success: اتوماسیون "{flow}" با موفقیت اجرا شد
 field_name_placeholder: ورود نام فیلد...
 field_key_placeholder: ورود کلید فیلد...
-<<<<<<< HEAD
-trigger: محرک
-trigger_options: گزینه های محرک
-view_trigger: مشاهده محرک
-create_trigger: ایجاد محرک
-trigger_setup: تنظیمات محرک
-change_trigger: تغییر محرک
-=======
 trigger: راه‌انداز
 trigger_options: گزینه‌های راه‌انداز
 view_trigger: مشاهده محرک
 create_trigger: ایجاد راه‌انداز
 trigger_setup: نصب راه‌انداز
 change_trigger: تغییر راه‌انداز
->>>>>>> d16c3896
 flow_delete_confirm: آیا مطمئن هستید که می‌خواهید فیلد {flow} را حذف کنید؟ این عملیات قابل بازگردانی نیست.
 set_flow_active: تنظیم اتوماسیون به فعال
 set_flow_inactive: برگشت Flow به غیر‌فعال
 edit_flow: ویرایش Flow
-<<<<<<< HEAD
-delete_flow: حذف Flow
-no_other_flows_copy: هنوز هیچ Flow تنظیم نشده است.
-no_flows: بدون Flows
-no_flows_copy: هنوز هیچ Flow تنظیم نشده است.
-create_flow: ساخت Flow
-=======
 delete_flow: پاک‌کردن Flow
 no_other_flows_copy: هنوز هیچ Flow تنظیم نشده است.
 no_flows: بدون Flows
 no_flows_copy: هنوز هیچ Flow تنظیم نشده است.
 create_flow: ایجاد Flow
->>>>>>> d16c3896
 creating_new_flow: ساخت Flow جدید
 updating_flow: ویرایش Flow
 flow_setup: تنظیم Flow
@@ -1074,13 +1024,8 @@
   هیچ آیتمی انتخاب نشده است | آیا مطمئنید که میخواهید این آیتم را حذف کنید؟ این عمل غیرقابل بازگشت است. | آیا مطمئنید که میخواهید این {count} آیتم را پاک کنید؟ این عمل غیر قابل بازگشت است.
 cancel: انصراف
 no_upscale: تصاویر را بالا نبرید
-<<<<<<< HEAD
-collection: کالکشن یا مجموعه
-collections: کالکشن ها یا مجموعه ها
-=======
 collection: مجموعه
 collections: مجموعه‌ها
->>>>>>> d16c3896
 content: محتوا
 singleton: تک کالکشن یا Singleton
 singleton_label: به عنوان یک شی واحد رفتار کند
@@ -1111,20 +1056,12 @@
   directus_activity:
     item: کلید اصلی آیتم
     action: فعالیت
-<<<<<<< HEAD
-    collection: کالکشن یا مجموعه
-=======
     collection: مجموعه
->>>>>>> d16c3896
     timestamp: فعالیت در تاریخ
     user: فعالیت توسط
     comment: نظر
     user_agent: عامل کاربر
-<<<<<<< HEAD
-    origin: مبدا
-=======
     origin: مبدأ
->>>>>>> d16c3896
     ip: آدرس IP
     revisions: نسخه
   directus_collections:
@@ -1137,19 +1074,11 @@
     singleton: تک کالکشن یا Singleton
     translations: ترجمه های نامگذاری مجموعه
     archive_app_filter: بایگانی فیلتر برنامه
-<<<<<<< HEAD
-    archive_value: مقدار آرشیو
-    unarchive_value: مقدار آرشیو نشده
-    sort_field: فیلد مرتب سازی
-    accountability: مشاهده Log ها و فعالیت ها
-    archive_field: فیلد آرشیو
-=======
     archive_value: مقدار بایگانی
     unarchive_value: مقدار بایگانی نشده
     sort_field: فیلد مرتب سازی
     accountability: مشاهده Log ها و فعالیت ها
     archive_field: فیلد بایگانی
->>>>>>> d16c3896
     item_duplication_fields: فیلدهای تکراری
   directus_files:
     $thumbnail: تصویر کوچک
@@ -1161,27 +1090,16 @@
     filename_disk: نام فایل (برروی دیسک)
     filename_download: نام (دانلودی) فایل
     metadata: متادیتا
-<<<<<<< HEAD
-    type: نوع فایل
-=======
     type: نوع رسانه
->>>>>>> d16c3896
     filesize: انداره فایل
     modified_by: ویرایش شده توسط
     modified_on: ویرایش شده در
     created_on: ایجاد شده در
     created_by: ایجاد شده توسط
-<<<<<<< HEAD
-    embed: درج
-    uploaded_by: بارگذاری شده توسط
-    folder: پوشه
-    width: عرض
-=======
     embed: جایگذاری
     uploaded_by: بارگذاری شده توسط
     folder: پوشه
     width: پهنا
->>>>>>> d16c3896
     uploaded_on: بارگذاری شده در تاریخ
     height: ارتفاع
     charset: مجموعه کاراکتر
@@ -1211,11 +1129,7 @@
     status_suspended: تعلیق شده
     status_archived: بایگانی شده
     role: نقش
-<<<<<<< HEAD
-    token: رمز
-=======
     token: توکن
->>>>>>> d16c3896
     provider: ارائه دهنده
     external_identifier: شناسه خارجی
     last_page: صفحه آخر
@@ -1231,25 +1145,15 @@
     basemaps_raster: Raster
     basemaps_tile: Raster TileJSON
     basemaps_style: Mapbox Style
-<<<<<<< HEAD
-    mapbox_key: Mapbox Access Token
-=======
     mapbox_key: کلید دسترسی Mapbox
->>>>>>> d16c3896
     mapbox_placeholder: pk.eyJ1Ijo.....
     attribution: انتساب
     additional_transforms: تحولات اضافی
     project_name: نام پروژه
     project_descriptor: درباره پروژه
-<<<<<<< HEAD
-    project_url: لینک پروژه
-    project_color: رنگ پروژه
-    project_logo: لوگو پروژه
-=======
     project_url: نشانی اینترنتی پروژه
     project_color: رنگ پروژه
     project_logo: نماد پروژه
->>>>>>> d16c3896
     default_language: زبان پیش‎فرض
     branding: برندینگ و استایل
     public_foreground: رنگ پیش زمینه عمومی
@@ -1262,11 +1166,7 @@
     storage_asset_presets: کلید از پیش تعیین شده
     storage_asset_transform: تغییرات مجاز
     overrides: لغو برنامه
-<<<<<<< HEAD
-    custom_css: سی‌اس‌اس سفارشی
-=======
     custom_css: Css سفارشی
->>>>>>> d16c3896
     module_bar: نوار ماژول ها
     transformations_all: همه تغییرات را مجاز کنید
     transformations_none: غیرفعال کردن تحولات (transformations)
@@ -1282,15 +1182,6 @@
     max_uses: حداکثر استفاده
     times_used: زمان استفاده شده
   directus_fields:
-<<<<<<< HEAD
-    collection: نام کالکشن
-    icon: آیکن کالکشن
-    note: شرح
-    hidden: مخفی
-    singleton: تک کالکشن یا Singleton
-    translation: ترجمه‌های نام فیلد
-    display_template: قالب
-=======
     collection: نام مجموعه
     icon: آیکن مجموعه
     note: شرح
@@ -1298,7 +1189,6 @@
     singleton: تک کالکشن یا Singleton
     translation: ترجمه‌های نام فیلد
     display_template: پوسته
->>>>>>> d16c3896
   directus_roles:
     name: نام نقش
     icon: آیکن نقش
@@ -1314,29 +1204,17 @@
     method: شیوه یا متود
     status: وضعیت
     data: داده Data
-<<<<<<< HEAD
-    header: سربرگ Header
-    value: مقدار
-    headers: درخواست Header
-    data_label: ارسال داده های رویداد
-    triggers: محرک ها
-=======
     header: سربرگ
     value: مقدار
     headers: درخواست Header
     data_label: ارسال داده های رویداد
     triggers: راه‌اندازها
->>>>>>> d16c3896
     actions: فعالیت ها
     collections: کالکشن ها یا مجموعه ها
 field_options:
   directus_settings:
     project_name_placeholder: پروژه من...
-<<<<<<< HEAD
-    project_color_note: لوگو صفحه ورود
-=======
     project_color_note: نماد برگه ورود
->>>>>>> d16c3896
     public_note_placeholder: یک پیام کوتاه و عمومی که از قالب بندی علامت گذاری پشتیبانی می کند...
     security_divider_title: امنیت
     auth_password_policy:
@@ -1524,11 +1402,7 @@
 revert: بازگشت
 save: ذخیره
 schema: اسکیما
-<<<<<<< HEAD
-search: جُستجو
-=======
 search: جست‌و‌جو
->>>>>>> d16c3896
 select_existing: انتخاب مورد موجود
 select_field_type: انتخاب نوع فیلد
 select_interface: رابط شبکه را انتخاب کنید
@@ -1540,12 +1414,8 @@
 sort_direction: جهت مرتب سازی
 export_location: برون‌برد مکان‌ها
 export_started: برون بری آغاز شد
-<<<<<<< HEAD
-template: قالب
-=======
 sort_desc: مرتب‌سازی نزولی
 template: پوسته
->>>>>>> d16c3896
 require_value_to_be_set: مقدار لازم برای تنظیم هنگام ایجاد
 translation: ترجمه
 translation_placeholder: وارد کردن ترجمه...
@@ -1554,25 +1424,15 @@
 report_error: گزارش خطا
 start: آغاز
 table: جدول
-<<<<<<< HEAD
-list: لیست
-search_filter: جستجوی فیلترها
-enable_search_filter: فعال کردن جستجو و فیلترها
-=======
 list: فهرست
 search_filter: جستجو و علامت‌گذاری
 enable_search_filter: فعال کردن جست‌و‌جو و علامت گذاری
->>>>>>> d16c3896
 item_link: لینک مورد
 show_link_to_item: نمایش لینک در آیتم
 navigate_to_item: بازگشت به آیتم
 undo_removed_item: لغو حذف آیتم
 remove_item: حذف آیتم
-<<<<<<< HEAD
-delete_item: پاک کردن آیتم
-=======
 delete_item: پاک‌کردن آیتم
->>>>>>> d16c3896
 interfaces:
   filter:
     name: فیلتر
@@ -1591,11 +1451,7 @@
     placeholder: قوانین را به اینجا بکشید
     add_key_placeholder: یک کلید اضافه کنید و دکمه Enter را فشار دهید..
   fields:
-<<<<<<< HEAD
-    name: فیلدها
-=======
     name: کادرها
->>>>>>> d16c3896
   group-accordion:
     name: آکوردئون
     description: نمایش زمینه ها یا گروه ها به عنوان بخش های آکاردئونی
@@ -1603,27 +1459,12 @@
     all_closed: همه بسته باشند
     first_opened: اولی باز باشد
     all_opened: همه باز باشند
-<<<<<<< HEAD
-    accordion_mode: آکاردئونی
-=======
     accordion_mode: حالت آکاردئون
->>>>>>> d16c3896
     max_one_section_open: حداکثر 1 بخش باز باشد
   presentation-links:
     presentation-links: دکمه لینک ها
     links: لینک‌ ها
     description: دکمه های لینک قابل تنظیم برای راه اندازی URL های پویا
-<<<<<<< HEAD
-    style: Style
-    primary: اصلی
-    link: لینک‌ ها
-    button: دکمه‌‌ها
-    error: امکان انجام این کار نیست
-  select-multiple-checkbox:
-    checkboxes: جعبه انتخاب
-    description: بین چند گزینه از طریق جعبه انتخاب
-    allow_other: اجازه به دیگری
-=======
     style: استایل
     primary: اصلی
     link: لینک‌‌ها
@@ -1634,7 +1475,6 @@
     description: بین چند گزینه از طریق جعبه انتخاب
     allow_other: اجازه به دیگری
     show_more: 'نمایش {count} بیشتر'
->>>>>>> d16c3896
     items_shown: آیتمهای نشان داده شده
   select-multiple-checkbox-tree:
     description: بین چند گزینه از طریق جعبه انتخاب تودرتو
@@ -1713,11 +1553,8 @@
   system-interface:
     interface: رابط کاربری
     description: انتخاب یک رابط موجود
-<<<<<<< HEAD
-=======
   system-interface-options:
     interface-options: تنظیمات رابط
->>>>>>> d16c3896
   list-m2m:
     many-to-many: چندتا به چندتا
     description: انتخاب چندین آیتم تقاطعی مرتبط
@@ -1771,15 +1608,12 @@
     alphabetize: الفبایی
   input:
     input: ورودی
-<<<<<<< HEAD
-=======
     maximum_value: حداکثر مقدار
   input-multiline:
     textarea: کادر متنی
   input-translated-string:
     input-translated-string: رشته‌های ترجمه شده
     search_placeholder: جست‌وجو...
->>>>>>> d16c3896
   boolean:
     toggle: تغییر وضعیت
     label_default: فعال شده
@@ -1792,10 +1626,6 @@
     user: کاربر
     modes:
       dropdown: لیست کشویی
-<<<<<<< HEAD
-  system-token:
-    system-token: رمز
-=======
   input-rich-text-html:
     toolbar: نوار ابزار
     custom_formats: نوع سفارشی
@@ -1808,7 +1638,6 @@
     remove_token: حذف توکن
   system-raw-editor:
     system-raw-editor: ویرایشگر Raw
->>>>>>> d16c3896
 displays:
   translations:
     translations: ترجمه‌ها
@@ -1927,10 +1756,7 @@
   kanban:
     crop: برش
     advanced: پیشرفته
-<<<<<<< HEAD
-=======
     show: نمایش
->>>>>>> d16c3896
 horizontal: افقی
 vertical: عمودی
 x_axis: محور افقی
@@ -1980,11 +1806,8 @@
     smooth: نرم
     straight: صاف
     step_line: خط مرحله ای
-<<<<<<< HEAD
-=======
   meter:
     name: متر
->>>>>>> d16c3896
   piechart:
     name: نمودار پای یا دونات
     description: نمودار دایره ای که نسبت گروه ها را روی یک ستون نشان می دهد
@@ -1997,10 +1820,6 @@
     multiple: چندگانه
     multiple-label: انتخاب چند مورد
 triggers:
-<<<<<<< HEAD
-  webhook:
-    method: شیوه یا متود
-=======
   common:
     response_body: متن پاسخ
     response_body_all: همه داده‌ها
@@ -2011,7 +1830,6 @@
     cron: بازه زمانی
   manual:
     name: دستی
->>>>>>> d16c3896
 operations:
   condition:
     name: شرط
@@ -2019,9 +1837,6 @@
     name: خواندن داده
     description: خواندن داده از پایگاه داده
   item-create:
-<<<<<<< HEAD
-    payload: ظرفیت یا Payload
-=======
     name: ایجاد داده
     payload: ظرفیت یا Payload
   item-delete:
@@ -2033,18 +1848,13 @@
     description: خواندن آیتم‌ها از پایگاه داده
     key: ID ها
     query: کوئری
->>>>>>> d16c3896
   item-update:
     name: Trigger Flow
     description: این داده ها را به Flow دیگری منتقل کنید
     emit_events: انتشار رویدادها
-<<<<<<< HEAD
-    payload: ظرفیت یا Payload
-=======
     key: ID ها
     payload: ظرفیت یا Payload
     query: کوئری
->>>>>>> d16c3896
   log:
     message: پیام
   mail:
@@ -2057,14 +1867,8 @@
     url: URL
     method: شیوه یا متود
     data: داده Data
-<<<<<<< HEAD
-    header: سربرگ Header
-  trigger:
-    flows: اتوماسیون ها
-=======
     header: سربرگ
   trigger:
     flows: اتوماسیون‌ها
->>>>>>> d16c3896
     flow: اتوماسیون
     data: داده Data