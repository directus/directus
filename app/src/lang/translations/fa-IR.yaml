---
## Be aware:
#Due to the way this is imported, JavaScript reserved words, including "delete", "private",
#"void", etc are stripped out. See
#https://github.com/rollup/plugins/blob/8748b8cd3bbab3c5ac6190556930219f19060e63/packages/pluginutils/src/makeLegalIdentifier.ts#L4
#and
#https://github.com/rollup/plugins/blob/8748b8cd3bbab3c5ac6190556930219f19060e63/packages/yaml/src/index.js#L45
#Illegal words:
#'break', 'case', 'class', 'catch', 'const', 'continue', 'debugger', 'default', 'delete', 'do',
#'else', 'export', 'extends', 'finally', 'for', 'function', 'if', 'import', 'in', 'instanceof',
#'let', 'new', 'return', 'super', 'switch', 'this', 'throw', 'try', 'typeof', 'var', 'void',
#'while', 'with', 'yield', 'enum', 'await', 'implements', 'package', 'protected', 'static',
#'interface', 'private', 'public', 'arguments', 'Infinity', 'NaN', 'undefined', 'null', 'true',
#'false', 'eval', 'uneval', 'isFinite', 'isNaN', 'parseFloat', 'parseInt', 'decodeURI',
#'decodeURIComponent', 'encodeURI', 'encodeURIComponent', 'escape', 'unescape', 'Object',
#'Function', 'Boolean', 'Symbol', 'Error', 'EvalError', 'InternalError', 'RangeError',
#'ReferenceError', 'SyntaxError', 'TypeError', 'URIError', 'Number', 'Math', 'Date', 'String',
#'RegExp', 'Array', 'Int8Array', 'Uint8Array', 'Uint8ClampedArray', 'Int16Array', 'Uint16Array',
#'Int32Array', 'Uint32Array', 'Float32Array', 'Float64Array', 'Map', 'Set', 'WeakMap', 'WeakSet',
#'SIMD', 'ArrayBuffer', 'DataView', 'JSON', 'Promise', 'Generator', 'GeneratorFunction', 'Reflect',
#'Proxy', 'Intl'
identifier: شناسه
avatar: آواتار
application: برنامه
default_provider: پیش‌فرض
published: منتشر شد
draft: پیش‌نویس
archived: بایگانی‌شده
modules: ماژول‌ها
module_bar: نوار ماژول ها
reset_width: تنظیم مجدد عرض
tile_size: اندازه هر مربع در نقشه
edit_field: ویرایش فیلد
conditions: شرایط
maps: نقشه ها
switch_user: تغییر کاربر
item_creation: ساخت یک آیتم
item_revision: نسخه های آیتم
enter_a_name: عنوانی را وارد نمایید...
duplicate_field: فیلد تکراری
half_width: نصف عرض
full_width: عرض کامل
group: گروه
and: و
or: یا
fill_width: عرض کامل
field_name_translations: ترجمه‌های نام فیلد
enter_password_to_enable_tfa: برای فعال کردن احراز هویت دو عاملی، رمز عبور خود را وارد کنید
add_field: افزودن فیلد
role_name: نام نقش
branch: شاخه
leaf: برگ
indeterminate: نامشخص
edit_collection: ویرایش مجموعه
exclusive: انحصاری
children: زیرکنترل ها
db_only_click_to_configure: 'جدول خام در پایگاه داده: برای پیکربندی کلیک کنید'
show_active_items: نمایش آیتم های فعال
show_archived_items: نشان دادن یادداشت‌های بایگانی شده
show_all_items: نمایش تمامی موارد
edited: مقدار ویرایش شد
required: الزامی
required_for_app_access: برای دسترسی به برنامه مورد نیاز است
requires_value: به مقدار نیاز دارد
create_preset: ایجاد الگو
create_panel: ایجاد پنل
create_role: ایجاد نقش
create_user: ایجاد کاربر
delete_panel: حذف پنل
create_webhook: ساخت وب هوک
invite_users: دعوت کاربران
invite: دعوت
email_already_invited: قبلاً برای ایمیل {email}، دعوت نامه ارسال شده است
subject: موضوع
inbox: پیغام‌های دریافتی
emails: پست الکترونیکی
connection_excellent: کیفیت اتصال، عالی است
connection_good: کیفیت اتصال، خوب است
connection_fair: کیفیت اتصال، قابل قبول است.
connection_poor: کیفیت اتصال، ضعیف است
primary: اصلی
rename_folder: تغییر نام پوشه
delete_folder: حذف پوشه
prefix: پيشوند
suffix: پسوند
reset_bookmark: بازنشانی نشانک
<<<<<<< HEAD
rename_bookmark: تغییر نام نشانک
=======
>>>>>>> 703fb842
update_bookmark: به روزرسانی نشانک
delete_bookmark: حذف نشانک
delete_bookmark_copy: >-
  آیا مطمئن هستید که می‌خواهید نشانکِ {bookmark} را حذف کنید؟ این عملیات قابل بازگردانی نیست.
logoutReason:
  SIGN_OUT: از سیستم خارج شده
  SESSION_EXPIRED: نشست به پایان رسیده
public_label: در دسترس عموم
public_description: اینکه کدام داده مربوط به API، بدون احراز هویت، قابل دسترسی باشد را کنترل میکند.
admin_description: نقش مدیریتی اولیه با سطح دسترسی بدون محدودیت به برنامه و API
not_allowed: مجاز نیست
directus_version: نسخه دایرکتوس
node_version: نسخه node
node_uptime: مدت زمان اجرای node تاکنون
os_type: نوع سیستم عامل
os_version: نسخه سیستم عامل
os_uptime: زمان به کار سیستم عامل
os_totalmem: حافظه سیستم عامل
archive: بایگانی
archive_confirm: از بایگانی شدن این مورد مطمئنید؟
archive_confirm_count: >-
  هیچ موردی انتخاب نشده | آیا مطمئن هستید که می‌خواهید این مورد را بایگانی کنید؟ | آیا مطمئن هستید که می‌خواهید این {count} مورد را بایگانی کنید؟
reset_system_permissions_to: 'بازنشانی مجوزهای سیستم به:'
reset_system_permissions_copy: این عمل، مجوزهای سفارشی که ممکن است برای مجموعه‌های سیستمی اعمال کرده باشید را بازنویسی می کند. مطمئن هستید؟
the_following_are_minimum_permissions: موارد زیر، حداقل مجوزهای مورد نیاز جهت دسترسی به برنامه است. شما می توانید مجوزهای بیشتری را در این قسمت در نظر بگیرید اما نه کمتر از حداقل مجوز مورد نیاز.
app_access_minimum: حداقل مجوزها برای دسترسی به برنامه
recommended_defaults: پیش‌فرض‌های مورد تأیید
unarchive: خارج کردن از بایگانی
unarchive_confirm: آیا از خارج کردن این آیتم از بایگانی، اطمینان دارید؟
nested_files_folders_will_be_moved: فایل‌ها و پوشه‌های زیرمجموعه به یک سطح بالاتر منتقل می‌شوند.
validation_errors_notice: 'فیلدهای زیر مقادیر غیرقابل قبولی دارند:'
validationError:
  eq: مقدار باید {valid} باشد
  neq: مقدار نمی‌تواند {invalid} باشد
  in: 'مقدار باید یکی از این مقادیر باشد: {valid}'
  nin: مقدار نمی‌تواند یکی از {invalid} باشد
  contains: مقدار باید حاوی {substring} باشد
  ncontains: مقدار نمی‌تواند حاوی {substring} باشد
  gt: مقدار باید بیشتر از {valid} باشد
  gte: مقدار باید بزرگتر یا مساوی {valid} باشد
  lt: مقدار باید کمتر از {valid} باشد
  lte: مقدار باید کمتر یا مساوی {valid} باشد
  empty: مقدار باید خالی باشد
  nempty: مقدار نمی تواند خالی باشد
  null: مقدار باید null باشد
  nnull: مقدار نمی تواند خالی (نال) باشد
  required: مقدار الزامی است
  unique: مقدار باید یکتا باشد
  regex: این مقدار، فرمت صحیحی ندارد
all_access: دسترسی کامل
no_access: بدون دسترسی
use_custom: استفاده از حالت سفارشی
nullable: میتواند null باشد
allow_null_value: اجازه NULL بودن دارد
allow_multiple: چند انتخابی بودن
allow_multiple_to_be_open: چند مورد میتوانند باهم باز شوند
enter_value_to_replace_nulls: لطفاً یک مقدار جدید برای جایگزینی هر گونه NULL موجود در این فیلد وارد کنید.
field_standard: استاندارد
field_presentation: نحوه نمایش و نامهای مستعار
field_file: تک فایل
field_files: چند فایلی
field_m2o: رابطه چند-به-یک
field_m2a: رابطه چند-به-هر-مجموعه-ای
field_o2m: رابطه یک-به-چند
field_m2m: رابطه چند-به-چند
field_translations: ترجمه‌ها
field_group: گروه فیلد
item_permissions: مجوزهای آیتم
field_permissions: مجوزهای فیلدها
field_validation: اعتبار سنجی فیلدها
field_presets: الگوهای فیلدها
permissions_for_role: 'مواردی که نقش {role} میتواند {action}'
fields_for_role: 'فیلدهایی که نقش {role} میتواند {action}'
validation_for_role: 'قوانین {action} مربوط به فیلد که نقش {role} باید رعایت کند.'
presets_for_role: 'مقادیر پیش فرض فیلد برای نقش {role}.'
presentation_and_aliases: نحوه نمایش و نامهای مستعار
revision_post_create: شکل ظاهری این آیتم وقتی که ساخته شده به این صورت بوده است.
revision_post_update: شکل ظاهری این آیتم پس از بروزرسانی، به این صورت بوده است.
changes_made: ذیلاً، تغییرات خاصی که در این نسخه انجام شده، قابل مشاهده است.
no_relational_data: به خاطر داشته باشید که داده های مربوط به ارتباطات، در اینجا گنجانده نشده است.
hide_field_on_detail: مخفی کردن فیلد در بخش جزییات آیتم
show_field_on_detail: نمایش فیلد در بخش جزییات آیتم
delete_field: حذف فیلد
fields_and_layout: فیلدها و چیدمان
field_create_success: 'فیلد ساخته شده: "{field}"'
field_update_success: 'فیلد بروزرسانی شده: "{field}"'
duplicate_where_to: کپیِ این فیلد را در کجا میخواهید استفاده کنید؟
language: زبان
aggregate_function: تابع تجمیع
aggregate_precision: دقت تجمیع
group_aggregation: تجمیع گروهی
group_precision: دقت گروهی
global: سراسری
admins_have_all_permissions: مدیران سیستم، همه مجوزها را دارند
camera: دوربین
show_zero: نمایش صفر
create_in_advanced_field_creation_mode: ساخت فیلد در حالا پیشرفته
continue_in_advanced_field_creation_mode: ادامه دادن در حالت پیشرفته ساخت فیلد
sum: مجموع
sum_distinct: جمع مقادیر یکتا
avg: میانگین
avg_distinct: میانگین مقادیر یکتا
count: تعداد
count_distinct: تعداد مقادیر یکتا
min: حداقل
max: حداکثر
exposure: مدت زمان نورپردازی شده
shutter: شاتر
iso: ISO
focal_length: فاصله کانونی
schema_setup_key: نام ستون پایگاه داده این فیلد و کلید API
create_field: ایجاد فیلد
creating_new_field: 'فیلد جدید ({collection})'
field_in_collection: '{field} ({collection})'
reset_page_preferences: بازنشانی تنظیمات صفحه
hidden_field: فیلد مخفی
hidden_on_detail: مخفی کردن فیلد در بخش جزییات آیتم
disabled_editing_value: غیرفعال کردنِ ویرایش مقدار
key: کلید
alias: نام مستعار
bigInteger: عدد صحیح بزرگ
boolean: بولین
date: تاریخ
date_range: بازه تاریخ
datetime: تاریخ و ساعت
dateTime: تاریخ و ساعت
precision: دقت
decimal: اعشاری
float: اعشاری شناور
integer: عدد صحیح
json: JSON
xml: XML
string: رشته
text: متن
time: زمان
timestamp: الگوی زمانی
uuid: شماره شناسایی یکتا (UUID)
hash: هش
geometry: هندسی (تمام)
geometry.Point: نقطه
geometry.LineString: رشته مسیر
geometry.Polygon: چندضلعی
geometry.MultiPoint: چندنقطه ای
geometry.MultiLineString: مجموعه ای از رشته مسیرها
geometry.MultiPolygon: مجموعه ای از چندضلعی ها
not_available_for_type: برای این نوع در دسترس نیست
create_translations: ایجاد ترجمه
auto_refresh: تازه نمودن خودکار
refresh_interval: فاصله به روز رسانی
no_refresh: بروزرسانی نشود
refresh_interval_seconds: بروزرسانی در لحظه | هر ثانیه | هر {seconds} ثانیه
refresh_interval_minutes: هر دقیقه | هر {minutes} دقیقه
auto_generate: تولید خودکار
this_will_auto_setup_fields_relations: کلیه فیلدها و روابط مورد نیاز بدینوسیله بروزرسانی خواهد شد.
click_here: اینجا کلیک کنید
to_manually_setup_translations: راه اندازی دستی ترجمه ها.
click_to_manage_translated_fields: >-
  هنوز هیچ فیلد ترجمه شده ای وجود ندارد. برای ساخت آن، اینجا را کلیک کنید. | هیچ فیلد ترجمه شده ای وجود ندارد. برای مدیرت آن، اینجا را کلیک کنید. | تعداد {count} فیلد ترجمه شده وجود دارد. برای مدیریت آنها اینجا را کلیک کنید.
fields_group: گروه فیلدها
no_collections_found: مجموعه ای یافت نشد.
new_data_alert: 'فیلدهای زیر به مدل داده ای شما اضافه خواهند شد:'
search_collection: جستجوی مجموعه...
new_field: 'فیلد جدید'
new_collection: 'مجموعه جدید'
add_m2o_to_collection: 'اضافه کردن رابطه چند-به-یک به "{collection}"'
add_o2m_to_collection: 'اضافه کردن رابطه یک-به-چند به "{collection}"'
add_m2m_to_collection: 'اضافه کردن رابطه چند-به-چند به "{collection}"'
choose_a_type: یک نوع را انتخاب کنید...
determined_by_relationship: توسط نوع رابطه تعیین می شود
add_note: توضیحاتی کارا برای کاربران اضافه کنید...
add_link: اضافه کردن لینک
custom_link: پیوند سفارشی
default_value: مقدار پیش فرض
standard_field: فیلد استاندارد
single_file: تک فایل
multiple_files: چند فایلی
m2o_relationship: رابطه چند-به-یک
o2m_relationship: رابطه یک-به-چند
m2m_relationship: رابطه چند-به-چند
m2a_relationship: رابطه یک-به-هر-مجموعه-ای
invalid_item: آیتمِ نامعتبر
next: بعدی
field_name: نام فیلد
translations: ترجمه‌ها
no_translations: ترجمه ای وجود ندارد
note: شرح
enter_a_value: یک مقدار را وارد کنید...
enter_a_placeholder: متنی جهت توضیح را وارد کنید...
length: طول
soft_length: طول کاراکتر مجاز
precision_scale: دقت و مقیاس
readonly: فقط خواندنی
unique: یکتا
updated_on: به روزرسانی شده در
updated_by: به روزرسانی شده توسط
primary_key: کلید اصلی
foreign_key: کلید خارجی
finish_setup: پایان راه‌اندازی
dismiss: نادیده گرفتن
raw_value: مقدار خام
copy_raw_value: کپی مقدار خام
copy_raw_value_success: کپی شد
copy_raw_value_fail: کپی ناموفق بود
paste_raw_value: چسباندن مقدار خام
paste_raw_value_success: چسبانده شد
paste_raw_value_fail: چسباندن ناموفق بود
view_raw_value: نمایش مقدار خام
edit_raw_value: ویرایش مقدار خام
enter_raw_value: مقدار خامی را وارد کنید...
clear_value: پاک کردن مقدار
clear_changes: پاک کردن تغییرات
reset_to_default: بازنشانی به تنظیمات پیش فرض
undo_changes: برگرداندن تغییرات به حالت قبل
notifications: اعلانات
show_all_activity: نمایش تمام فعالیتها
page_not_found: برگه مد نظر یافت نشد
page_not_found_body: ظاهراً صفحه ای که بدنبال آن هستید وجود ندارد.
confirm_revert: بازگشت به نسخه قبلی را تأیید کنید
confirm_revert_body: با این کار، آیتم به وضعیت انتخاب شده برمی گردد.
display: نحوه نمایش
settings_update_success: تنظیمات بروزرسانی شد
title: عنوان
revision_delta_created: ایجاد شد
revision_delta_created_externally: به شکل خارجی ایجاد شد
revision_delta_updated: 'یک فیلد برورزسانی شد | {count} فیلد بروزرسانی شدند'
revision_delta_deleted: حذف شده
revision_delta_reverted: بازگردانده شد
revision_delta_other: نسخه
revision_delta_by: 'در {date} توسط {user}'
private_user: کاربر خصوصی
creation_preview: پیش نمایش ساخت
revision_preview: پیش نمایش ویرایش
updates_made: بروزرسانی ها
leave_comment: درج دیدگاه...
post_comment_success: دیدگاه منتشر شد
item_create_success: آیتم ساخته شد | آیتمها ساخته شدند
item_update_success: آیتم بروزرسانی شد | آیتمها بروزرسانی شدند
item_delete_success: آیتم حذف شد | آیتمها حذف شدند
this_collection: این مجموعه
related_collection: مجموعه مرتبط
related_collections: مجموعه های مرتبط
translations_collection: مجموعه ترجمه ها
languages_collection: مجموعه زبانها
import_data_input_placeholder: CSV یا JSON...
import_data_button: شروع وارد سازی
import_data_indeterminate: وارد سازی داده ها...
import_data_success: داده ها با موفقیت از {filename} وارد شد
import_data_error: ساختار داده فایل با مجموعه همخوانی ندارد.
label_import: وارد کردن
label_export: استخراج
import_export: واردسازی / استحراج
format: فرمت
last_page: صفحه آخر
last_access: آخرین دسترسی
fill_template: پر کردن با مقدار الگو
a_unique_table_name: نامی یکتا برای جدول...
a_unique_column_name: نامی یکتا برای ستون...
enable_custom_values: فعالسازی مقادیر سفارشی
submit: ارسال
move_to_folder: انتقال به پوشه
move: انتقال
system: سیستم
add_field_related: افزودن فیلد به مجموعه مرتبط
interface_label: رابط کاربری
today: امروز
yesterday: دیروز
delete_comment: حذف دیدگاه
delete_share: حذف به اشتراک گذاری
<<<<<<< HEAD
=======
functions:
  year: سال
  month: ماه
  count: تعداد
>>>>>>> 703fb842
date-fns_date: فرمت PPP برای تاریخ
date-fns_time: 'فرمت زمان h:mm:ss a'
date-fns_time_no_seconds: 'فرمت زمان h:mm a'
date-fns_time_24hour: 'فرمت زمان HH:mm:ss'
date-fns_time_no_seconds_24hour: 'فرمت زمان HH:mm'
date-fns_date_short: 'فرمت تاریخ MMM d, u'
date-fns_time_short: 'فرمت زمان h:mma'
date-fns_date_short_no_year: فرمت تاریخ MMM d
minutes: دقیقه
hours: ساعت
month: ماه
year: سال
select_all: انتخاب همه
months:
  january: ژانویه
  february: فوریه
  march: مارس
  april: آوریل
  may: می
  june: ژوئن
  july: جولای
  august: آگوست
  september: سپتامبر
  october: اکتبر
  november: نوامبر
  december: دسامبر
drag_mode: حالت کشیدن
cancel_crop: لغو برش
original: مقدار اولیه
url: URL
import_label: وارد کردن
file_details: جزئیات فایل
dimensions: ابعاد
size: سایز
created: ایجاد شد
modified: دستکاری شده
checksum: Checksum
owner: مالک
edited_by: ویرایش شده توسط
folder: پوشه
zoom: بزرگنمايی
download: دانلود
open: باز
open_in_new_window: باز کردن در پنجره جدید
open_folder: باز کردن پوشه "{folder}"
foreground_color: رنگ روی‌زمینه
background_color: رنگ پس زمینه
upload_from_device: بارگذاری فایل از دستگاه
choose_from_library: گزینش از مجموعه فایلها
import_from_url: استخراج فایل از URL
replace_from_device: جایگزینی فایل از دستگاه
replace_from_library: جایگزینی فایل از مجموعه
replace_from_url: جایگزینی فایل از URL
no_file_selected: هیچ فایلی انتخاب نشده است
download_file: دانلود فایل
collection_key: کلید اصلی مجموعه
name: نام
primary_key_field: فیلد کلید اصلی
type: نوع
creating_new_collection: ایجاد مجموعه جدید
created_by: ایجاد شده توسط
created_on: ایجاد شده در
creating_collection_info: مجموعه را نامگذاری کنید و "کلید" یکتای آن را معین کنید...
creating_collection_system: هر یک از این فیلدهای اختیاری را فعال کرده و یا تغییر نام دهید.
auto_increment_integer: عدد صحیح با افزایش خودکار
generated_uuid: UUID تولید شده
manual_string: رشته حرفیِ وارد شده به صورت دستی
save_and_create_new: ذخیره و ساخت آیتم جدید
save_and_stay: ذخیره و ماندن
save_as_copy: ذخیره به عنوان کپی
add_existing: اضافه کردن مورد موجود
creating_items: ساختن موارد
enable_create_button: فعالسازی ساخت دکمه
selecting_items: انتخاب موارد
enable_select_button: فعالسازی دکمه انتخاب
comments: دیدگاهها
no_comments: هنوز دیدگاهی ارسال نشده
click_to_expand: برای بازکردن، کلیک کنید
select_item: انتخاب آیتم
no_items: آیتمی وجود ندارد
search_items: جستجوی آیتمها...
disabled: غیرفعال شده
information: اطلاعات
report_bug: گزارش باگ
request_feature: درخواست قابلیت جدید
item_count: 'بدون مقدار | يک آیتم | {count} آیتم'
no_items_copy: هنوز هیچ آیتمی در این مجموعه وجود ندارد.
no_users_copy: این نقش، هنوز به هیچ کاربری تعلق نگرفته است.
no_notifications: اعلانی موجود نیست
no_notifications_copy: شما همه اعلانها و پیامها را دیده اید!
activity_log: لاگ فعالیت ها
copy: کپی
action: فعالیت
add_filter: افزودن فیلتر
lower_limit: حد پایینی...
user_directory: فهرست کاربران
documentation: مستندات
sidebar: نوار کناری
duration: مدت زمان
charset: مجموعه کاراکتر
second: ثانیه
file_moved: فایل منتقل شد
collection_created: مجموعه ساخته شد
modified_on: ویرایش شده در
card_size: سایز کارت
sort_field: فیلد مرتب سازی
add_sort_field: افزودن فیلد مرتب سازی
sort: مرتب سازی
status: وضعیت
remove: حذف
toggle_manual_sorting: تغییر به مرتب سازی دستی
bookmark_doesnt_exist: نشانکی وجود ندارد
bookmark_doesnt_exist_copy: نشانکی که میخواهید باز کنید وجود ندارد.
bookmark_doesnt_exist_cta: بازگشت به مجموعه
select_an_item: یک آیتم را انتخاب کنید...
edit: ویرایش
enabled: فعال شده
disable_tfa: غیرفعالسازی احراز هویت دو عاملی
tfa_scan_code: کد را در نرم افزار احراز هویت خود، برای اتمام تنظیمات احراز هویت دو عاملی، اسکن کنید
enter_otp_to_disable_tfa: پسورد یکبار مصرف خود را برای غیرفعالسازی احراز هویت دو عاملیِ خود، وارد کنید
create_account: ساخت حساب کاربری
account_created_successfully: حساب کاربری با موفقیت ساخته شد
auto_fill: پر کردن خودکار
corresponding_field: فیلد متناظر
errors:
  COLLECTION_NOT_FOUND: "مجموعه مد نظر، وجود ندارد"
  FIELD_NOT_FOUND: فیلد یافت نشد
  FORBIDDEN: عدم اجازه دسترسی
  INVALID_CREDENTIALS: نام کاربری یا کلمه عبور اشتباه است
  INVALID_OTP: رمزعبور یکبار مصرف اشتباه است
  INVALID_PAYLOAD: مجموعه داده نامعتبر
  INVALID_QUERY: کوئریِ نامعتبر
  ITEM_LIMIT_REACHED: رسیدن به حد مجاز
  ITEM_NOT_FOUND: آیتم پیدا نشد
  ROUTE_NOT_FOUND: یافت نشد
  RECORD_NOT_UNIQUE: موارد تکراری یافت شد
  USER_SUSPENDED: کاربر معلق شد
  CONTAINS_NULL_VALUES: فیلد حاوی مقدار null است
  UNPROCESSABLE_ENTITY: موجودیت غیرقابل پردازش
  INTERNAL_SERVER_ERROR: خطای غیر منتظره
  NOT_NULL_VIOLATION: مقدار نمی تواند خالی (نال) باشد
  ILLEGAL_ASSET_TRANSFORMATION: منبع تصویر برای پیش نمایش بیش از حد بزرگ است
  VALUE_TOO_LONG: مقدار، بسیار طولانی است
  VALUE_OUT_OF_RANGE: مقدار، خارج از محدوده است
  INVALID_FOREIGN_KEY: کلید خارجی نامعتبر است
  UNKNOWN: خطای غیر منتظره
security: امنیت
value_hashed: این مقدار به طور امن، هش شده است
bookmark_name: نام نشانک...
create_bookmark: ساخت نشانک
edit_bookmark: ویرایش نشانک
bookmarks: نشانک‌ها
presets: الگوها
unexpected_error: خطای غیر منتظره
unexpected_error_copy: یک خطای غیر منتظره رخ داده است، لطفا بعدا دوباره تلاش کنید.
copy_details: کپی کردنِ جزئیات
no_app_access: عدم دسترسی به برنامه
no_app_access_copy: کاربر اجازه دسترسی به سامانه مدیریت را ندارد.
password_reset_sent: ما پیوندی ایمن را برای شما ایمیل کردیم تا به کمک آن رمز عبور خود را بازنشانی کنید
password_reset_successful: رمز عبور با موفقیت بازنشانی شد
back: بازگشت
filter: فیلتر
editing_image: ویرایش تصویر
square: مربعی
free: بدون محدودیت
flip_horizontal: پشت و رو کردن بصورت افقی
flip_vertical: پشت و رو کردن به صورت عمودی
aspect_ratio: نسبت ابعاد
rotate: چرخش
all_users: همه کابران
delete_collection: حذف مجموعه
update_collection_success: مجموعه های بروزرسانی شده
delete_collection_success: مجموعه‌های حذف شده
make_collection_visible: این مجموعه را هویدا کن
make_collection_hidden: این مجموعه را پنهان کن
make_folder_visible: این پوشه را هویدا کن
make_folder_hidden: این پوشه را پنهان کن
start_end_of_count_items: '{start}-{end} از {count} آیتم'
start_end_of_count_filtered_items: '{start}-{end} از {count} آیتم فیلتر شده'
one_item: '۱ آیتم'
one_filtered_item: '۱ آیتم فیلتر شده'
delete_collection_are_you_sure: >-
  آیا مطمئنید که میخواهید این مجموعه را حذف کنید؟ این عمل، مجموعه مورد نظر و تمامی آیتمهای آن را حذف خواهد کرد و نتیجه غیرقابل بازگشت خواهد بود.
delete_folder_are_you_sure: آیا مطمئنید که میخواهید این پوشه را حذف کنید؟ پوشه ها و مجموعه های موجود در این پوشه به بالاترین سطح منتقل خواهد شد.
collections_shown: مجموعه های نشان داده شده
visible_collections: مجموعه های هویدا
hidden_collections: مجموعه های پنهان
show_hidden_collections: نمایش مجموعه های پنهان
hide_hidden_collections: پنهان کردن مجموعه های پنهان
show_header: نمایش هِدِر
unmanaged_collections: مجموعه های تنظیم نشده
system_collections: مجموعه های سیستمی
placeholder: متن نمایشی
icon_left: آیکن سمت چپ
icon_right: آیکن سمت راست
count_other_revisions: '{count} نسخه دیگر'
font: فونت
sans_serif: فونت Sans Serif
serif: فونت Serif
monospace: فونت Monospace
divider: جدا کننده
color: رنگ
circle: دایره
empty_item: آیتم خالی
log_in_with: 'ورود توسط {provider}'
conditional_styles: استایل شرطی
advanced_settings: تنظیمات پیشرفته
advanced_filter: فیلتر پیشرفته
delete_advanced_filter: حذف فیلتر
change_advanced_filter_operator: تغییر اپراتور
operators:
  eq: برابر است با
  neq: برابر نیست با
  lt: کمتر است از
  gt: بیشتر است از
  lte: کمتر یا مساوی است با
  gte: بیشتر یا مساوی است با
  in: یکی از این موارد است
  nin: هیچ یک از این موارد نیست
  null: نال است
  nnull: نال نیست
  contains: حاوی این مقدار است
  ncontains: حاوی این مقدار نیست
  starts_with: با این مقدار شروع می شود
  nstarts_with: با این مقدار شروع نمی شود
  ends_with: با این مقدار پایان می یابد
  nends_with: با این مقدار پایان نمی یابد
  between: بین این مقادیر است
  nbetween: بین این مقادیر نیست
  empty: خالی است
  nempty: خالی نیست
  all: حاوی این کلید هاست
  has: حاوی برخی از این کلید هاست
  intersects: تقاطع دارد با
  nintersects: تقاطع ندارد با
  intersects_bbox: با جعبه محدود کننده تقاطع دارد
  nintersects_bbox: با جعبه محدود کننده تقاطع ندارد
loading: در حال بارگذاری...
drop_to_upload: برای آپلود، در اینجا، رها کنید
item: آیتم
items: آیتمها
upload_file: آپلود فایل
upload_file_indeterminate: در حال آپلود فایل...
upload_file_success: فایل آپلود شد
upload_files_indeterminate: 'در حال آپلود فایلها {done}/{total}'
upload_files_success: '{count} فایل آپلود شد'
upload_pending: آپلود متوقف شده
drag_file_here: فایلها را بکشید و در اینجا رها کنید
click_to_browse: برای انتخاب فایل، کلید کنید
layout_options: تنظیمات چیدمان
value_unique: مقدار باید یکتا باشد
all_activity: تمام فعالیت ها
create_item: ساخت آیتم
n_items_selected: 'هیچ آیتمی انتخاب نشده است | یک آیتم انتخاب شده | {n} آیتم انتخاب شده اند'
all_files: تمامی فایلها
my_files: فایلهای من
recent_files: فایل‌های اخیر
role: نقش
edit_role: ویرایش نقش
create: ایجاد
update: بروزرسانی
insights: بینش های داده ای
dashboard: پیشخوان
panel: پنل
panel_options: تنظیمات پنل
panel_header: هدرِ پنل
panel_name_placeholder: این پنل را نامگذاری کنید...
panel_note_placeholder: جزئیات اختیاری در رابطه با این پنل...
panel_delete_confirm: آیا مطمئن هستید می خواهید این پنل را حذف کنید؟ این عمل قابل بازگشت نیست.
dashboard_delete_confirm: آیا مطمئن هستید می خواهید این پیشخوان را حذف کنید؟ این عمل قابل بازگشت نیست.
edit_dashboard: ویرایش پیشخوان
delete_dashboard: حذف پیشخوان
visible: قابل مشاهده
prefix_placeholder: متن پیش از مقدار...
suffix_placeholder: متن پس از مقدار...
decimals_placeholder: تعداد ارقام اعشاری...
no_dashboards: هیچ پیشخوانی وجود ندارد
no_dashboards_copy: هنوز هیچ پیشخوانی ندارید.
no_data: داده‌ای موجود نیست
create_dashboard: ایجاد پیشخوان جدید
dashboard_name: نام پیشخوان
full_screen: تمام صفحه
edit_panels: ادیت پنلها
fit_to_screen: هم اندازه با صفحه نمایش
image_url: آدرس تصویر
alt_text: متن جایگزین
media: رسانه
quality: کیفیت
width: عرض
height: ارتفاع
source: منبع
url_placeholder: یک آدرس اینترنی را وارد کنید...
display_text: متن قابل نمایش
display_text_placeholder: یک متن قابل نمایش وارد کنید...
interface_group_text_and_numbers: متن و اعداد
interface_group_selection: انتخابی
interface_group_relational: ارتباطی
interface_group_presentation: نمایشی
interface_group_groups: گروه ها
interface_group_other: انواع دیگر
tooltip: راهنما
tooltip_placeholder: یک مقدار برای راهنما وارد کنید...
unlimited: بدون محدودیت
open_link_in: باز کردن پیوند در
new_tab: پنجره جدید
current_tab: پنجره فعلی
save_image: ذخیره تصویر
save_media: ذخیره رسانه
wysiwyg_options:
  aligncenter: تراز به مرکز
  alignjustify: تراز با فاصله مساوی از طرفین
  alignleft: تراز به چپ
  alignnone: بدون تراز
  alignright: تراز به راست
  forecolor: رنگ روی‌زمینه
  backcolor: رنگ پس زمینه
  bold: بولد
  italic: ایتالیک
  underline: زیر خطدار
  strikethrough: خط خورده
  subscript: زیرنویس
  superscript: بالانویس
  codeblock: کد
  blockquote: نقل قول
  bullist: فهرست نقطه دار
  numlist: فهرست شماره‌دار
  hr: خط افقی
  link: اضافه/ویرایش لینک
  unlink: حذف لینک
  media: اضافه/ویرایش رسانه
  image: اضافه/ویرایش تصویر
  copy: کپی
  cut: کات
  paste: چسباندن
  heading: سرتیتر
  h1: سرتیتر ۱
  h2: سرتیتر ۲
  h3: سرتیتر ۳
  h4: سرتیتر ۴
  h5: سرتیتر ۵
  h6: سرتیتر ۶
  fontselect: انتخاب فونت
  fontsizeselect: انتخاب سایز فونت
  indent: تورفتگی
  outdent: بیرون امدگی
  selectall: انتخاب همه
  table: جدول
creating_in: 'ساخت یک آیتم در {collection}'
editing_in: 'ویرایش یک آیتم در {collection}'
creating_unit: 'در حال ساخت {unit}'
editing_unit: 'در حال ویرایش {unit}'
editing_in_batch: 'در حال ویرایش جمعی {count} آیتم'
no_options_available: هیچ گزینه ای وجود ندارد
settings_data_model: مدل داده
settings_permissions: نقش ها و اجازه ها
settings_project: تنظیمات پروژه
settings_webhooks: هوک های تحت وب
settings_presets: الگوها و نشانک ها
one_or_more_options_are_missing: یک یا چند مورد از تنظیمات، وجود ندارد
scope: محدوده در دسترس
select: انتخاب...
layout: چیدمان
tree_view: نمایش درختی
changes_are_permanent: تغییرات دائمی خواهند بود
preset_name_placeholder: اگر خالی باشد، به عنوان الگوی پیش فرض در نظر گرفته می شود...
preset_search_placeholder: عبارت جستجو...
editing_preset: ویرایش الگو
layout_preview: پیش نمایش چیدمان
layout_setup: تنظیمات چیدمان
unsaved_changes: تغییرات ذخیره نشده
unsaved_changes_copy: آيا مطمئن هستيد که می خواهيد این صفحه را ترک کنيد؟
discard_changes: لغو تغییرات
discard_all_changes: لغو تمام تغییرات
discard_changes_copy: آیا مطمئن هستید که می‌خواهید تمام تغییرات خود را لغو کنید؟
show_x_axis: نمایش محور X
show_y_axis: نمایش محور Y
keep_editing: ادامه دادن ویرایش
page_help_collections_overview: '**کلیات مجموعه ها** - لیستی از کلیه مجموعه هایی که به آنها دسترسی دارید.'
page_help_collections_collection: >-
  **مرور موارد** - تمام موارد مربوط به مجموعه {collection} که به آن دسترسی دارید را لیست میکند. تنظیمات مربوط به چیدمان، فیلترها و مرتب سازی را بر اساس نیاز خود ست کنید و حتی نشانکهایی از تنظیمات متفاوت را برای دسترسی سریعتر به آنها ذخیره کنید.
page_help_collections_item: >-
  **جزئیات آیتم** - فرمی برای نمایش و مدیریت این آیتم. همچنین، این نوار کناری شامل تاریخچه کاملی از نسخه ها و نظرات مرتبط است.
page_help_activity_collection: >-
  **مرور فعالیتها** - لیستی جامع از تمامی تنظیمات سیستمی کاربر شما و فعالیتهای محتوایی.
page_help_docs_global: >-
  **بررسی اجمالی مستندات** - مستنداتی صرفاً تنظیم شده با نسخه پروژه و شماتیک مربوطه.
page_help_files_collection: >-
  **مجموعه فایلها** - تمامی محتوای آپلود شده برای این پروژه را لیست میکند. تنظیمات مربوط به چیدمان، فیلترها و مرتب سازی را بر اساس نیاز خود ست کنید و حتی نشانکهایی از تنظیمات متفاوت را برای دسترسی سریعتر به آنها ذخیره کنید.
page_help_files_item: >-
  **جزئیات فایل** - فرمی برای مدیریت متادیتای فایل، ویرایش محتوای اصلی و بروزرسانی تنظیمات دسترسی.
page_help_settings_project: "**تنظیمات پروژه** - گزینه های مربوط به بالاترین سطح تنظیمات پروژه شما."
page_help_settings_datamodel_collections: >-
  **مدل داده: مجموعه ها** - تمامی مجموعه های موجود را لیست می کند. این شامل مجموعه های پیدا و نهان و مجموعه های سیستمی و همچنین جداول پایگاه داده مدیریت نشده ای است که میتوانند اضافه شوند.
page_help_settings_datamodel_fields: >-
  **مدل داده: مجموعه** - فرمی برای مدیریت مجموعه و فیلدهای آن.
page_help_settings_roles_collection: '**مرور نقش های کاربری** - لیستی از نقشهای ادمین، عمومی و نقشهای کاربری سفارشی.'
page_help_settings_roles_item: "**جزئیات نقش** - مدیریت اجازه های یک نقش و سایر تنظیمات مربوط به آن."
page_help_settings_presets_collection: >-
  **مرور الگوها** - لیستی از تمامی الگوهای موجود در پروژه شامل: کاربر، نقش و نشانک های بالاترین سطح بعلاوه نماهای پیش فرض.
activity_feed: گزارش فعالیت ها
create_new: ساخت آیتم جدید
batch_delete_confirm: >-
  هیچ آیتمی انتخاب نشده است | آیا مطمئنید که میخواهید این آیتم را حذف کنید؟ این عمل غیرقابل بازگشت است. | آیا مطمئنید که میخواهید این {count} آیتم را پاک کنید؟ این عمل غیر قابل بازگشت است.
cancel: انصراف
directus_collection:
  directus_permissions: دسترسی به اجازه های این نقش
  directus_notifications: اعلانهای ارسالی به کاربر
  directus_roles: گروههای اجازه برای کاربران سیستم
fields:
  directus_activity:
    action: فعالیت
    timestamp: فعالیت در تاریخ
    user: فعالیت توسط
    comment: نظر
  directus_collections:
    note: شرح
    color: رنگ
    sort_field: فیلد مرتب سازی
  directus_files:
    $thumbnail: تصویر کوچک
    title: عنوان
    description: توضیحات
    tags: برچسب ها
    location: موقعیت
    storage: محل ذخیره سازی
    filename_disk: نام فایل (برروی دیسک)
    filename_download: نام (دانلودی) فایل
    metadata: متادیتا
    filesize: انداره فایل
    modified_by: ویرایش شده توسط
    modified_on: ویرایش شده در
    created_on: ایجاد شده در
    created_by: ایجاد شده توسط
    uploaded_by: بارگذاری شده توسط
    folder: پوشه
    uploaded_on: بارگذاری شده در تاریخ
    charset: مجموعه کاراکتر
    duration: مدت زمان
  directus_users:
    first_name: نام
    last_name: نام خانوادگی
    email: ایمیل
    password: رمز عبور
    avatar: آواتار
    location: موقعیت
    title: عنوان
    description: توضیحات
    tags: برچسب ها
    user_preferences: تنظیمات مربوط به کاربر
    language: زبان
    theme: پوسته
    theme_auto: انتخاب خودکار پوسته (توسط سیستم)
    theme_light: تم روشن
    theme_dark: تم شبانه (تاریک)
    tfa_secret: احراز هویت دو عاملی
    status: وضعیت
    status_draft: پیش‌نویس
    status_invited: دعوت شده
    status_active: فعال
    status_suspended: تعلیق شده
    status_archived: بایگانی شده
    role: نقش
    last_page: صفحه آخر
    last_access: آخرین دسترسی
    email_notifications: اعلان های ایمیلی
  directus_settings:
    auth_password_policy: سیاست کلمه‌ی عبور جدید
    files_and_thumbnails: فایلها و ذخیره سازی
    module_bar: نوار ماژول ها
  directus_shares:
    name: نام
    role: نقش
    password: رمز عبور
  directus_fields:
    note: شرح
    translation: ترجمه‌های نام فیلد
  directus_roles:
    name: نام نقش
    icon: آیکن نقش
    description: توضیحات
    app_access: دسترسی به برنامه
    admin_access: دسترسی به سامانه مدیریت
    ip_access: محدودیت IP
    enforce_tfa: اجبار به احراز هویت دو عاملی
    users: کاربران دارای این نقش
    module_list: نویگیشن مربوط به ماژول
  directus_webhooks:
    name: نام
    status: وضعیت
    actions: فعالیت ها
field_options:
  directus_settings:
    security_divider_title: امنیت
    auth_password_policy:
      none_text: هیچ کدام - این مورد توصیه نمیشود
      weak_text: ضعیف - حداقل ۸ کاراکتر
      strong_text: قوی - حروف بزرگ / کوچک / اعداد/ خاص
    storage_asset_presets:
      fit:
        contain_text: در برگرفتن تصویر (با حفظ نسبت ابعاد)
    files_divider_title: فایلها و تصاویر کوچک
  directus_activity:
    login: ورود به سیستم
    create: ایجاد
    update: بروزرسانی
    delete: حذف
  directus_collections:
    note_placeholder: توضیحات مربوط به این مجموعه...
    language: زبان
    archive_divider: بایگانی
    sort_divider: مرتب سازی
  directus_files:
    description: توضیحات اختیاری...
    location: موقعیت اختیاری...
    storage_divider: نحوه نام گذاری فایل
    filename_disk: نام برروی دیسک...
    filename_download: نام فایل به هنگام دانلود...
  directus_roles:
    name: نامی یکتا برای این نقش...
    description: توضیحات مربوط به این نقش...
    ip_access: IP های مورد تأیید را وارد کنید، برای اجازه دسترسی به تمامی IP ها فیلد را خالی بگذارید...
    fields:
      icon_name: آیکن
      name_name: نام
      name_placeholder: عنوانی را وارد نمایید...
      link_name: لینک
      link_placeholder: لینک نسبی یا کامل...
    collections_name: مجموعه‌ها
    collections_addLabel: مجموعه جدید...
  directus_users:
    preferences_divider: تنظیمات مربوط به کاربر
    dropdown_auto: انتخاب خودکار پوسته (توسط سیستم)
    dropdown_light: تم روشن
    dropdown_dark: تم شبانه (تاریک)
    status_dropdown_draft: پیش‌نویس
    status_dropdown_invited: دعوت شده
    status_dropdown_active: فعال
    status_dropdown_suspended: تعلیق شده
    status_dropdown_archived: بایگانی شده
  directus_webhooks:
    status_options_active: فعال
    status_options_inactive: غیر فعال
    actions_create: ایجاد
    actions_update: بروزرسانی
    actions_delete: حذف
    actions_login: ورود به سیستم
save_current_user_role: ذخیره نقش کاربر فعلی
comment: نظر
choose_action: انتخاب فعالیت
editing_role: 'نقشِ {role}'
creating_webhook: ساخت وب هوک
delete_label: حذف
description: توضیحات
limit: محدوده
email: ایمیل
file_library: مجموعه فایلها
forgot_password: فراموشی رمز عبور
login: ورود به سیستم
my_activity: فعالیت های من
otp: رمز عبور یکبار مصرف
password: رمز عبور
reset_password: بازنشانی رمز عبور
save: ذخیره
sign_out: خروج از سیستم
sign_out_confirm: آیا اطمینان دارید که می‌خواهید خارج شوید؟
interfaces:
  filter:
    name: فیلتر
    description: یک فیلتر را پیکربندی کنید.
    add_filter: افزودن فیلتر
    add_group: گروه و / یا
    add_value: افزودن مقدار
  presentation-links:
    primary: اصلی
  select-multiple-checkbox:
    items_shown: آیتمهای نشان داده شده
  input-code:
    code: کد
  select-color:
    color: رنگ
  presentation-divider:
    divider: جدا کننده
  select-dropdown:
    choices_value_placeholder: یک مقدار را وارد کنید...
  input-hash:
    hash: هش
  file-image:
    crop: تناسب با برش تصویر
    crop_label: برش تصویر در صورت نیاز
  list-m2m:
    description: انتخاب چندین آیتم تقاطعی مرتبط
  select-dropdown-m2o:
    description: انتخاب یک آیتم مرتبط
  input-rich-text-md:
    edit: ویرایش
  map:
    map: نقشه
    description: یک موقعیت را روی نقشه انتخاب کنید
    zoom: بزرگنمايی
  list-o2m:
    description: انتخاب چندین آیتم مرتبط
  system-folder:
    folder: پوشه
    root_name: پوشه اصلی مجموعه فایلها
  list:
    add_label: 'برچسب "ساخت مورد جدید"'
  tags:
    tags: برچسب ها
    description: انتخاب یا افزودن برچسب ها
    whitespace: فضای خالی
    hyphen: جایگزینی با نشان اتصال
    underscore: جایگزینی با زیرین خط
  boolean:
    label_default: فعال شده
displays:
  translations:
    translations: ترجمه‌ها
  boolean:
    boolean: بولین
  color:
    color: رنگ
  datetime:
    format: فرمت
  filesize:
    filesize: اندازه فایل
    description: نمایش سایز فایل
  formatted-value:
    format: فرمت
    font: فونت
    font_serif: فونت Serif
    font_monospace: فونت Monospace
    italic: ایتالیک
    prefix: پيشوند
    suffix: پسوند
    color: رنگ
    text: متن
  image:
    circle: دایره
  labels:
    choices_value_placeholder: یک مقدار را وارد کنید...
  user:
    avatar: آواتار
    name: نام
layouts:
  cards:
    cards: کارت
    image_source: منبع تصویر
    image_fit: حالت تناسب تصویر
    crop: برش
    contain: دربرگرفتن تصویر
    title: عنوان
    subtitle: زیرعنوان
  tabular:
    tabular: جدول
  calendar:
    calendar: تقویم
  map:
    map: نقشه
    find_location: پیدا کردن موفعیت...<|MERGE_RESOLUTION|>--- conflicted
+++ resolved
@@ -84,10 +84,6 @@
 prefix: پيشوند
 suffix: پسوند
 reset_bookmark: بازنشانی نشانک
-<<<<<<< HEAD
-rename_bookmark: تغییر نام نشانک
-=======
->>>>>>> 703fb842
 update_bookmark: به روزرسانی نشانک
 delete_bookmark: حذف نشانک
 delete_bookmark_copy: >-
@@ -356,13 +352,10 @@
 yesterday: دیروز
 delete_comment: حذف دیدگاه
 delete_share: حذف به اشتراک گذاری
-<<<<<<< HEAD
-=======
 functions:
   year: سال
   month: ماه
   count: تعداد
->>>>>>> 703fb842
 date-fns_date: فرمت PPP برای تاریخ
 date-fns_time: 'فرمت زمان h:mm:ss a'
 date-fns_time_no_seconds: 'فرمت زمان h:mm a'
