---
edit_field: एडिट फील्ड
item_revision: आइटम संशोधन
duplicate_field: डुप्लिकेट फ़ील्ड
half_width: आधी चौड़ाई
full_width: पुरी चौड़ाई
fill_width: संपूर्ण चौड़ाई
field_name_translations: फ़ील्ड नाम अनुवाद
enter_password_to_enable_tfa: टू-फैक्टर ऑथेंटिकेशन को सक्षम करने के लिए अपना पासवर्ड दर्ज करें
add_field: नया क्षेत्र
role_name: भूमिका नाम
db_only_click_to_configure: 'केवल डेटाबेस: कॉन्फ़िगर करने के लिए क्लिक करें '
show_archived_items: आर्काइव आइटम दिखाएं
edited: डेटा संपादित
required: आवश्यक
required_for_app_access: ऐप एक्सेस के लिए आवश्यक
requires_value: डेटा की आवश्यकता है
create_preset: प्रीसेट बनाएं
create_role: भूमिका बनाएं
create_user: यूजर बनाएं
create_webhook: Webhook बनाएं
invite_users: यूज़र आमंत्रित करें
email_examples: "good"
invite: आमंत्रित करें
email_already_invited: ईमेल "{email}" पहले ही आमंत्रित किया जा चुका है
emails: इमेल्स
connection_excellent: उत्तम कनेक्शन
connection_good: अच्छा कनेक्शन
connection_fair: ठीक ठाक कनेक्शन
connection_poor: खराब कनेक्शन
primary: प्राइमरी
rename_folder: रीनेम फोल्डर
delete_folder: डिलीट फोल्डर
prefix: प्रीफिक्स
suffix: सफिक्स
reset_bookmark: रीसेट बुकमार्क
rename_bookmark: रीनेम बुकमार्क
update_bookmark: अपडेट बुकमार्क
delete_bookmark: डिलीट बुकमार्क
delete_bookmark_copy: >-
  क्या आप वाकई "{bookmark}" बुकमार्क हटाना चाहते हैं? इसको आप अनडू नहीं कर सकते
logoutReason:
  SIGN_OUT: साइंड आउट
  SESSION_EXPIRED: समय बीत गया
public_description: यह नियंत्रित करता है कि authentication के बिना कौन सा API डेटा उपलब्ध है
not_allowed: अनुमति नहीं हैं
directus_version: Directus वर्शन
node_version: Node वर्शन
node_uptime: Node उप टाइम
os_type: OS टाइप
os_version: OS वर्शन
os_uptime: OS उप टाइम
os_totalmem: OS मेमोरी
archive: आर्काइव
archive_confirm: क्या आप वाकई इस आइटम को आर्काइव करना चाहते हैं?
archive_confirm_count: >-
  कोई आइटम नहीं चुना गया | क्या आप वाकई इस आइटम को आर्काइव करना चाहते हैं? | क्या आप वाकई इन {count} आइटम्स को आर्काइव करना चाहते हैं?
reset_system_permissions_to: 'सिस्टम अनुमतियां रीसेट करें:'
reset_system_permissions_copy: यह क्रिया किसी भी कस्टम अनुमतियों को अधिलेखित कर देगी जिन्हें आपने सिस्टम संग्रह पर लागू किया होगा। क्या आप वास्तव में इसे करना चाहते हैं?
the_following_are_minimum_permissions: '"App Access" सक्षम होने पर निम्नलिखित न्यूनतम अनुमतियों की आवश्यकता होती है। आप इससे आगे की अनुमतियां बढ़ा सकते हैं, लेकिन नीचे नहीं।'
app_access_minimum: App Access न्यूनतम
recommended_defaults: अनुशंसित डिफ़ॉल्ट
unarchive: अनआर्काइव
unarchive_confirm: क्या आप वाकई इस आइटम को अनआर्काइव करना चाहते हैं?
nested_files_folders_will_be_moved: नेस्टेड फ़ाइलें और फ़ोल्डर एक स्तर ऊपर ले जाया जाएगा
unknown_validation_errors: 'निम्न छिपा क्षेत्रों में मान्यकरण त्रुटियों थे:'
validationError:
  eq: मान {valid} होना चाहिए
  neq: मान {invalid} नहीं हो सकता
  in: मान {valid} में से एक होना चाहिए
  nin: मान {invalid} में से एक नहीं हो सकता
  contains: मान में {substring} शामिल होना चाहिए
  ncontains: मान में {substring} नहीं हो सकता
  gt: मान {valid} से ज़्यादा होना चाहिए
  gte: मान {valid} से बड़ा या उसके बराबर होना चाहिए
  lt: मान {valid} से कम होना चाहिए
  lte: मान {valid} से कम या उसके बराबर होना चाहिए
  empty: मान खाली होना चाहिए
  nempty: मान खाली नहीं हो सकता
  null: मान null होना चाहिए
  nnull: मान null नहीं हो सकता
  required: मान आवश्यक है
  unique: मान अद्वितीय होना चाहिए
  regex: मान का प्रारूप सही नहीं है
all_access: ऑल एक्सेस
no_access: नो एक्सेस
use_custom: कस्टम
nullable: Nullable
allow_null_value: NULL मान की अनुमति दें
enter_value_to_replace_nulls: इस क्षेत्र में वर्तमान में किसी भी NULL मान को बदलने के लिए कृपया एक नया मान दर्ज करें
field_standard: नार्मल फील्ड
field_presentation: प्रस्तुति और उपनाम
field_m2o: M2O रिलेशन
field_m2a: M2A रिलेशन
field_o2m: O2M रिलेशन
field_m2m: M2M रिलेशन
item_permissions: आइटम अनुमतियां
field_permissions: फील्ड अनुमतियाँ
field_validation: फील्ड मान्यकरण
field_presets: फील्ड प्रीसेट
permissions_for_role: 'आइटम्स जो {role} भूमिका {action} कर सकते हैं'
fields_for_role: 'फ़ील्ड्स जो {role} भूमिका {action} कर सकते हैं'
validation_for_role: 'फील्ड {action} नियमों जो {role} भूमिका पालन करना चाहिए'
presets_for_role: '{role} भूमिका के लिए फ़ील्ड मान जो डिफ़ॉल्ट होगा'
presentation_and_aliases: प्रस्तुति और उपनाम
language: भाषा
global: ग्लोबल
admins_have_all_permissions: Admins के पास सभी अनुमतियां हैं
camera: कैमरा
exposure: एक्सपोज़र
shutter: शटर
iso: ISO
focal_length: फोकल लेंथ
schema_setup_key: इस फ़ील्ड का डेटाबेस कॉलम नाम और API key
create_field: फ़ील्ड बनाएं
creating_new_field: 'नया फ़ील्ड ({collection})'
field_in_collection: '{field} ({collection})'
reset_page_preferences: पेज सेटिंग्स रिसेट करे
hidden_field: हिडन फील्ड
hidden_on_detail: विवरण पर हिडन
disabled_editing_value: डेटा संपादित करने से रोकें
key: Key
alias: Alias
bigInteger: Big Integer
boolean: Boolean
date: Date
datetime: DateTime
decimal: Decimal
float: Float
integer: Integer
json: JSON
xml: XML
string: String
text: Text
time: Time
timestamp: Timestamp
uuid: UUID
hash: Hash
date-fns_time: 'h:mm:ss a'
date-fns_time_no_seconds: 'h:mm a'
date-fns_date_short: 'MMM d, u'
date-fns_time_short: 'h:mma'
date-fns_date_short_no_year: MMM d
month: महीना
year: साल
select_all: सभी चुनें
months:
  january: जनवरी
  february: फ़रवरी
  march: मार्च
  april: अप्रैल
  may: मई
  june: जून
  july: जुलाई
  august: अगस्त
  september: सितम्बर
  october: अक्तूबर
  november: नवम्बर
  december: दिसंबर
url: URL
size: साइज़
owner: मालिक
download: डाउनलोड
name: नाम
csv: CSV
webhooks: Webhooks
sidebar: साइड बार
duration: अवधि
modified_on: संशोधन का समय
card_size: Card Size
sort_field: Sort Field
add_sort_field: Add Sort Field
sort: सॉर्ट
errors:
  NOT_NULL_VIOLATION: मान null नहीं हो सकता
flip_horizontal: फ्लिप हॉरिजॉन्टल
one_item: '1 समान'
font: फ़ॉन्ट
sans_serif: Sans Serif
serif: Serif
monospace: Monospace
divider: Divider
color: Color
circle: Circle
operators:
  eq: Equals
loading: लोड हो रहा है...
item: समान
columns: कॉलमस
value_unique: मान अद्वितीय होना चाहिए
all_files: सभी फाइलें
my_files: मेरी फ़ाइलें
recent_files: हाल की फ़ाइल
create_folder: फोल्डर बनाएं
folder_name: फ़ोल्डर का नाम
add_file: ऐड फाइल
replace_file: फ़ाइल बदलें
no_results: कोई परिणाम नहीं मिला
role: भूमिका
user: यूज़र
create: Create
read: Read
update: Update
wysiwyg_options:
  selectall: सभी चुनें
settings_webhooks: Webhooks
fields:
  directus_collections:
    sort_field: Sort Field
  directus_files:
    modified_on: संशोधन का समय
    duration: अवधि
  directus_users:
    language: भाषा
    role: भूमिका
  directus_fields:
    translation: फ़ील्ड नाम अनुवाद
  directus_roles:
    name: भूमिका नाम
  directus_webhooks:
    name: नाम
field_options:
  directus_activity:
<<<<<<< HEAD
    create: Create
    update: Update
=======
    delete: डिलीट
>>>>>>> 8a1913aa
  directus_collections:
    language: भाषा
    archive_divider: आर्काइव
    divider: सॉर्ट
  directus_roles:
    fields:
      name_name: नाम
  directus_webhooks:
    actions_create: Create
    actions_update: Update
interfaces:
  presentation-links:
    primary: प्राइमरी
  select-color:
    color: Color
  presentation-divider:
    divider: Divider
  input-hash:
    hash: Hash
  user:
    user: यूज़र
displays:
  boolean:
    boolean: Boolean
  color:
    color: Color
  image:
    circle: Circle
  user:
    user: यूज़र
    name: नाम<|MERGE_RESOLUTION|>--- conflicted
+++ resolved
@@ -221,12 +221,7 @@
     name: नाम
 field_options:
   directus_activity:
-<<<<<<< HEAD
-    create: Create
-    update: Update
-=======
     delete: डिलीट
->>>>>>> 8a1913aa
   directus_collections:
     language: भाषा
     archive_divider: आर्काइव
