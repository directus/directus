---
## Be aware:
#Due to the way this is imported, JavaScript reserved words, including "delete", "private",
#"void", etc are stripped out. See
#https://github.com/rollup/plugins/blob/8748b8cd3bbab3c5ac6190556930219f19060e63/packages/pluginutils/src/makeLegalIdentifier.ts#L4
#and
#https://github.com/rollup/plugins/blob/8748b8cd3bbab3c5ac6190556930219f19060e63/packages/yaml/src/index.js#L45
#Illegal words:
#'break', 'case', 'class', 'catch', 'const', 'continue', 'debugger', 'default', 'delete', 'do',
#'else', 'export', 'extends', 'finally', 'for', 'function', 'if', 'import', 'in', 'instanceof',
#'let', 'new', 'return', 'super', 'switch', 'this', 'throw', 'try', 'typeof', 'var', 'void',
#'while', 'with', 'yield', 'enum', 'await', 'implements', 'package', 'protected', 'static',
#'interface', 'private', 'public', 'arguments', 'Infinity', 'NaN', 'undefined', 'null', 'true',
#'false', 'eval', 'uneval', 'isFinite', 'isNaN', 'parseFloat', 'parseInt', 'decodeURI',
#'decodeURIComponent', 'encodeURI', 'encodeURIComponent', 'escape', 'unescape', 'Object',
#'Function', 'Boolean', 'Symbol', 'Error', 'EvalError', 'InternalError', 'RangeError',
#'ReferenceError', 'SyntaxError', 'TypeError', 'URIError', 'Number', 'Math', 'Date', 'String',
#'RegExp', 'Array', 'Int8Array', 'Uint8Array', 'Uint8ClampedArray', 'Int16Array', 'Uint16Array',
#'Int32Array', 'Uint32Array', 'Float32Array', 'Float64Array', 'Map', 'Set', 'WeakMap', 'WeakSet',
#'SIMD', 'ArrayBuffer', 'DataView', 'JSON', 'Promise', 'Generator', 'GeneratorFunction', 'Reflect',
#'Proxy', 'Intl'
edit_field: Editar Campo
conditions: Condiciones
item_revision: Revisión de Elemento
duplicate_field: Campo duplicado
half_width: Ancho a la Mitad
full_width: Ancho completo
group: Grupo
<<<<<<< HEAD
=======
and: "Y"
or: O
>>>>>>> 6eafe010
fill_width: Ajustar ancho
field_name_translations: Traducciónes del nombre de campo
enter_password_to_enable_tfa: Ingresa tu contraseña para habilitar "Two-Factor Authentication"
add_field: Añade un campo
role_name: Nombra un rol
branch: Marca
<<<<<<< HEAD
=======
leaf: Hoja
>>>>>>> 6eafe010
indeterminate: Indeterminado
exclusive: Exclusivo
children: Hijo
db_only_click_to_configure: 'Únicamente base de datos: Click para configurar '
show_archived_items: Mostrar los registros archivados
edited: Valor editado
required: Requerido
required_for_app_access: Requerido para acceso a la App
requires_value: Valor requerido
create_preset: Crear ajuste
create_role: Crear rol
create_user: Crear Usuario
create_webhook: Crear un gancho web
invite_users: Invitar Usuarios
email_examples: "admin{'@'}ejemplo.com, usuario{'@'}ejemplo.com..."
invite: Invita
email_already_invited: El correo electrónico "{email}" ya fue invitado con anterioridad
emails: Correos electrónicos
connection_excellent: Conexión excelente
connection_good: Conexión buena
connection_fair: Conexión debil
connection_poor: Conexión pobre
primary: Primario
rename_folder: Renombrar carpeta
delete_folder: Eliminar carpeta
prefix: Prefijo
suffix: Sufijo
reset_bookmark: Restablecer marcador
rename_bookmark: Renombrar marcador
update_bookmark: Actualizar marcador
delete_bookmark: Eliminar Marcador
delete_bookmark_copy: >-
  ¿Estás seguro que quieres eliminar el marcador "{bookmark}"? Esta acción no se puede deshacer.
logoutReason:
  SIGN_OUT: Cerrar sesión
  SESSION_EXPIRED: Sesión expirada
public_description: Control de datos disponibles por API sin autentificación.
not_allowed: No permitido
directus_version: Versión de Directus
node_version: Versión Node
node_uptime: Tiempo de actividad de Node
os_type: Tipo de SO
os_version: Versión del sistema operativo
os_uptime: Tiempo de actividad del SO
os_totalmem: Memoria del SO
archive: Archivar
archive_confirm: '¿Está seguro de querer archivar este registro?'
archive_confirm_count: >-
  Ningún registro seleccionado | ¿Estas seguro de querer archivar este registro? | ¿Estas seguro de querer archivar estos {count} registros?
reset_system_permissions_to: 'Restablecer los permisos del sistema a:'
reset_system_permissions_copy: Esta acción sobrescribirá cualquier permiso personalizado que haya aplicado a las colecciones del sistema. ¿Está seguro?
the_following_are_minimum_permissions: Los siguientes son permisos mínimos requeridos cuando "Acceso a App" está habilitado. Puede extender permisos más allá de esto, pero no más abajo.
app_access_minimum: Minimo Acceso a la Aplicación
recommended_defaults: Recomendado preestablecidos
unarchive: Desarchivar
unarchive_confirm: '¿Realmente desea desarchivar este elemento?'
nested_files_folders_will_be_moved: Los archivos y directorios anidados serán movidos a un nivel superior.
unknown_validation_errors: 'Ocurrieron errores de validación para los siguientes campos ocultos:'
validationError:
  eq: El valor debe de ser {valid}
  neq: El valor no puede ser {invalid}
  in: 'El valor tiene que ser uno de estos: {valid}'
  nin: 'El valor no puede ser uno de estos: {invalid}'
  contains: El valor debe de Contener {substring}
  ncontains: El valor no puede contener {substring}
  gt: El valor tiene que ser mayor a {valid}
  gte: El valor tiene que ser mayor o igual a {valid}
  lt: El valor tiene que ser menor a {valid}
  lte: El valor tiene que ser menor o igual a {valid}
  empty: El valor tiene que estar vacío
  nempty: Este valor no puede quedar vacío
  null: El valor tiene que ser nulo
  nnull: El valor no puede ser nulo
  required: Valor requerido
  unique: El valor debe de ser único
  regex: El valor no cuenta con el formato correcto
all_access: Acceso total
no_access: Sin acceso
use_custom: Usar personalizado
nullable: Deshabilitable
allow_null_value: Permitir valor NULL
enter_value_to_replace_nulls: Por favor, introduzca un nuevo valor para reemplazar cualquier valor NULO actualmente dentro de este campo.
field_standard: Standar
field_presentation: Presentación y Alias
field_file: Un solo Archivo
field_files: Múltiples Archivos
field_m2o: Relación N:1
field_m2a: Relación M2A
field_o2m: Relación 1:N
field_m2m: Relación M:N
field_translations: Traducciónes
item_permissions: Permisos de registro
field_permissions: Permisos de campo
field_validation: Validación de campo
field_presets: Predefinidos para Campo
permissions_for_role: 'Elementos que el Rol {role} puede {action}.'
fields_for_role: 'Campos que el Rol {role} puede {action}.'
validation_for_role: 'Reglas de campo al {action} que el Rol {role} tiene que obedecer.'
presets_for_role: 'Valores por defecto del Campo para el Rol {role}.'
presentation_and_aliases: Presentación y Alias
revision_post_update: Así se vería el elemento después de la actualización...
changes_made: Estos son los cambios específicos que se hicieron...
no_relational_data: Tener en cuenta que esto no incluye datos relacionales.
hide_field_on_detail: Ocultar campo en el Detalle
show_field_on_detail: Mostrar campo en el Detalle
delete_field: Borrar Campo
fields_and_layout: Campos y Diseño
field_create_success: 'Campo Creado: "{field}"'
field_update_success: 'Campo Actualizado: "{field}"'
duplicate_where_to: '¿A dónde le gustaría duplicar este campo?'
language: Idioma
global: Global
admins_have_all_permissions: Los Administradores tienen todos los permisos
camera: Cámara
exposure: Exposición
shutter: Obturación
iso: ISO
focal_length: Distancia Focal
schema_setup_key: Nombre de columna de este campo de la base de datos y clave API
create_field: Crear campo
creating_new_field: 'Nuevo campo ({collection})'
field_in_collection: '{field} ({collection})'
reset_page_preferences: Restablecer Preferencias de Página
hidden_field: Campo oculto
hidden_on_detail: Oculto en el Detalle
disabled_editing_value: Deshabilitar la edición del valor
key: Llave
alias: Alias
bigInteger: Número Entero (Grande)
boolean: Booleano
date: Fecha
datetime: Fecha y Hora
decimal: Decimal
float: Flotante
integer: Número Entero
json: JSON
xml: XML
string: Cadena de Texto
text: Texto
time: Hora
timestamp: Marca de Tiempo
uuid: UUID
hash: Hash
not_available_for_type: No habilitado para este Tipo
create_translations: Crear traducción
auto_refresh: Actualizar automáticamente
refresh_interval: Intervalo de actualización
no_refresh: No actualizar
refresh_interval_seconds: Refrescar Instantáneamente | Cada Segundo | Cada {seconds} Segundos
refresh_interval_minutes: Cada Minuto | Cada {minutes} Minutos
auto_generate: Auto Generado
this_will_auto_setup_fields_relations: Esto configurará automáticamente todos los campos y relaciones requeridas.
click_here: Clic aquí
to_manually_setup_translations: configurar manualmente las traducciones.
click_to_manage_translated_fields: >-
  Aún no hay campos traducidos. Haga clic aquí para crearlos. | Hay un campo traducido. Haga clic aquí para administrarlo. | Hay {count} campos traducidos. Haga clic aquí para administrarlos.
fields_group: Grupo de Campos
no_collections_found: No se encontraron colecciones.
new_data_alert: 'Los siguientes se crearán dentro de su Modelo de Datos:'
search_collection: Buscar colección...
new_field: 'Nuevo Campo'
new_collection: 'Nueva Colección'
add_m2o_to_collection: 'Agregar Muchos-a-Uno a "{collection}"'
add_o2m_to_collection: 'Agregar Uno-a-Muchos a "{collection}"'
add_m2m_to_collection: 'Agregar Muchos-a-Muchos a "{collection}"'
choose_a_type: Elegir un Tipo...
determined_by_relationship: Determinar por relación
add_note: Agrega una nota de ayuda para los usuarios...
default_value: Valor Predeterminado
standard_field: Campo Standar
single_file: Un solo Archivo
multiple_files: Múltiples Archivos
m2o_relationship: Relación Muchos a Uno
o2m_relationship: Relación Uno a Muchos
m2m_relationship: Relación Muchos a Muchos
m2a_relationship: Relación Muchos a Cualquiera
invalid_item: Registro invalido
next: Siguiente
field_name: Nombre del Campo
translations: Traducciónes
note: Nota
enter_a_value: Ingresa un valor...
enter_a_placeholder: Ingrese un placeholder...
length: Largó
precision_scale: Precisión y Escala
readonly: Solo Lectura
unique: Único
updated_on: Actualizado el
updated_by: Actualizado Por
primary_key: Llave Primaria
foreign_key: Llave Foránea
finish_setup: Finalizar Configuración
dismiss: Ignorar
raw_value: Valor sin interpretar
edit_raw_value: Editar Valor Plano
enter_raw_value: Ingresar valor plano...
clear_value: Limpiar valor
reset_to_default: Restablecer ajustes
undo_changes: Deshacer cambios
notifications: Notificaciones
show_all_activity: Mostrar Toda La Actividad
page_not_found: Página no encontrada
page_not_found_body: Parece que la página que está buscando no existe.
confirm_revert: Confirmar reversión
confirm_revert_body: Esto revertirá el elemento al estado seleccionado.
display: Mostrar
settings_update_success: Configuraciones Actualizadas
title: Título
revision_delta_created: Creado
revision_delta_created_externally: Creado Externamente
revision_delta_updated: '1 Campo Actualizado | {count} Campos Actualizados'
revision_delta_deleted: Borrado
revision_delta_reverted: Revertido
revision_delta_other: Revisión
revision_delta_by: '{date} por {user}'
private_user: Usuario Privado
revision_preview: Vista Previa de Revisión
updates_made: Actualizaciones Realizadas
leave_comment: Deja un comentario...
post_comment_success: Comentario publicado
item_create_success: Registro Creado | Registros Creados
item_update_success: Registro Actualizado | Registros Actualizados
item_delete_success: Registro Borrado | Registros Borrados
this_collection: Esta Colección
related_collection: Colección Relacionada
related_collections: Colecciones Relacionadas
translations_collection: Traducción de la Colección
languages_collection: Coleccion de Idiomas
export_data: Exportar datos
format: Formato
use_current_filters_settings: Usar Filtros y Ajustes Actuales
export_collection: 'Exportar {collection}'
last_page: Última página
last_access: Último acceso
fill_template: Rellenar con Valor de Plantilla
a_unique_table_name: Un Nombre de Tabla Único...
a_unique_column_name: Un nombre de Columna Único...
enable_custom_values: Habilitar valores personalizados
submit: Enviar
move_to_folder: Mover a Carpeta
move: Mover
system: Sistema
add_field_related: Agregar Campo a la Colección Relacionada
interface_label: Interfaz
today: Hoy
yesterday: Ayer
delete_comment: Borrar Comentario
date-fns_date: PPP
date-fns_time: 'h:mm:ss a'
date-fns_time_no_seconds: 'h:mm a'
date-fns_date_short: 'MMM d, u'
date-fns_time_short: 'h:mma'
date-fns_date_short_no_year: MMM d
month: Mes
year: Año
select_all: Seleccionar Todos
months:
  january: Enero
  february: Febrero
  march: Marzo
  april: Abril
  may: Mayo
  june: Junio
  july: Julio
  august: Agosto
  september: Septiembre
  october: Octubre
  november: Noviembre
  december: Diciembre
drag_mode: Modo arrastrar
cancel_crop: Cancelar corte
original: Original
url: URL
file_details: Detalles del archivo
dimensions: Dimensiones
size: Tamaño
created: Creado
modified: Modificado
checksum: Cadena de Verificación
owner: Propietario
edited_by: Editado por
folder: Carpeta
zoom: Lupa
download: Descargar
open: Abrir
open_in_new_window: Abrir en una ventana nueva
foreground_color: Color de Letra
background_color: Color de Fondo
upload_from_device: Subir Archivo desde Dispositivo
choose_from_library: Seleccionar Archivo desde Biblioteca
import_from_url: Importar archivo desde una URL
replace_from_device: Reemplazar Archivo desde Dispositivo
replace_from_library: Reemplazar Archivo desde Biblioteca
replace_from_url: Reemplazar Archivo desde URL
no_file_selected: Sin Archivos Seleccionados
download_file: Descargar Archivo
collection_key: Llave de Colección
name: Nombre
primary_key_field: Campo Llave Primaria
type: Tipo
creating_new_collection: Crear Nueva Colección
created_by: Creado Por
created_on: Creado el
creating_collection_info: Defina un nombre para la colección y configure su campo de "llave" única...
creating_collection_system: Habilitar y renombrar cualquiera de estos campos opcionales.
auto_increment_integer: Número Entero Auto-Incrementado
generated_uuid: UUID Generado
manual_string: Cadena de Texto introducida Manualmente
save_and_create_new: Guardar y Crear Nuevo
save_and_stay: Guardar y Permanecer
save_as_copy: Guardar como Copia
add_existing: Agregar Existente
creating_items: Registros Creados
enable_create_button: Habilitar Botón de Crear
selecting_items: Registros Seleccionados
enable_select_button: Habilitar el botón Seleccionar
comments: Comentarios
no_comments: Aún sin comentarios
click_to_expand: Haga Clic para Expandir
select_item: Seleccionar Elemento
no_items: Sin Registros
search_items: Buscar elementos...
disabled: Desactivado
information: Información
report_bug: Reportar Problema
request_feature: Solicitar Características
interface_not_found: 'Interfaz "{interface}" no encontrada.'
reset_interface: Restablecer Interfaz
display_not_found: 'Presentación "{display}" no encontrada.'
reset_display: Restablecer Presentación
list-m2a: Constructor (M2A)
item_count: 'Sin Elementos | Un Elemento | {count} Elementos'
no_items_copy: Aún no hay Elementos en esta colección.
file_count: 'Sin Archivos | Un Archivo | {count} Archivos'
no_files_copy: Aquí no hay archivos.
user_count: 'Sin Usuarios | Un Usuario | {count} Usuarios'
no_users_copy: No hay usuarios con este Rol aún.
webhooks_count: 'Sin Webhooks | Un Webhook | {count} Webhooks'
no_webhooks_copy: Aún no hay Webhooks.
all_items: Todos los Elementos
csv: CSV
no_collections: Sin Colecciones
create_collection: Crear colección
no_collections_copy_admin: Aún no tiene alguna Colección. Haga clic en el botón para empezar.
no_collections_copy: Aún no tiene alguna Colección. Por favor contacte al administrador del sistema.
relationship_not_setup: La relación no se ha configurado correctamente
display_template_not_setup: La opción de plantilla de Presentación está mal configurada
collection_field_not_setup: La opción del campo de colección está mal configurada
select_a_collection: Seleccionar una Colección
active: Activo
users: Usuarios
activity: Actividad
webhooks: Webhooks
field_width: Ancho de Campo
add_filter: Agregar Filtro
upper_limit: Límite Superior...
lower_limit: Límite Inferior...
user_directory: Directorio de Usuarios
documentation: Documentación
sidebar: Barra Lateral
duration: Duración
charset: Codificación
file_moved: Archivo Movido
collection_created: Colección Creada
modified_on: Modificado en
card_size: Tamaño de Tarjeta
sort_field: Campo Ordenamiento
add_sort_field: Añadir campo de ordenación
sort: Ordenar
status: Estatus
remove: Eliminar
toggle_manual_sorting: Alternar Ordenamiento Manual
bookmark_doesnt_exist: El Marcador no existe
bookmark_doesnt_exist_copy: El Marcador que está intentando abrir no pudo ser encontrado.
bookmark_doesnt_exist_cta: Regresar a Colección
select_an_item: Seleccionar un Elemento...
edit: Editar
enabled: Habilitado
disable_tfa: Desactivar 2FA
tfa_scan_code: Escanee el código en tu aplicación de Autentificación para finalizar la configuración de 2FA
enter_otp_to_disable_tfa: Ingrese el OTP para desactivar 2FA
create_account: Crear Cuenta
account_created_successfully: La Cuenta ha sido creada exitósamente
auto_fill: Auto Rellenar
corresponding_field: Campo Correspondiente
errors:
  COLLECTION_NOT_FOUND: "La Colección no existe"
  FIELD_NOT_FOUND: Campo no encontrado
  FORBIDDEN: Prohibido
  INVALID_CREDENTIALS: Usuario o contraseña incorrecta
  INVALID_OTP: Contraseña Temporal Incorrecta
  INVALID_PAYLOAD: Payload Inválido
  INVALID_QUERY: Consulta Inválida
  ITEM_LIMIT_REACHED: Límite de elementos alcanzado
  ITEM_NOT_FOUND: Elemento no encontrado
  ROUTE_NOT_FOUND: No encontrado
  RECORD_NOT_UNIQUE: Se ha detectado un valor duplicado
  USER_SUSPENDED: Usuario Suspendido
  CONTAINS_NULL_VALUES: El campo contiene valores nulos
  UNKNOWN: Error Inesperado
  INTERNAL_SERVER_ERROR: Error Inesperado
  NOT_NULL_VIOLATION: El valor no puede ser nulo
value_hashed: Valor Hasheado de Manera Segura
bookmark_name: Nombre del Marcador...
create_bookmark: Crear Marcador
edit_bookmark: Editar Marcador
bookmarks: Marcadores
presets: Predefinidos
unexpected_error: Error Inesperado
unexpected_error_copy: Ha ocurrido un error inesperado. Por favor inténtelo más tarde.
copy_details: Copiar Detalles
no_app_access: Sin Acceso al App
no_app_access_copy: Este usuario no tiene permitido usar la app administrativa.
password_reset_sent: Le hemos enviado un enlace seguro para restablecer su contraseña
password_reset_successful: Contraseña restablecida exitósamente
back: Regresar
editing_image: Editar Imagen
square: Cuadrado
free: Libre
flip_horizontal: Voltear Horizontal
flip_vertical: Voltear Vertical
aspect_ratio: Relación de Aspecto
rotate: Rotar
all_users: Todos los Usuarios
delete_collection: Eliminar Colección
update_collection_success: Colección Actualizada
delete_collection_success: Colección Eliminada
start_end_of_count_items: '{start}-{end} de {count} elementos'
start_end_of_count_filtered_items: '{start}-{end} de {count} elementos filtrados'
one_item: '1 elemento'
one_filtered_item: '1 elemento filtrado'
delete_collection_are_you_sure: >-
  ¿Realmente desea eliminar esta colección? Esto eliminará la colección y todos los elementos en ella. Esta acción es permanente y no reversible.
collections_shown: Colecciones Mostradas
visible_collections: Colecciones Visibles
hidden_collections: Colecciones Ocultas
show_hidden_collections: Mostrar colecciones ocultas
hide_hidden_collections: Ocultar colecciones ocultas
unmanaged_collections: Colecciones No Configuradas
system_collections: Colecciones del Sistema
placeholder: Valor de Ejemplo
icon_left: Icono Izquierdo
icon_right: Icono Derecho
count_other_revisions: '{count} otras revisiones'
font: Fuente
sans_serif: Sans Serif
serif: Serif
monospace: Monospace
divider: Separador
color: Color
circle: Círculo
empty_item: Elemento Vacío
log_in_with: 'Iniciar Sesión con {provider}'
advanced_filter: Filtro Avanzado
delete_advanced_filter: Borrar filtro
change_advanced_filter_operator: Cambiar operador
operators:
  eq: Igual a
  neq: No es igual a
  lt: Menor que
  gt: Mayor que
  lte: Menor o igual a
  gte: Mayor o igual a
  in: Es uno de
  nin: No es uno de
  null: Es Nulo
  nnull: No es Nulo
  contains: Contiene
  ncontains: No contiene
  between: Está Entre
  nbetween: No está Entre
  empty: Está vacío
  nempty: No está Vacío
  all: Contiene estas llaves
  has: Contiene alguna de estas llaves
loading: Cargando...
drop_to_upload: Arrastrar para Subir
item: Elemento
items: Elementos
upload_file: Subir Archivo
upload_file_indeterminate: Subiendo Archivo...
upload_file_success: Archivo Subido
upload_files_indeterminate: 'Subiendo archivos {done}/{total}'
upload_files_success: '{count} Archivos Subidos'
upload_pending: Subida Pendiente
drag_file_here: Arrastre y Suelte un Archivo Aquí
click_to_browse: Haga Clic para Navegar
interface_options: Opciones de Interfaz
layout_options: Opciones de Diseño
rows: Filas
columns: Columnas
collection_setup: Configuración de Colección
optional_system_fields: Campos Opcionales del Sistema
value_unique: El valor debe de ser único
all_activity: Toda la Actividad
create_item: Crear Elemento
display_template: Plantilla de Presentación
language_display_template: Plantilla de visualización de idioma
translations_display_template: Plantilla de visualización de traducciones
n_items_selected: 'No hay Elementos Seleccionados | 1 Elemento Seleccionado | {n} Elementos Seleccionados'
per_page: Por Página
all_files: Todos los Archivos
my_files: Mis Archivos
recent_files: Archivos Recientes
create_folder: Crear Directorio
folder_name: Nombre del Directorio...
add_file: Agregar Archivo
replace_file: Reemplazar Archivo
no_results: Sin Resultados
no_results_copy: Ajustar o limpiar filtros de búsqueda para ver los resultados.
clear_filters: Limpiar Filtros
saves_automatically: Guardar Automáticamente
role: Rol
user: Usuario
no_presets: Sin Predefinidos
no_presets_copy: Los Predefinidos o Marcadores no se han guardado aún.
no_presets_cta: Agregar Predefinido
create: Crear
on_create: Al Crear
on_update: Al Actualizar
read: Leer
update: Actualización
select_fields: Seleccionar Campos
format_text: Formatear Texto
bold: Negrita
toggle: Alternar
icon_on: Icono Activado
icon_off: Icono Desactivado
label: Etiqueta
image_url: Url de la imagen
alt_text: Texto Alternativo
media: Medios
width: Ancho
height: Alto
source: Fuente
url_placeholder: Introduzca una url...
display_text: Mostrar texto
display_text_placeholder: Introduzca un texto de visualización...
tooltip: Sugerencia
tooltip_placeholder: Introduzca una sugerencia...
unlimited: Ilimitado
open_link_in: Abrir enlace en
new_tab: Nueva pestaña
current_tab: Pestaña actual
wysiwyg_options:
  aligncenter: Alinear al Centro
  alignjustify: Alinear Justificado
  alignleft: Alinear a la Izquierda
  alignnone: No Alinear
  alignright: Alinear a la Derecha
  forecolor: Color de Letra
  backcolor: Color de Fondo
  bold: Negrita
  italic: Cursiva
  underline: Subrayado
  strikethrough: Tachado
  subscript: Subíndice
  superscript: Superíndice
  codeblock: Código
  blockquote: Bloque de Cita
  bullist: Lista con viñetas
  numlist: Lista Numerada
  hr: Regla Horizontal
  link: Añadir/Editar enlace
  unlink: Remover Enlace
  media: Añadir/Editar medios
  image: Añadir/Editar Imagen
  copy: Copiar
  cut: Cortar
  paste: Pegar
  heading: Título
  h1: Título 1
  h2: Título 2
  h3: Título 3
  h4: Título 4
  h5: Título 5
  h6: Título 6
  fontselect: Seleccionar Fuente
  fontsizeselect: Seleccionar Tamaño de Fuente
  indent: Indentar
  outdent: Anular Indentación
  undo: Deshacer
  redo: Rehacer
  remove: Eliminar
  removeformat: Quitar Formato
  selectall: Seleccionar Todos
  table: Tabla
  visualaid: Ver elementos invisibles
  source_code: Editar código fuente
  fullscreen: Pantalla Completa
  directionality: Direccionalidad
dropdown: Lista Desplegable
choices: Opciones
choices_option_configured_incorrectly: Opciones configuradas incorrectamente
deselect: Deseleccionar
deselect_all: Deseleccionar Todo
other: Otro...
adding_user: Agregando Usuario
unknown_user: Usuario Desconocido
creating_in: 'Creando Elemento en {collection}'
editing_in: 'Editando Elemento en {collection}'
creating_unit: 'Creando {unit}'
editing_unit: 'Editando {unit}'
editing_in_batch: 'Editando {count} Elementos por lote'
no_options_available: Sin opciones disponibles
settings_data_model: Modelo de Datos
settings_permissions: Roles y Permisos
settings_project: Configuración del Proyecto
settings_webhooks: Webhooks
settings_presets: Predefinidos y Marcadores
one_or_more_options_are_missing: Falta una o más opciones
scope: Alcance
select: Seleccionar...
layout: Diseño
tree_view: Vista en árbol
changes_are_permanent: Los cambios son permanentes
preset_name_placeholder: Valor predeterminado cuando está vacío...
preset_search_placeholder: Consulta de búsqueda...
editing_preset: Editar Predefinido
layout_preview: Vista Previa de Diseño
layout_setup: Configuración del Diseño
unsaved_changes: Cambios sin Guardar
unsaved_changes_copy: '¿Realmente desea salir de esta página?'
discard_changes: Descartar Cambios
keep_editing: Seguir Editando
page_help_collections_overview: '**Resumen de Colecciones** - Listas de todas las colecciones a las que tiene acceso.'
page_help_collections_collection: >-
  **Navegar en Elementos** - Lista todos los elementos en {collection} a las que tiene acceso. Puede personalizar el Diseño, Filtros y Ordenamientos para adaptar sus vistas, incluso puede guardar Marcadores de esas configuraciones para un rápido acceso.
page_help_collections_item: >-
  **Detalle de Elemento** - Una forma de visualizar y administrar este Elemento. Esta barra lateral también contiene un historial completo de revisiones y comentarios incluidos.
page_help_activity_collection: >-
  **Navegar en Actividad** - Una lista completa de todas las actividades del sistema y del contenido de su usuario.
page_help_docs_global: >-
  **Resumen de la Documentación** — Documentos específicamente diseñados para la versión y esquema de este proyecto.
page_help_files_collection: >-
  **Biblioteca de Archivos** — Lista todos los activos subidos a este proyecto. Puede personalizar el Diseño, Filtros y Ordenamientos para adaptar sus vistas, incluso puede guardar Marcadores de esas configuraciones para un rápido acceso.
page_help_files_item: >-
  **Detalle de Archivo** — Una manera de manejar metadatos de archivos, editar el activo original, y actualizar ajustes de acceso.
page_help_settings_project: "**Ajustes del Proyecto** — Sus opciones de ajustes globales para el proyecto."
page_help_settings_datamodel_collections: >-
  **Modelo de Datos: Colecciones** — Lista todas las colecciones disponibles. Esto incluye colecciones visibles, ocultas y del sistema, así como las tablas de base de datos que pueden ser agregadas.
page_help_settings_datamodel_fields: >-
  **Modelo de Datos: Colección** — Una manera de manejar esta colección y sus campos.
page_help_settings_roles_collection: '**Navegar en Roles** — Lista los roles de Usuario Admin, Public y Personalizados.'
page_help_settings_roles_item: "**Detalle de Rol** — Administra los permisos del Rol y otros ajustes."
page_help_settings_presets_collection: >-
  **Navegar en Predefinidos** — Lista todos los Predefinidos en el proyecto, incluye: Marcadores para usuario, rol y global, así como vistas por defecto.
page_help_settings_presets_item: >-
  **Detalle de Predefinido** — Una manera de administrar Marcadores y Predefinidos por defecto de Colecciones.
page_help_settings_webhooks_collection: '**Navegar en Webhooks** — Lista todos los webhooks en el proyecto.'
page_help_settings_webhooks_item: '**Detalle de Webhook** — Una manera de crear y administrar los webhooks del proyecto.'
page_help_users_collection: '**Directorio de Usuarios** — Lista todos los usuarios del sistema en este proyecto.'
page_help_users_item: >-
  **Detalle de Usuario** — Administre su información de cuenta, o visualice el detalle de otros usuarios.
activity_feed: Actividad
add_new: Agregar Nuevo
create_new: Crear Nuevo
all: Todos
none: Nada
no_layout_collection_selected_yet: Plantilla/Colección No seleccionada aún
batch_delete_confirm: >-
  Ningún registro ha sido seleccionado | ¿Estás seguro que quieres eliminar este registro?, Esta acción es permanente. | ¿Estás seguro que quieres eliminar estos {count} registros?, Esta acción es permanente.
cancel: Cancelar
collection: Colección
collections: Colecciones
singleton: Singleton
singleton_label: Tratar como un sólo objeto
system_fields_locked: Los campos del sistema están bloqueados y no pueden ser editados
fields:
  directus_activity:
    item: Clave Primaria del registro
    action: Acción
    collection: Colección
    timestamp: Realizado en
    user: Realizado por
    comment: Comentar
    user_agent: Navegador
    ip: Dirección IP
    revisions: Revisiones
  directus_collections:
    collection: Colección
    icon: Ícono
    note: Nota
    display_template: Plantilla de Presentación
    hidden: Oculto
    singleton: Singleton
    translations: Traducciones para Nombre de Colección
    archive_app_filter: Archivar filtros de App
    archive_value: Archivar valor
    unarchive_value: Desarchivar valor
    sort_field: Campo Ordenamiento
    accountability: Actividad y seguimiento de revisión
  directus_files:
    $thumbnail: Miniatura
    title: Título
    description: Descripción
    tags: Etiquetas
    location: Ubicación
    storage: Almacenamiento
    filename_disk: Nombre de archivo (Disco)
    filename_download: Nombre de archivo (Descargar)
    metadata: Metadatos
    type: Tipo Mime
    filesize: Tamaño del archivo
    modified_by: Modificado por
    modified_on: Modificado en
    created_on: Creado el
    created_by: Creado Por
    embed: Incrustado
    uploaded_by: Actualizado por
    folder: Carpeta
    width: Ancho
    uploaded_on: Uploaded On
    height: Alto
    charset: Codificación
    duration: Duración
  directus_users:
    first_name: Nombre
    last_name: Apellido
    email: Correo Electrónico
    password: Contraseña
    avatar: Avatar
    location: Ubicación
    title: Título
    description: Descripción
    tags: Etiquetas
    language: Idioma
    theme: Tema
    tfa_secret: Autenticación de dos pasos
    status: Estatus
    role: Rol
    token: Token
    last_page: Última página
    last_access: Último acceso
  directus_settings:
    project_name: Nombre del Proyecto
    project_url: URL del Proyecto
    project_color: Color del Proyecto
    project_logo: Logo del Proyecto
    public_foreground: Superficie Pública
    public_background: Fondo Público
    public_note: Notas Públicas
    auth_password_policy: Política de Contraseña para Autentificación
    auth_login_attempts: Intentos de Inicio de Sesión al Autentificarse
    storage_asset_presets: Predefinidos de Activos en Almacenamiento
    storage_asset_transform: Transformación de Activos en Almacenamiento
    custom_css: CSS Personalizado
  directus_fields:
    collection: Nombre de la Colección
    icon: Icono de la Colección
    note: Nota
    hidden: Oculto
    singleton: Singleton
    translation: Traducciónes del nombre de campo
    display_template: Plantilla
  directus_roles:
    name: Nombra un rol
    icon: Ícono del Rol
    description: Descripción
    app_access: Acceso a App
    admin_access: Acceso Admin
    ip_access: Acceso IP
    enforce_tfa: Requiere 2FA
    users: Usuarios en el Rol
    module_list: Navegación en Módulo
    collection_list: Navegación en Colección
field_options:
  directus_collections:
    track_activity_revisions: Rastrear actividad y revisiones
    only_track_activity: Sólo seguimiento de actividad
    do_not_track_anything: No realizar seguimiento
no_fields_in_collection: 'Aún no hay campos en "{collection}"'
do_nothing: No hacer nada
generate_and_save_uuid: Generar y Guardar UUID
save_current_user_id: Guardar ID de Usuario Actual
save_current_user_role: Guardar Rol Actual de Usuario
save_current_datetime: Guardar Fecha y Hora Actual
block: Bloque
inline: Alineado
comment: Comentar
relational_triggers: Disparadores Relacionales
referential_action_field_label_m2o: Al eliminar {collection}...
referential_action_field_label_o2m: Al deseleccionar {collection}...
referential_action_no_action: Evitar la eliminación
referential_action_set_null: Anular el campo {field}
referential_action_set_default: Establecer {field} a su valor predeterminado
choose_action: Elegir acción
editing_role: 'Rol {role}'
creating_webhook: Creando Webhook
delete_are_you_sure: >-
  Esta acción es permanente y no puede ser revertida. ¿Realmente le gustaría proceder?
delete_field_are_you_sure: >-
  ¿Estás seguro que quieres eliminar el campo "{field}"? Esta acción no se puede deshacer.
description: Descripción
done: Hecho
duplicate: Duplicado
email: Correo Electrónico
embed: Incrustado
fallback_icon: Ícono de Reserva
field: Campo | Campos
file: Archivo
file_library: Biblioteca de Archivos
forgot_password: He olvidado mi Contraseña
hidden: Oculto
icon: Ícono
info: Información
normal: Normal
success: Éxito
warning: Advertencia
danger: Peligro
junction_collection: Colección de Unión
latency: Latencia
login: Iniciar Sesión
my_activity: Mi actividad
not_authenticated: No Autenticado
authenticated: Autenticado
options: Opciones
otp: Contraseña de un solo uso
password: Contraseña
permissions: Permisos
relationship: Relación
reset: Restablecer
reset_password: Restablecer Contraseña
revisions: Revisiones
revert: Revertir
save: Guardar
schema: Esquema
search: Buscar
select_existing: Seleccionar Existente
select_field_type: Seleccione un tipo de campo
select_interface: Seleccione una interfaz
settings: Ajustes
sign_in: Iniciar Sesión
sign_out: Cerrar Sesión
sign_out_confirm: '¿Realmente desea cerrar sesión?'
something_went_wrong: Algo salió mal.
sort_direction: Dirección de Ordenamiento
sort_asc: Ordenar ascendente
sort_desc: Orden descendente
template: Plantilla
translation: Traducción
value: Valor
view_project: Ver Proyecto
report_error: Reportar Error
interfaces:
  presentation-links:
    presentation-links: Botón de enlace
    links: Enlaces
    description: Botones de enlace configurables para abrir URLs dinámicas
    style: Estilo
    primary: Primario
    link: Enlaces
    button: Botones
    error: No se puede realizar la acción
  select-multiple-checkbox:
    checkboxes: Casillas de selección
    description: Elegir entre múltiples opciones a través de casillas de selección
    allow_other: Permitir otro
    show_more: 'Mostrar {count} más'
    items_shown: Elementos Mostrados
  input-code:
    code: Código
    description: Escribir o compartir fragmentos de código
    line_number: Número de línea
    placeholder: Ingrese el código aquí...
  system-collection:
    collection: Colección
    description: Seleccionar entre colecciones existentes
    include_system_collections: Incluir Colecciones del Sistema
  system-collections:
    collections: Colecciones
    description: Seleccionar entre colecciones existentes
    include_system_collections: Incluir Colecciones del Sistema
  select-color:
    color: Color
    description: Introduzca o seleccione un valor de color
    placeholder: Seleccione un color...
    preset_colors: Colores preestablecidos
    preset_colors_add_label: Añadir nuevo color...
    name_placeholder: Introduce el nombre del color...
  datetime:
    datetime: Fecha/hora
    description: Ingrese fechas y horas
    include_seconds: Incluir Segundos
    set_to_now: Ajustar a Ahora Mismo
    use_24: Usar Formato 24 horas
  system-display-template:
    display-template: Plantilla de Presentación
    description: Combinar texto estático y valores de campos dinámicos
    collection_field: Campo de colección
    collection_field_not_setup: La opción del campo de colección está mal configurada
    select_a_collection: Seleccionar una Colección
  presentation-divider:
    divider: Separador
    description: Etiqueta y divide los campos en secciones
    title_placeholder: Ingresar un título...
    inline_title: Título seguido por línea
    inline_title_label: Mostrar título seguido por línea
    margin_top: Margen superior
    margin_top_label: Aumentar Margen Superior
  select-dropdown:
    description: Seleccione un valor de una lista desplegable
    choices_placeholder: Agregar una nueva opción
    allow_other: Permitir otro
    allow_other_label: Permitir otros valores
    allow_none: Permitir "Nada"
    allow_none_label: Permitir "Sin selección"
    choices_name_placeholder: Ingrese un nombre...
    choices_value_placeholder: Ingresa un valor...
  select-multiple-dropdown:
    select-multiple-dropdown: Lista Desplegable (Múltiple)
    description: Seleccione múltiples valores de una lista de selección
  file:
    file: Archivo
    description: Seleccionar o subir un archivo
  files:
    files: Archivos
    description: Seleccionar o subir múltiples archivos
  input-hash:
    hash: Hash
    description: Introduzca un valor para ser cifrado
    masked: Enmascarado
    masked_label: Ocultar los valores reales
  select-icon:
    icon: Ícono
    description: Seleccione un ícono de la lista desplegable
    search_for_icon: Buscar un ícono...
  file-image:
    image: Imagen
    description: Seleccionar o subir una imagen
  system-interface:
    interface: Interfaz
    description: Seleccionar una interfaz existente
    placeholder: Seleccionar una interfaz...
  system-interface-options:
    interface-options: Opciones de Interfaz
    description: Una ventana modal para seleccionar opciones de una interfaz
  list-m2m:
    many-to-many: Muchos a Muchos
    description: Seleccionar múltiples elementos de unión relacionados
  select-dropdown-m2o:
    many-to-one: Muchos a Uno
    description: Seleccionar un elemento único relacionado
    display_template: Plantilla de Presentación
  input-rich-text-md:
    markdown: Markdown
    description: Ingresar y previsualizar Markdown
    customSyntax: Bloques personalizados
    customSyntax_label: Añadir tipos de sintaxis personalizados
    customSyntax_add: Añadir sintaxis personalizada
    box: Bloque / Alineación
    imageToken: Token de Imagen
    imageToken_label: Qué token (estático) añadir a las fuentes de la imagen
  system-folder:
    folder: Carpeta
  slider:
    slider: Deslizador
    description: Seleccionar un número usando un deslizador
    always_show_value: Siemrpe presentar valor
  tags:
    tags: Etiquetas
    description: Seleccionar o agregar etiquetas
    whitespace: Espacio en Blanco
    hyphen: Reemplazar con guiones
    underscore: Reemplazar con guiones bajos
    remove: Remover espacios en blanco
    capitalization: Capitalización
    uppercase: Convertir a Mayúsculas
    lowercase: Convertir a Minúsculas
    auto_formatter: Usar Auto-Formateador de Título
    alphabetize: Alfabetización
    alphabetize_label: Forzar Orden Alfabético
    add_tags: Agregar etiquetas...
  input:
    mask: Enmascarado
  boolean:
    toggle: Alternar
    label_default: Habilitado
  translations:
    display_template: Plantilla de Presentación
    no_collection: Sin Colección
  user:
    user: Usuario
    description: Seleccionar un usuario existente de Directus
    select_mode: Seleccionar Modo
    modes:
      auto: Automático
      dropdown: Lista Desplegable
      modal: Diálogo
displays:
  boolean:
    boolean: Booleano
    description: Presentar estados Activo e Inactivo
    label_on: Etiqueta Activo
    label_on_placeholder: Ingrese una etiqueta para Activo...
    label_off: Etiqueta Inactivo
    label_off_placeholder: Ingrese una etiqueta para Inactivo...
    icon_on: Icono Activado
    icon_off: Icono Desactivado
    color_on: Color para Activo
    color_off: Color para Inactivo
  collection:
    collection: Colección
    description: Presentar una colección
    icon_label: Presentar el ícono de la colección
  color:
    color: Color
    description: Presentar un punto coloreado
    default_color: Color por Defecto
  datetime:
    datetime: Fecha/hora
    description: Presentar valores relacionados a la hora
    format: Formato
    format_note: >-
      El formato personalizado acepta el __[Date Field Symbol Table](https://www.unicode.org/reports/tr35/tr35-dates.html#Date_Field_Symbol_Table)__
    long: Larga
    short: Corta
    relative: Relativa
    relative_label: 'Presentar hora relativa, ej: hace 5 minutos'
  file:
    file: Archivo
    description: Presentar archivos
  filesize:
    filesize: Tamaño del archivo
    description: Presentar el tamaño de un archivo
  formatted-value:
    formatted-value: Valor Formateado
    description: Presentar una versión formateada del texto
    format_title: Formatear Título
    format_title_label: Auto-formato
    bold_label: Usar negritas
  formatted-json-value:
    formatted-json-value: Valor JSON Formateado
    description: Presentar una versión formateada del objeto
  icon:
    icon: Ícono
    description: Presentar un ícono
    filled: Lleno
    filled_label: Usar una variante de llenado
  image:
    image: Imagen
    description: Presentar una previsualización pequeña de la imagen
    circle: Círculo
    circle_label: Presentar como un círculo
  labels:
    labels: Etiquetas
    description: Presentar ya sea una sola etiqueta o una lista de ellas
    default_foreground: Color de letra por defecto
    default_background: Fondo por defecto
    format_label: Formatear cada etiqueta
    show_as_dot: Presentar como Punto
    choices_value_placeholder: Ingresa un valor...
    choices_text_placeholder: Ingresar un texto...
  mime-type:
    mime-type: Tipo MIME
    description: Presentar el Tipo MIME del archivo
    extension_only: Sólo Extensión
    extension_only_label: Presentar sólo la extensión del archivo
  rating:
    rating: Valoración
    description: Visualizar un número de estrellas relativas al valor máximo
    simple: Simple
    simple_label: Presentar estrellas en un formato simple
  raw:
    raw: Valor Plano
  related-values:
    related-values: Valores Relacionados
    description: Presentar valores relativos
  user:
    user: Usuario
    description: Presentar un usuario de Directus
    avatar: Avatar
    name: Nombre
    both: Ambos
    circle_label: Presentar usuario en un círculo
layouts:
  cards:
    cards: Tarjetas
    image_source: Orígen de la imagen
    image_fit: Ajuste de Imagen
    crop: Recortar
    contain: Contiene
    title: Título
    subtitle: Subtítulo
  tabular:
    tabular: Tabla
    fields: Campos
    spacing: Espaciado
    comfortable: Cómoda
    compact: Compacto
    cozy: Cómoda<|MERGE_RESOLUTION|>--- conflicted
+++ resolved
@@ -26,21 +26,15 @@
 half_width: Ancho a la Mitad
 full_width: Ancho completo
 group: Grupo
-<<<<<<< HEAD
-=======
 and: "Y"
 or: O
->>>>>>> 6eafe010
 fill_width: Ajustar ancho
 field_name_translations: Traducciónes del nombre de campo
 enter_password_to_enable_tfa: Ingresa tu contraseña para habilitar "Two-Factor Authentication"
 add_field: Añade un campo
 role_name: Nombra un rol
 branch: Marca
-<<<<<<< HEAD
-=======
 leaf: Hoja
->>>>>>> 6eafe010
 indeterminate: Indeterminado
 exclusive: Exclusivo
 children: Hijo
