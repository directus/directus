---
## Be aware:
#Due to the way this is imported, JavaScript reserved words, including "delete", "private",
#"void", etc are stripped out. See
#https://github.com/rollup/plugins/blob/8748b8cd3bbab3c5ac6190556930219f19060e63/packages/pluginutils/src/makeLegalIdentifier.ts#L4
#and
#https://github.com/rollup/plugins/blob/8748b8cd3bbab3c5ac6190556930219f19060e63/packages/yaml/src/index.js#L45
#Illegal words:
#'break', 'case', 'class', 'catch', 'const', 'continue', 'debugger', 'default', 'delete', 'do',
#'else', 'export', 'extends', 'finally', 'for', 'function', 'if', 'import', 'in', 'instanceof',
#'let', 'new', 'return', 'super', 'switch', 'this', 'throw', 'try', 'typeof', 'var', 'void',
#'while', 'with', 'yield', 'enum', 'await', 'implements', 'package', 'protected', 'static',
#'interface', 'private', 'public', 'arguments', 'Infinity', 'NaN', 'undefined', 'null', 'true',
#'false', 'eval', 'uneval', 'isFinite', 'isNaN', 'parseFloat', 'parseInt', 'decodeURI',
#'decodeURIComponent', 'encodeURI', 'encodeURIComponent', 'escape', 'unescape', 'Object',
#'Function', 'Boolean', 'Symbol', 'Error', 'EvalError', 'InternalError', 'RangeError',
#'ReferenceError', 'SyntaxError', 'TypeError', 'URIError', 'Number', 'Math', 'Date', 'String',
#'RegExp', 'Array', 'Int8Array', 'Uint8Array', 'Uint8ClampedArray', 'Int16Array', 'Uint16Array',
#'Int32Array', 'Uint32Array', 'Float32Array', 'Float64Array', 'Map', 'Set', 'WeakMap', 'WeakSet',
#'SIMD', 'ArrayBuffer', 'DataView', 'JSON', 'Promise', 'Generator', 'GeneratorFunction', 'Reflect',
#'Proxy', 'Intl'
identifier: Identificador
avatar: Avatar
application: Aplicación
default_provider: Proveedor predeterminado
published: Publicado
draft: Borrador
archived: Archivado
modules: Módulos
module_bar: Barra de módulos
reset_width: Restablecer ancho
tile_size: Tamaño de fracción
edit_field: Editar Campo
conditions: Condiciones
maps: Mapas
switch_user: Cambiar usuario
item_creation: Creación de ítem
item_revision: Revisión de Elemento
enter_a_name: Ingresa_un_nombre...
duplicate_field: Campo duplicado
half_width: Ancho a la Mitad
full_width: Ancho completo
group: Grupo
export_items: Exportar elementos
and: "Y"
or: O
fill_width: Ajustar ancho
field_name_translations: Traducciónes del nombre de campo
enter_password_to_enable_tfa: Ingresa tu contraseña para habilitar "Two-Factor Authentication"
add_field: Añade un campo
role_name: Nombra un rol
branch: Marca
leaf: Hoja
indeterminate: Indeterminado
edit_collection: Editar_Colección
exclusive: Exclusivo
children: Hijo
db_only_click_to_configure: 'Base_de_Datos_Solamente_Click_para_Configurar'
show_active_items: Muestre_Items_Activos
show_archived_items: Mostrar los registros archivados
show_all_items: Muestre_Todos_los _Items
edited: Valor editado
required: Requerido
required_for_app_access: Requerido para acceso a la App
requires_value: Valor requerido
create_preset: Crear ajuste
create_panel: Crear Panel
create_role: Crear rol
create_user: Crear Usuario
delete_panel: Borrar_Panel
create_webhook: Crear un Webhook
<<<<<<< HEAD
=======
create_translation_string: Crear Traducciones
translation_string_key_placeholder: Clave de cadena de traducción...
translation_string_translations_placeholder: Añadir una nueva traducción
edit_translation_string: Editar traducción
delete_translation_string_copy: >-
  ¿Está seguro de que desea eliminar la traducción"{key}"? Esta acción no se puede deshacer.
>>>>>>> 703fb842
invite_users: Invitar Usuarios
invite: Invita
email_already_invited: El correo electrónico "{email}" ya fue invitado con anterioridad
subject: Sujeto
inbox: Entrada
emails: Correos electrónicos
connection_excellent: Conexión excelente
connection_good: Conexión buena
connection_fair: Conexión debil
connection_poor: Conexión pobre
primary: Primario
rename_folder: Renombrar carpeta
delete_folder: Eliminar carpeta
prefix: Prefijo
suffix: Sufijo
reset_bookmark: Restablecer marcador
update_bookmark: Actualizar marcador
delete_bookmark: Eliminar Marcador
delete_bookmark_copy: >-
  ¿Estás seguro que quieres eliminar el marcador "{bookmark}"? Esta acción no se puede deshacer.
logoutReason:
  SIGN_OUT: Cerrar sesión
  SESSION_EXPIRED: Sesión expirada
public_label: Público
public_description: Control de datos disponibles por API sin autentificación.
admin_description: Descripción_administrador.
not_allowed: No permitido
directus_version: Versión de Directus
node_version: Versión Node
node_uptime: Tiempo de actividad de Node
os_type: Tipo de SO
os_version: Versión del sistema operativo
os_uptime: Tiempo de actividad del SO
os_totalmem: Memoria del SO
archive: Archivar
archive_confirm: '¿Está seguro de querer archivar este registro?'
archive_confirm_count: >-
  Ningún registro seleccionado | ¿Estas seguro de querer archivar este registro? | ¿Estas seguro de querer archivar estos {count} registros?
reset_system_permissions_to: 'Restablecer los permisos del sistema a:'
reset_system_permissions_copy: Esta acción sobrescribirá cualquier permiso personalizado que haya aplicado a las colecciones del sistema. ¿Está seguro?
the_following_are_minimum_permissions: Estos son los permisos mínimos requeridos cuando "Acceso a la App" está activado. Puedes ampliar los permisos un poco más, pero no menos que esto.
app_access_minimum: Minimo Acceso a la Aplicación
recommended_defaults: Recomendado preestablecidos
unarchive: Desarchivar
unarchive_confirm: '¿Está seguro que desea desarchivar este elemento?'
nested_files_folders_will_be_moved: Los archivos y directorios anidados serán movidos a un nivel superior.
validationError:
  eq: El valor debe de ser {valid}
  neq: El valor no puede ser {invalid}
  in: El_Valor_Debe_Ser{válido}
  nin: El_Valor_No_Puede_Ser{inválido}
  contains: El valor debe de Contener {substring}
  ncontains: El valor no puede contener {substring}
  gt: El_Valor_Debe_Ser_Mayor_Que{valid}
  gte: El_Valor_Tiene_Que_Ser_Mayor_O_Igual_Que{valid}
  lt: El_Valor_Tiene_Que_Ser_menor_Que{valid}
  lte: El_Valor_Tiene_Que_Ser_Menor_O_Igual_A{valid}
  empty: El_Valor_Tiene_Que_Estar_Vacío
  nempty: Este valor no puede quedar vacío
  null: El_Valor_Tiene_Que_Ser_Nulo
  nnull: El_Valor_No_Puede_Ser_Nulo
  required: Valor requerido
  unique: El valor debe de ser único
  regex: El valor no cuenta con el formato correcto
all_access: Acceso total
no_access: Sin acceso
use_custom: Usar personalizado
nullable: Deshabilitable
allow_null_value: Permita_Valor_Nulo
allow_multiple: Permita_Multiple
allow_multiple_to_be_open: Permita_Apertura_Múltiple
enter_value_to_replace_nulls: Ingrese un nuevo valor para reemplazar cualquier valor NULL que se encuentre actualmente en este campo.
field_standard: Standar
field_presentation: Presentación_de_Campo
field_file: Un solo Archivo
field_files: Múltiples Archivos
field_m2o: Relación N:1
field_m2a: '-> Campo_m2a'
field_o2m: Relación 1:N
field_m2m: Relación M:N
field_translations: Traducciónes
field_group: Campo_Grupo
item_permissions: Permisos de registro
field_permissions: Permisos de campo
field_validation: Validación de campo
field_presets: Ajustes prefijados de campo
permissions_for_role: 'Items_El{role}_Rol_Puede{action}.'
fields_for_role: 'Campos_El{role}_Rol_puede{action}.'
validation_for_role: 'Reglas{action}_De_Campo_El{role}_Rol_Debe_Obedecer.'
presets_for_role: 'Valor del campo por defecto para el rol {role}.'
presentation_and_aliases: Presentación_y_Aliases
revision_post_create: Aspecto_Una_Vez_Creado.
revision_post_update: Aspecto_Luego_De_Actualizado.
changes_made: Cambios.
no_relational_data: Tenga presente que datos relacionales no están incluídos.
hide_field_on_detail: Oculto en Detalle
show_field_on_detail: Mostrar en Detalle
delete_field: Borrar Campo
fields_and_layout: Campos y diseño
field_create_success: 'Campo Creado: "{field}"'
field_update_success: 'Campo Actualizado: "{field}"'
duplicate_where_to: '¿Dónde le gustaría duplicar este campo?'
language: Idioma
aggregate_function: Agregar función
aggregate_precision: Agregar precisión
group_aggregation: Agregado de grupo
group_precision: Precisión de grupo
global: Global
admins_have_all_permissions: Los Administradores tienen todos los permisos
camera: Cámara
show_zero: Mostrar cero
create_in_advanced_field_creation_mode: Crear campo en modo avanzado
continue_in_advanced_field_creation_mode: Continuar en modo avanzado de creación de campo
sum: Suma
sum_distinct: Suma distinta
avg: Promedio
avg_distinct: Promediio distinto
count: Cuenta
count_distinct: Cuenta distinta
min: Min
max: Máx
exposure: Exposición
shutter: Obturador
iso: ISO
focal_length: Largo focal
schema_setup_key: Base de datos columna nombre y llave de API de este campo
create_field: Crear campo
creating_new_field: 'Nuevo campo ({collection})'
field_in_collection: '{field} ({collection})'
reset_page_preferences: Reestablecer Preferencias de la Página
hidden_field: Campo oculto
hidden_on_detail: Oculto en Detalle
disabled_editing_value: Deshabilitar la edición del valor
key: Llave
alias: Alias
bigInteger: Numero entero grande
boolean: Booleano
date: Fecha
date_range: Rango de fechas
datetime: Día hora
dateTime: Día hora
precision: Precisión
decimal: Decimal
float: Flotante
integer: Entero
json: JSON
xml: XML
string: Cadena
text: Texto
time: Hora
timestamp: Registro de tiempo
uuid: UUID
hash: Código criptográfico
geometry: Geometría (All)
geometry.Point: Punto
geometry.LineString: CadenaDe Lineas
geometry.Polygon: Polígono
geometry.MultiPoint: MultiPunto
geometry.MultiLineString: Geometría. Línea_Múltiple
geometry.MultiPolygon: Geometría. Polígono_Múltiple
not_available_for_type: No habilitado para este Tipo
create_translations: Crear traducción
auto_refresh: Actualizar automáticamente
refresh_interval: Intervalo de actualización
no_refresh: No actualizar
refresh_interval_seconds: Actualizar al Instante | Cada Segundo | Cada {seconds} Segundos
refresh_interval_minutes: Cada Minuto | Cada {minutes} Minutos
auto_generate: Auto Generado
this_will_auto_setup_fields_relations: Esto configurará automáticamente todos los campos y relaciones requeridas.
click_here: Clic aquí
to_manually_setup_translations: para configurar manualmente las traducciones.
click_to_manage_translated_fields: >-
  Aún no hay campos traducidos. Haga clic aquí para crearlos. | Hay un campo traducido. Haga clic aquí para administrarlo. | Hay {count} campos traducidos. Haga clic aquí para administrarlos.
fields_group: Grupo de Campos
no_collections_found: No se encontraron colecciones.
new_data_alert: 'Los siguientes se crearán dentro de su Modelo de Datos:'
search_collection: Buscar colección...
new_field: 'Nuevo Campo'
new_collection: 'Nueva Colección'
add_m2o_to_collection: 'Agregar_Varios_A_Uno_a_la_"{collection}"'
add_o2m_to_collection: 'Agregar_Uno_A_Varios_A_La_"{collection}"'
add_m2m_to_collection: 'Agregar_Varios_A_Varios_A_La_"{collection}"'
choose_a_type: Elegir un Tipo...
determined_by_relationship: Determinar por relación
add_note: Agrega una nota de ayuda para los usuarios...
add_link: Agregue_Enlace
custom_link: Enlace_Personalizado
default_value: Valor Predeterminado
standard_field: Campo Standar
single_file: Un solo Archivo
multiple_files: Múltiples Archivos
m2o_relationship: Relación Muchos a Uno
o2m_relationship: Relación Uno a Muchos
m2m_relationship: Relación Muchos a Muchos
m2a_relationship: Relación Muchos a Cualquiera
invalid_item: Registro invalido
next: Siguiente
field_name: Nombre del Campo
translations: Traducciónes
no_translations: No_Traducir
note: Nota
enter_a_value: Ingresa un valor...
enter_a_placeholder: Ingrese un placeholder...
length: Largó
soft_length: Límite suave
precision_scale: Precisión y Escala
readonly: Solo Lectura
unique: Único
updated_on: Actualizado el
updated_by: Actualizado Por
primary_key: Llave Primaria
foreign_key: Llave Foránea
finish_setup: Finalizar Configuración
dismiss: Ignorar
raw_value: Valor sin interpretar
copy_raw_value_success: Copiado
paste_raw_value_success: Pegado
edit_raw_value: Editar Valor Plano
enter_raw_value: Ingresar valor plano...
clear_value: Limpiar Valor
clear_changes: Borrar_Cambios
reset_to_default: Restablecer ajustes por defecto
undo_changes: Revertir Cambios
notifications: Notificaciones
show_all_activity: Mostrar Toda La Actividad
page_not_found: Página no encontrada
page_not_found_body: Parece que la página que está buscando no existe.
confirm_revert: Confirmar reversión
confirm_revert_body: Esto va a revertir el item al estado seleccionado.
display: Exhibir
settings_update_success: Configuraciones Actualizadas
title: Título
revision_delta_created: Creado
revision_delta_created_externally: Creado externamente
revision_delta_updated: '1 Campo Actualizado |{count} Campos Actualizados'
revision_delta_deleted: Borrado
revision_delta_reverted: Revertido
revision_delta_other: Revisión
revision_delta_by: '{date} por {user}'
private_user: Usuario Privado
creation_preview: Vista Previa de Creación
revision_preview: Vista Previa de Revisión
updates_made: Actualizaciones Finalizadas
leave_comment: Deje su Comentario...
post_comment_success: Comentario Publicado
item_create_success: Registro Creado | Registros Creados
item_update_success: Registro Actualizado | Registros Actualizados
item_delete_success: Registro Borrado | Registros Borrados
this_collection: Esta Colección
related_collection: Colección Relacionada
related_collections: Colecciones Relacionadas
translations_collection: Traducción de la Colección
languages_collection: Coleccion de Idiomas
import_data_input_placeholder: CSV o JSON...
import_data_button: Empezar Importación
import_data_indeterminate: Importando Datos...
label_import: Importar
label_export: Exportar
import_export: Importar / Exportar
format: Formato
last_page: Última página
last_access: Último acceso
fill_template: Llenar Con Valores de Plantilla
a_unique_table_name: Un Nombre de Tabla Único...
a_unique_column_name: Un nombre de Columna Único...
enable_custom_values: Habilitar valores personalizados
submit: Enviar
move_to_folder: Mover a Carpeta
move: Mover
system: Sistema
add_field_related: Agregar Campo a la Colección Relacionada
interface_label: Conexión
today: Hoy
yesterday: Ayer
delete_comment: Borrar Comentario
functions:
  year: Año
  month: Mes
  count: Cuenta
date-fns_date: PPP
date-fns_time: 'h:mm:ss a'
date-fns_time_no_seconds: 'h:mm a'
date-fns_date_short: 'MMM d, u'
date-fns_time_short: 'h:mma'
date-fns_date_short_no_year: MMM d
minutes: Minutos
hours: Horas
month: Mes
year: Año
select_all: Seleccionar Todos
months:
  january: Enero
  february: Febrero
  march: Marzo
  april: Abril
  may: Mayo
  june: Junio
  july: Julio
  august: Agosto
  september: Septiembre
  october: Octubre
  november: Noviembre
  december: Diciembre
drag_mode: Modo arrastrar
cancel_crop: Cancelar corte
original: Original
url: URL
import_label: Importar
file_details: Detalles del archivo
dimensions: Dimensiones
size: Tamaño
created: Creado
modified: Modificado
checksum: Cadena de Verificación
owner: Propietario
edited_by: Editado por
folder: Carpeta
zoom: Lupa
download: Descargar
open: Abrir
open_in_new_window: Abrir en una ventana nueva
open_folder: Abrir "{folder}" Carpeta
foreground_color: Color de Frente
background_color: Color de Fondo
upload_from_device: Cargar Archivo Desde el Dispositivo
choose_from_library: Elegir Archivo desde Librería
import_from_url: Importar archivo desde una URL
replace_from_device: Reemplazar Archivo desde Dispositivo
replace_from_library: Reemplazar Archivo desde Librería
replace_from_url: Reemplazar Archivo desde Enlace
no_file_selected: No hay Archivo Seleccionado
download_file: Bajar Archivo
collection_key: Llave de Colección
name: Nombre
primary_key_field: Campo Llave Primaria
type: Tipo
creating_new_collection: Crear Nueva Colección
created_by: Creado Por
created_on: Creado el
creating_collection_info: Defina un nombre para la colección y configure su campo de "llave" única...
creating_collection_system: Habilitar y renombrar cualquiera de estos campos opcionales.
auto_increment_integer: Número Entero Auto-Incrementado
generated_uuid: UUID Generado
manual_string: Cadena de Texto introducida Manualmente
save_and_create_new: Guardar y Crear Nuevo
save_and_stay: Guardar y Permanecer
save_as_copy: Guardar como Copia
add_existing: Seleccionar
creating_items: Registros Creados
enable_create_button: Habilitar Botón de Crear
selecting_items: Registros Seleccionados
enable_select_button: Habilitar el botón Seleccionar
comments: Comentarios
no_comments: Aún sin comentarios
click_to_expand: Haga Clic para Expandir
select_item: Seleccionar Elemento
no_items: Sin Registros
search_items: Buscar elementos...
disabled: Desactivado
information: Información
report_bug: Reportar Problema
request_feature: Solicitar Características
interface_not_found: 'Interfaz "{interface}" no encontrada.'
reset_interface: Restablecer Interfaz
display_not_found: 'Presentación "{display}" no encontrada.'
reset_display: Restablecer Presentación
list-m2a: Constructor (M2A)
item_count: 'Sin Elementos | Un Elemento | {count} Elementos'
no_items_copy: Aún no hay Elementos en esta colección.
file_count: 'Sin Archivos | Un Archivo | {count} Archivos'
no_files_copy: Aquí no hay archivos.
user_count: 'Sin Usuarios | Un Usuario | {count} Usuarios'
no_users_copy: No hay usuarios con este Rol aún.
webhooks_count: 'No Webhooks | Un Webhook | {count} Webhooks'
no_webhooks_copy: Aún no se han configurado webhooks. Comience creando uno a continuación.
no_notifications: Sin notificaciones
no_notifications_copy: '¡Estás al día!'
activity_log: Registro de actividad
all_items: Todos los Elementos
any: Cualquiera
csv: CSV
no_collections: No Colecciones
create_collection: Crear Colección
no_collections_copy_admin: Aún no tienes colecciones. Presiona el botón de abajo para iniciar.
no_collections_copy: Aún no tienes colecciones. Por favor, póngase en contacto con el administrador del sistema.
relationship_not_setup: La relación no se ha configurado correctamente
display_template_not_setup: La plantilla para mostrar está mal configurada
collection_field_not_setup: La opción de recolección de campo está mal configurada
select_a_collection: Seleccione una colección
select_a_field: Seleccione un campo
active: Activo
move_to: Mover a...
copy: Copiar
copy_to: Copiar a...
no_other_dashboards_copy: Todavía No tiene Otros Paneles.
inactive: Inactivo
users: Usuarios
activity: Actividad
activity_item: Ítem de actividad
action: Acción
ip_address: Dirección IP
user_agent: Navegador
webhooks: Webhooks
decimals: Decimales
value_decimals: Valor de Decimales
min_value: Valor Mínimo
max_value: Valor Máximo
automatic: Automático
field_width: Ancho de Campo
add_filter: Agregar Filtro
upper_limit: Limite superior...
lower_limit: Límite inferior...
user_directory: Directorio del Usuario
documentation: Documentación
sidebar: Barra lateral
duration: Duración
charset: Juego de caracteres
second: segundo
file_moved: Archivo movido
collection_created: Colección Creada
modified_on: Modificado el
card_size: Tamaño de tarjeta
sort_field: Elegir campo
add_sort_field: Agregar elegir campo
sort: Elegir
status: Estatus
remove: Remover
toggle_manual_sorting: Seleccionar elección manual
bookmark_doesnt_exist: El marcador no existe
bookmark_doesnt_exist_copy: El marcador que intenta abrir no fué encontrado.
bookmark_doesnt_exist_cta: Volver a recolección
select_an_item: Seleccione un ítem...
edit: Editar
enabled: Habilitado
disable_tfa: Deshabilitar 2FA
tfa_scan_code: Escanee el código en el autenticador de su aplicación para finalizar la configuración del 2FA
enter_otp_to_disable_tfa: Ingrese OTP para deshabilitar 2FA
create_account: Crear cuenta
account_created_successfully: Cuenta creada con exito
auto_fill: Autollenar
corresponding_field: Campo correspondiente
errors:
  COLLECTION_NOT_FOUND: "Colección no existe"
  FIELD_NOT_FOUND: Campo no encontrado
  FORBIDDEN: Prohibido
  INVALID_CREDENTIALS: Usuario o clave incorrectos
  INVALID_OTP: Clave incorrecta
  INVALID_PAYLOAD: Carga inválida
  INVALID_QUERY: Consulta inválida
  ITEM_LIMIT_REACHED: Limite de items alcanzado
  ITEM_NOT_FOUND: Ítem no encontrado
  ROUTE_NOT_FOUND: No encontrado
  RECORD_NOT_UNIQUE: Valor duplicado detectado
  USER_SUSPENDED: Usuario suspendido
  CONTAINS_NULL_VALUES: El campo contiene valores nulos
  UNPROCESSABLE_ENTITY: Entidad no procesable
  INTERNAL_SERVER_ERROR: Error inesperado
  NOT_NULL_VIOLATION: El_Valor_No_Puede_Ser_Nulo
  ILLEGAL_ASSET_TRANSFORMATION: La imagen es demasiado grande para presentar
  VALUE_TOO_LONG: El valor es demasiado largo
  VALUE_OUT_OF_RANGE: Valor fuera de rango
  INVALID_FOREIGN_KEY: Clave externa no válida
  UNKNOWN: Error inesperado
security: Seguridad
value_hashed: Valor codificado con seguridad
bookmark_name: Nombre de marcador...
create_bookmark: Crear marcador
edit_bookmark: Editar marcador
bookmarks: Marcadores
presets: Ajustes predeterminados
unexpected_error: Error inesperado
unexpected_error_copy: Ocurrió un error inesperado. Por favor, intente nuevamente mas tarde.
copy_details: Copiar Detalles
no_app_access: Sin acceso a la aplicación
no_app_access_copy: Este usuario no tiene permiso para usar la aplicación de administración.
password_reset_sent: Te hemos enviado un enlace seguro para restablecer tu contraseña
password_reset_successful: Restablecimiento de contraseña con éxito
back: Regresar
filter: Filtro
editing_image: Editando Imagen
square: Cuadro
free: Gratis
flip_horizontal: Voltear Horizontalmente
flip_vertical: Voltear Verticalmente
aspect_ratio: Relación de Aspecto
rotate: Rotar
all_users: Todos los Usuarios
delete_collection: Eliminar Colección
update_collection_success: Colección Actualizada
delete_collection_success: Colección Eliminada
make_collection_visible: Hacer Colección Visible
make_collection_hidden: Hacer Colección Oculta
make_folder_visible: Hacer Carpeta Visible
make_folder_hidden: Hacer Carpeta Oculta
start_end_of_count_items: '{start}-{end} de {count} elementos'
start_end_of_count_filtered_items: '{start}-{end} de {count} elementos filtrados'
one_item: '1 elemento'
one_filtered_item: '1 elemento filtrado'
delete_collection_are_you_sure: >-
  ¿Seguro que quieres eliminar esta colección? Esto eliminará la colección y todos los elementos que contiene. Esta acción es permanente.
collections_shown: Colecciones Mostradas
visible_collections: Colecciones Visibles
hidden_collections: Colecciones Ocultas
show_hidden_collections: Mostrar colecciones ocultas
hide_hidden_collections: Ocultar colecciones ocultas
show_header: Mostrar encabezado
unmanaged_collections: Colecciones No Configuradas
system_collections: Colecciones del Sistema
placeholder: Valor de Ejemplo
icon_left: Icono Izquierdo
icon_right: Icono Derecho
count_other_revisions: '{count} otras revisiones'
font: Tipografía
sans_serif: Sans Serif
serif: Serif
monospace: Monospace
divider: Separador
color: Color
circle: Círculo
empty_item: Elemento Vacío
log_in_with: 'Iniciar Sesión con {provider}'
conditional_styles: Estilos condicionales
advanced_settings: Configuración Avanzada
advanced_filter: Filtro Avanzado
delete_advanced_filter: Borrar filtro
change_advanced_filter_operator: Cambiar operador
operators:
  eq: Igual a
  neq: Distinto de
  lt: Menor que
  gt: Mayor que
  lte: Menor o igual a
  gte: Mayor o igual a
  in: Es uno de
  nin: No es uno de
  null: Es nulo
  nnull: No es nulo
  contains: Contiene
  ncontains: No contiene
  starts_with: Comienza con
  nstarts_with: No comienza con
  ends_with: Termina con
  nends_with: No termina con
  between: Está entre
  nbetween: No está entre
  empty: Está vacío
  nempty: No está vacío
  all: Contiene estas llaves
  has: Contiene algunas de estas llaves
  intersects: Cruza
  nintersects: No cruza
  intersects_bbox: Cruza caja delimitadora
  nintersects_bbox: No cruza caja delimitadora
loading: Cargando...
drop_to_upload: Soltar para subir
item: Ítem
items: Ítems
upload_file: Nuevo
upload_file_indeterminate: Subiendo archivo...
upload_file_success: Archivo subido
upload_files_indeterminate: 'Subiendo archivos{done}/{total}'
upload_files_success: '{count} Archivos subidos'
upload_pending: Subida pendiente
drag_file_here: Arrastrar y soltar archivo aquí
click_to_browse: Click para ver
interface_options: Opciones de conección
layout_options: Opciones de diseño
rows: Líneas
columns: Columnas
collection_setup: Configuración de colección
optional_system_fields: Campos opcionales de sistema
value_unique: El valor debe de ser único
all_activity: Actividad total
create_item: Crear ítem
display_template: Mostrar plantilla
language_display_template: Plantilla de exhibición de lenguage
translations_display_template: Plantilla de visualización de traducciones
n_items_selected: 'No hay Elementos Seleccionados | 1 Elemento Seleccionado | {n} Elementos Seleccionados'
per_page: Por Página
all_files: Todos los Archivos
my_files: Mis Archivos
recent_files: Archivos Recientes
create_folder: Crear Directorio
edit_folder: Editar Carpeta
folder_name: Nombre del Directorio...
folder_key: Clave de carpeta...
add_file: Agregar Archivo
replace_file: Reemplazar Archivo
no_results: Sin Resultados
no_results_copy: Ajustar o limpiar filtros de búsqueda para ver los resultados.
clear_filters: Limpiar Filtros
saves_automatically: Guardar Automáticamente
role: Rol
rule: Regla
user: Usuario
no_presets: Sin Predefinidos
no_presets_copy: Los Predefinidos o Marcadores no se han guardado aún.
no_presets_cta: Agregar Predefinido
presets_only: Sólo Ajustes
create: Crear
on_create: Al Crear
on_update: Al Actualizar
read: Leer
update: Actualización
select_fields: Seleccionar Campos
format_text: Formatear Texto
format_value: Formatear Valor
abbreviate_value: Abreviar valor
operator: Operador
bold: Negrita
toggle: Alternar
icon_on: Icono Activado
icon_off: Icono Desactivado
label: Etiqueta
insights: Informes
dashboard: Panel de control
panel: Panel
panel_options: Opciones del Panel
panel_header: Encabezado del Panel
panel_name_placeholder: Nombre este panel...
panel_note_placeholder: Detalles opcionales sobre este panel...
panel_delete_confirm: '¿Está seguro de que desea eliminar este panel? Esta acción no se puede deshacer.'
dashboard_delete_confirm: '¿Está seguro de que desea eliminar este panel? Esta acción no se puede deshacer.'
edit_dashboard: Editar panel de control
delete_dashboard: Eliminar el panel
visible: Visible
prefix_placeholder: Texto antes de valor...
suffix_placeholder: Texto despues de valor...
decimals_placeholder: Numero de decimales...
no_dashboards: Sin tableros
no_dashboards_copy: Todavía no tiene otros paneles.
no_data: Sin datos
create_dashboard: Crear panel
dashboard_name: Nombre del panel
full_screen: Pantalla completa
edit_panels: Editar paneles
fit_to_screen: Ajustar a pantalla
image_url: Url de imagen
alt_text: Texto alternativo
media: Medio
quality: Calidad
width: Ancho
height: Alto
source: Fuente
url_placeholder: Ingrese un enlace...
display_text: Exhibir texto
display_text_placeholder: Introduzca un texto de visualización...
interface_group_text_and_numbers: Texto y Números
interface_group_selection: Selección
interface_group_relational: Relacional
interface_group_presentation: Presentación
interface_group_groups: Grupos
interface_group_other: Otro
tooltip: Sugerencia
tooltip_placeholder: Introduzca una sugerencia...
unlimited: Ilimitado
open_link_in: Abrir enlace en
new_tab: Nueva pestaña
current_tab: Pestaña actual
save_image: Guardar imagen
save_media: Guardar archivo
wysiwyg_options:
  aligncenter: Alinear al Centro
  alignjustify: Alinear Justificado
  alignleft: Alinear a la Izquierda
  alignnone: No Alinear
  alignright: Alinear a la Derecha
  forecolor: Color de Frente
  backcolor: Color de Fondo
  bold: Negrita
  italic: Cursiva
  underline: Subrayado
  strikethrough: Tachado
  subscript: Subíndice
  superscript: Superíndice
  codeblock: Código
  blockquote: Bloque de Cita
  bullist: Lista con viñetas
  numlist: Lista Numerada
  hr: Regla Horizontal
  link: Añadir/Editar enlace
  unlink: Remover Enlace
  media: Añadir/Editar medios
  image: Añadir/Editar Imagen
  copy: Copiar
  cut: Cortar
  paste: Pegar
  heading: Título
  h1: Título 1
  h2: Título 2
  h3: Título 3
  h4: Título 4
  h5: Título 5
  h6: Título 6
  fontselect: Seleccionar Tipografía
  fontsizeselect: Seleccionar Tamaño de Fuente
  indent: Indentar
  outdent: Anular Indentación
  undo: Revertir
  redo: Rehacer
  remove: Eliminar
  removeformat: Eliminar Formato
  selectall: Seleccionar Todos
  table: Tabla
  visualaid: Ver elementos invisibles
  source_code: Editar código fuente
  fullscreen: Pantalla Completa
  directionality: Direccionalidad
dropdown: Lista Desplegable
choices: Opciones
choices_option_configured_incorrectly: Opciones configuradas incorrectamente
deselect: Deseleccionar
deselect_all: Deseleccionar Todo
other: Otro...
adding_user: Agregando Usuario
unknown_user: Usuario Desconocido
creating_in: 'Creando Elemento en {collection}'
editing_in: 'Editando Elemento en {collection}'
creating_unit: 'Creando {unit}'
editing_unit: 'Editando {unit}'
editing_in_batch: 'Editando {count} Elementos por lote'
no_options_available: Sin opciones disponibles
settings_data_model: Modelo de Datos
settings_permissions: Roles y Permisos
settings_project: Configuración del Proyecto
settings_webhooks: Webhooks
settings_presets: Predefinidos y Marcadores
one_or_more_options_are_missing: Falta una o más opciones
scope: Alcance
select: Seleccionar...
layout: Diseño
tree_view: Vista en árbol
changes_are_permanent: Los cambios son permanentes
preset_name_placeholder: Valor predeterminado cuando está vacío...
preset_search_placeholder: Consulta de búsqueda...
editing_preset: Editar Predefinido
layout_preview: Vista Previa de Diseño
layout_setup: Configuración del Diseño
unsaved_changes: Cambios sin Guardar
unsaved_changes_copy: '¿Realmente desea salir de esta página?'
discard_changes: Descartar Cambios
discard_all_changes: Descartar Todos los Cambios
discard_changes_copy: '¿Seguro que quiere descartar todos los cambios?'
show_x_axis: Mostrar eje X
show_y_axis: Mostrar eje Y
keep_editing: Seguir Editando
page_help_collections_overview: '**Resumen de Colecciones** — Lista de todas las colecciones a las que tienes acceso.'
page_help_collections_collection: >-
  **Navegar en Elementos** - Lista todos los elementos en {collection} a las que tiene acceso. Puede personalizar el Diseño, Filtros y Ordenamientos para adaptar sus vistas, incluso puede guardar Marcadores de esas configuraciones para un rápido acceso.
page_help_collections_item: >-
  **Detalle de Elemento** - Una forma de visualizar y administrar este Elemento. Esta barra lateral también contiene un historial completo de revisiones y comentarios incluidos.
page_help_activity_collection: >-
  **Navegar en Actividad** - Una lista completa de todas las actividades del sistema y del contenido de su usuario.
page_help_docs_global: >-
  **Resumen de la Documentación** — Documentos específicamente diseñados para la versión y esquema de este proyecto.
page_help_files_collection: >-
  **Biblioteca de Archivos** — Lista todos los activos subidos a este proyecto. Puede personalizar el Diseño, Filtros y Ordenamientos para adaptar sus vistas, incluso puede guardar Marcadores de esas configuraciones para un rápido acceso.
page_help_files_item: >-
  **Detalle de Archivo** — Una manera de manejar metadatos de archivos, editar el activo original, y actualizar ajustes de acceso.
page_help_settings_project: "**Ajustes del Proyecto** — Sus opciones de ajustes globales para el proyecto."
page_help_settings_datamodel_collections: >-
  **Modelo de Datos: Colecciones** — Lista todas las colecciones disponibles. Esto incluye colecciones visibles, ocultas y del sistema, así como las tablas de base de datos que pueden ser agregadas.
page_help_settings_datamodel_fields: >-
  **Modelo de Datos: Colección** — Una manera de manejar esta colección y sus campos.
page_help_settings_roles_collection: '**Navegar en Roles** — Lista los roles de Usuario Admin, Public y Personalizados.'
page_help_settings_roles_item: "**Detalle de Rol** — Administra los permisos del Rol y otros ajustes."
page_help_settings_presets_collection: >-
  **Navegar en Predefinidos** — Lista todos los Predefinidos en el proyecto, incluye: Marcadores para usuario, rol y global, así como vistas por defecto.
page_help_settings_presets_item: >-
  **Detalle de Predefinido** — Una manera de administrar Marcadores y Predefinidos por defecto de Colecciones.
page_help_settings_webhooks_collection: '**Examinar webhooks** — Enumera todos los webhooks del proyecto.'
page_help_settings_webhooks_item: '**Detalles de webhook** — Un formulario para crear y administrar webhooks de proyectos.'
page_help_users_collection: '**Directorio de Usuarios** — Lista todos los usuarios del sistema en este proyecto.'
page_help_users_item: >-
  **Detalle de Usuario** — Administre su información de cuenta, o visualice el detalle de otros usuarios.
page_help_insights_overview: '**Diseños** — Lista de paneles a los que tienes acceso.'
page_help_insights_dashboard: '**Panel de control** — Espacio de trabajo para administrar uno o más paneles'
activity_feed: Actividad
add_new: Nuevo
create_new: Crear Nuevo
all: Todos
none: Nada
no_layout_collection_selected_yet: Plantilla/Colección No seleccionada aún
batch_delete_confirm: >-
  Ningún registro ha sido seleccionado | ¿Estás seguro que quieres eliminar este registro?, Esta acción es permanente. | ¿Estás seguro que quieres eliminar estos {count} registros?, Esta acción es permanente.
cancel: Cancelar
no_upscale: No mejorar imágenes
collection: Colección
collections: Colecciones
content: Contenido
singleton: Singleton
singleton_label: Tratar como un sólo objeto
system_fields_locked: Los campos del sistema están bloqueados y no pueden ser editados
directus_collection:
  directus_activity: Registros de contabilidad para todos los eventos
  directus_collections: Configuración adicional de colección y metadatos
  directus_dashboards: Panel de control dentro del módulo Insights
  directus_fields: Configuración adicional de campos y metadatos
  directus_files: Metadatos para todos los archivos gestionados
  directus_folders: Proporciona directorios virtuales para archivos
  directus_migrations: Qué versión de la base de datos estás usando
  directus_panels: Paneles individuales dentro de los paneles de Individual
  directus_permissions: Permisos de acceso para cada rol
  directus_notifications: Notificaciones enviadas a usuarios
  directus_presets: Preajustes para la colección por defecto y marcadores
  directus_relations: Configuración de relaciones y metadatos
  directus_revisions: Capturas de datos para toda la actividad
  directus_roles: Grupos de permisos para usuarios del sistema
  directus_sessions: Información de sesión de usuario
  directus_settings: Opciones de configuración del proyecto
  directus_users: Usuarios del sistema para la plataforma
  directus_webhooks: Configuración para solicitudes HTTP basadas en eventos
fields:
  directus_activity:
    item: Clave Primaria del registro
    action: Acción
    collection: Colección
    timestamp: Realizado en
    user: Realizado por
    comment: Comentar
    user_agent: Navegador
    ip: Dirección IP
    revisions: Revisiones
  directus_collections:
    collection: Colección
    icon: Ícono
    note: Nota
    color: Color
    display_template: Mostrar plantilla
    hidden: Oculto
    singleton: Singleton
    translations: Traducciones para Nombre de Colección
    archive_app_filter: Archivar filtros de App
    archive_value: Archivar valor
    unarchive_value: Desarchivar valor
    sort_field: Elegir campo
    accountability: Actividad y seguimiento de revisión
    archive_field: Campo de archivo
    item_duplication_fields: Campos de duplicación de elementos
  directus_files:
    $thumbnail: Miniatura
    title: Título
    description: Descripción
    tags: Etiquetas
    location: Ubicación
    storage: Almacenamiento
    filename_disk: Nombre de archivo (Disco)
    filename_download: Nombre de archivo (Descargar)
    metadata: Metadatos
    type: Tipo Mime
    filesize: Tamaño del archivo
    modified_by: Modificado por
    modified_on: Modificado el
    created_on: Creado el
    created_by: Creado Por
    embed: Incrustado
    uploaded_by: Actualizado por
    folder: Carpeta
    width: Ancho
    uploaded_on: Uploaded On
    height: Alto
    charset: Juego de caracteres
    duration: Duración
  directus_users:
    first_name: Nombre
    last_name: Apellido
    email: Correo Electrónico
    password: Contraseña
    avatar: Avatar
    location: Ubicación
    title: Título
    description: Descripción
    tags: Etiquetas
    user_preferences: Preferencias de usuario
    language: Idioma
    theme: Tema
    theme_auto: Automático (basado en el sistema)
    theme_light: Modo luz
    theme_dark: Modo Oscuro
    tfa_secret: Autenticación de dos pasos
    admin_options: Opciones de Admin
    status: Estatus
    status_draft: Borrador
    status_invited: Invitado
    status_active: Activo
    status_suspended: Suspendido
    status_archived: Archivado
    role: Rol
    token: Token
    token_placeholder: Introduzca un token de acceso seguro...
    provider: Proveedor
    external_identifier: Identificador externo
    last_page: Última página
    last_access: Último acceso
    email_notifications: Notificaciones por correo electrónico
  directus_settings:
    jpg: JPEG
    png: PNG
    webP: WebP
    tiff: Tiff
    mapping: Mapeo
    basemaps: Mapas basales
    basemaps_raster: Raster
    basemaps_tile: Raster TileJSON
    basemaps_style: Estilo Mapbox
    mapbox_key: Token de acceso Mapbox
    mapbox_placeholder: pk.eyJ1Ijo.....
    attribution: Atribución
    transforms_note: El nombre del método Sharp y sus argumentos. Vea https://sharp.pixelplumbing.com/api-constructor para más información.
    additional_transforms: Transformaciones adicionales
    project_name: Nombre del Proyecto
    project_url: URL del Proyecto
    project_color: Color del Proyecto
    project_logo: Logo del Proyecto
    default_language: Idioma predeterminado
    branding: Marca y estilo
    public_foreground: Superficie Pública
    public_background: Fondo Público
    public_note: Notas Públicas
    auth_password_policy: Políticas de autenticación
    auth_login_attempts: Intentos de inicio de sesión
    files_and_thumbnails: Archivos y almacenamiento
    storage_default_folder: Carpeta por defecto
    storage_asset_presets: Ajustes de transformación
    storage_asset_transform: Transformaciones permitidas
    custom_css: CSS Personalizado
    module_bar: Barra de módulos
    transformations_all: Permitir todas las transformaciones
  directus_shares:
    name: Nombre
    role: Rol
    password: Contraseña
    date_start: Fecha Inicio
    date_end: Fecha Fin
    max_uses: Usos máximos
    times_used: Veces usado
  directus_fields:
    collection: Nombre de la Colección
    icon: Icono de la Colección
    note: Nota
    hidden: Oculto
    singleton: Singleton
    translation: Traducciónes del nombre de campo
    display_template: Plantilla
  directus_roles:
    name: Nombra un rol
    icon: Ícono del Rol
    description: Descripción
    app_access: Acceso a App
    admin_access: Acceso Admin
    ip_access: Acceso IP
    enforce_tfa: Requiere 2FA
    users: Usuarios en el Rol
    module_list: Navegación en Módulo
  directus_webhooks:
    name: Nombre
    method: Método
    status: Estatus
    data: Datos
    header: Cabecera
    value: Valor
    headers: Solicitar Encabezados
    data_label: Enviar datos del evento
    triggers: Disparadores
    actions: Acciones
    collections: Colecciones
field_options:
  directus_settings:
    project_name_placeholder: Mi proyecto...
    security_divider_title: Seguridad
    auth_password_policy:
      none_text: Ninguna - No Recomendado
      weak_text: Débil - Mínimo 8 caracteres
      strong_text: Fuerte – Mayúsculas / Minúsculas / Números / Caracteres Especiales
    storage_asset_presets:
      fit_label: Ajustar
    additional_transforms: Transformaciones adicionales
    transforms_note: El nombre del método Sharp y sus argumentos. Vea https://sharp.pixelplumbing.com/api-constructor para más información.
    mapbox_key: Token de acceso Mapbox
    mapbox_placeholder: pk.eyJ1Ijo.....
    basemaps: Mapas basales
    basemaps_raster: Raster
    basemaps_tile: Raster TileJSON
    basemaps_style: Estilo Mapbox
    files_divider_title: Archivos y miniaturas
  directus_activity:
    login: Iniciar sesión
    create: Crear
    update: Actualización
    delete: Eliminar
  directus_collections:
    track_activity_revisions: Rastrear actividad y revisiones
    only_track_activity: Sólo seguimiento de actividad
    do_not_track_anything: No realizar seguimiento
    collection_setup: Configuración de colección
    singleton: Tratar como un sólo objeto
    language: Idioma
    translation: Traducción
    collection_name: Nombre de la Colección
    archive_divider: Archivar
    archive_field_placeholder: Elija un campo...
    sort_divider: Elegir
    sort_field: Elija un campo...
    accountability_divider: Responsabilidad
    duplication_divider: Duplicación
  directus_files:
    title: Un título único...
  directus_roles:
    description: Una descripción de este rol...
    fields:
      icon_name: Ícono
      name_name: Nombre
      name_placeholder: Ingresar un título...
      link_name: Enlace
    collections_name: Colecciones
    collections_addLabel: Añadir Colección...
  directus_users:
    preferences_divider: Preferencias de usuario
    dropdown_auto: Automático (basado en el sistema)
    dropdown_light: Modo luz
    dropdown_dark: Modo Oscuro
    admin_divider: Opciones de Admin
    status_dropdown_draft: Borrador
    status_dropdown_invited: Invitado
    status_dropdown_active: Activo
    status_dropdown_suspended: Suspendido
    status_dropdown_archived: Archivado
    token: Introduzca un token de acceso seguro...
  directus_webhooks:
    status_options_active: Activo
    status_options_inactive: Inactivo
    data_label: Enviar datos del evento
    triggers_divider: Disparadores
    actions_create: Crear
    actions_update: Actualizar
    actions_delete: Eliminar
    actions_login: Iniciar sesión
    headers:
      header: Cabecera
      value: Valor
no_fields_in_collection: 'Aún no hay campos en "{collection}"'
no_value: Sin valor
do_nothing: No hacer nada
generate_and_save_uuid: Generar y Guardar UUID
save_current_user_id: Guardar ID de Usuario Actual
save_current_user_role: Guardar Rol Actual de Usuario
save_current_datetime: Guardar Fecha y Hora Actual
always_open: Abrir Siempre
start_open: Iniciar apertura
start_collapsed: Iniciar colapsado
block: Bloque
inline: Alineado
comment: Comentar
shares: Compartido
unlimited_usage: Uso ilimitado
expired: Expirado
upcoming: Próximamente
share: Compartir
share_access_not_found_desc: Póngase en contacto con un usuario autorizado de este proyecto para solicitar acceso.
share_copy_link: Copiar enlace
share_copy_link_success: Enlace Copiado
share_copy_link_error: Imposible copiar el archivo
share_send_link: Enviar enlace
relational_triggers: Disparadores Relacionales
referential_action_field_label_m2o: Al eliminar {collection}...
referential_action_field_label_o2m: Al deseleccionar {collection}...
referential_action_no_action: Evitar la eliminación
referential_action_cascade: Eliminar el item {collection} (cascada)
referential_action_set_null: Anular el campo {field}
referential_action_set_default: Establecer {field} a su valor predeterminado
choose_action: Elegir acción
continue_label: Continuar
continue_as: >-
  {name} esta actualmente autentificado. Sí reconoces esta cuenta, presiona continuar.
editing_role: 'Rol {role}'
creating_webhook: Creando Webhook
default_label: Por defecto
delete_label: Eliminar
delete_are_you_sure: >-
  Esta acción es permanente y no puede ser revertida. ¿Realmente le gustaría proceder?
delete_field_are_you_sure: >-
  ¿Estás seguro que quieres eliminar el campo "{field}"? Esta acción no se puede deshacer.
description: Descripción
done: Hecho
duplicate: Duplicado
limit: Límite
email: Correo Electrónico
embed: Incrustado
fallback_icon: Ícono de Reserva
field: Campo | Campos
file: Archivo
file_library: Biblioteca de Archivos
forgot_password: He olvidado mi Contraseña
hidden: Oculto
icon: Ícono
info: Información
normal: Normal
success: Éxito
warning: Advertencia
danger: Peligro
junction_collection: Colección de Unión
latency: Latencia
login: Iniciar Sesión
my_activity: Mi actividad
not_authenticated: No Autenticado
authenticated: Autenticado
options: Opciones
otp: Contraseña de un solo uso
password: Contraseña
permissions: Permisos
relationship: Relación
reset: Restablecer
reset_password: Restablecer Contraseña
revisions: Revisiones
no_revisions: Aún no hay revisiones
revert: Revertir
save: Guardar
schema: Esquema
search: Buscar
select_existing: Seleccionar Existente
select_field_type: Seleccione un tipo de campo
select_interface: Seleccione una interfaz
settings: Ajustes
sign_in: Iniciar Sesión
sign_out: Cerrar Sesión
sign_out_confirm: '¿Realmente desea cerrar sesión?'
something_went_wrong: Algo salió mal.
sort_direction: Dirección de Ordenamiento
sort_asc: Ordenar ascendente
sort_desc: Orden descendente
template: Plantilla
require_value_to_be_set: Requiere valor para ser establecido
translation: Traducción
translation_placeholder: Introduzca una traducción...
value: Valor
view_project: Ver Proyecto
report_error: Reportar Error
start: Iniciar
interfaces:
  filter:
    name: Filtro
    description: Configurar un objeto de filtro.
    add_filter: Agregar Filtro
    add_group: Y / O grupo
    add_value: Añadir valor
    logic_type_and: "Y"
    logic_type_or: O
    all: Todos
    any: Cualquiera
    and: "y"
    of_the_following: de las siguientes
    no_rules: No hay reglas configuradas
    change_value: Haga clic para cambiar el valor
    placeholder: Arrastre archivos a esta zona
  group-accordion:
    name: Acordeón
    start: Iniciar
    all_closed: Todo Cerrado
    first_opened: Primero Abierto
    all_opened: Todo Abierto
    accordion_mode: Modo Accordion
  presentation-links:
    presentation-links: Botón de enlace
    links: Enlaces
    description: Botones de enlace configurables para abrir URLs dinámicas
    style: Estilo
    primary: Primario
    link: Enlaces
    button: Botones
    error: No se puede realizar la acción
  select-multiple-checkbox:
    checkboxes: Casillas de selección
    description: Elegir entre múltiples opciones a través de casillas de selección
    allow_other: Permitir otro
    show_more: 'Mostrar {count} más'
    items_shown: Elementos Mostrados
  select-multiple-checkbox-tree:
    show_all: Mostrar todo
  input-code:
    code: Código
    description: Escribir o compartir fragmentos de código
    line_number: Número de línea
    placeholder: Ingrese el código aquí...
  system-collection:
    collection: Colección
    description: Seleccionar entre colecciones existentes
    include_system_collections: Incluir Colecciones del Sistema
  system-collections:
    collections: Colecciones
    description: Seleccionar entre colecciones existentes
    include_system_collections: Incluir Colecciones del Sistema
  select-color:
    color: Color
    description: Introduzca o seleccione un valor de color
    placeholder: Seleccione un color...
    preset_colors: Colores preestablecidos
    opacity: Opacidad
    preset_colors_add_label: Añadir nuevo color...
    name_placeholder: Introduce el nombre del color...
  datetime:
    datetime: Fecha/hora
    description: Ingrese fechas y horas
    include_seconds: Incluir Segundos
    set_to_now: Ajustar a Ahora Mismo
    use_24: Usar Formato 24 horas
  system-display-template:
    display-template: Mostrar plantilla
    description: Combinar texto estático y valores de campos dinámicos
    collection_field: Campo de colección
    collection_field_not_setup: La opción de recolección de campo está mal configurada
    select_a_collection: Seleccione una colección
  presentation-divider:
    divider: Separador
    description: Etiqueta y divide los campos en secciones
    inline_title: Título seguido por línea
    inline_title_label: Mostrar título seguido por línea
    margin_top: Margen superior
    margin_top_label: Aumentar Margen Superior
  select-dropdown:
    description: Seleccione un valor de una lista desplegable
    choices_placeholder: Agregar una nueva opción
    allow_other: Permitir otro
    allow_other_label: Permitir otros valores
    allow_none: Permitir "Nada"
    allow_none_label: Permitir "Sin selección"
    choices_name_placeholder: Ingrese un nombre...
    choices_value_placeholder: Ingresa un valor...
  select-multiple-dropdown:
    select-multiple-dropdown: Lista Desplegable (Múltiple)
    description: Seleccione múltiples valores de una lista de selección
  file:
    file: Archivo
    description: Seleccionar o subir un archivo
  files:
    files: Archivos
    description: Seleccionar o subir múltiples archivos
  input-hash:
    hash: Código criptográfico
    description: Introduzca un valor para ser cifrado
    masked: Enmascarado
    masked_label: Ocultar los valores reales
  select-icon:
    icon: Ícono
    description: Seleccione un ícono de la lista desplegable
    search_for_icon: Buscar un ícono...
  file-image:
    image: Imagen
    description: Seleccionar o subir una imagen
  system-interface:
    interface: Interfaz
    description: Seleccionar una interfaz existente
    placeholder: Seleccionar una interfaz...
  system-interface-options:
    interface-options: Opciones de Interfaz
    description: Una ventana modal para seleccionar opciones de una interfaz
  list-m2m:
    many-to-many: Muchos a Muchos
    description: Seleccionar múltiples elementos de unión relacionados
  select-dropdown-m2o:
    many-to-one: Muchos a Uno
    description: Seleccionar un elemento único relacionado
    display_template: Mostrar plantilla
  input-rich-text-md:
    markdown: Markdown
    description: Ingresar y previsualizar Markdown
    edit: Editar
    preview: Vista previa
    previewFont: Previsualizar fuente
    customSyntax: Bloques personalizados
    customSyntax_label: Añadir tipos de sintaxis personalizados
    customSyntax_add: Añadir sintaxis personalizada
    box: Bloque / Alineación
  map:
    map: Mapa
    zoom: Lupa
    default_view: Vista predeterminada
    native: Nativo
    geojson: GeoJSON
    lnglat: Longitud, Latitud
    wkt: WKT
    wkb: WKB
  presentation-notice:
    notice: Aviso
  list-o2m:
    one-to-many: Uno a Muchos
    no_collection: No se encontró la colección
  system-folder:
    folder: Carpeta
    description: Seleccione una carpeta
    root_name: Raíz de la Biblioteca de Archivos
    system_default: Valores por defecto del sistema
  list:
    repeater: Repetidor
    edit_fields: Editar campos
    field_name_placeholder: Ingrese el nombre del campo...
  slider:
    slider: Deslizador
    description: Seleccionar un número usando un deslizador
    always_show_value: Siemrpe presentar valor
  tags:
    tags: Etiquetas
    description: Seleccionar o agregar etiquetas
    whitespace: Espacio en Blanco
    hyphen: Reemplazar con guiones
    underscore: Reemplazar con guiones bajos
    remove: Remover espacios en blanco
    capitalization: Capitalización
    uppercase: Convertir a Mayúsculas
    lowercase: Convertir a Minúsculas
    auto_formatter: Usar Auto-Formateador de Título
    alphabetize: Alfabetización
    alphabetize_label: Forzar Orden Alfabético
  input:
    input: Entrada
    description: Introduzca manualmente un valor
    trim: Recortar
    mask: Enmascarado
    mask_label: Ocultar el valor real
    clear: Valor Limpiado
    clear_label: Guardar como cadena vacía
    minimum_value: Valor Mínimo
    maximum_value: Valor Máximo
    step_interval: Intervalo de Pasos
    slug: Slugify
  input-multiline:
    textarea: Área de Texto
  boolean:
    toggle: Alternar
    description: Alternar entre Activado y Desactivado
    color_on: Color para Activo
    color_off: Color para Inactivo
    label_placeholder: Ingresar una etiqueta...
    label_default: Habilitado
  translations:
    display_template: Mostrar plantilla
    no_collection: Sin Colección
    language_field: Campo indicador de idioma
  list-o2m-tree-view:
    recursive_only: La interfaz de vista en árbol sólo funciona para relaciones recursivas.
  user:
    user: Usuario
    description: Seleccionar un usuario existente de Directus
    select_mode: Seleccionar Modo
    modes:
      auto: Automático
      dropdown: Lista Desplegable
      modal: Diálogo
  input-rich-text-html:
    wysiwyg: WYSIWYG
    toolbar: Barra de Herramientas
    custom_formats: Formatos Personalizados
    options_override: Sobrescribir Opciones
  input-autocomplete-api:
    results_path: Ruta de Resultados
    value_path: Ruta del valor
    text_path: Ruta de texto
    trigger: Disparador
    rate: Tasa
  group-detail:
    header_icon: Iconos del encabezado
    header_color: Color del encabezado
    start_open: Iniciar apertura
    start_closed: Iniciar colapsado
displays:
  translations:
    translations: Traducciónes
    description: Previsualizar traducciones
    enable: Habilitado
    user_language: Usar el idioma actual del usuario
    default_language: Idioma predeterminado
    language_field: Campo indicador de idioma
  boolean:
    boolean: Booleano
    description: Presentar estados Activo e Inactivo
    label_on: Etiqueta Activo
    label_on_placeholder: Ingrese una etiqueta para Activo...
    label_off: Etiqueta Inactivo
    label_off_placeholder: Ingrese una etiqueta para Inactivo...
    icon_on: Icono Activado
    icon_off: Icono Desactivado
    color_on: Color para Activo
    color_off: Color para Inactivo
  collection:
    collection: Colección
    description: Presentar una colección
    icon_label: Presentar el ícono de la colección
  color:
    color: Color
    description: Presentar un punto coloreado
    default_color: Color por Defecto
  datetime:
    datetime: Fecha/hora
    description: Presentar valores relacionados a la hora
    format: Formato
    format_note: >-
      El formato personalizado acepta el __[Date Field Symbol Table](https://www.unicode.org/reports/tr35/tr35-dates.html#Date_Field_Symbol_Table)__
    long: Larga
    short: Corta
    relative: Relativa
    relative_label: 'Presentar hora relativa, ej: hace 5 minutos'
  file:
    file: Archivo
    description: Presentar archivos
  filesize:
    filesize: Tamaño del archivo
    description: Presentar el tamaño de un archivo
  formatted-value:
    formatted-value: Valor Formateado
    description: Presentar una versión formateada del texto
    format: Formato
    format_label: Formato automático
    font: Tipografía
    font_sans_serif: Sans Serif
    font_serif: Serif
    font_monospace: Monospace
    bold: Negrita
    bold_label: Usar negritas
    italic: Cursiva
    prefix: Prefijo
    suffix: Sufijo
    color: Color
    icon: Ícono
    text: Texto
  formatted-json-value:
    formatted-json-value: Valor JSON Formateado
    description: Presentar una versión formateada del objeto
  icon:
    icon: Ícono
    description: Presentar un ícono
    filled: Lleno
    filled_label: Usar una variante de llenado
  image:
    image: Imagen
    description: Presentar una previsualización pequeña de la imagen
    circle: Círculo
    circle_label: Presentar como un círculo
  labels:
    labels: Etiquetas
    description: Presentar ya sea una sola etiqueta o una lista de ellas
    default_foreground: Color de letra por defecto
    default_background: Fondo por defecto
    format_label: Formatear cada etiqueta
    show_as_dot: Presentar como Punto
    choices_value_placeholder: Ingresa un valor...
    choices_text_placeholder: Ingresar un texto...
  mime-type:
    mime-type: Tipo MIME
    description: Presentar el Tipo MIME del archivo
    extension_only: Sólo Extensión
    extension_only_label: Presentar sólo la extensión del archivo
  rating:
    rating: Valoración
    description: Visualizar un número de estrellas relativas al valor máximo
    simple: Simple
    simple_label: Presentar estrellas en un formato simple
  raw:
    raw: Valor Plano
  related-values:
    related-values: Valores Relacionados
    description: Presentar valores relativos
  user:
    user: Usuario
    description: Presentar un usuario de Directus
    avatar: Avatar
    name: Nombre
    both: Ambos
    circle_label: Presentar usuario en un círculo
layouts:
  cards:
    cards: Tarjetas
    image_source: Orígen de la imagen
    image_fit: Ajuste de Imagen
    crop: Recortar
    contain: Contiene
    title: Título
    subtitle: Subtítulo
  tabular:
    tabular: Tabla
    spacing: Espaciado
    comfortable: Cómoda
    compact: Compacto
    cozy: Cómoda
  calendar:
    calendar: Calendario
    start_date_field: Campo Fecha de Inicio
    end_date_field: Campo Fecha de Fin
  map:
    map: Mapa
    basemap: Mapa base
    layers: Capas
    invalid_geometry: Geometría incorrecta
panels:
  metric:
    name: Métrico
    field: Campo
  time_series:
    name: Series de tiempo
    value_field: Tipo de campo
  label:
    name: Etiqueta
  list:
    name: Lista<|MERGE_RESOLUTION|>--- conflicted
+++ resolved
@@ -69,15 +69,12 @@
 create_user: Crear Usuario
 delete_panel: Borrar_Panel
 create_webhook: Crear un Webhook
-<<<<<<< HEAD
-=======
 create_translation_string: Crear Traducciones
 translation_string_key_placeholder: Clave de cadena de traducción...
 translation_string_translations_placeholder: Añadir una nueva traducción
 edit_translation_string: Editar traducción
 delete_translation_string_copy: >-
   ¿Está seguro de que desea eliminar la traducción"{key}"? Esta acción no se puede deshacer.
->>>>>>> 703fb842
 invite_users: Invitar Usuarios
 invite: Invita
 email_already_invited: El correo electrónico "{email}" ya fue invitado con anterioridad
