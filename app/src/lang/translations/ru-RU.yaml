---
## Be aware:
#Due to the way this is imported, JavaScript reserved words, including "delete", "private",
#"void", etc are stripped out. See
#https://github.com/rollup/plugins/blob/8748b8cd3bbab3c5ac6190556930219f19060e63/packages/pluginutils/src/makeLegalIdentifier.ts#L4
#and
#https://github.com/rollup/plugins/blob/8748b8cd3bbab3c5ac6190556930219f19060e63/packages/yaml/src/index.js#L45
#Illegal words:
#'break', 'case', 'class', 'catch', 'const', 'continue', 'debugger', 'default', 'delete', 'do',
#'else', 'export', 'extends', 'finally', 'for', 'function', 'if', 'import', 'in', 'instanceof',
#'let', 'new', 'return', 'super', 'switch', 'this', 'throw', 'try', 'typeof', 'var', 'void',
#'while', 'with', 'yield', 'enum', 'await', 'implements', 'package', 'protected', 'static',
#'interface', 'private', 'public', 'arguments', 'Infinity', 'NaN', 'undefined', 'null', 'true',
#'false', 'eval', 'uneval', 'isFinite', 'isNaN', 'parseFloat', 'parseInt', 'decodeURI',
#'decodeURIComponent', 'encodeURI', 'encodeURIComponent', 'escape', 'unescape', 'Object',
#'Function', 'Boolean', 'Symbol', 'Error', 'EvalError', 'InternalError', 'RangeError',
#'ReferenceError', 'SyntaxError', 'TypeError', 'URIError', 'Number', 'Math', 'Date', 'String',
#'RegExp', 'Array', 'Int8Array', 'Uint8Array', 'Uint8ClampedArray', 'Int16Array', 'Uint16Array',
#'Int32Array', 'Uint32Array', 'Float32Array', 'Float64Array', 'Map', 'Set', 'WeakMap', 'WeakSet',
#'SIMD', 'ArrayBuffer', 'DataView', 'JSON', 'Promise', 'Generator', 'GeneratorFunction', 'Reflect',
#'Proxy', 'Intl'
identifier: Индентификатор
avatar: Аватар
default_provider: По умолчанию
published: Опубликовано
draft: Черновик
archived: В архиве
modules: Модули
module_bar: Панель модулей
tile_size: Размер плитки
edit_field: Редактировать поле
conditions: Условия
maps: Карты
item_creation: Создание элемента
item_revision: Пересмотр Элемента
enter_a_name: Введите название...
duplicate_field: Дублировать поле
half_width: Полширины
full_width: Вся ширина
group: Группа
and: и
or: или
fill_width: В ширину
field_name_translations: Переводы названия поля
enter_password_to_enable_tfa: Введите свой пароль для включения двухфакторной аутентификации
add_field: Добавить поле
role_name: Название роли
branch: Ветка
leaf: Лист
indeterminate: Неопределенный
edit_collection: Изменить коллекцию
exclusive: Эксклюзивный
children: Дочерние элементы
db_only_click_to_configure: 'Только База данных: Нажмите для настройки'
show_archived_items: Показать элементы в архиве
edited: Значение изменено
required: Обязательно
required_for_app_access: Требуется для доступа к приложению
requires_value: Требуется значение
create_preset: Создать Пресет
create_panel: Создать панель
create_role: Создать роль
create_user: Создать пользователя
delete_panel: Удалить панель
create_webhook: Создать веб-хук
invite_users: Пригласить пользователей
invite: Пригласить
email_already_invited: На адрес "{email}" уже было отправлено приглашение
emails: Email-адреса
connection_excellent: Отличное Подключение
connection_good: Хорошее соединение
connection_fair: Сносное соединение
connection_poor: Плохое соединение
primary: Первичный
rename_folder: Переименовать папку
delete_folder: Удалить папку
prefix: Префикс
suffix: Суффикс
reset_bookmark: Сбросить закладку
rename_bookmark: Переименовать закладку
update_bookmark: Обновить закладку
delete_bookmark: Удалить закладку
delete_bookmark_copy: >-
  Точно удалить закладку «{bookmark}»? Ее нельзя будет восстановить.
logoutReason:
  SIGN_OUT: Вы вышли
  SESSION_EXPIRED: Сессия истекла
public_label: Публичный
public_description: Управляет какие данные доступны по API без аутентификации.
not_allowed: Не Разрешено
directus_version: Версия Directus
node_version: Версия Node
node_uptime: Время работы Node
os_type: Тип ОС
os_version: Версия ОС
os_uptime: Время работы ОС
os_totalmem: Память ОС
archive: Архив
archive_confirm: Вы уверены, что хотите архивировать этот элемент?
archive_confirm_count: >-
  Элементы не выбраны | Вы уверены, что хотите архивировать этот элемент? | Вы уверены, что хотите архивировать эти {count} элементов?
reset_system_permissions_to: 'Сбросить системные разрешения для:'
reset_system_permissions_copy: Это перезапишет любые индивидуальные разрешения, которые вы могли задать системным коллекциям. Вы уверены?
the_following_are_minimum_permissions: Ниже приведены разрешения, требуемые при включенном доступе к приложению. Их можно расширить, но не сократить.
app_access_minimum: Минимальный доступ приложения
recommended_defaults: Рекомендуемые значения по умолчанию
unarchive: Извлечь их архива
unarchive_confirm: Точно хотите извлечь этот элемент их архива?
nested_files_folders_will_be_moved: Вложенные файлы и папки будут перемещены на один уровень вверх.
unknown_validation_errors: 'Обнаружены ошибки валидации для следующих скрытых полей:'
validationError:
  eq: Значение должно быть {valid}
  neq: Значение не может быть {invalid}
  in: Значение должно быть одним из {valid}
  nin: Значение не может быть одним из {invalid}
  contains: Значение должно содержать {substring}
  ncontains: Значение не может содержать {substring}
  gt: Значение должно быть больше {valid}
  gte: Значение должно быть больше или равно {valid}
  lt: Значение должно быть меньше {valid}
  lte: Значение должно быть меньше или равно {valid}
  empty: Значение должно быть пустым
  nempty: Значение не может быть пустым
  null: Значение должно быть null
  nnull: Значение не может быть null
  required: Значение обязательно
  unique: Значение должно быть уникальным
  regex: Значение имеет некорректный формат
all_access: Полный доступ
no_access: Нет Доступа
use_custom: Настраиваемый
nullable: Разрешить NULL значение
allow_null_value: Разрешить NULL значение
allow_multiple: Разрешить несколько
allow_multiple_to_be_open: Можно открыть несколько
enter_value_to_replace_nulls: Пожалуйста, введите новое значение для замены всех NULL в текущем поле.
field_standard: Стандарт
field_presentation: Представление и Алиасы
field_file: Один Файл
field_files: Несколько файлов
field_m2o: Отношение M2O
field_m2a: Отношение M2A
field_o2m: Один ко многим
field_m2m: Отношение M2M
field_translations: Переводы
field_group: Группа полей
item_permissions: Разрешения Элемента
field_permissions: Разрешения Поля
field_validation: Валидация Поля
field_presets: Пресеты Поля
permissions_for_role: 'Элементы, которые Роль {role} может {action}.'
fields_for_role: 'Поля, которые Роль {role} может {action}.'
validation_for_role: 'Правила {action} поля, которые Роль {role} должна соблюдать.'
presets_for_role: 'Значения поля по умолчанию для Роли {role}.'
presentation_and_aliases: Представление и Алиасы
revision_post_create: Вот как этот элемент выглядел когда он был создан.
revision_post_update: Вот как этот элемент выглядел после обновления.
changes_made: Ниже приведены конкретные изменения, внесенные в эту редакцию.
no_relational_data: Имейте в виду, что реляционные данные здесь не включены.
hide_field_on_detail: Скрыть Поле в Карточке
show_field_on_detail: Показать Поле в Карточке
delete_field: Удалить поле
fields_and_layout: Поля и Макет
field_create_success: 'Создано поле: "{field}"'
field_update_success: 'Обновлено поле: "{field}"'
duplicate_where_to: Куда вы хотите дублировать это поле?
language: Язык
aggregate_function: Агрегирующая функцию
aggregate_precision: Точность агрегирования
group_aggregation: Агрегация группы
group_precision: Точность группы
global: Глобальный
admins_have_all_permissions: У администраторов есть все права
camera: Камера
show_zero: Показать нулевое
create_in_advanced_field_creation_mode: Создать поле в расширенном режиме
continue_in_advanced_field_creation_mode: Создание расширенного поля
sum: Сумма
sum_distinct: Сумма уникальных
avg: Среднее
avg_distinct: Среднее Уникальных
count: Количество
count_distinct: Количество уникальных
min: Мин
max: Макс
exposure: Экспозиция
shutter: Затвор
iso: ISO
focal_length: Фокусное Расстояние
schema_setup_key: Имя столбца базы данных этого поля и API ключ
create_field: Создать Поле
creating_new_field: 'Новое Поле ({collection})'
field_in_collection: '{field} ({collection})'
reset_page_preferences: Сбросить Настройки Страницы
hidden_field: Скрытое Поле
hidden_on_detail: Скрывать в карточке
disabled_editing_value: Отключить редактирование значения
key: Ключ
alias: Алиас
bigInteger: Big Integer
boolean: Логическое
date: Дата
date_range: Диапазон дат
datetime: ДатаВремя
dateTime: ДатаВремя
precision: Точность
decimal: Десятичная
float: Десятичное
integer: Целое
json: JSON
xml: XML
string: Строка
text: Текст
time: Время
timestamp: Отметка времени
uuid: UUID
hash: Хэш
geometry: Геометрия (Все)
geometry.Point: Точка
geometry.LineString: LineString
geometry.Polygon: Многоугольник
geometry.MultiPoint: MultiPoint
geometry.MultiLineString: MultiLineString
geometry.MultiPolygon: Мультиполигон
not_available_for_type: Недоступно для этого Типа
create_translations: Создать Переводы
auto_refresh: Авто обновление
refresh_interval: Интервал обновления
no_refresh: Не обновлять
refresh_interval_seconds: Мгновенное обновление | Каждую секунду | Каждые {seconds} секунд
refresh_interval_minutes: Каждую минуту | Каждые {minutes} минут
auto_generate: Авто-Генерация
this_will_auto_setup_fields_relations: Это автоматически настроит все необходимые поля и отношения.
click_here: Нажмите здесь
to_manually_setup_translations: для ручной настройки переводов.
click_to_manage_translated_fields: >-
  Полей перевода пока нет. Нажмите здесь, чтобы создать их. | Есть одно поле перевода. Нажмите здесь, чтобы управлять им. | Есть {count} полей перевода. Нажмите здесь, чтобы управлять ими.
fields_group: Группа Полей
no_collections_found: Нет найденных коллекций.
new_data_alert: 'В вашей модели данных будет создано следующее:'
search_collection: Поиск коллекций...
new_field: 'Новое поле'
new_collection: 'Новая коллекция'
add_m2o_to_collection: 'Добавить M2O в "{collection}"'
add_o2m_to_collection: 'Добавить O2M в "{collection}"'
add_m2m_to_collection: 'Добавить M2M в "{collection}"'
choose_a_type: Выберите Тип...
determined_by_relationship: Определяется отношением
add_note: Добавить заметку для пользователей...
add_link: Добавить ссылку
custom_link: Пользовательская ссылка
default_value: Значение По умолчанию
standard_field: Стандартное Поле
single_file: Один Файл
multiple_files: Несколько файлов
m2o_relationship: Отношение Многие к Одному
o2m_relationship: Связка One to Many
m2m_relationship: Отношение Многие ко Многим
m2a_relationship: Отношение Многие к Любому
invalid_item: Неверное содержимое
next: Дальше
field_name: Название поля
translations: Переводы
no_translations: Нет переводов
note: Заметка
enter_a_value: Введите значение...
enter_a_placeholder: Введите плейсхолдер...
length: Длина
precision_scale: Точность и Масштаб
readonly: Только для чтения
unique: Уникальный
updated_on: Дата обновления
updated_by: Обновлено
primary_key: Первичный ключ
foreign_key: Внешний Ключ
finish_setup: Завершить Настройку
dismiss: Скрыть
raw_value: Сырое значение
edit_raw_value: Редактировать Сырое Значение
enter_raw_value: Введите сырое значение...
clear_value: Очистить значение
clear_changes: Сбросить изменения
reset_to_default: Вернуться к настройкам по умолчанию
undo_changes: Отменить изменения
notifications: Уведомления
show_all_activity: Показать Всю Активность
page_not_found: Страница не найдена
page_not_found_body: Страница, которую вы ищете, кажется, не существует.
confirm_revert: Подтвердите Откат
confirm_revert_body: Это вернет элемент в выбранное состояние.
display: Отображение
settings_update_success: Настройки обновлены
title: Заголовок
revision_delta_created: Создано
revision_delta_created_externally: Создано Извне
revision_delta_updated: 'Обновлено 1 Поле | Обновлено {count} Полей'
revision_delta_deleted: Удалено
revision_delta_reverted: Возвращено
revision_delta_other: Ревизия
revision_delta_by: '{date} пользователем {user}'
private_user: Скрытый Пользователь
creation_preview: Предпросмотр
revision_preview: Просмотр Ревизии
updates_made: Обновления Выполнены
leave_comment: Оставить комментарий...
post_comment_success: Комментарий отправлен
item_create_success: Элемент Создан | Элементы Созданы
item_update_success: Элемент Обновлен | Элементы Обновлены
item_delete_success: Элемент Удален | Элементы Удалены
this_collection: Эта коллекция
related_collection: Связанная Коллекция
related_collections: Связанные Коллекции
translations_collection: Коллекция переводов
languages_collection: Коллекция Языков
export_data: Экспорт Данных
format: Формат
use_current_filters_settings: Использовать Текущие Фильтры и Настройки
export_collection: 'Экспорт {collection}'
last_page: Последняя Страница
last_access: Последний Доступ
fill_template: Заполнить Шаблонным Значением
a_unique_table_name: Уникальное название таблицы...
a_unique_column_name: Уникальное название столбца...
enable_custom_values: Включить пользовательские значения
submit: Отправить
move_to_folder: Переместить в папку
move: Переместить
system: Система
add_field_related: Добавить поле в Связанную Коллекцию
interface_label: Интерфейс
today: Сегодня
yesterday: Вчера
delete_comment: Удалить комментарий
date-fns_date: PPP
date-fns_time: 'HH:mm:ss'
date-fns_time_no_seconds: 'HH:mm'
date-fns_date_short: 'd MMM u'
date-fns_time_short: 'HH:mm'
date-fns_date_short_no_year: d MMM
minutes: Минуты
hours: Часов
month: Месяц
year: Год
select_all: Выбрать Все
months:
  january: Январь
  february: Февраль
  march: Март
  april: Апрель
  may: Май
  june: Июнь
  july: Июль
  august: Август
  september: Сентябрь
  october: Октябрь
  november: Ноябрь
  december: Декабрь
drag_mode: Режим Перетаскивания
cancel_crop: Отменить Обрезку
original: Исходный
url: URL
import_label: Импорт
file_details: Информация о Файле
dimensions: Размеры
size: Размер
created: Создано
modified: Изменено
checksum: Контрольная сумма
owner: Владелец
edited_by: Изменено
folder: Папка
zoom: Масштаб
download: Загрузить
open: Открыть
open_in_new_window: Открыть в новом окне
open_folder: Открыть папку "{folder}"
foreground_color: Цвет Переднего Плана
background_color: Цвет Фона
upload_from_device: Загрузить Файл с Устройства
choose_from_library: Выбрать Файл из Библиотеки
import_from_url: Импортировать Файл из URL
replace_from_device: Заменить Файл с Устройства
replace_from_library: Заменить Файл из Библиотеки
replace_from_url: Заменить Файл из URL
no_file_selected: Файл Не Выбран
download_file: Скачать Файл
collection_key: Ключ Коллекции
name: Имя
primary_key_field: Поле Основного Ключа
type: Тип
creating_new_collection: Создание Новой Коллекции
created_by: Кем создано
created_on: Дата создания
creating_collection_info: Назовите коллекцию и настройте ее уникальное поле “ключ”...
creating_collection_system: Включить и переименовать любые из этих дополнительных полей.
auto_increment_integer: Авто-возрастающее число
generated_uuid: Сгенерированный UUID
manual_string: Введенная вручную строка
save_and_create_new: Сохранить и Создать Новый
save_and_stay: Сохранить и Остаться
save_as_copy: Сохранить и Копировать
add_existing: Добавить
creating_items: Создание элементов
enable_create_button: С кнопкой «Создать»
selecting_items: Выбор элементов
enable_select_button: С кнопкой «Выбрать»
comments: Комментарии
no_comments: Комментариев Пока Нет
click_to_expand: Нажмите, чтобы Раскрыть
select_item: Выбрать Элемент
no_items: Нет элементов
search_items: Найти элементы...
disabled: Выключен
information: Информация
report_bug: Сообщить об Ошибке
request_feature: Запросить Фичи
interface_not_found: 'Интерфейс "{interface}" не найден.'
reset_interface: Сбросить Интерфейс
display_not_found: 'Отображение "{display}" не найдено.'
reset_display: Сбросить Отображение
list-m2a: Конструктор (M2A)
item_count: 'Нет элементов | Один элемент | {count} элементов'
no_items_copy: В этой коллекции пока нет элементов.
file_count: 'Нет Файлов | Один Файл | {count} Файлов'
no_files_copy: Здесь нет файлов.
user_count: 'Нет Пользователей | Один Пользователь | {count} Пользователей'
no_users_copy: В этой роли пока нет пользователей.
webhooks_count: 'Нет Веб-хуков | Один Веб-хук | {count} Веб-хуков'
no_webhooks_copy: Веб-хуки еще не настроены. Начните с создания одного из них ниже.
all_items: Все Элементы
any: Любой
csv: CSV
no_collections: Нет Коллекций
create_collection: Создать Коллекцию
no_collections_copy_admin: У вас пока нет Коллекций. Нажмите кнопку ниже, чтобы начать.
no_collections_copy: У вас пока нет Коллекций. Пожалуйста, обратитесь к системному администратору.
relationship_not_setup: Связь не была настроена правильно
display_template_not_setup: Опция шаблона отображения настроена некорректно
collection_field_not_setup: Опция поля коллекции настроена некорректно
select_a_collection: Выберите Коллекцию
select_a_field: Выберите поле
active: Активный
move_to: Переместить в...
copy: Копировать
copy_to: Скопировать в...
no_other_dashboards_copy: У вас пока нет других Досок.
inactive: Неактивный
users: Пользователи
activity: Активность
activity_item: Элемент деятельности
action: Действие
ip_address: IP-адрес
user_agent: Пользовательский агент
webhooks: Веб-хуки
decimals: Десятичные
value_decimals: Значение (десятичное)
min_value: Мин. значение
max_value: Макс. значение
automatic: Автоматически
field_width: Ширина поля
add_filter: Добавить Фильтр
upper_limit: Верхний предел...
lower_limit: Нижний предел...
user_directory: Пользователи
documentation: Документация
sidebar: Боковая панель
duration: Продолжительность
charset: Кодировка
second: секунда
file_moved: Файл Перемещен
collection_created: Коллекция Создана
modified_on: Дата изменения
card_size: Размер Карточки
sort_field: Поле сортировки
add_sort_field: Добавить поле сортировки
sort: Сортировать
status: Статус
remove: Удалить
toggle_manual_sorting: Переключить Ручную Сортировку
bookmark_doesnt_exist: Закладка Не Существует
bookmark_doesnt_exist_copy: Закладка, которую вы пытаетесь открыть не найдена.
bookmark_doesnt_exist_cta: Вернуться в коллекцию
select_an_item: Выбрать элемент...
edit: Редактирование
enabled: Включен
disable_tfa: Выключить 2FA
tfa_scan_code: Сканируйте код в приложении аутентификаторе для завершения настройки 2FA
enter_otp_to_disable_tfa: Введите OTP для выключения 2FA
create_account: Создать Аккаунт
account_created_successfully: Аккаунт Успешно Создан
auto_fill: Автозаполнение
corresponding_field: Соответствующее Поле
errors:
  COLLECTION_NOT_FOUND: "Коллекция не существует"
  FIELD_NOT_FOUND: Поле не найдено
  FORBIDDEN: Запрещено
  INVALID_CREDENTIALS: Неверное имя пользователя или пароль
  INVALID_OTP: Неверный одноразовый пароль
  INVALID_PAYLOAD: Некорректное содержимое
  INVALID_QUERY: Некорректный запрос
  ITEM_LIMIT_REACHED: Достигнут лимит элементов
  ITEM_NOT_FOUND: Элемент не найден
  ROUTE_NOT_FOUND: Не найдено
  RECORD_NOT_UNIQUE: Обнаружен дубликат значения
  USER_SUSPENDED: Пользователь заблокирован
  CONTAINS_NULL_VALUES: Поле содержит значения null
  UNPROCESSABLE_ENTITY: Необрабатываемый объект
  INTERNAL_SERVER_ERROR: Неожиданная Ошибка
  NOT_NULL_VIOLATION: Значение не может быть null
  ILLEGAL_ASSET_TRANSFORMATION: Исходное изображение слишком большое для предпросмотра
  UNKNOWN: Неожиданная Ошибка
security: Безопасность
value_hashed: Значение Безопасно Хэшировано
bookmark_name: Название закладки...
create_bookmark: Создать Закладку
edit_bookmark: Редактировать Закладку
bookmarks: Закладки
presets: Пресеты
unexpected_error: Неожиданная Ошибка
unexpected_error_copy: Произошла неожиданная ошибка. Пожалуйста, попробуйте позже.
copy_details: Скопировать Подробности
no_app_access: Нет Доступа к Приложению
no_app_access_copy: Этому пользователю не разрешено использовать приложение администратора.
password_reset_sent: Мы отправили вам безопасную ссылку для сброса пароля
password_reset_successful: Пароль успешно сброшен
back: Назад
filter: Фильтр
editing_image: Редактирование Изображения
square: Квадрат
free: Свободный
flip_horizontal: Отразить по Горизонтали
flip_vertical: Отразить по Вертикали
aspect_ratio: Соотношение Сторон
rotate: Повернуть
all_users: Все пользователи
delete_collection: Удалить Коллекцию
update_collection_success: Коллекция Обновлена
delete_collection_success: Коллекция Удалена
make_collection_visible: Сделать коллекцию видимой
make_collection_hidden: Сделать коллекцию скрытой
start_end_of_count_items: '{start}-{end} из {count} элементов'
start_end_of_count_filtered_items: '{start}-{end} из {count} отфильтрованных элементов'
one_item: '1 элемент'
one_filtered_item: '1 отфильтрованный элемент'
delete_collection_are_you_sure: >-
  Вы уверены, что хотите удалить эту коллекцию? Это действие приведет к удалению коллекции и всех ее элементов. Это действие необратимо.
collections_shown: Показано Коллекций
visible_collections: Видимые Коллекции
hidden_collections: Скрытые Коллекции
show_hidden_collections: Показать скрытые коллекции
hide_hidden_collections: Скрыть скрытые коллекции
show_header: Показать заголовок
unmanaged_collections: Ненастроенные Коллекции
system_collections: Системные коллекции
placeholder: Плейсхолдер
icon_left: Значок слева
icon_right: Значок справа
count_other_revisions: '{count} других редакций'
font: Шрифт
sans_serif: Sans Serif
serif: Serif
monospace: Моноширинный
divider: Разделитель
color: Цвет
circle: Круг
empty_item: Пустой Элемент
log_in_with: 'Войти с помощью {provider}'
conditional_styles: Условные стили
advanced_settings: Дополнительные настройки
advanced_filter: Расширенный Фильтр
delete_advanced_filter: Удалить Фильтр
change_advanced_filter_operator: Изменить Оператор
operators:
  eq: Равно
  neq: Не равно
  lt: Меньше
  gt: Больше
  lte: Меньше или равно
  gte: Больше или равно
  in: Один из
  nin: Не один из
  null: "Null"
  nnull: Не null
  contains: Содержит
  ncontains: Не содержит
  starts_with: Начинается с
  nstarts_with: Не начинается с
  ends_with: Оканчивается на
  nends_with: Не оканчивается на
  between: Между
  nbetween: Не между
  empty: Пустой
  nempty: Не пустой
  all: Содержит эти ключи
  has: Содержит некоторые из этих ключей
  intersects: Пересекает
  nintersects: Не пересекает
  intersects_bbox: Пересекает ограничивающую рамку
  nintersects_bbox: Не пересекает ограничивающую рамку
loading: Загрузка...
drop_to_upload: Перетащите для Загрузки
item: Элемент
items: Элементы
upload_file: Загрузить Файл
upload_file_indeterminate: Загрузка Файла...
upload_file_success: Файл Загружен
upload_files_indeterminate: 'Загрузка файлов {done}/{total}'
upload_files_success: '{count} Файлов Загружено'
upload_pending: Ожидание Загрузки
drag_file_here: Перетащите Файлы Сюда
click_to_browse: Нажмите для Просмотра
interface_options: Настройки интерфейса
layout_options: Параметры Макета
rows: Записи
columns: Колонки
collection_setup: Настройки Коллекции
optional_system_fields: Необязательные Системные Поля
value_unique: Значение должно быть уникальным
all_activity: Вся Активность
create_item: Создать Элемент
display_template: Шаблон отображения
language_display_template: Шаблон отображения языка
translations_display_template: Шаблон отображения переводов
n_items_selected: 'Не Выбраны Элементы | Выбран 1 Элемент | Выбрано {n} Элементов'
per_page: На Страницу
all_files: Все Файлы
my_files: Мои Файлы
recent_files: Недавние Файлы
create_folder: Создать Папку
edit_folder: Изменить папку
folder_name: Название Папки...
folder_key: Ключ папки...
add_file: Добавить Файл
replace_file: Заменить Файл
no_results: Нет результатов
no_results_copy: Настройте или сбросьте фильтры поиска, чтобы увидеть результаты.
clear_filters: Сбросить Фильтры
saves_automatically: Сохраняется Автоматически
role: Роль
rule: Правило
user: Пользователь
no_presets: Нет Пресетов
no_presets_copy: Пресеты или закладки пока не были сохранены.
no_presets_cta: Добавить Пресет
presets_only: Только пресеты
create: Создать
on_create: При Создании
on_update: Во время обновления
read: Чтение
update: Обновить
select_fields: Выбрать поля
format_text: Форматировать Текст
format_value: Формат значения
abbreviate_value: Значение кратко
operator: Оператор
bold: Жирный
toggle: Переключить
icon_on: Значок Вкл
icon_off: Значок Выкл
label: Метка
insights: Прогнозы
dashboard: Доска
panel: Панель
panel_options: Параметры панели
panel_header: Заголовок панели
panel_name_placeholder: Назовите эту панель...
panel_note_placeholder: Дополнительная информация об этой панели...
panel_delete_confirm: Вы уверены, что хотите удалить эту панель? Это действие не может быть отменено.
dashboard_delete_confirm: Вы уверены, что хотите удалить эту доску? Это действие не может быть отменено.
edit_dashboard: Редактировать доску
delete_dashboard: Удалить доску
visible: Видимый
prefix_placeholder: Текст перед значением...
suffix_placeholder: Текст после значения...
decimals_placeholder: Количество знаков после запятой...
no_dashboards: Нет досок
no_dashboards_copy: У вас пока нет ни одной доски.
no_data: Нет данных
create_dashboard: Создать доску
dashboard_name: Имя Доски
full_screen: Во Весь Экран
edit_panels: Редактировать панели
fit_to_screen: По размеру экрана
image_url: URL изображения
alt_text: Альтернативный текст
media: Медиа
quality: Качество
width: Ширина
height: Высота
source: Источник
url_placeholder: Введите адрес url...
display_text: Отображаемый текст
display_text_placeholder: Введите текст для отображения...
interface_group_text_and_numbers: Текст и номера
interface_group_selection: Выделенное
interface_group_relational: Относительный
interface_group_presentation: Презентация
interface_group_groups: Группы
interface_group_other: Другие
tooltip: Подсказка
tooltip_placeholder: Введите подсказку...
unlimited: Без ограничения
open_link_in: Открыть ссылку в
new_tab: Новая вкладка
current_tab: Текущая вкладка
wysiwyg_options:
  aligncenter: По Середине
  alignjustify: По Ширине
  alignleft: По Левому Краю
  alignnone: Без Выравнивания
  alignright: По Правому Краю
  forecolor: Цвет Переднего Плана
  backcolor: Цвет Фона
  bold: Жирный
  italic: Наклонный
  underline: Подчеркнутый
  strikethrough: Зачеркнутый
  subscript: Подстрочный
  superscript: Надстрочный
  codeblock: Код
  blockquote: Цитата
  bullist: Маркированный Список
  numlist: Нумерованный Список
  hr: Горизонтальный Разделитель
  link: Добавить/изменить адрес
  unlink: Удалить Ссылку
  media: Добавить/изменить медиа
  image: Добавить/изменить изображ.
  copy: Копировать
  cut: Вырезать
  paste: Вставить
  heading: Заголовок
  h1: Заголовок 1
  h2: Заголовок 2
  h3: Заголовок 3
  h4: Заголовок 4
  h5: Заголовок 5
  h6: Заголовок 6
  fontselect: Выберите Шрифт
  fontsizeselect: Выберите Размер Шрифта
  indent: Отступ
  outdent: Выступ
  undo: Отменить
  redo: Повторить
  remove: Удалить
  removeformat: Убрать Форматирование
  selectall: Выбрать Все
  table: Таблица
  visualaid: Показать невидимые элементы
  source_code: Изменить исходный код
  fullscreen: Во Весь Экран
  directionality: Направленность
dropdown: Выпадающий список
choices: Варианты
choices_option_configured_incorrectly: Выбор настроен некорректно
deselect: Отменить выбор
deselect_all: Отменить Выбор
other: Другой...
adding_user: Добавление Пользователя
unknown_user: Неизвестный Пользователь
creating_in: 'Создание Элемента в {collection}'
editing_in: 'Редактирование Элемента в {collection}'
creating_unit: 'Создание {unit}'
editing_unit: 'Редактирование {unit}'
editing_in_batch: 'Пакетное редактирование {count} элементов'
no_options_available: Нет доступных опций
settings_data_model: Модель Данных
settings_permissions: Роли и права доступа
settings_project: Настройки Проекта
settings_webhooks: Веб-хуки
settings_presets: Пресеты и Закладки
one_or_more_options_are_missing: Один или несколько вариантов отсутствуют
scope: Область
select: Выбрать...
layout: Макет
tree_view: В виде дерева
changes_are_permanent: Изменения необратимы
preset_name_placeholder: Используется по умолчанию, когда пусто...
preset_search_placeholder: Строка поиска...
editing_preset: Редактирование Пресета
layout_preview: Предпросмотр Макета
layout_setup: Настройка Макета
unsaved_changes: Несохранённые изменения
unsaved_changes_copy: Вы уверены, что хотите покинуть эту страницу?
discard_changes: Отменить изменения
discard_all_changes: Отменить Все Изменения
discard_changes_copy: Вы хотите отменить все внесённые изменения?
show_x_axis: Показать ось X
show_y_axis: Показать ось Y
keep_editing: Продолжить Редактирование
page_help_collections_overview: '**Обзор Коллекций** — Список всех коллекций, к которым у вас есть доступ.'
page_help_collections_collection: >-
  **Просмотр Элементов** — Список всех элементов в {collection}, к которым у вас есть доступ. Настройте макет, фильтры и сортировку под себя, и даже сохраните закладки в разных конфигурациях для быстрого доступа.
page_help_collections_item: >-
  **Карточка Элемента** — Форма для просмотра и управления этим элементом. Эта панель также содержит полную историю изменений и встроенные комментарии.
page_help_activity_collection: >-
  **Просмотр Активности** — Полный список всех действий пользователя и контента.
page_help_docs_global: >-
  **Обзор Документации** — Документация, специально созданная к версии и схеме этого проекта.
page_help_files_collection: >-
  **Библиотека Файлов** — Список всех файлов, загруженных в этот проект. Настройте макет, фильтры и сортировку под себя, и даже сохраните закладки в разных конфигурациях для быстрого доступа.
page_help_files_item: >-
  **Карточка Файла** — Форма для управления метаданными файла, редактирования исходного файла и обновления настроек доступа.
page_help_settings_project: "**Настройки Проекта** — Глобальные параметры конфигурации проекта."
page_help_settings_datamodel_collections: >-
  **Модель Данных: Коллекции** — Список всех доступных коллекций. Включает видимые, скрытые и системные коллекции, а также неуправляемые таблицы базы данных, которые могут быть добавлены.
page_help_settings_datamodel_fields: >-
  **Модель Данных: Коллекция** — Форма для управления этой коллекцией и ее полями.
page_help_settings_roles_collection: '**Просмотр Ролей** — Список Администраторов, Публичных и собственных Ролей Пользователей.'
page_help_settings_roles_item: "**Карточка Роли** — Управление разрешениями роли и другими настройками."
page_help_settings_presets_collection: >-
  **Просмотр Пресетов** — Список всех пресетов проекта, включая: пользователей, ролей и глобальные закладки, а также представления по умолчанию.
page_help_settings_presets_item: >-
  **Карточка Пресета** — Форма для управления пресетами закладок и коллекций по умолчанию.
page_help_settings_webhooks_collection: '**Просмотр Веб-хуков** — Список всех веб-хуков в проекте.'
page_help_settings_webhooks_item: '**Карточка Веб-хука** — Форма для создания и управления вебхуками проекта.'
page_help_users_collection: '**Пользователи** — Список всех системных пользователей в этом проекте.'
page_help_users_item: >-
  **Карточка Пользователя** — Управляйте данными вашего аккаунта или просматривайте данные других пользователей.
page_help_insights_overview: '**Аналитики** — список досок, к которым у вас есть доступ.'
page_help_insights_dashboard: '**Доска** — Рабочее пространство для управления одной или несколькими панелями'
activity_feed: Лента Активности
add_new: Создать
create_new: Создать
all: Все
none: Нет
no_layout_collection_selected_yet: Макет/коллекция пока не выбраны
batch_delete_confirm: >-
  Никаких элементов не выбрано | Вы уверены, что хотите удалить этот элемент? Это действие не может быть отменено. | Вы уверены, что хотите удалить эти элементы {count}? Это действие не может быть отменено.
cancel: Отмена
no_upscale: Не масштабировать изображения
collection: Коллекция
collections: Коллекции
<<<<<<< HEAD
content: Содержание
=======
content: Контент
>>>>>>> ee31456b
singleton: Синглтон
singleton_label: Считать одним объектом
system_fields_locked: Системные поля заблокированы и не могут быть изменены
directus_collection:
  directus_activity: Журналы отчетности по всем событиям
  directus_collections: Дополнительные настройки коллекции и метаданные
  directus_dashboards: Панели инструментов в модуле Insights
  directus_fields: Дополнительные настройки полей и метаданные
  directus_files: Метаданные для всех управляемых файлов
  directus_folders: Предоставляет виртуальные папки для файлов
  directus_migrations: Какую версию базы данных вы используете
  directus_panels: Индивидуальные панели мониторинга
  directus_permissions: Права доступа для каждой роли
  directus_presets: Пресеты для коллекций по умолчанию и закладки
  directus_relations: Настройки связей и метаданные
  directus_revisions: Снимки данных для всех действий
  directus_roles: Группы разрешений для системных пользователей
  directus_sessions: Информация о сеансе пользователя
  directus_settings: Параметры конфигурации проекта
  directus_users: Системные пользователи для платформы
  directus_webhooks: Конфигурация для HTTP-запросов на основе событий
fields:
  directus_activity:
    item: Ключ Элемента
    action: Действие
    collection: Коллекция
    timestamp: Время Действия
    user: Пользователь
    comment: Комментарий
    user_agent: Пользовательский агент
    ip: IP-адрес
    revisions: Ревизии
  directus_collections:
    collection: Коллекция
    icon: Иконка
    note: Заметка
    color: Цвет
    display_template: Шаблон отображения
    hidden: Скрыто
    singleton: Синглтон
    translations: Переводы названия коллекции
    archive_app_filter: Архивный фильтр
    archive_value: Значение для архива
    unarchive_value: Значение для извлеченных из архива
    sort_field: Поле сортировки
    accountability: Отслеживание активности и редакций
    archive_field: Архивировать поле
    item_duplication_fields: Поля дублирования предметов
  directus_files:
    $thumbnail: Миниатюра
    title: Название
    description: Описание
    tags: Теги
    location: Локация
    storage: Место хранения
    filename_disk: Имя файла (на диске)
    filename_download: Имя файла (при загрузке)
    metadata: Метаданные
    type: MIME-тип
    filesize: Размер файла
    modified_by: Изменил
    modified_on: Дата изменения
    created_on: Дата создания
    created_by: Кем создано
    embed: Встроить
    uploaded_by: Загружено
    folder: Папка
    width: Ширина
    uploaded_on: Загружено
    height: Высота
    charset: Кодировка
    duration: Продолжительность
  directus_users:
    first_name: Имя
    last_name: Фамилия
    email: Email
    password: Пароль
    avatar: Аватар
    location: Локация
    title: Должность
    description: Описание
    tags: Теги
    user_preferences: Пользовательские настройки
    language: Язык
    theme: Тема
    theme_auto: Автоматически (как в системе)
    theme_light: Светлая тема
    theme_dark: Тёмная тема
    tfa_secret: Двухфакторная аутентификация
    admin_options: Настройки администратора
    status: Статус
    status_draft: Черновик
    status_invited: Приглашен(а)
    status_active: Активный
    status_suspended: Приостановлен
    status_archived: В архиве
    role: Роль
    token: Ключ доступа
    token_placeholder: Укажите достаточно защищенный ключ доступа
    provider: Провайдер
    external_identifier: Внешний Идентификатор
    last_page: Последняя Страница
    last_access: Последний Доступ
  directus_settings:
    jpg: JPEG
    png: PNG
    webP: WebP
    tiff: Tiff
    mapping: Отображения
    basemaps: Основа карты
    basemaps_raster: Растр
    basemaps_tile: Растр TileJSON
    basemaps_style: Стиль Mapbox
    mapbox_key: Токен доступа Mapbox
    mapbox_placeholder: pk.eyJ1Ijo.....
    transforms_note: Имя метода Sharp и его аргументы. Дополнительную информацию см. в https://sharp.pixelplumbing.com/api-constructor.
    additional_transforms: Дополнительные преобразования
    project_name: Название проекта
    project_url: URL проекта
    project_color: Цвет Проекта
    project_logo: Логотип проекта
    branding: Брендинг
    public_foreground: Изображение на переднем плане
    public_background: Фоновое изображение
    public_note: Заметка
    auth_password_policy: Минимальная сложность пароля
    auth_login_attempts: Попыток войти
    files_and_thumbnails: Хранилище файлов
    storage_default_folder: Папка по умолчанию
    storage_asset_presets: Пресеты трансформации
    storage_asset_transform: Разрешенные трансформации
    overrides: Переопределить заводские настройки
    custom_css: Пользовательский CSS
    module_bar: Панель модулей
    transformations_all: Разрешить все трансформации
    transformations_none: Отключить трансформации
    transformations_presets: Ограничить преобразования для пресетов ниже
  directus_fields:
    collection: Название Коллекции
    icon: Значок Коллекции
    note: Заметка
    hidden: Скрыто
    singleton: Синглтон
    translation: Переводы названий полей
    display_template: Шаблон
  directus_roles:
    name: Имя роли
    icon: Иконка Роли
    description: Описание
    app_access: Доступ к Приложению
    admin_access: Доступ Администратора
    ip_access: Доступ IP
    enforce_tfa: Требуется 2FA
    users: Пользователи в Роли
    module_list: Навигация по Модулям
  directus_webhooks:
    name: Имя
    method: Метод
    status: Статус
    data: Данные
    header: Header
    value: Значение
    headers: Заголовки запроса
    data_label: Отправлять данные о событии
    triggers: Триггеры
    actions: Действия
    collections: Коллекции
field_options:
  directus_settings:
    project_name_placeholder: Мой проект
    project_color_note: Логин и фон логотипа
    public_note_placeholder: Короткое, публичное сообщение, которое поддерживает markdown форматирование...
    security_divider_title: Безопасность
    auth_password_policy:
      none_text: Нет — не рекомендуется
      weak_text: Слабый – минимум 8 символов
      strong_text: Крепкий – строчные, прописные, цифры, специальные
    storage_asset_presets:
      fit:
        contain_text: Вместить (с сохранением пропорций)
        cover_text: Покрыть (точный размер)
        fit_text: Поместить внутри
        outside_text: Поместить вне
    additional_transforms: Дополнительные преобразования
    transforms_note: Имя метода Sharp и его аргументы. Дополнительную информацию см. в https://sharp.pixelplumbing.com/api-constructor.
    mapbox_key: Токен доступа Mapbox
    mapbox_placeholder: pk.eyJ1Ijo.....
    basemaps: Основа карты
    basemaps_raster: Растр
    basemaps_tile: Raster TileJSON
    basemaps_style: Стиль Mapbox
    files_divider_title: Файлы и миниатюры
    overrides_divider_title: Переопределить заводские настройки
  directus_activity:
    login: Войти
    create: Создать
    update: Обновить
    delete: Удалить
  directus_collections:
    track_activity_revisions: Отслеживание активности и изменений
    only_track_activity: Отслеживать только активность
    do_not_track_anything: Ничего не отслеживать
    collection_setup: Настройки Коллекции
    note_placeholder: Описание этой коллекции...
    hidden_label: Скрыть в приложении
    singleton: Считать одним объектом
    language: Язык
    translation: Перевод
    collection_name: Название Коллекции
    archive_divider: Архив
    archive_field_placeholder: Выберите поле...
    archive_app_filter: Включить фильтр архива приложения
    archive_value: Значение, установленное при архивировании...
    unarchive_value: Значение, установленное при разархивировании...
    sort_divider: Сортировать
    sort_field: Выберите поле...
    accountability_divider: Подотчетность
  directus_files:
    title: Уникальное название...
    description: Описание (необязательно)...
    location: Необязательная локация...
    storage_divider: Именование файлов
    filename_disk: Имя на диске...
    filename_download: Имя при загрузке...
  directus_roles:
    name: Уникальное имя для этой роли...
    description: Описание этой роли...
    ip_access: Добавьте разрешенные IP-адреса, оставьте поле пустым, чтобы разрешить все...
    fields:
      icon_name: Иконка
      name_name: Имя
      name_placeholder: Введите название...
      link_name: Ссылка
      link_placeholder: Относительный или абсолютный URL...
    collections_name: Коллекции
    collections_addLabel: Добавить коллекцию...
  directus_users:
    preferences_divider: Пользовательские настройки
    dropdown_auto: Автоматически (как в системе)
    dropdown_light: Светлая тема
    dropdown_dark: Тёмная тема
    admin_divider: Настройки администратора
    status_dropdown_draft: Черновик
    status_dropdown_invited: Приглашен(а)
    status_dropdown_active: Активный
    status_dropdown_suspended: Приостановлен
    status_dropdown_archived: В архиве
    token: Укажите достаточно защищенный ключ доступа
  directus_webhooks:
    status_options_active: Активный
    status_options_inactive: Неактивный
    data_label: Отправлять данные о событии
    triggers_divider: Триггеры
    actions_create: Создать
    actions_update: Обновить
    actions_delete: Удалить
    actions_login: Войти
    headers:
      header: Header
      value: Значение
      add: Добавить заголовок
no_fields_in_collection: 'В коллекции "{collection}" пока нет полей'
no_value: Нет значения
do_nothing: Ничего не Делать
generate_and_save_uuid: Создать и Сохранить UUID
save_current_user_id: Сохранить ID Текущего Пользователя
save_current_user_role: Сохранить Роль Текущего Пользователя
save_current_datetime: Сохранить Текущую Дату/Время
always_open: Всегда открыто
start_open: Раскрыта
start_collapsed: Начать свернутым
block: Блокировать
inline: Строчный
comment: Комментарий
relational_triggers: Реляционные триггеры
referential_action_field_label_m2o: При удалении {collection}...
referential_action_field_label_o2m: При отмене выбора {collection}...
referential_action_no_action: Предотвратить удаление
referential_action_cascade: Удалить элемент {collection} (cascade)
referential_action_set_null: Обнулить поле {field}
referential_action_set_default: Установить полю {field} значение по умолчанию
choose_action: Выбрать действие
continue_label: Продолжить
continue_as: >-
  {name} в настоящее время аутентифицирован. Если вы узнаете этот аккаунт, нажмите продолжить.
editing_role: '{role} Роль'
creating_webhook: Создание Веб-хука
default_label: По умолчанию
delete_label: Удалить
delete_are_you_sure: >-
  Это действие является необратимым и не может быть отменено. Вы уверены, что хотите продолжить?
delete_field_are_you_sure: >-
  Вы уверены, что хотите удалить поле "{field}"? Это действие не может быть отменено.
description: Описание
done: Готово
duplicate: Дублировать
limit: Лимит
email: Email
embed: Встроить
fallback_icon: Резервный Значок
field: Поле | Поля
file: Файл
file_library: Библиотека Файлов
forgot_password: Забыли пароль
hidden: Скрыто
icon: Иконка
info: Инфо
normal: Нормальный
success: Успех
warning: Предупреждение
danger: Опасность
junction_collection: Узловая Коллекция
latency: Задержка
login: Войти
my_activity: Моя Активность
not_authenticated: Не аутентифицирован
authenticated: Аутентифицирован
options: Параметры
otp: Одноразовый пароль
password: Пароль
permissions: Права доступа
relationship: Связи
reset: Сбросить
reset_password: Сбросить Пароль
revisions: Ревизии
revert: Вернуть
save: Сохранить
schema: Схема
search: Поиск
select_existing: Выбрать из существующего
select_field_type: Выберите тип поля
select_interface: Выберите интерфейс
settings: Настройки
sign_in: Войти
sign_out: Выйти
sign_out_confirm: Вы уверены, что хотите выйти?
something_went_wrong: Что-то пошло не так.
sort_direction: Направление сортировки
sort_asc: По Возрастанию
sort_desc: По Убыванию
template: Шаблон
require_value_to_be_set: Требовать установки значения
translation: Перевод
value: Значение
view_project: Просмотр Проекта
report_error: Сообщить об Ошибке
start: Начало
interfaces:
  filter:
    name: Фильтр
    description: Настроить фильтр
    add_filter: Добавить Фильтр
    add_group: Группа и/или
    add_value: Добавить значение
    all: Все
    any: Любой
    and: и
    no_rules: Правила не установлены
    placeholder: Перетащите правила сюда
  group-accordion:
    name: Аккордеон
    description: Отображать поля или группы как секции аккордеона
    start: Начало
    all_closed: Все закрыты
    first_opened: Первая открыта
    all_opened: Все открыты
    accordion_mode: Вид аккордеона
    max_one_section_open: 1 открытая секция
  presentation-links:
    presentation-links: Кнопки-ссылки
    links: Ссылки
    description: Настраиваемые кнопки-ссылки для динамических URL-адресов
    style: Стиль
    primary: Первичный
    link: Ссылки
    button: Кнопки
    error: Не удается выполнить действие
  select-multiple-checkbox:
    checkboxes: Чекбоксы
    description: Выбор с помощью чекбоксов
    allow_other: Разрешить другие
    show_more: 'Показать еще {count}'
    items_shown: Показывать
  select-multiple-checkbox-tree:
    name: Чекбоксы (дерево)
    description: Выбор с помощью дерева чекбоксов
    value_combining: Объединение значений
    value_combining_note: Определяет, какое значение сохраняется при выборе вложенных вариантов.
    show_all: Показывать все
    show_selected: Показать выбранные
  input-code:
    code: Код
    description: Написать или поделиться фрагментами кода
    line_number: Номер строки
    placeholder: Введите код сюда...
  system-collection:
    collection: Коллекция
    description: Выбрать из существующих коллекций
    include_system_collections: Включить Системные Коллекции
  system-collections:
    collections: Коллекции
    description: Выбрать из существующих коллекций
    include_system_collections: Включить Системные Коллекции
  select-color:
    color: Цвет
    description: Введите или выберите значение цвета
    placeholder: Выберите цвет...
    preset_colors: Предустановленные цвета
    preset_colors_add_label: Добавить новый цвет...
    name_placeholder: Введите название цвета...
  datetime:
    datetime: Дата и время
    description: Введите даты и время
    include_seconds: Включать Секунды
    set_to_now: Установить Сейчас
    use_24: Использовать 24-Часовой Формат
  system-display-template:
    display-template: Шаблон отображения
    description: Смешивать статический текст и динамические значения полей
    collection_field: Поле коллекции
    collection_field_not_setup: Опция поля коллекции настроена некорректно
    select_a_collection: Выберите Коллекцию
  presentation-divider:
    divider: Разделитель
    description: Разделить поля на секции с заголовками
    inline_title: Строчный заголовок
    inline_title_label: Показать заголовок внутри строки
    margin_top: Отступ сверху
    margin_top_label: Увеличить отступ сверху
  select-dropdown:
    description: Выберите значение из выпадающего списка
    choices_placeholder: Добавить вариант
    allow_other: Разрешить другие
    allow_other_label: Разрешить другие варианты
    allow_none: Может быть пустым
    allow_none_label: Можно не указывать значение
    choices_name_placeholder: Введите название...
    choices_value_placeholder: Введите значение...
  select-multiple-dropdown:
    select-multiple-dropdown: Выпадающий список (несколько)
    description: Выбор нескольких элементов из выпадающего списка
  file:
    file: Файл
    description: Выберите или загрузите файл
  files:
    files: Файлы
    description: Выбрать или загрузить несколько файлов
  input-hash:
    hash: Хэш
    description: Введите значение для хеширования
    masked: С маской
    masked_label: Скрывать настоящие значения
  select-icon:
    icon: Иконка
    description: Выберите иконку из выпадающего списка
    search_for_icon: Найти иконку...
  file-image:
    image: Изображение
    description: Выберите или загрузите изображение
  system-interface:
    interface: Интерфейс
    description: Выберите существующий интерфейс
    placeholder: Выберите интерфейс...
  system-interface-options:
    interface-options: Настройки интерфейса
    description: Окно выбора параметров интерфейса
  list-m2m:
    many-to-many: Многие ко Многим
    description: Выберите несколько связанных элементов
  select-dropdown-m2o:
    many-to-one: Многие к Одному
    description: Выберите один связанный элемент
    display_template: Шаблон отображения
  input-rich-text-md:
    markdown: Markdown
    description: Ввод и предварительный просмотр markdown
    customSyntax: Произвольные блоки
    customSyntax_label: Добавить произвольные типы синтаксиса
    customSyntax_add: Добавить произвольный синтаксис
    box: Блок / Строчный элемент
    imageToken: Ключ изображения
    imageToken_label: Статичный ключ, добавляемый к адресам изображений
    preview: Предпросмотр
    editor: Редактор
  map:
    map: Карта
    description: Указать место на карте
    zoom: Масштаб
    geometry_type: Тип геометрии
    geometry_format: Формат геометрии
    default_view: Вид по умолчанию
    invalid_options: Некорректные настройки
    invalid_format: Некорректный формат ({format})
    unexpected_geometry: Ожидалось {expected}, а встретилось {got}.
    fit_bounds: Подогнать вид по размеру данных
    native: Родной
    geojson: GeoJSON
    lnglat: Долгота, широта (Lon, Lat)
    wkt: WKT
    wkb: WKB
    click_to_select: Нажмите, чтобы выбрать {geometry}
  presentation-notice:
    notice: Уведомление
    description: Показать короткое уведомление
    text: Введите содержание уведомления здесь...
  list-o2m:
    one-to-many: Один ко многим
    description: Выберите связанные элементы
    no_collection: Коллекция не найдена
  system-folder:
    folder: Папка
    description: Выбрать папку
    root_name: Корень файловой библиотеки
    system_default: Системные настройки по умолчанию
  select-radio:
    radio-buttons: Радиокнопки
    description: Выбор одного из нескольких вариантов
  list:
    repeater: Повторитель
    description: Создать несколько записей одной структуры
    edit_fields: Редактировать поля
    add_label: 'Ярлык «Создать новый»'
    field_name_placeholder: Введите название поля...
    field_note_placeholder: Примечание к полю...
  slider:
    slider: Слайдер
    description: Выберите номер с помощью слайдера
    always_show_value: Всегда показывать значение
  tags:
    tags: Теги
    description: Выбрать или добавить теги
    whitespace: Пробел
    hyphen: Заменить дефисом
    underscore: Заменить подчеркиванием
    remove: Удалить пробелы
    capitalization: Заглавные буквы
    uppercase: Преобразовать в Верхний Регистр
    lowercase: Преобразовать в Нижний Регистр
    auto_formatter: Использовать Авто-Форматирование Заголовка
    alphabetize: По алфавиту
    alphabetize_label: Принудительный Порядок по Алфавиту
    add_tags: Добавить метки...
  input:
    input: Ввод
    description: Ввести значение вручную
    trim: Обрезать
    trim_label: Обрезать начало и конец
    mask: С маской
    mask_label: Скрыть настоящее значение
    clear: Очищенное значение
    clear_label: Сохранить как пустую строку
    minimum_value: Минимальное значение
    maximum_value: Максимальное значение
    step_interval: Интервал шага
    slug: Форматировать для URL
    slug_label: Форматировать для URL
  input-multiline:
    textarea: Область текста
    description: Введите простой текст (несколько строк)
  boolean:
    toggle: Переключить
    description: Переключение вкл / выкл
    label_placeholder: Введите метку...
    label_default: Включен
  translations:
    display_template: Шаблон отображения
    no_collection: Нет Коллекций
    toggle_split_view: Переключить Раздельный Вид
  list-o2m-tree-view:
    description: В виде дерева рекурсивно вложенных элементов
    recursive_only: Дерево можно выбрать для рекурсивных отношений
  user:
    user: Пользователь
    description: Выберите существующего пользователя directus
    select_mode: Режим Выбора
    modes:
      auto: Авто
      dropdown: Выпадающий список
      modal: Модальный
  input-rich-text-html:
    wysiwyg: WYSIWYG
    description: Расширенный редактор, генерирующий HTML
    toolbar: Панель инструментов
    custom_formats: Пользовательские форматы
    options_override: Переопределение параметров
  input-autocomplete-api:
    input-autocomplete-api: Автоматическое дополнение ввода (API)
    description: Автодополнение значений поиска через внешний API.
    results_path: Путь к результатам
    value_path: Путь значения
    trigger: Триггер
    rate: Рейтинг
  group-raw:
    name: Необработанная группа
    description: Отображать поля как есть
  group-detail:
    name: Детали группы
    description: Отображать поля как сворачиваемую секцию
    show_header: Показывать заголовок группы
    header_icon: Иконка заголовка
    header_color: Цвет заголовка
    start_open: Раскрыта
    start_closed: Свёрнута
displays:
  translations:
    translations: Переводы
    description: Предпросмотр переводов
    enable: Включить
    user_language: Использовать текущий язык пользователя
    default_language: Язык по умолчанию
  boolean:
    boolean: Логическое
    description: Отображать состояния вкл и выкл
    label_on: Метка Вкл
    label_on_placeholder: Введите метку вкл...
    label_off: Метка Выкл
    label_off_placeholder: Введите метку выкл...
    icon_on: Значок Вкл
    icon_off: Значок Выкл
    color_on: Цвет Вкл
    color_off: Цвет Выкл
  collection:
    collection: Коллекция
    description: Показать коллекцию
    icon_label: Показать иконку коллекции
  color:
    color: Цвет
    description: Отображать цветную точку
    default_color: Цвет по Умолчанию
  datetime:
    datetime: Дата и время
    description: Показывать значения, относящиеся ко времени
    format: Формат
    format_note: >-
      Пользовательский формат принимает __[Date Field Symbol Table](https://www.unicode.org/reports/tr35/tr35-dates.html#Date_Field_Symbol_Table)__
    long: Длинный
    short: Короткий
    relative: Относительный
    relative_label: 'Показывать относительное время, прим.: 5 минут назад'
  file:
    file: Файл
    description: Показать файлы
  filesize:
    filesize: Размер файла
    description: Показать размер файла
  formatted-value:
    formatted-value: Форматированное Значение
    description: Показывать форматированную версию текста
    format_title: Форматировать Заголовок
    format_title_label: Авто-форматировать заглавные
    bold_label: Использовать жирный шрифт
  formatted-json-value:
    formatted-json-value: Форматированное значение JSON
    description: Показывать форматированную версию объекта
  icon:
    icon: Иконка
    description: Отображать иконку
    filled: Заполненный
    filled_label: Использовать заполненный вариант
  image:
    image: Изображение
    description: Отображение маленького предпросмотра изображения
    circle: Круг
    circle_label: Показать как круг
  labels:
    labels: Метки
    description: Отображение одной или списка меток
    default_foreground: Передний План по Умолчанию
    default_background: Фон по Умолчанию
    format_label: Форматировать каждую метку
    show_as_dot: Показать как Точку
    choices_value_placeholder: Введите значение...
    choices_text_placeholder: Введите текст...
  mime-type:
    mime-type: MIME Тип
    description: Показать MIME-Тип файла
    extension_only: Только Расширение
    extension_only_label: Показывать только расширение файла
  rating:
    rating: Рейтинг
    description: Отображать число в виде звезд относительно макс. значения
    simple: Простой
    simple_label: Показывать звезды в простом формате
  raw:
    raw: Сырое Значение
  related-values:
    related-values: Связанные Значения
    description: Показать относительные значения
  user:
    user: Пользователь
    description: Показать пользователя directus
    avatar: Аватар
    name: Имя
    both: Оба
    circle_label: Показывать пользователя в круге
layouts:
  cards:
    cards: Карточки
    image_source: Источник изображения
    image_fit: Подгон Изображения
    crop: Обрезать
    contain: Вписать
    title: Заголовок
    subtitle: Подзаголовок
  tabular:
    tabular: Таблица
    fields: Поля
    spacing: Отступы
    comfortable: Удобный
    compact: Компактный
    cozy: Уютный
  calendar:
    calendar: Календарь
    start_date_field: Поле даты начала
    end_date_field: Поле даты окончания
  map:
    map: Карта
    basemap: Основа карты
    layers: Слои
    cluster_options: Настройки кластеров
    cluster_radius: Радиус кластера
    cluster_minpoints: Минимальный размер кластера
    cluster_maxzoom: Максимальный масштаб для кластеров
    invalid_geometry: Некорректная геометрия
    find_location: Найти локацию...
panels:
  metric:
    name: Метрика
    description: Показать одно значение на основе запроса
    field: Поле
  time_series:
    name: Последовательности
    description: Отображение линейного графика на основе значений по времени
    date_field: Поле Дата
    value_field: Поле значения
  label:
    name: Метка
    description: Показать немного текста
  list:
    name: Список
    description: Фильтр и список полей из коллекции<|MERGE_RESOLUTION|>--- conflicted
+++ resolved
@@ -98,10 +98,13 @@
 archive: Архив
 archive_confirm: Вы уверены, что хотите архивировать этот элемент?
 archive_confirm_count: >-
-  Элементы не выбраны | Вы уверены, что хотите архивировать этот элемент? | Вы уверены, что хотите архивировать эти {count} элементов?
+  Элементы не выбраны | Вы уверены, что хотите архивировать этот элемент? | Вы уверены, что хотите архивировать эти
+  {count} элементов?
 reset_system_permissions_to: 'Сбросить системные разрешения для:'
-reset_system_permissions_copy: Это перезапишет любые индивидуальные разрешения, которые вы могли задать системным коллекциям. Вы уверены?
-the_following_are_minimum_permissions: Ниже приведены разрешения, требуемые при включенном доступе к приложению. Их можно расширить, но не сократить.
+reset_system_permissions_copy:
+  Это перезапишет любые индивидуальные разрешения, которые вы могли задать системным коллекциям. Вы уверены?
+the_following_are_minimum_permissions:
+  Ниже приведены разрешения, требуемые при включенном доступе к приложению. Их можно расширить, но не сократить.
 app_access_minimum: Минимальный доступ приложения
 recommended_defaults: Рекомендуемые значения по умолчанию
 unarchive: Извлечь их архива
@@ -234,7 +237,8 @@
 click_here: Нажмите здесь
 to_manually_setup_translations: для ручной настройки переводов.
 click_to_manage_translated_fields: >-
-  Полей перевода пока нет. Нажмите здесь, чтобы создать их. | Есть одно поле перевода. Нажмите здесь, чтобы управлять им. | Есть {count} полей перевода. Нажмите здесь, чтобы управлять ими.
+  Полей перевода пока нет. Нажмите здесь, чтобы создать их. | Есть одно поле перевода. Нажмите здесь, чтобы управлять
+  им. | Есть {count} полей перевода. Нажмите здесь, чтобы управлять ими.
 fields_group: Группа Полей
 no_collections_found: Нет найденных коллекций.
 new_data_alert: 'В вашей модели данных будет создано следующее:'
@@ -491,7 +495,7 @@
 auto_fill: Автозаполнение
 corresponding_field: Соответствующее Поле
 errors:
-  COLLECTION_NOT_FOUND: "Коллекция не существует"
+  COLLECTION_NOT_FOUND: 'Коллекция не существует'
   FIELD_NOT_FOUND: Поле не найдено
   FORBIDDEN: Запрещено
   INVALID_CREDENTIALS: Неверное имя пользователя или пароль
@@ -543,7 +547,8 @@
 one_item: '1 элемент'
 one_filtered_item: '1 отфильтрованный элемент'
 delete_collection_are_you_sure: >-
-  Вы уверены, что хотите удалить эту коллекцию? Это действие приведет к удалению коллекции и всех ее элементов. Это действие необратимо.
+  Вы уверены, что хотите удалить эту коллекцию? Это действие приведет к удалению коллекции и всех ее элементов. Это
+  действие необратимо.
 collections_shown: Показано Коллекций
 visible_collections: Видимые Коллекции
 hidden_collections: Скрытые Коллекции
@@ -579,7 +584,7 @@
   gte: Больше или равно
   in: Один из
   nin: Не один из
-  null: "Null"
+  null: 'Null'
   nnull: Не null
   contains: Содержит
   ncontains: Не содержит
@@ -790,26 +795,33 @@
 keep_editing: Продолжить Редактирование
 page_help_collections_overview: '**Обзор Коллекций** — Список всех коллекций, к которым у вас есть доступ.'
 page_help_collections_collection: >-
-  **Просмотр Элементов** — Список всех элементов в {collection}, к которым у вас есть доступ. Настройте макет, фильтры и сортировку под себя, и даже сохраните закладки в разных конфигурациях для быстрого доступа.
+  **Просмотр Элементов** — Список всех элементов в {collection}, к которым у вас есть доступ. Настройте макет, фильтры и
+  сортировку под себя, и даже сохраните закладки в разных конфигурациях для быстрого доступа.
 page_help_collections_item: >-
-  **Карточка Элемента** — Форма для просмотра и управления этим элементом. Эта панель также содержит полную историю изменений и встроенные комментарии.
+  **Карточка Элемента** — Форма для просмотра и управления этим элементом. Эта панель также содержит полную историю
+  изменений и встроенные комментарии.
 page_help_activity_collection: >-
   **Просмотр Активности** — Полный список всех действий пользователя и контента.
 page_help_docs_global: >-
   **Обзор Документации** — Документация, специально созданная к версии и схеме этого проекта.
 page_help_files_collection: >-
-  **Библиотека Файлов** — Список всех файлов, загруженных в этот проект. Настройте макет, фильтры и сортировку под себя, и даже сохраните закладки в разных конфигурациях для быстрого доступа.
+  **Библиотека Файлов** — Список всех файлов, загруженных в этот проект. Настройте макет, фильтры и сортировку под себя,
+  и даже сохраните закладки в разных конфигурациях для быстрого доступа.
 page_help_files_item: >-
-  **Карточка Файла** — Форма для управления метаданными файла, редактирования исходного файла и обновления настроек доступа.
-page_help_settings_project: "**Настройки Проекта** — Глобальные параметры конфигурации проекта."
+  **Карточка Файла** — Форма для управления метаданными файла, редактирования исходного файла и обновления настроек
+  доступа.
+page_help_settings_project: '**Настройки Проекта** — Глобальные параметры конфигурации проекта.'
 page_help_settings_datamodel_collections: >-
-  **Модель Данных: Коллекции** — Список всех доступных коллекций. Включает видимые, скрытые и системные коллекции, а также неуправляемые таблицы базы данных, которые могут быть добавлены.
+  **Модель Данных: Коллекции** — Список всех доступных коллекций. Включает видимые, скрытые и системные коллекции, а
+  также неуправляемые таблицы базы данных, которые могут быть добавлены.
 page_help_settings_datamodel_fields: >-
   **Модель Данных: Коллекция** — Форма для управления этой коллекцией и ее полями.
-page_help_settings_roles_collection: '**Просмотр Ролей** — Список Администраторов, Публичных и собственных Ролей Пользователей.'
-page_help_settings_roles_item: "**Карточка Роли** — Управление разрешениями роли и другими настройками."
+page_help_settings_roles_collection:
+  '**Просмотр Ролей** — Список Администраторов, Публичных и собственных Ролей Пользователей.'
+page_help_settings_roles_item: '**Карточка Роли** — Управление разрешениями роли и другими настройками.'
 page_help_settings_presets_collection: >-
-  **Просмотр Пресетов** — Список всех пресетов проекта, включая: пользователей, ролей и глобальные закладки, а также представления по умолчанию.
+  **Просмотр Пресетов** — Список всех пресетов проекта, включая: пользователей, ролей и глобальные закладки, а также
+  представления по умолчанию.
 page_help_settings_presets_item: >-
   **Карточка Пресета** — Форма для управления пресетами закладок и коллекций по умолчанию.
 page_help_settings_webhooks_collection: '**Просмотр Веб-хуков** — Список всех веб-хуков в проекте.'
@@ -826,16 +838,13 @@
 none: Нет
 no_layout_collection_selected_yet: Макет/коллекция пока не выбраны
 batch_delete_confirm: >-
-  Никаких элементов не выбрано | Вы уверены, что хотите удалить этот элемент? Это действие не может быть отменено. | Вы уверены, что хотите удалить эти элементы {count}? Это действие не может быть отменено.
+  Никаких элементов не выбрано | Вы уверены, что хотите удалить этот элемент? Это действие не может быть отменено. | Вы
+  уверены, что хотите удалить эти элементы {count}? Это действие не может быть отменено.
 cancel: Отмена
 no_upscale: Не масштабировать изображения
 collection: Коллекция
 collections: Коллекции
-<<<<<<< HEAD
-content: Содержание
-=======
 content: Контент
->>>>>>> ee31456b
 singleton: Синглтон
 singleton_label: Считать одним объектом
 system_fields_locked: Системные поля заблокированы и не могут быть изменены
@@ -951,7 +960,8 @@
     basemaps_style: Стиль Mapbox
     mapbox_key: Токен доступа Mapbox
     mapbox_placeholder: pk.eyJ1Ijo.....
-    transforms_note: Имя метода Sharp и его аргументы. Дополнительную информацию см. в https://sharp.pixelplumbing.com/api-constructor.
+    transforms_note:
+      Имя метода Sharp и его аргументы. Дополнительную информацию см. в https://sharp.pixelplumbing.com/api-constructor.
     additional_transforms: Дополнительные преобразования
     project_name: Название проекта
     project_url: URL проекта
@@ -1020,7 +1030,8 @@
         fit_text: Поместить внутри
         outside_text: Поместить вне
     additional_transforms: Дополнительные преобразования
-    transforms_note: Имя метода Sharp и его аргументы. Дополнительную информацию см. в https://sharp.pixelplumbing.com/api-constructor.
+    transforms_note:
+      Имя метода Sharp и его аргументы. Дополнительную информацию см. в https://sharp.pixelplumbing.com/api-constructor.
     mapbox_key: Токен доступа Mapbox
     mapbox_placeholder: pk.eyJ1Ijo.....
     basemaps: Основа карты
@@ -1470,7 +1481,8 @@
     description: Показывать значения, относящиеся ко времени
     format: Формат
     format_note: >-
-      Пользовательский формат принимает __[Date Field Symbol Table](https://www.unicode.org/reports/tr35/tr35-dates.html#Date_Field_Symbol_Table)__
+      Пользовательский формат принимает __[Date Field Symbol
+      Table](https://www.unicode.org/reports/tr35/tr35-dates.html#Date_Field_Symbol_Table)__
     long: Длинный
     short: Короткий
     relative: Относительный
