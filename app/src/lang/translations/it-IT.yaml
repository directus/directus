--- conflicted
+++ resolved
@@ -136,12 +136,9 @@
 float: Float
 integer: Integer
 json: JSON
-<<<<<<< HEAD
+xml: XML
 xliff: XLIFF 1.2
 xliff2: XLIFF 2.0
-=======
-xml: XML
->>>>>>> a08ff523
 string: String
 text: Testo
 time: Ora
