---
## Be aware:
#Due to the way this is imported, JavaScript reserved words, including "delete", "private",
#"void", etc are stripped out. See
#https://github.com/rollup/plugins/blob/8748b8cd3bbab3c5ac6190556930219f19060e63/packages/pluginutils/src/makeLegalIdentifier.ts#L4
#and
#https://github.com/rollup/plugins/blob/8748b8cd3bbab3c5ac6190556930219f19060e63/packages/yaml/src/index.js#L45
#Illegal words:
#'break', 'case', 'class', 'catch', 'const', 'continue', 'debugger', 'default', 'delete', 'do',
#'else', 'export', 'extends', 'finally', 'for', 'function', 'if', 'import', 'in', 'instanceof',
#'let', 'new', 'return', 'super', 'switch', 'this', 'throw', 'try', 'typeof', 'var', 'void',
#'while', 'with', 'yield', 'enum', 'await', 'implements', 'package', 'protected', 'static',
#'interface', 'private', 'public', 'arguments', 'Infinity', 'NaN', 'undefined', 'null', 'true',
#'false', 'eval', 'uneval', 'isFinite', 'isNaN', 'parseFloat', 'parseInt', 'decodeURI',
#'decodeURIComponent', 'encodeURI', 'encodeURIComponent', 'escape', 'unescape', 'Object',
#'Function', 'Boolean', 'Symbol', 'Error', 'EvalError', 'InternalError', 'RangeError',
#'ReferenceError', 'SyntaxError', 'TypeError', 'URIError', 'Number', 'Math', 'Date', 'String',
#'RegExp', 'Array', 'Int8Array', 'Uint8Array', 'Uint8ClampedArray', 'Int16Array', 'Uint16Array',
#'Int32Array', 'Uint32Array', 'Float32Array', 'Float64Array', 'Map', 'Set', 'WeakMap', 'WeakSet',
#'SIMD', 'ArrayBuffer', 'DataView', 'JSON', 'Promise', 'Generator', 'GeneratorFunction', 'Reflect',
#'Proxy', 'Intl'
edit_field: Modifica campo
conditions: Condizioni
item_revision: Revisione elemento
duplicate_field: Campo duplicato
half_width: Metà larghezza
full_width: Larghezza Massima
group: Gruppo
and: E
or: O
fill_width: Riempi larghezza
field_name_translations: Traduzioni nome del campo
enter_password_to_enable_tfa: Inserisci la tua password per abilitare l'autenticazione a due fattori
add_field: Aggiungi campo
role_name: Nome ruolo
branch: Ramo
leaf: Foglia
indeterminate: Indeterminato
exclusive: Esclusivo
children: Figli
db_only_click_to_configure: 'Solo Database: Fare clic per configurare '
show_archived_items: Mostra gli elementi archiviati
edited: Valore Modificato
required: Obbligatorio
required_for_app_access: Richiesto per l'accesso alle app
requires_value: Richiede un valore
create_preset: Crea Preset
create_role: Crea ruolo
create_user: Crea utente
create_webhook: Crea webhook
invite_users: Invita utenti
email_examples: "admin{'@'}example.com, user{'@'}example.com..."
invite: Invita
email_already_invited: Email "{email}" è già stata invitata
emails: Email
connection_excellent: Connessione Eccellente
connection_good: Connessione Buona
connection_fair: Connessione adeguata
connection_poor: Connessione Scarsa
primary: Principale
rename_folder: Rinomina cartella
delete_folder: Elimina cartella
prefix: Prefisso
suffix: Suffisso
reset_bookmark: Reimposta Segnalibro
rename_bookmark: Rinomina Segnalibro
update_bookmark: Aggiorna Segnalibro
delete_bookmark: Elimina Segnalibro
delete_bookmark_copy: >-
  Sei sicuro di voler eliminare il segnalibro "{bookmark}"? Questa azione è irreversibile.
logoutReason:
  SIGN_OUT: Disconnesso
  SESSION_EXPIRED: Sessione scaduta
public_label: Pubblico
public_description: Controlla quali dati API sono disponibili senza autenticarsi.
not_allowed: Non consentito
directus_version: Versione di Directus
node_version: Versione Node
node_uptime: Uptime Node
os_type: Tipo sistema operativo
os_version: Versione sistema operativo
os_uptime: Uptime sistema operativo
os_totalmem: Memoria sistema operativo
archive: Archivio
archive_confirm: Sei sicuro*a di voler archiviare questo elemento?
archive_confirm_count: >-
  Nessun elemento selezionato | Sei sicuro*a di voler archiviare questo elemento? | Sei sicuro*a di voler archiviare {count} elementi?
reset_system_permissions_to: 'Reimposta i permessi di sistema a:'
reset_system_permissions_copy: Questa azione sovrascriverà qualsiasi permesso personalizzato che potresti aver applicato alle collezioni di sistema. Sei sicuro?
the_following_are_minimum_permissions: Di seguito sono riportati i permessi minimi richiesti quando "App Access" è abilitato. È possibile estendere i permessi, ma non ridurli.
app_access_minimum: Accesso App Minimo
recommended_defaults: Impostazioni di base consigliate
unarchive: Ripristina
unarchive_confirm: Sei sicuro*a di voler ripristinare questo elemento?
nested_files_folders_will_be_moved: I file e le cartelle annidate verranno spostate di un livello in su.
unknown_validation_errors: 'Si sono verificati errori di validazione per i seguenti campi nascosti:'
validationError:
  eq: Il valore deve essere {valid}
  neq: Il valore non può essere {invalid}
  in: Il valore deve essere uno di {valid}
  nin: Il valore non può essere uno di {invalid}
  contains: Il valore deve contenere {substring}
  ncontains: Il valore non può contenere {substring}
  gt: Il valore deve essere maggiore di {valid}
  gte: Il valore deve essere maggiore o uguale di {valid}
  lt: Il valore deve essere inferiore a {valid}
  lte: Il valore deve essere minore o uguale a {valid}
  empty: Il valore deve essere vuoto
  nempty: Il valore non può essere vuoto
  null: Il valore deve essere nullo
  nnull: Il valore non può essere nullo
  required: Il valore è obbligatorio
  unique: Il valore deve essere unico
  regex: Il valore non ha il formato corretto
all_access: Accesso totale
no_access: Nessun Accesso
use_custom: Usa Personalizzato
nullable: Può essere null
allow_null_value: Consenti valore NULL
allow_multiple: Consenti apertura multipla
allow_multiple_to_be_open: Consenti l'apertura di più sezioni
enter_value_to_replace_nulls: Inserisci un nuovo valore per sostituire qualsiasi NULL all'interno di questo campo.
field_standard: Standard
field_presentation: Presentazione e Alias
field_file: File Singolo
field_files: File Multipli
field_m2o: Relazione M2O
field_m2a: Relazione M2A
field_o2m: Relazione O2M
field_m2m: Relazione M2M
field_translations: Traduzioni
field_group: Gruppo di campi
item_permissions: Permessi Oggetto
field_permissions: Permessi di Campo
field_validation: Convalida di Campo
field_presets: Preset di Campo
permissions_for_role: 'Campi che il ruolo {role} può {action}.'
fields_for_role: 'Campi che il ruolo {role} può {action}.'
validation_for_role: 'Regole per il campo {action} che il ruolo {role} deve rispettare.'
presets_for_role: 'Valore predefinito del campo per il ruolo {role}.'
presentation_and_aliases: Presentazione e Alias
revision_post_update: Ecco come appariva questo elemento dopo l'aggiornamento...
changes_made: Questi sono i cambiamenti specifici che sono stati fatti...
no_relational_data: Tieni presente che questo non include dati relazionali.
hide_field_on_detail: Nascondi campo nel dettaglio
show_field_on_detail: Mostra campo nel dettaglio
delete_field: Elimina campo
fields_and_layout: Campi & Layout
field_create_success: 'Campo Creato: "{field}"'
field_update_success: 'Campo Aggiornato: "{field}"'
duplicate_where_to: Dove vuoi duplicare questo campo?
language: Linguaggio
global: Globale
admins_have_all_permissions: Gli amministratori hanno tutte le autorizzazioni
camera: Camera
exposure: Esposizione
shutter: Otturatore
iso: ISO
focal_length: Lunghezza Focale
schema_setup_key: Nome della colonna nel database e chiave API di questo campo
create_field: Crea campo
creating_new_field: 'Nuovo Campo ({collection})'
field_in_collection: '{field} ({collection})'
reset_page_preferences: Reimposta Preferenze Di Pagina
hidden_field: Campo Nascosto
hidden_on_detail: Nascosto nei dettagli
disabled_editing_value: Disabilita valore di modifica
key: Chiave
alias: Alias
bigInteger: Big Integer
boolean: Boolean
date: Data
datetime: DateTime
decimal: Decimale
float: Float
integer: Integer
json: JSON
xml: XML
string: String
text: Testo
time: Ora
timestamp: Timestamp
uuid: UUID
hash: Hash
not_available_for_type: Non disponibile per questo typo
create_translations: Crea traduzioni
auto_refresh: Aggiornamento automatico
refresh_interval: Intervallo di aggiornamento
no_refresh: Non aggiornare
refresh_interval_seconds: Aggiorna immediatamente | Ogni secondo | Ogni {seconds} secondi
refresh_interval_minutes: Ogni minuto | Ogni {minutes} minuti
auto_generate: Generare automaticamente
this_will_auto_setup_fields_relations: Questo imposterà automaticamente tutti i campi e le relazioni richieste.
click_here: Clicca qui
to_manually_setup_translations: per configurare manualmente le traduzioni.
click_to_manage_translated_fields: >-
  Non ci sono ancora campi tradotti. Clicca qui per crearli. | C'è un campo tradotto. Clicca qui per gestirlo. | Ci sono {count} campi tradotti. Clicca qui per gestirli.
fields_group: Gruppo campi
no_collections_found: Nessuna raccolta trovata.
new_data_alert: 'Verranno creati i seguenti dati all''interno del tuo modello:'
search_collection: Cerca nella raccolta...
new_field: 'Nuovo campo'
new_collection: 'Nuova Raccolta'
add_m2o_to_collection: 'Aggiungi Molti-a-Uno a "{collection}"'
add_o2m_to_collection: 'Aggiungi One-to-Many a "{collection}"'
add_m2m_to_collection: 'Aggiungi Many-to-Many a "{collection}"'
choose_a_type: Seleziona un Tipo...
determined_by_relationship: Determinato dalla Relazione
add_note: Aggiungi una nota utile per gli utenti ...
default_value: Valore predefinito
standard_field: Campo Standard
single_file: File Singolo
multiple_files: File Multipli
m2o_relationship: Relazione Many to One
o2m_relationship: Relazione One to Many
m2m_relationship: Relazione Many to Many
m2a_relationship: Relazione Many to Any
invalid_item: Oggetto non valido
next: Il prossimo
field_name: Nome del Campo
translations: Traduzioni
note: Nota
enter_a_value: Inserisci un valore...
enter_a_placeholder: Inserisci un segnaposto...
length: Lunghezza
precision_scale: Precisione & Scala
readonly: Sola lettura
unique: Unico
updated_on: Aggiornato il
updated_by: Aggiornato da
primary_key: Chiave primaria
foreign_key: Chiave Esterna
finish_setup: Termina Configurazione
dismiss: Chiudi
raw_value: Valore grezzo
edit_raw_value: Modifica il valore grezzo
enter_raw_value: Inserisci valore grezzo...
clear_value: Cancella valore
reset_to_default: Reimposta a predefinito
undo_changes: Annulla modifica
notifications: Notifiche
show_all_activity: Mostra tutte le attività
page_not_found: Pagina non trovata
page_not_found_body: La pagina che stai cercando non sembra esistere.
confirm_revert: Conferma Ripristino
confirm_revert_body: Questo ripristinerà l'elemento allo stato selezionato.
display: Mostra
settings_update_success: Impostazioni aggiornate
title: Titolo
revision_delta_created: Creato
revision_delta_created_externally: Creato Esternamente
revision_delta_updated: 'Aggiornato 1 Campo | Aggiornati {count} Campi'
revision_delta_deleted: Eliminato
revision_delta_reverted: Ripristinato
revision_delta_other: Revisione
revision_delta_by: '{date} da {user}'
private_user: Utenti privati
revision_preview: Anteprima Revisione
updates_made: Aggiornamenti Completati
leave_comment: Lascia un commento...
post_comment_success: Commento pubblicato
item_create_success: Elemento Creato | Elementi Creati
item_update_success: Elemento Aggiornato | Elementi Aggiornati
item_delete_success: Elemento Eliminato| Elementi Eliminati
this_collection: Questa Raccolta
related_collection: Raccolta Correlata
related_collections: Raccolte Correlate
translations_collection: Raccolta di traduzioni
languages_collection: Raccolta di Lingue
export_data: Esporta Dati
format: Formato
use_current_filters_settings: Usa i filtri e le impostazioni correnti
export_collection: 'Esporta {collection}'
last_page: Ultima Pagina
last_access: Ultimo Acesso
fill_template: Riempi con il valore del modello
a_unique_table_name: Un nome di tabella unico...
a_unique_column_name: Un nome di colonna unico...
enable_custom_values: Abilita valori personalizzati
submit: Invia
move_to_folder: Sposta nella cartella
move: Sposta
system: Sistema
add_field_related: Aggiungi il campo alla raccolta correlata
interface_label: Interfaccia
today: Oggi
yesterday: Ieri
delete_comment: Elimina Commento
date-fns_date: PPP
date-fns_time: 'h:mm:ss a'
date-fns_time_no_seconds: 'h:mm a'
date-fns_date_short: 'MMM d, u'
date-fns_time_short: 'h:mma'
date-fns_date_short_no_year: MMM d
month: Mese
year: Anno
select_all: Seleziona tutto
months:
  january: Gennaio
  february: Febbraio
  march: Marzo
  april: Aprile
  may: Maggio
  june: Giugno
  july: Luglio
  august: Agosto
  september: Settembre
  october: Ottobre
  november: Novembre
  december: Dicembre
drag_mode: Modalità Di Trascinamento
cancel_crop: Annulla Ritaglio
original: Originale
url: URL
import_label: Importa
file_details: Dettagli File
dimensions: Dimensioni
size: Dimensione
created: Creato
modified: Modificato
checksum: Checksum
owner: Proprietario
edited_by: Modificato da
folder: Cartella
zoom: Zoom
download: Scarica
open: Apri
open_in_new_window: Apri in una Nuova Finestra
foreground_color: Colore di primo piano
background_color: Colore dello sfondo
upload_from_device: Carica File dal Dispositivo
choose_from_library: Scegli File dalla Libreria
import_from_url: Importa File da URL
replace_from_device: Sostituisci File dal Dispositivo
replace_from_library: Sostituisci File dalla Libreria
replace_from_url: Sostituisci File da URL
no_file_selected: Nessun File Selezionato
download_file: Scarica File
collection_key: Chiave Di Raccolta
name: Nome
primary_key_field: Campo Chiave Primaria
type: Tipo
creating_new_collection: Creazione Nuova Raccolta
created_by: Creato da
created_on: Creato il
creating_collection_info: Dare un nome alla raccolta e impostare il suo campo unico “chiave”...
creating_collection_system: Abilita e rinomina uno di questi campi opzionali.
auto_increment_integer: Intero incrementato automaticamente
generated_uuid: UUID Generato
manual_string: Stringa inserita manualmente
save_and_create_new: Salva e Crea nuovo
save_and_stay: Salva e rimani
save_as_copy: Salva come copia
add_existing: Aggiungi esistente
creating_items: Creazione Oggetti
enable_create_button: Abilita il pulsante di creazione
selecting_items: Selezione elementi
enable_select_button: Abilita il pulsante di selezione
comments: Commenti
no_comments: Non ci sono ancora commenti
click_to_expand: Fare clic per espandere
select_item: Seleziona Elemento
no_items: Nessun elemento
search_items: Ricerca elementi...
disabled: Disabilitato
information: Informazioni
report_bug: Segnala un Bug
request_feature: Richiesta caratteristica
interface_not_found: 'Interfaccia "{interface}" non trovata.'
reset_interface: '"Reimposta interfaccia"'
display_not_found: 'Display "{display}" non trovato.'
reset_display: Ripristina il Display
list-m2a: Costruttore (M2A)
item_count: 'Nessun elemento | Un articolo | {count} Articoli'
no_items_copy: Non ci sono ancora elementi in questa raccolta.
file_count: 'Nessun File | Un File | {count} File'
no_files_copy: Non ci sono file qui.
user_count: 'Nessun Utente | Un Utente | {count} Utenti'
no_users_copy: Non ci sono ancora utenti in questo ruolo.
webhooks_count: 'Nessun webhook | 1 Webhook | {count} Webhook'
no_webhooks_copy: Non ci sono ancora webhook.
all_items: Tutti gli Elementi
csv: CSV
no_collections: Nessuna Raccolta
create_collection: Crea Raccolta
no_collections_copy_admin: Non hai ancora nessuna Raccolta. Clicca sul pulsante qui sotto per iniziare.
no_collections_copy: Non hai ancora nessuna Raccolta. Contatta il tuo l'amministratore di sistema.
relationship_not_setup: La relazione non è stata configurata correttamente
display_template_not_setup: L'opzione del modello di visualizzazione non è configurata correttamente
collection_field_not_setup: L'opzione del campo della raccolta non è configurato correttamente
select_a_collection: Seleziona una Raccolta
active: Attivo
users: Utenti
activity: Attività
webhooks: Webhooks
field_width: Larghezza del Campo
add_filter: Aggiungi Filtro
upper_limit: Limite superiore...
lower_limit: Limite inferiore...
user_directory: Elenco utenti
documentation: Documentazione
sidebar: Barra Laterale
duration: Durata
charset: Set di caratteri
second: secondo
file_moved: File Spostato
collection_created: Raccolta Creata
modified_on: Modificato il
card_size: Dimensione della Card
sort_field: Ordina per
add_sort_field: Aggiungi Campo Ordinamento
sort: Ordina
status: Stato
remove: Rimuovere
toggle_manual_sorting: Attiva/disattiva l'ordinamento manuale
bookmark_doesnt_exist: Segnalibro Non Esiste
bookmark_doesnt_exist_copy: Il segnalibro che stai cercando di aprire non è stato trovato.
bookmark_doesnt_exist_cta: Ritorna alla raccolta
select_an_item: Seleziona un elemento...
edit: Modifica
enabled: Abilitato
disable_tfa: Disabilita 2FA
tfa_scan_code: Scansiona il codice nell'app di autenticazione per completare la configurazione 2FA
enter_otp_to_disable_tfa: Inserisci OTP per disabilitare 2FA
create_account: Crea Account
account_created_successfully: Account Creato con Successo
auto_fill: Auto-completamento
corresponding_field: Campo Corrispondente
errors:
  COLLECTION_NOT_FOUND: "La Raccolta non esiste"
  FIELD_NOT_FOUND: Campo non trovato
  FORBIDDEN: Proibito
  INVALID_CREDENTIALS: Nome utente o password sbagliati
<<<<<<< HEAD
  INVALID_OTP: One-time password errata
=======
  INVALID_OTP: Password monouso errata
>>>>>>> 6eafe010
  INVALID_PAYLOAD: Payload non valido
  INVALID_QUERY: Query non valida
  ITEM_LIMIT_REACHED: Limite di elementi raggiunto
  ITEM_NOT_FOUND: Elemento non trovato
  ROUTE_NOT_FOUND: Non trovato
  RECORD_NOT_UNIQUE: Rilevato valore duplicato
  USER_SUSPENDED: Utente sospeso
  CONTAINS_NULL_VALUES: Il campo contiene valori nulli
  UNKNOWN: Errore Imprevisto
  UNPROCESSABLE_ENTITY: Entità non elaborabile
  INTERNAL_SERVER_ERROR: Errore Imprevisto
<<<<<<< HEAD
value_hashed: Valore cifrato in modo sicuro
=======
  NOT_NULL_VIOLATION: Il valore non può essere nullo
value_hashed: Valore cifrato in sicurezza
>>>>>>> 6eafe010
bookmark_name: Nome segnalibro...
create_bookmark: Crea Segnalibro
edit_bookmark: Modifica Segnalibro
bookmarks: Segnalibri
presets: Preset
unexpected_error: Errore Imprevisto
unexpected_error_copy: Si è verificato un errore imprevisto. Riprova più tardi.
copy_details: Copia Dettagli
no_app_access: Nessun Accesso all'App
no_app_access_copy: Questo utente non è autorizzato ad utilizzare l'app amministratore.
password_reset_sent: Ti abbiamo inviato un link sicuro per reimpostare la tua password
password_reset_successful: Password reimpostata con successo
back: Indietro
editing_image: Modifica Immagine
square: Quadrato
free: Libero
flip_horizontal: Rifletti Orizzontalmente
flip_vertical: Rifletti Verticalmente
aspect_ratio: Proporzione
rotate: Ruota
all_users: Tutti gli Utenti
delete_collection: Elimina Raccolta
update_collection_success: Raccolta Aggiornata
delete_collection_success: Raccolta Eliminata
start_end_of_count_items: '{start}-{end} di {count} elementi'
start_end_of_count_filtered_items: '{start}-{end} di {count} elementi filtrati'
one_item: '1 elemento'
one_filtered_item: '1 elemento filtrato'
delete_collection_are_you_sure: >-
  Sei sicuro di voler eliminare questa raccolta? Questo eliminerà la raccolta e tutti gli elementi in essa. Questa azione è permanente.
collections_shown: Raccolte Mostrate
visible_collections: Raccolte Visibili
hidden_collections: Raccolte Nascoste
show_hidden_collections: Mostra le collezioni nascoste
hide_hidden_collections: Nascondi le collezioni nascoste
unmanaged_collections: Raccolte Non Configurate
system_collections: Raccolte di Sistema
placeholder: Placeholder
icon_left: Icona a sinistra
icon_right: Icona a destra
count_other_revisions: '{count} altre revisioni'
font: Tipo di carattere
sans_serif: Sans Serif
serif: Serif
monospace: Monospace
divider: Separatore
color: Colore
circle: Cerchio
empty_item: Elemento Vuoto
log_in_with: 'Accedi con {provider}'
advanced_filter: Filtro Avanzato
delete_advanced_filter: Elimina filtro
change_advanced_filter_operator: Cambia Operatore
operators:
  eq: Uguale
  neq: Non è uguale
  lt: Meno di
  gt: Più grande di
  lte: Minore o uguale a
  gte: Maggiore o uguale a
  in: È uno di
  nin: Non è uno di
  null: È null
  nnull: Non è null
  contains: contiene
  ncontains: Non contiene
  starts_with: Inizia con
  nstarts_with: Non inizia con
  ends_with: Finisce con
  nends_with: Non finisce con
  between: È compresa tra
  nbetween: Non è compresa tra
  empty: È vuoto
  nempty: Non è vuoto
  all: Contiene queste chiavi
  has: Contiene alcune di queste chiavi
loading: Caricamento in corso...
drop_to_upload: Rilascia per caricare
item: Elemento
items: Elementi
upload_file: Carica File
upload_file_indeterminate: Caricamento File...
upload_file_success: File Caricato
upload_files_indeterminate: 'Caricamento file {done}/{total}'
upload_files_success: '{count} File Caricati'
upload_pending: Caricamento In Attesa
drag_file_here: Trascina e rilascia il file qui
click_to_browse: Clicca per Sfogliare
interface_options: Opzioni interfaccia
layout_options: Opzioni Layout
rows: Righe
columns: Colonne
collection_setup: Configurazione Raccolta
optional_system_fields: Campi di Sistema Opzionali
value_unique: Il valore deve essere unico
all_activity: Tutte le Attività
create_item: Crea Elemento
display_template: Display Template
language_display_template: Modello Visualizzazione Lingua
translations_display_template: Modello Visualizzazione Traduzioni
n_items_selected: 'Nessun Elemento Selezionato | 1 Elemento Selezionato | {n} Elementi Selezionati'
per_page: Per Pagina
all_files: Tutti i File
my_files: I Miei File
recent_files: File Recenti
create_folder: Crea Cartella
folder_name: Nome Cartella...
add_file: Aggiungi File
replace_file: Sostituisci File
no_results: Nessun risultato
no_results_copy: Regola o cancella i filtri di ricerca per visualizzare i risultati.
clear_filters: Pulisci filtri
saves_automatically: Salva Automaticamente
role: Ruolo
rule: Regola
user: Utente
no_presets: Nessuna Preset
no_presets_copy: Nessun preset o segnalibro sono stati ancora salvati.
no_presets_cta: Aggiungi Preset
create: Creare
on_create: Alla Creazione
on_update: In aggiornamento
read: Leggere
update: Aggiornare
select_fields: Seleziona campi
format_text: Formato testo
bold: Grassetto
toggle: Interrutore
icon_on: Icona attivato
icon_off: Icona disattivato
label: Etichetta
image_url: URL immagine
alt_text: Testo alternativo
media: Media
width: Larghezza
height: Altezza
source: Sorgente
url_placeholder: Inserisci url...
display_text: Visualizza testo
display_text_placeholder: Inserisci un testo di visualizzazione...
tooltip: Suggerimento
tooltip_placeholder: Inserisci un suggerimento...
unlimited: Illimitato
open_link_in: Apri collegamento in
new_tab: Nuova scheda
current_tab: Scheda corrente
wysiwyg_options:
  aligncenter: Centrato
  alignjustify: Giustificato
  alignleft: Allineamento a sinistra
  alignnone: Senza allineamento
  alignright: Allineamento a destra
  forecolor: Colore di primo piano
  backcolor: Colore dello sfondo
  bold: Grassetto
  italic: Corsivo
  underline: Sottolineato
  strikethrough: Barrato
  subscript: Pedice
  superscript: Apice
  codeblock: Codice
  blockquote: Citazione
  bullist: Elenco Puntato
  numlist: Elenco Numerato
  hr: Riga Orizzontale
  link: Aggiungi/Modifica Collegamento
  unlink: Rimuovi link
  media: Aggiungi/Modifica Media
  image: Aggiungi/Modifica Immagine
  copy: Copia
  cut: Taglia
  paste: Incolla
  heading: Intestazione
  h1: Intestazione 1
  h2: Intestazione 2
  h3: Intestazione 3
  h4: Intestazione 4
  h5: Intestazione 5
  h6: Intestazione 6
  fontselect: Seleziona il tipo di carattere
  fontsizeselect: Seleziona la dimensione del carattere
  indent: Aumenta indentazione
  outdent: Riduci indentazione
  undo: Annulla
  redo: Ripristina
  remove: Rimuovere
  removeformat: Rimuovi Formato
  selectall: Seleziona tutto
  table: Tabella
  visualaid: Visualizza elementi invisibili
  source_code: Modifica Codice Sorgente
  fullscreen: Schermo Intero
  directionality: Direzionalità
dropdown: Menu a tendina
choices: Scelta multipla
choices_option_configured_incorrectly: Scelte configurate in modo errato
deselect: Deseleziona
deselect_all: Deseleziona Tutto
other: Altro...
adding_user: Aggiunta Utente
unknown_user: Utente Sconosciuto
creating_in: 'Creazione elemento in {collection}'
editing_in: 'Modifica elemento in {collection}'
creating_unit: 'Creazione {unit}'
editing_unit: 'Modifica {unit}'
editing_in_batch: 'Modifica batch {count} Articoli'
no_options_available: Nessuna opzione disponibile
settings_data_model: Modello dei dati
settings_permissions: Ruoli e permessi
settings_project: Impostazioni del progetto
settings_webhooks: Webhooks
settings_presets: Preset & Segnalibri
one_or_more_options_are_missing: Mancano una o più opzioni
scope: Ambito
select: Seleziona...
layout: Layout
tree_view: Struttura ad albero
changes_are_permanent: Modifiche sono permanenti
preset_name_placeholder: Serve come predefinito quando vuoto...
preset_search_placeholder: Chiave di ricerca...
editing_preset: Modifica Preset
layout_preview: Anteprima Layout
layout_setup: Configurazione Layout
unsaved_changes: Cambiamenti non salvati
unsaved_changes_copy: Sei sicuro di voler lasciare questa pagina?
discard_changes: Non salvare le modifiche
keep_editing: Continua a modificare
page_help_collections_overview: '**Panoramica delle raccolte** — Elenco di tutte le raccolte a cui hai accesso.'
page_help_collections_collection: >-
  **Sfoglia gli elementi** — Elenca tutti gli elementi di {collection} a cui hai accesso. Personalizza il layout, i filtri e l'ordinamento per personalizzare la tua vista e salvare i segnalibri di queste diverse configurazioni per un accesso rapido.
page_help_collections_item: >-
  **Dettaglio Elemento** — Un form per la visualizzazione e la gestione di questo elemento. Questa barra laterale contiene anche una cronologia completa di revisioni e commenti incorporati.
page_help_activity_collection: >-
  **Consulta Attività** — Un elenco completo di tutte le attività di sistema e sui contenuti del tuo utente.
page_help_docs_global: >-
  **Panoramica della documentazione** — Documenti personalizzati specificamente per la versione e lo schema di questo progetto.
page_help_files_collection: >-
  **File Library** — Elenca tutti gli asset dei file caricati su questo progetto. Personalizza il layout, i filtri e l'ordinamento per creare la tua vista e anche salvare i segnalibri di queste diverse configurazioni per un accesso rapido.
page_help_files_item: >-
  **Dettagli del file** — Un form per la gestione dei metadati dei file, la modifica dell'asset originale e l'aggiornamento delle impostazioni di accesso.
page_help_settings_project: "**Impostazioni progetto** — Le opzioni di configurazione globale del tuo progetto."
page_help_settings_datamodel_collections: >-
  **Modello dei dati: Raccolte** — Elenca tutte le raccolte disponibili. Include raccolte visibili, nascoste e di sistema, così come tabelle di database non gestite che possono essere aggiunte.
page_help_settings_datamodel_fields: >-
  **Modello dei dati: Raccolta** — Un modulo per la gestione di questa raccolta e dei suoi campi.
page_help_settings_roles_collection: '**Consulta i Ruoli** — Elenca i ruoli amministratore, pubblico e personalizzati.'
page_help_settings_roles_item: "**Dettagli del ruolo** — Gestisce i permessi di un ruolo e altre impostazioni."
page_help_settings_presets_collection: >-
  **Sfoglia Preset** — Elenca tutti i preset del progetto, tra cui: utente, ruolo, segnalibri globali e viste predefinite.
page_help_settings_presets_item: >-
  **Dettagli Preset** — Un modulo per la gestione dei segnalibri e dei preset predefiniti delle raccolte.
page_help_settings_webhooks_collection: '**Sfoglia i webhooks** — Elenca tutti i webhooks nel progetto.'
page_help_settings_webhooks_item: '**Dettaglio Webhook** — Un modulo per creare e gestire webhook del progetto.'
page_help_users_collection: '**Elenco utenti** — Elenca tutti gli utenti di sistema all''interno di questo progetto.'
page_help_users_item: >-
  **Dettagli utente** — Gestisci le informazioni del tuo account o visualizza i dettagli di altri utenti.
activity_feed: Feed Attività
add_new: Aggiungi nuovo
create_new: Crea Nuovo
all: Tutti
none: Nessuno
no_layout_collection_selected_yet: Nessun layout/raccolta ancora selezionato
batch_delete_confirm: >-
  Nessun elemento è stato selezionato | Sei sicuro di voler eliminare questo articolo? Questa azione non può essere annullata. | Sei sicuro di voler eliminare questi {count} elementi? Questa azione non può essere annullata.
cancel: Annulla
collection: Raccolta
collections: Raccolte
singleton: Singleton
singleton_label: Tratta come oggetto singolo
system_fields_locked: I campi di sistema sono bloccati e non possono essere modificati
fields:
  directus_activity:
    item: Chiave primaria elemento
    action: Azioni
    collection: Raccolta
    timestamp: Azione il
    user: Azione di
    comment: Commento
    user_agent: User agent
    ip: Indirizzo IP
    revisions: Revisioni
  directus_collections:
    collection: Raccolta
    icon: Icona
    note: Nota
    display_template: Display Template
    hidden: Nascosto
    singleton: Singleton
    translations: Traduzioni del nome della raccolta
    archive_app_filter: Filtro archiviati in app
    archive_value: Valore archiviazione
    unarchive_value: Valore ripristino
    sort_field: Ordina per
    accountability: Monitoraggio Attività e Revisione
  directus_files:
    $thumbnail: Miniatura
    title: Titolo
    description: Descrizione
    tags: Tags
    location: Percorso
    storage: Archiviazione
    filename_disk: Nome File (Disco)
    filename_download: Nome File (Download)
    metadata: Metadati
    type: Tipo MIME
    filesize: Dimensione file
    modified_by: Modificato da
    modified_on: Modificato il
    created_on: Creato il
    created_by: Creato da
    embed: Embed
    uploaded_by: Caricato da
    folder: Cartella
    width: Larghezza
    uploaded_on: Caricato il
    height: Altezza
    charset: Set di caratteri
    duration: Durata
  directus_users:
    first_name: Nome
    last_name: Cognome
    email: E-mail
    password: Password
    avatar: Avatar
    location: Percorso
    title: Titolo
    description: Descrizione
    tags: Tags
    language: Linguaggio
    theme: Tema
    tfa_secret: Autenticazione a due fattori
    status: Stato
    role: Ruolo
    token: Token
    last_page: Ultima Pagina
    last_access: Ultimo Acesso
  directus_settings:
    project_name: Nome del progetto
    project_url: URL del Progetto
    project_color: Colore del Progetto
    project_logo: Logo del Progetto
    public_foreground: Primo Piano Pubblico
    public_background: Sfondo Pubblico
    public_note: Nota Pubblica
    auth_password_policy: Criteri Password di accesso
    auth_login_attempts: Tentativi di accesso
    storage_asset_presets: Preimpostazioni salvataggio risorse
    storage_asset_transform: Trasformazione salvataggio risorse
    custom_css: CSS personalizzato
  directus_fields:
    collection: Nome della Raccolta
    icon: Icona Raccolta
    note: Nota
    hidden: Nascosto
    singleton: Singleton
    translation: Traduzioni nome del campo
    display_template: Template
  directus_roles:
    name: Nome ruolo
    icon: Icona Ruolo
    description: Descrizione
    app_access: Accesso App
    admin_access: Accesso Amministratore
    ip_access: Accesso IP
    enforce_tfa: Richiede 2FA
    users: Utenti nel ruolo
    module_list: Navigazione del modulo
    collection_list: Navigazione Raccolte
field_options:
  directus_collections:
    track_activity_revisions: Traccia Attività e Revisioni
    only_track_activity: Traccia solo Attività
    do_not_track_anything: Non Tracciare nulla
no_fields_in_collection: 'Non ci sono ancora campi in "{collection}"'
do_nothing: Non Fare Niente
generate_and_save_uuid: Genera e Salva UUID
save_current_user_id: Salva l'Id Utente Attuale
save_current_user_role: Salva Ruolo Utente Attuale
save_current_datetime: Salva Data/Ora Attuale
block: Blocco
inline: In linea
comment: Commento
relational_triggers: Trigger Relazionali
referential_action_field_label_m2o: Alla cancellazione di {collection}...
referential_action_field_label_o2m: Alla deselezione di {collection}...
referential_action_no_action: Impedisci l'eliminazione
referential_action_cascade: Elimina l'elemento in {collection} (cascata)
referential_action_set_null: Imposta il campo {field} a null
referential_action_set_default: Imposta {field} al suo valore predefinito
choose_action: Scegli azione
continue_label: Continua
continue_as: >-
  {name} è attualmente autenticato. Se riconosci questo account, premi continua.
editing_role: '{role} Ruolo'
creating_webhook: Creazione Webhook
default_label: Predefinito
delete_label: Elimina
delete_are_you_sure: >-
  Questa azione è permanente e non può essere annullata. Sei sicuro di voler procedere?
delete_field_are_you_sure: >-
  Sei sicuro di voler cancellare il campo "{field}"? Questa azione non può essere annullata.
description: Descrizione
done: Fatto
duplicate: Duplicare
email: E-mail
embed: Embed
fallback_icon: Icona di default
field: Campo | Campi
file: File
file_library: Libreria File
forgot_password: Ha dimenticato la password
hidden: Nascosto
icon: Icona
info: Informazioni
normal: Normale
success: Successo
warning: Avviso
danger: Pericolo
junction_collection: Raccolta di Giunzione
latency: Latenza
login: Accesso
my_activity: Le mie attività
not_authenticated: Non autenticato
authenticated: Autenticato
options: Opzioni
otp: Password monouso
password: Password
permissions: permessi
relationship: Relazione
reset: Resetta
reset_password: Resetta la password
revisions: Revisioni
revert: Ripristina
save: Salvare
schema: Schema
search: Ricerca
select_existing: Seleziona Esistente
select_field_type: Seleziona un tipo di campo
select_interface: Seleziona un'interfaccia
settings: impostazioni
sign_in: Accedi
sign_out: Disconnessione
sign_out_confirm: Sei sicuro di voler uscire?
something_went_wrong: Qualcosa è andato storto.
sort_direction: Direzione ordine
sort_asc: Ordinamento Crescente
sort_desc: Ordinamento Decrescente
template: Template
require_value_to_be_set: Richiedi di impostare il valore
translation: Traduzione
value: Valore
view_project: Visualizza Progetto
<<<<<<< HEAD
report_error: Segnala l'errore
=======
weeks: { }
report_error: Segnala l'errore
start: Inizio
>>>>>>> 6eafe010
interfaces:
  group-accordion:
    name: Accordion
    description: Mostra i campi o i gruppi come sezioni in un accordion
    all_closed: Tutto chiuso
    first_opened: Apri la prima sezione
    all_opened: Tutto aperto
    accordion_mode: Modalità dell'accordion
    max_one_section_open: Massimo una sezione aperta
  presentation-links:
    presentation-links: Collegamenti del pulsante
    links: Collegamenti
    description: Pulsanti configurabili per avviare URL dinamici
    style: Stile
    primary: Principale
    link: Collegamenti
    button: Pulsanti
    error: Non è possibile eseguire l'azione
  select-multiple-checkbox:
    checkboxes: Caselle di selezione
    description: Scegli tra più opzioni tramite caselle di selezione
    allow_other: Consenti altro
    show_more: 'Mostra altri {count}'
    items_shown: Elementi Visualizzati
  select-multiple-checkbox-tree:
    name: Caselle di selezione (Albero)
    description: Scegli tra più opzioni tramite caselle di selezione annidate
    value_combining: Combinazione dei valori
    value_combining_note: Controlla quale valore viene memorizzato quando vengono effettuate selezioni annidate.
<<<<<<< HEAD
=======
    show_all: Mostra tutte
    show_selected: Mostra selezionate
>>>>>>> 6eafe010
  input-code:
    code: Codice
    description: Scrivi o condividi frammenti di codice
    line_number: Numero di riga
    placeholder: Inserisci il codice qui...
  system-collection:
    collection: Raccolta
    description: Seleziona tra raccolte esistenti
    include_system_collections: Includi Raccolte di Sistema
  system-collections:
    collections: Raccolte
    description: Seleziona tra raccolte esistenti
    include_system_collections: Includi Raccolte di Sistema
  select-color:
    color: Colore
    description: Inserisci o seleziona un valore di colore
    placeholder: Scegli un colore...
    preset_colors: Colori Predefiniti
    preset_colors_add_label: Aggiungi nuovo colore...
    name_placeholder: Inserisci il nome del colore...
  datetime:
    datetime: Data e ora
    description: Inserisci date e orari
    include_seconds: Includi Secondi
    set_to_now: Imposta ad adesso
    use_24: Usa Formato 24 Ore
  system-display-template:
    display-template: Display Template
    description: Metti insieme testo statico e valori di campo dinamici
    collection_field: Campo della raccolta
    collection_field_not_setup: L'opzione del campo della raccolta non è configurato correttamente
    select_a_collection: Seleziona una Raccolta
  presentation-divider:
    divider: Separatore
    description: Etichetta e divide i campi in sezioni
    title_placeholder: Inserisci un titolo...
    inline_title: Titolo incorporato
    inline_title_label: Mostra titolo all'interno della riga
    margin_top: Margine superiore
    margin_top_label: Aumenta il margine superiore
  select-dropdown:
    description: Seleziona un valore da un menu a discesa
    choices_placeholder: Aggiungi una nuova scelta
    allow_other: Consenti altro
    allow_other_label: Consenti altri valori
    allow_none: Consenti nessuna
    allow_none_label: Consenti nessuna selezione
    choices_name_placeholder: Inserisci un nome...
    choices_value_placeholder: Inserisci un valore...
  select-multiple-dropdown:
    select-multiple-dropdown: Menu a discesa (Multipla)
    description: Seleziona più valori da un menu a discesa
  file:
    file: File
    description: Seleziona o carica un file
  files:
    files: File
    description: Seleziona o carica più file
  input-hash:
    hash: Hash
    description: Inserisci un valore da cifrare
    masked: Nascosto
    masked_label: Nascondi il valore reale
  select-icon:
    icon: Icona
    description: Seleziona un'icona dal menu a discesa
    search_for_icon: Cerca un'icona...
  file-image:
    image: Immagine
    description: Seleziona o carica un'immagine
  system-interface:
    interface: Interfaccia
    description: Seleziona un'interfaccia esistente
    placeholder: Seleziona un'interfaccia...
  system-interface-options:
    interface-options: Opzioni interfaccia
    description: Una modale per selezionare le opzioni di un'interfaccia
  list-m2m:
    many-to-many: Molti a Molti
    description: Seleziona più elementi di giunzione correlati
  select-dropdown-m2o:
    many-to-one: Molti a Uno
    description: Seleziona un singolo elemento correlato
    display_template: Display Template
  input-rich-text-md:
    markdown: Markdown
    description: Inserisci e visualizza in anteprima markdown
    customSyntax: Blocchi Personalizzati
    customSyntax_label: Aggiungi tipi di sintassi personalizzati
    customSyntax_add: Aggiungi sintassi personalizzata
    box: Blocco / In linea
    imageToken: Token Immagine
<<<<<<< HEAD
    imageToken_label: Token (statico) da aggiungere alle sorgenti dell'immagine
=======
    imageToken_label: Token (statico) da aggiungere alle sorgenti delle immagini
>>>>>>> 6eafe010
  presentation-notice:
    notice: Avviso
    description: Mostra un avviso breve
    text: Inserisci qui il contenuto dell'avviso...
  list-o2m:
    one-to-many: Uno a Molti
    description: Seleziona più elementi correlati
    no_collection: Impossibile trovare la raccolta
  system-folder:
    folder: Cartella
    description: Seleziona una cartella
    field_hint: Mette i file appena caricati nella cartella selezionata. Non influisce sui file esistenti selezionati.
    root_name: Radice libreria file
    system_default: Predefiniti di sistema
  select-radio:
    radio-buttons: Radio button
    description: Seleziona una tra più scelte
  list:
    repeater: Ripetitore
    description: Crea più elementi della stessa struttura
    edit_fields: Modifica Campi
    add_label: 'Etichetta "Crea nuovo"'
    field_name_placeholder: Inserisci il nome del campo...
    field_note_placeholder: Inserisci la nota del campo...
  slider:
    slider: Cursore
    description: Seleziona un numero usando un cursore
    always_show_value: Mostra sempre il valore
  tags:
    tags: Tags
    description: Seleziona o aggiungi tag
    whitespace: Spazio
    hyphen: Sostituisci con trattino
    underscore: Sostituisci con trattino basso
    remove: Rimuovi gli spazi
    capitalization: Capitalizzazione
    uppercase: Converti Maiuscole
    lowercase: Converti Minuscole
    auto_formatter: Usa la formattazione automatica del titolo
    alphabetize: Ordine alfabetico
    alphabetize_label: Forza Ordine Alfabetico
    add_tags: Aggiungi tag...
  input:
    input: Input
    description: Inserisci manualmente un valore
    trim: Rifila
    trim_label: Elimina gli spazi a inizio e fine
    mask: Nascosto
    mask_label: Nascondi il valore reale
    clear: Valore vuoto
    clear_label: Salva come stringa vuota
    minimum_value: Valore minimo
    maximum_value: Valore massimo
    step_interval: Intervallo
    slug: Slugify
<<<<<<< HEAD
    slug_label: Rendi il valore inserito a prova di URL
=======
    slug_label: Rendi il valore a prova di URL
>>>>>>> 6eafe010
  input-multiline:
    textarea: Area di testo
    description: Inserisci testo su più righe
  boolean:
    toggle: Interrutore
    description: Cambia tra attivato e disattivato
    label_placeholder: Inserisci un'etichetta...
    label_default: Abilitato
  translations:
    display_template: Display Template
    no_collection: Nessuna Raccolta
  list-o2m-tree-view:
    description: Vista ad albero per oggetti ricorsivi annidati one-to-many
    recursive_only: L'interfaccia di visualizzazione ad albero funziona solo per le relazioni ricorsive.
  user:
    user: Utente
    description: Seleziona un utente di directus esistente
    select_mode: Seleziona la modalità
    modes:
      auto: Automatica
      dropdown: Menu a tendina
      modal: Modale
  input-rich-text-html:
    wysiwyg: WYSIWYG
    description: Un editor di testo formattato per scrivere contenuto HTML
    toolbar: Barra degli strumenti
    custom_formats: Formati personalizzati
    options_override: Ridefinizione delle impostazioni
  input-autocomplete-api:
    input-autocomplete-api: Input di completamento automatico (API)
    description: Una ricerca durante la digitazione per valori API esterni.
    results_path: Percorso dei risultati
    value_path: Percorso del valore
    trigger: Attivazione
    rate: Intervallo
<<<<<<< HEAD
=======
  group-raw:
    name: Gruppo grezzo
    description: Mostra i campi così come sono
  group-detail:
    name: Gruppo di dettaglio
    description: Mostra i campi come una sezione richiudibile
    show_header: Mostra l'intestazione del gruppo
    header_icon: Icona dell'intestazione
    header_color: Colore dell'intestazione
    start_open: Inizia aperto
    start_closed: Inizia chiuso
>>>>>>> 6eafe010
displays:
  boolean:
    boolean: Boolean
    description: Mostra gli stati attivato e disattivato
    label_on: Etichetta attivato
    label_on_placeholder: Inserisci l'etichetta attivato...
    label_off: Etichetta disattivato
    label_off_placeholder: Inserisci l'etichetta disattivato...
    icon_on: Icona attivato
    icon_off: Icona disattivato
    color_on: Colore attivato
    color_off: Colore Disattivato
  collection:
    collection: Raccolta
    description: Mostra una raccolta
    icon_label: Mostra l'icona della raccolta
  color:
    color: Colore
    description: Mostra un punto colorato
    default_color: Colore Predefinito
  datetime:
    datetime: Data e ora
    description: Visualizza valori relativi al tempo
    format: Formato
    format_note: >-
      Il formato personalizzato accetta la __[tabella dei simboli del campo data](https://www.unicode.org/reports/tr35/tr35-dates.html#Date_Field_Symbol_Table)__
    long: Lungo
    short: Breve
    relative: Relativo
    relative_label: 'Mostra tempo relativo, es.: 5 minuti fa'
  file:
    file: File
    description: Visualizza file
  filesize:
    filesize: Dimensione File
    description: Visualizza la dimensione di un file
  formatted-value:
    formatted-value: Valore Formattato
    description: Mostra una versione formattata del testo
    format_title: Formatta il titolo
<<<<<<< HEAD
    format_title_label: Formattazione automatica maiuscole/minuscole
=======
    format_title_label: Maiuscole/minuscole automatiche
>>>>>>> 6eafe010
    bold_label: Usa lo stile grassetto
  formatted-json-value:
    formatted-json-value: Valore JSON formattato
    description: Visualizza una versione formattata dell'oggetto
  icon:
    icon: Icona
    description: Visualizza un'icona
    filled: Piena
    filled_label: Usa la versione piena
  image:
    image: Immagine
    description: Visualizza una piccola anteprima dell'immagine
    circle: Cerchio
    circle_label: Visualizza come un cerchio
  labels:
    labels: Etichette
    description: Mostra un'etichetta o una lista di etichette
    default_foreground: Primo Piano Predefinito
    default_background: Sfondo Predefinito
    format_label: Formatta ogni etichetta
    show_as_dot: Mostra come pallino
    choices_value_placeholder: Inserisci un valore...
    choices_text_placeholder: Inserisci un testo...
  mime-type:
    mime-type: Tipo MIME
    description: Mostra il tipo MIME del file
    extension_only: Solo Estensione
    extension_only_label: Mostra solo l'estensione del file
  rating:
    rating: Valutazione
    description: Visualizza un numero come stelle rispetto al valore massimo
    simple: Semplice
    simple_label: Mostra le stelle in formato semplice
  raw:
    raw: Valore grezzo
  related-values:
    related-values: Valori Correlati
    description: Visualizza i valori relativi
  user:
    user: Utente
    description: Mostra un utente directus
    avatar: Avatar
    name: Nome
    both: Tutti e due
    circle_label: Mostra utente in un cerchio
layouts:
  cards:
    cards: Schede
    image_source: Origine immagine
    image_fit: Adatta immagini
    crop: Ritaglia
    contain: Contiene
    title: Titolo
    subtitle: Sottotitolo
  tabular:
    tabular: Tabella
    fields: campi
    spacing: Spaziatura
    comfortable: Confortevole
    compact: Compatto
    cozy: Accogliente
  calendar:
    calendar: Calendario
    start_date_field: Campo Data inizio
    end_date_field: Campo Data fine<|MERGE_RESOLUTION|>--- conflicted
+++ resolved
@@ -431,11 +431,7 @@
   FIELD_NOT_FOUND: Campo non trovato
   FORBIDDEN: Proibito
   INVALID_CREDENTIALS: Nome utente o password sbagliati
-<<<<<<< HEAD
-  INVALID_OTP: One-time password errata
-=======
   INVALID_OTP: Password monouso errata
->>>>>>> 6eafe010
   INVALID_PAYLOAD: Payload non valido
   INVALID_QUERY: Query non valida
   ITEM_LIMIT_REACHED: Limite di elementi raggiunto
@@ -447,12 +443,8 @@
   UNKNOWN: Errore Imprevisto
   UNPROCESSABLE_ENTITY: Entità non elaborabile
   INTERNAL_SERVER_ERROR: Errore Imprevisto
-<<<<<<< HEAD
-value_hashed: Valore cifrato in modo sicuro
-=======
   NOT_NULL_VIOLATION: Il valore non può essere nullo
 value_hashed: Valore cifrato in sicurezza
->>>>>>> 6eafe010
 bookmark_name: Nome segnalibro...
 create_bookmark: Crea Segnalibro
 edit_bookmark: Modifica Segnalibro
@@ -905,13 +897,9 @@
 translation: Traduzione
 value: Valore
 view_project: Visualizza Progetto
-<<<<<<< HEAD
-report_error: Segnala l'errore
-=======
 weeks: { }
 report_error: Segnala l'errore
 start: Inizio
->>>>>>> 6eafe010
 interfaces:
   group-accordion:
     name: Accordion
@@ -941,11 +929,8 @@
     description: Scegli tra più opzioni tramite caselle di selezione annidate
     value_combining: Combinazione dei valori
     value_combining_note: Controlla quale valore viene memorizzato quando vengono effettuate selezioni annidate.
-<<<<<<< HEAD
-=======
     show_all: Mostra tutte
     show_selected: Mostra selezionate
->>>>>>> 6eafe010
   input-code:
     code: Codice
     description: Scrivi o condividi frammenti di codice
@@ -1038,11 +1023,7 @@
     customSyntax_add: Aggiungi sintassi personalizzata
     box: Blocco / In linea
     imageToken: Token Immagine
-<<<<<<< HEAD
-    imageToken_label: Token (statico) da aggiungere alle sorgenti dell'immagine
-=======
     imageToken_label: Token (statico) da aggiungere alle sorgenti delle immagini
->>>>>>> 6eafe010
   presentation-notice:
     notice: Avviso
     description: Mostra un avviso breve
@@ -1098,11 +1079,7 @@
     maximum_value: Valore massimo
     step_interval: Intervallo
     slug: Slugify
-<<<<<<< HEAD
-    slug_label: Rendi il valore inserito a prova di URL
-=======
     slug_label: Rendi il valore a prova di URL
->>>>>>> 6eafe010
   input-multiline:
     textarea: Area di testo
     description: Inserisci testo su più righe
@@ -1138,8 +1115,6 @@
     value_path: Percorso del valore
     trigger: Attivazione
     rate: Intervallo
-<<<<<<< HEAD
-=======
   group-raw:
     name: Gruppo grezzo
     description: Mostra i campi così come sono
@@ -1151,7 +1126,6 @@
     header_color: Colore dell'intestazione
     start_open: Inizia aperto
     start_closed: Inizia chiuso
->>>>>>> 6eafe010
 displays:
   boolean:
     boolean: Boolean
@@ -1192,11 +1166,7 @@
     formatted-value: Valore Formattato
     description: Mostra una versione formattata del testo
     format_title: Formatta il titolo
-<<<<<<< HEAD
-    format_title_label: Formattazione automatica maiuscole/minuscole
-=======
     format_title_label: Maiuscole/minuscole automatiche
->>>>>>> 6eafe010
     bold_label: Usa lo stile grassetto
   formatted-json-value:
     formatted-json-value: Valore JSON formattato
