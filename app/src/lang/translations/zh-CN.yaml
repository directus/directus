---
## Be aware:
#Due to the way this is imported, JavaScript reserved words, including "delete", "private",
#"void", etc are stripped out. See
#https://github.com/rollup/plugins/blob/8748b8cd3bbab3c5ac6190556930219f19060e63/packages/pluginutils/src/makeLegalIdentifier.ts#L4
#and
#https://github.com/rollup/plugins/blob/8748b8cd3bbab3c5ac6190556930219f19060e63/packages/yaml/src/index.js#L45
#Illegal words:
#'break', 'case', 'class', 'catch', 'const', 'continue', 'debugger', 'default', 'delete', 'do',
#'else', 'export', 'extends', 'finally', 'for', 'function', 'if', 'import', 'in', 'instanceof',
#'let', 'new', 'return', 'super', 'switch', 'this', 'throw', 'try', 'typeof', 'var', 'void',
#'while', 'with', 'yield', 'enum', 'await', 'implements', 'package', 'protected', 'static',
#'interface', 'private', 'public', 'arguments', 'Infinity', 'NaN', 'undefined', 'null', 'true',
#'false', 'eval', 'uneval', 'isFinite', 'isNaN', 'parseFloat', 'parseInt', 'decodeURI',
#'decodeURIComponent', 'encodeURI', 'encodeURIComponent', 'escape', 'unescape', 'Object',
#'Function', 'Boolean', 'Symbol', 'Error', 'EvalError', 'InternalError', 'RangeError',
#'ReferenceError', 'SyntaxError', 'TypeError', 'URIError', 'Number', 'Math', 'Date', 'String',
#'RegExp', 'Array', 'Int8Array', 'Uint8Array', 'Uint8ClampedArray', 'Int16Array', 'Uint16Array',
#'Int32Array', 'Uint32Array', 'Float32Array', 'Float64Array', 'Map', 'Set', 'WeakMap', 'WeakSet',
#'SIMD', 'ArrayBuffer', 'DataView', 'JSON', 'Promise', 'Generator', 'GeneratorFunction', 'Reflect',
#'Proxy', 'Intl'
identifier: 标识符（identifier）
avatar: 头像
application: 应用程序
default_provider: 默认值
published: 已发布
draft: 草稿
archived: 已存档
modules: 模块
module_bar: 模块栏
reset_width: 重置宽度
tile_size: 图块大小：
edit_field: 编辑
conditions: 条件
maps: 地图
switch_user: 切换用户
item_creation: 新建
item_revision: 条目调整
enter_a_name: 请输入名称...
duplicate_field: 复制
half_width: 半宽
full_width: 全宽
group: 群组
export_items: 导出条目
and: 和
or: 或
fill_width: 填充宽度
field_name_translations: 字段名称翻译
enter_password_to_enable_tfa: 输入您的密码以启用两步验证
add_field: 添加字段
role_name: 角色名称
branch: 分支
leaf: Leaf
indeterminate: 不确定的状态
edit_collection: 编辑模型
exclusive: 唯一的
children: 子页面
db_only_click_to_configure: '仅限数据库：点击配置'
show_active_items: 显示活动项
show_archived_items: 显示存档条目
show_all_items: 显示所有条目
edited: 已编辑的值
required: 必填
required_for_app_access: 应用程序访问所需的
requires_value: 必填值
create_preset: 创建预设
create_panel: 新建
create_role: 创建角色
create_user: 创建用户
delete_panel: 删除
create_webhook: 创建Web钩子
create_translation_string: 创建翻译字符串
translation_string_key_placeholder: 翻译字符串键..
translation_string_translations_placeholder: 添加新翻译
edit_translation_string: 编辑翻译字符串
delete_translation_string_copy: >-
  您确定要删除翻译字符串"{key}" 吗? 此操作无法撤消。
invite_users: 邀请用户
invite: 邀请
email_already_invited: 电子邮件 "{email}" 已被邀请
subject: 主題
inbox: 收件箱
emails: 邮箱
connection_excellent: 优秀的连接状态
connection_good: 好的连接状态
connection_fair: 一般的连接状态
connection_poor: 连接失败
primary: 主要的
rename_folder: 重命名文件夹
delete_folder: 删除文件夹
prefix: 前缀
suffix: 后缀
reset_bookmark: 重置书签
update_bookmark: 更新书签
delete_bookmark: 删除书签
delete_bookmark_copy: >-
  你确定要删除"{bookmark}" 这个书签吗? 此操作无法撤销。
logoutReason:
  SIGN_OUT: 注销
  SESSION_EXPIRED: 会话过期
public_label: 公开
public_description: 设置哪些API无需身份验证。
admin_description: 不受限制的 App/ API 访问权限的初始管理角色
not_allowed: 不允许
directus_version: Directus 版本
node_version: Node 版本
node_uptime: Node 运行时间
os_type: 系统类型
os_version: 系统版本
os_uptime: 系统运行时间
os_totalmem: 系统内存
archive: 存档
archive_confirm: 您确定要归档所选吗？
archive_confirm_count: >-
  没有选定条目 | 你确定要存档这个条目吗？| 你确定你想要存档这些 {count} 个条目吗？
reset_system_permissions_to: '重置系统权限：'
reset_system_permissions_copy: 此操作将覆盖您可能应用到系统模型中的自定义权限。确定吗？
the_following_are_minimum_permissions: 以下是启用"应用访问"时所需的最低权限，您可以对除以下权限外的其他权限进行扩展。
app_access_minimum: 最小权限
recommended_defaults: 推荐设置
unarchive: 取消存档
unarchive_confirm: 您确定要取消归档此条目吗？
nested_files_folders_will_be_moved: 文件和文件夹将被上移一级。
validation_errors_notice: '以下字段含有无效值:'
validationError:
  eq: 值必须是 {valid}
  neq: 值不能为 {invalid}
  in: 值必须是其中之一 {valid}
  nin: 值不能是 {invalid} 之一
  contains: 值必须包含 {substring}
  ncontains: 值不能包含 {substring}
  gt: 值必须大于 {valid}
  gte: 值必须大于或等于 {valid}
  lt: 值必须小于 {valid}
  lte: 值必须小于或等于 {valid}
  empty: 值必须为空
  nempty: 值不能为空
  null: 值必须为null
  nnull: 值不能为null
  required: 值是必需的
  unique: 值必须唯一
  regex: 值格式不正确
all_access: 允许所有
no_access: 禁止访问
use_custom: 自定义
nullable: 允许为空
allow_null_value: 允许NULL值
allow_multiple: 允许多个
allow_multiple_to_be_open: 允许打开多个
enter_value_to_replace_nulls: 请输入一个新的值来替换当前在此字段内的任何NULL。
field_standard: 基本设置
field_presentation: 别名
field_file: 单个文件
field_files: 多个文件
field_m2o: M2O 关系
field_m2a: M2A 关系
field_o2m: O2M 关系
field_m2m: M2M 关系
field_translations: 翻译
field_group: 字段组
item_permissions: 条目权限
field_permissions: 字段权限
field_validation: 字段验证
field_presets: 字段预设
permissions_for_role: '{role} 角色能够 {action}。'
fields_for_role: '{role} 角色能够 {action} 字段。'
validation_for_role: '{role} 角色必须遵守字段的 {action} 规则。'
presets_for_role: '{role} 角色的默认值。'
presentation_and_aliases: 别名
revision_post_create: 这是新建条目后看起来的样子。
revision_post_update: 这是更新后该条目的外观。
changes_made: 下面是本次修订中所作的具体修改。
no_relational_data: 请记住，此处不包括关系数据。
hide_field: 隐藏字段
hide_field_on_detail: 在详情中隐藏该字段
show_field_on_detail: 在详情中显示
delete_field: 删除
fields_and_layout: 字段和布局
field_create_success: '创建字段: "{field}"'
field_update_success: '更新字段: "{field}"'
duplicate_where_to: 您想要复制此字段到哪？
language: 语言
language_placeholder: 选择语言...
aggregate_function: 聚合函数
aggregate_precision: 聚合精度
group_aggregation: Group聚合
group_precision: Group精度
global: 全局
admins_have_all_permissions: 管理员拥有所有权限
camera: 摄像头
show_zero: 显示0
create_in_advanced_field_creation_mode: 在高级模式下创建字段
continue_in_advanced_field_creation_mode: 在高级字段创建模式中继续
sum: Sum
sum_distinct: Sum Distinct
avg: 平均值
avg_distinct: Average Distinct
count: Count
count_distinct: Count Distinct
min: 最小值
max: 最大值
exposure: 过期
shutter: 快门
iso: ISO
focal_length: 焦距
schema_setup_key: 数据库列的名称和 API 密钥
create_field: 创建字段
creating_new_field: '新字段 ({collection})'
field_in_collection: '{field} ({collection})'
reset_page_preferences: 重置页面首选项
hidden_field: 隐藏字段
hidden_on_detail: 在详情中隐藏
disabled_editing_value: 禁用编辑
key: 关键字
alias: 别名
bigInteger: Big Integer
boolean: Boolean
date: Date
date_range: 时间段
datetime: DateTime
dateTime: DateTime
precision: 精度
decimal: Decimal
float: Float
integer: Integer
json: JSON
xml: XML
string: String
text: 文本
time: 时间
timestamp: Timestamp
uuid: UUID
hash: Hash
geometry: 几何要素(全部)
geometry.Point: 点
geometry.LineString: 单线段
geometry.Polygon: 多边形
geometry.MultiPoint: 多点要素
geometry.MultiLineString: 多线要素
geometry.MultiPolygon: 复杂多边型
not_available_for_type: 此类型不可用
create_translations: 创建翻译
auto_refresh: 自动刷新
refresh_interval: 刷新间隔
no_refresh: 不刷新
refresh_interval_seconds: 立即刷新 | 每秒 | 每 {seconds} 秒
refresh_interval_minutes: 每分钟 | 每 {minutes} 分钟
auto_generate: 自动生成
this_will_auto_setup_fields_relations: 这将自动设置所有必填字段和关系。
click_here: 点击
to_manually_setup_translations: 手动设置翻译。
click_to_manage_translated_fields: >-
  还没有翻译的字段。点击这里创建它们。 点击这里来管理它。| 有 {count} 个翻译的字段。点击这里来管理。
fields_group: 字段组
no_collections_found: 未找到任何模型
new_data_alert: '以下将在您的模型中创建：'
search_collection: 搜索模型...
new_field: '新建字段'
new_collection: '新建模型'
add_m2o_to_collection: '添加 M2O 到 "{collection}"'
add_o2m_to_collection: '添加 O2M 到 "{collection}"'
add_m2m_to_collection: '添加M2M到"{collection}"'
choose_a_type: 选择类型...
determined_by_relationship: 由关系确定
add_note: 为用户添加有用的注释...
add_link: 添加链接
custom_link: 自定义链接
default_value: 默认值
standard_field: 标准字段
single_file: 单个文件
multiple_files: 多个文件
m2o_relationship: 多对一关系
o2m_relationship: 一对多关系
m2m_relationship: 多对多关系
m2a_relationship: 多对任何关系
invalid_item: 无效条目
next: 下一步
field_name: 字段名
translations: 翻译
no_translations: 无翻译
note: 注释
enter_a_value: 请输入值...
enter_a_placeholder: 输入占位符...
length: 长度
soft_length: 软限制
precision_scale: 精度和缩放
readonly: 只读
unique: 唯一
updated_on: 更新于
updated_by: 更新，由
primary_key: 主键
foreign_key: 外键
finish_setup: 完成安装
dismiss: 关闭
raw_value: 原始值
copy_raw_value: 复制原始值
copy_raw_value_success: 已复制
copy_raw_value_fail: 复制失败
paste_raw_value: 粘贴原始值
paste_raw_value_success: 已粘贴
paste_raw_value_fail: 粘贴失败
view_raw_value: 查看原始值
edit_raw_value: 编辑原始值
enter_raw_value: 输入原始值...
clear_value: 清除值
clear_changes: 清除更改
reset_to_default: 重置为默认值
undo_changes: 撤销更改
notifications: 通知
show_all_activity: 显示所有活动
page_not_found: 找不到页面
page_not_found_body: 您正在寻找的页面似乎不存在。
confirm_revert: 确认恢复
confirm_revert_body: 此操作会使条目恢复至选中状态
display: 显示
settings_update_success: 设置已更新
title: 标题
revision_delta_created: 已创建
revision_delta_created_externally: 外部创建
revision_delta_updated: '更新了 1 个字段 | 更新了 {count} 个字段'
revision_delta_deleted: 已删除
revision_delta_reverted: Reverted
revision_delta_other: 修订版本
revision_delta_by: '由 {user} 于 {date}'
private_user: 私人用户
creation_preview: 创建预览
revision_preview: 修订预览
updates_made: 更新完成
leave_comment: 发表评论...
post_comment_success: 评论已发布
item_create_success: 条目已创建 | 条目已创建
item_update_success: 条目已更新 | 条目已更新
item_delete_success: 条目已删除 | 条目已删除
this_collection: 该模型
related_collection: 相关模型
related_collections: 相关模型
translations_collection: 翻译模型
languages_collection: 语言模型
import_data_input_placeholder: CSV 或 JSON
import_data_button: 开始导入
import_data_indeterminate: 导入数据中
import_data_success: 成功从 {filename} 导入数据
import_data_error: 此文件的数据结构与收藏不匹配。
label_import: 导入
label_export: 导出
import_export: 导入 / 导出
format: 格式
last_page: 尾页
last_access: 上次访问
fill_template: 使用模板填入
a_unique_table_name: 唯一的表名...
a_unique_column_name: 唯一列名称...
enable_custom_values: 启用自定义值
submit: 提交
move_to_folder: 移动到文件夹
move: 移动
system: 系统
add_field_related: 将字段添加到关联的模型
interface_label: 接口
today: 今天
yesterday: 昨天
delete_comment: 删除评论
delete_share: 删除分享
<<<<<<< HEAD
=======
functions:
  year: 年
  month: 月
  count: Count
>>>>>>> 703fb842
date-fns_date: PPP
date-fns_time: 'h:mm:ss a'
date-fns_time_no_seconds: 'h:mm a'
date-fns_time_24hour: 'HH:mm:ss'
date-fns_time_no_seconds_24hour: 'HH:mm'
date-fns_date_short: 'MMM d, u'
date-fns_time_short: 'h:mma'
date-fns_date_short_no_year: MMM d
minutes: 分
hours: 时
month: 月
year: 年
select_all: 全选
months:
  january: 1 月
  february: 2 月
  march: 3 月
  april: 4 月
  may: 5 月
  june: 6 月
  july: 7 月
  august: 8 月
  september: 9 月
  october: 10 月
  november: 11 月
  december: 12 月
drag_mode: 拖动模式
cancel_crop: 取消裁剪。
original: 原始
url: URl
import_label: 导入
file_details: 文件信息
dimensions: 尺寸
size: 大小
created: 已创建
modified: 已修改
checksum: 校验和
owner: 所有者
edited_by: 编辑者
folder: 文件夹
zoom: 缩放
download: 下载
open: 打开
open_in_new_window: 在新窗口中打开
open_folder: 打开 "{folder}" 文件夹
foreground_color: 前景色
background_color: 背景色
upload_from_device: 从设备中上传文件
choose_from_library: 从库中选择文件
import_from_url: 从 URL 导入文件
replace_from_device: 从设备中替换文件
replace_from_library: 从库中替换文件
replace_from_url: 从 URL 中替换文件
no_file_selected: 未选择文件
download_file: 下载文件
open_file_in_tab: 在新标签页中打开文件
start_export: 开始导出
not_available_for_local_downloads: 本地下载不可用
exporting_all_items_in_collection: 正在导出 {collection} 内所有的 {total} 项。
exporting_limited_items_in_collection: 正在导出 {collection} 内 {total} 项中的 {limit} 项。
exporting_no_items_to_export: 没有要导出的条目。调整下面的导出配置。
exporting_download_hint: 完成后，此 {format} 文件将自动下载到您的设备。
exporting_batch_hint: 此导出将分批处理，完成后 {format} 文件将被保存到文件库。
exporting_batch_hint_forced: 由于条目数量过大，导出必须分批处理，完成后 {format} 文件将被保存到文件库。
collection_key: 模型的主键
name: 名称
primary_key_field: 主键字段
type: 类型
creating_new_collection: 新建模型
created_by: 创建自
created_on: 创建于
creating_collection_info: 命名集合并设置唯一键字段...
creating_collection_system: 启用并重命名这些可选字段。
auto_increment_integer: 自动递增整数
generated_uuid: 生成的 UUID
manual_string: 手动输入字符串
save_and_create_new: 保存并创建新的
save_and_stay: 保存并继续
save_as_copy: 另存为
add_existing: 添加现有
creating_items: 创建条目
enable_create_button: 启用创建按钮
selecting_items: 选择条目
enable_select_button: 启用选择按钮
comments: 注释
no_comments: 暂无评论
click_to_expand: 单击展开
select_item: 选择条目
no_items: 无条目
search_items: 搜索条目...
disabled: 禁用
information: 信息
report_bug: 反馈Bug
request_feature: 功能建议
interface_not_found: '未找到接口 "{interface}"。'
reset_interface: 重置接口
display_not_found: '未找到显示 "{display}" 。'
reset_display: 重置显示
list-m2a: 构建器 (M2A)
item_count: '暂无数据 | 找到一条数据 | 找到 {count} 条数据'
no_items_copy: 该模型中没有数据。
file_count: '没有文件 | 一个文件 | {count} 个文件'
no_files_copy: 没有任何文件。
user_count: '没有用户 | 一个用户 | {count} 个用户'
no_users_copy: 该角色下还没有用户。
webhooks_count: '没有 Web钩子 | 一个钩子 | {count} 个Web钩子'
no_webhooks_copy: 尚未配置任何Webhooks，来创建一个吧。
no_notifications: 无通知
no_notifications_copy: 你已全部搞定！
activity_log: 活动日志
all_items: 所有条目
any: 任意
csv: CSV
no_collections: 没有任何模型
create_collection: 新建模型
no_collections_copy_admin: 您还没有任何模型。点击下面的按钮开始新建。
no_collections_copy: 您还没有任何可用的模型。请联系您的系统管理员。
relationship_not_setup: 关系配置不正确
display_template_not_setup: 显示的模板选项配置错误
collection_field_not_setup: 该模型的字段配置错误
select_a_collection: 选择模型
select_a_field: 选择字段
active: 激活
move_to: 移动到...
copy: 复制
copy_to: 复制到...
no_other_dashboards_copy: 您还没有任何其他工作台。
inactive: 非活跃
users: 用户
activity: 操作记录
activity_item: 活动项
action: 操作
ip_address: IP 地址
user_agent: 用户代理（User Agent）
webhooks: Webhook
decimals: 小数
value_decimals: 小数的值
min_value: 最小值
max_value: 最大值
automatic: 自动
field_width: 字段宽度
add_filter: 添加过滤器
upper_limit: 上限...
lower_limit: 下限...
user_directory: 用户列表
documentation: 文档
sidebar: 侧边栏
duration: 持续时间
charset: 字符集
second: 秒
file_moved: 文件已移动
collection_created: 模型已创建
modified_on: 修改于
card_size: 卡片大小
sort_field: 排序字段
add_sort_field: 添加排序字段
sort: 排序
status: 状态
remove: 移除
toggle_manual_sorting: 切换手动排序
bookmark_doesnt_exist: 书签不存在
bookmark_doesnt_exist_copy: 找不到您试图打开的书签。
bookmark_doesnt_exist_cta: 返回模型
select_an_item: 选择一个条目...
edit: 编辑
enabled: 已启用
disable_tfa: 停用双重认证
tfa_scan_code: 扫描您的身份验证程序中的代码来完成设置 2FA
enter_otp_to_disable_tfa: 输入OTP以禁用双重认证
create_account: 创建账号
account_created_successfully: 账号成功创建！
auto_fill: 自动填充
corresponding_field: 相应字段
errors:
  COLLECTION_NOT_FOUND: "模型不存在"
  FIELD_NOT_FOUND: 空格未找到
  FORBIDDEN: 禁止
  INVALID_CREDENTIALS: 错误的用户名或密码
  INVALID_OTP: 错误的一次性密码
  INVALID_PAYLOAD: 无效的内容
  INVALID_QUERY: 无效的查询
  ITEM_LIMIT_REACHED: 条目已达到限制
  ITEM_NOT_FOUND: 找不到条目
  ROUTE_NOT_FOUND: 未找到
  RECORD_NOT_UNIQUE: 检测到重复的值
  USER_SUSPENDED: 用户已禁用
  CONTAINS_NULL_VALUES: 字段包含空值
  UNPROCESSABLE_ENTITY: 不可处理的实体
  INTERNAL_SERVER_ERROR: 未知错误
  NOT_NULL_VIOLATION: 值不能为null
  ILLEGAL_ASSET_TRANSFORMATION: 原图太大，无法预览
  VALUE_TOO_LONG: 数值太长
  VALUE_OUT_OF_RANGE: 数值超出范围
  INVALID_FOREIGN_KEY: 无效的外键
  UNKNOWN: 未知错误
security: 安全
value_hashed: 哈希值
bookmark_name: 书签名称
create_bookmark: 创建书签
edit_bookmark: 编辑书签
bookmarks: 书签
presets: 预设
unexpected_error: 未知错误
unexpected_error_copy: 发生意外错误，请稍后重试。
copy_details: 复制详细信息
no_app_access: 没有应用权限
no_app_access_copy: 此用户不允许使用管理员应用程序。
password_reset_sent: 我们已经给你发送了一封电子邮件, 您可以选择访问此安全链接来重置您的密码
password_reset_successful: 密码重置成功。
back: 后退
filter: 筛选
editing_image: 编辑图像
square: 正方形
free: 自由的
flip_horizontal: 水平翻转
flip_vertical: 垂直翻转
aspect_ratio: 宽高比
rotate: 旋转
all_users: 全部用户
delete_collection: 删除模型
update_collection_success: 模型已更新
delete_collection_success: 模型已删除
make_collection_visible: 显示收藏
make_collection_hidden: 隐藏收藏集
make_folder_visible: 显示文件夹
make_folder_hidden: 隐藏文件夹
start_end_of_count_items: '{count} 个条目中的 {start}-{end}'
start_end_of_count_filtered_items: '已过滤后{count} 个条目中的 {start}-{end}'
one_item: '1项'
one_filtered_item: '1 个已过滤条目'
delete_collection_are_you_sure: >-
  您确定要删除此模型吗？这将删除该模型及其中的所有数据。此操作是永久性的。
delete_folder_are_you_sure: 您确定要删除此文件夹吗？嵌套文件夹和收藏将被移动到最上层。
collections_shown: 展开模型
visible_collections: 显示模型
hidden_collections: 隐藏模型
show_hidden_collections: 显示/隐藏模型
hide_hidden_collections: 不显示隐藏的模型
show_header: 显示页头
unmanaged_collections: 未配置的模型
system_collections: 系统模型
placeholder: 占位文本
icon_left: 左图标
icon_right: 右图标
count_other_revisions: '{count} 个其它版本'
font: 字体
sans_serif: 无衬线字体
serif: 衬线字体
monospace: 等宽
divider: 分隔线
color: 颜色
circle: 圆圈
empty_item: 空项
log_in_with: '使用 {provider} 登录'
conditional_styles: 条件
advanced_settings: 高级设置
advanced_filter: 高级过滤器
delete_advanced_filter: 删除过滤器
change_advanced_filter_operator: 更改操作者
operators:
  eq: 等于
  neq: 不等于
  lt: 小于
  gt: 大于
  lte: 小于或等于
  gte: 大于或等于
  in: 属于
  nin: 不属于
  null: 为空
  nnull: 不是空的
  contains: 包含
  ncontains: 不包含
  starts_with: 开始于
  nstarts_with: 不是以xx开始
  ends_with: 结束于
  nends_with: 结尾不是
  between: 介于
  nbetween: 不介于
  empty: 空
  nempty: 不是空的
  all: 包含这些关键词
  has: 包含其中之一的关键词
  intersects: 相交
  nintersects: 不相交
  intersects_bbox: 相交边框
  nintersects_bbox: 没有相交边框
loading: 正在载入...
drop_to_upload: 拖拽文件并上传
item: 条目
items: 条目
upload_file: 上传文件
upload_file_indeterminate: 正在上传文件...
upload_file_success: 文件已上传
upload_files_indeterminate: '正在上传文件 {done}/{total}'
upload_files_success: '{count} 个文件已上传'
upload_pending: 上传等待中
drag_file_here: 拖放文件到这里
click_to_browse: 点击浏览
interface_options: 接口选项
layout_options: 布局选项
rows: 行
columns: 列
collection_setup: 模型设置
optional_system_fields: 可选系统字段
value_unique: 值必须唯一
all_activity: 所有活动的
create_item: 创建条目
display_template: 显示模板
language_display_template: 语言显示模板
translations_display_template: 翻译显示模板
n_items_selected: '没有选定条目 | 1 项选定条目 | {n} 项选定条目'
per_page: 每页
all_files: 所有文件
my_files: 我的文件
recent_files: 最近的文件
create_folder: 创建文件夹
edit_folder: 编辑文件夹
folder_name: 文件夹名
folder_key: 文件夹密钥...
add_file: 添加文件
replace_file: 替换文件
no_results: 找不到查询结果
no_results_copy: 调整或清除搜索过滤器以查看结果。
clear_filters: 清除过滤器
saves_automatically: 自动保存
role: 角色
edit_role: 编辑角色
rule: 规则
user: 用户
no_presets: 无预设
no_presets_copy: 尚未保存预设或书签。
no_presets_cta: 添加预设
presets_only: 仅预设
create: 创建
on_create: 创建时
on_update: 在更新操作上
read: 查看
update: 更新
select_fields: 选择字段
format_text: 格式化文本
format_value: 格式化
abbreviate_value: 缩写
operator: 运算符
bold: 加粗
toggle: 切换
icon_on: 图标开启
icon_off: 关闭图标
label: 标签
insights: 洞察分析
dashboard: 控制面板
panel: 面板
panel_options: 选项
panel_header: 面板标题
panel_name_placeholder: 命名此面板...
panel_note_placeholder: 面板的详细配置...
panel_delete_confirm: 您确定要删除? 此操作无法撤消。
dashboard_delete_confirm: 您确定要删除? 此操作无法撤消。
edit_dashboard: 编辑仪表板
delete_dashboard: 删除
visible: 可见
prefix_placeholder: 前缀
suffix_placeholder: 后缀
decimals_placeholder: 小数位数...
no_dashboards: 没有仪表盘
no_dashboards_copy: 您还没有任何工作台。
no_data: 没有数据
create_dashboard: 创建Dashboard
dashboard_name: Dashboard名称
full_screen: 全屏显示
full_text_search: 全文搜索
edit_panels: 编辑面板
center_align: 居中对齐
left_align: 左对齐
right_align: 右对齐
fit_to_screen: 自适应
image_url: 图片 Url
alt_text: 替代文本
media: Media
quality: 质量
width: 宽
height: 高度
source: 来源
url_placeholder: 输入网址...
display_text: 显示文本
display_text_placeholder: 输入显示文本...
interface_group_text_and_numbers: 文本和数字
interface_group_selection: 选择
interface_group_relational: 关系
interface_group_presentation: 列报内容
interface_group_groups: 组
interface_group_other: 其他
tooltip: 提示
tooltip_placeholder: 输入工具提示...
unlimited: 无限制
open_link_in: 打开链接于
new_tab: 新的选项卡
current_tab: 当前选项卡
save_image: 保存图像
save_media: 保存媒体
wysiwyg_options:
  aligncenter: 居中对齐
  alignjustify: 两端对齐
  alignleft: 左对齐
  alignnone: 不对齐
  alignright: 右对齐
  forecolor: 前景色
  backcolor: 背景色
  bold: 加粗
  italic: 斜体
  underline: 下划线
  strikethrough: 删除线
  subscript: 下标
  superscript: 上标
  codeblock: 代码
  blockquote: 块引用
  bullist: 符号列表
  numlist: 数字列表
  hr: 水平线
  link: 添加/编辑链接
  unlink: 移除链接
  media: 添加/编辑媒体
  image: 添加/编辑图像
  copy: 复制
  cut: 剪切
  paste: 粘帖
  heading: 标题
  h1: 一级标题
  h2: 二级标题
  h3: 三级标题
  h4: 四级标题
  h5: 五级标题
  h6: 六级标题
  fontselect: 选择字体
  fontsizeselect: 选择字体大小
  indent: 缩进
  outdent: 减少缩进
  undo: 撤销
  redo: 重做
  remove: 移除
  removeformat: 清除格式
  selectall: 全选
  table: 表
  visualaid: 显示不可见的元素
  source_code: 编辑源代码
  fullscreen: 全屏显示
  directionality: 方向
dropdown: 下拉列表
choices: 选择项
choices_option_configured_incorrectly: 选择配置错误
deselect: 取消选择
deselect_all: 取消全选
other: 其他...
adding_user: 添加用户
unknown_user: 未知用户
creating_in: '在 {collection} 中创建条目'
editing_in: '在 {collection} 中编辑条目'
viewing_in: '在 {collection} 中查看条目'
creating_unit: '正在创建 {unit}'
editing_unit: '正在编辑 {unit}'
editing_in_batch: '批量编辑 {count} 条数据'
no_options_available: 无可用的选项
settings_data_model: 数据模型
settings_permissions: 角色与权限
settings_project: 项目设置
settings_webhooks: Webhook
settings_presets: 预设&书签
settings_translation_strings: 翻译字符串
one_or_more_options_are_missing: 缺少一个或多个选项
scope: Scope
select: 选择...
layout: 布局
tree_view: 树状图
changes_are_permanent: 更改是永久的
preset_name_placeholder: 为空时作为默认值...
preset_search_placeholder: 搜索...
editing_preset: 编辑预设​​​​​​​
layout_preview: 布局预览
layout_setup: 布局设置
unsaved_changes: 修改还未保存
unsaved_changes_copy: 您确定要离开此页面吗？
discard_changes: 不保存修改并离开此页
discard_all_changes: 放弃所有更改
discard_changes_copy: 您确定要放弃所有更改吗？
show_x_axis: 显示 X 轴
show_y_axis: 显示 Y 轴
keep_editing: 继续编辑
page_help_collections_overview: '**模型总览** - 您可以访问的所有模型列表。'
page_help_collections_collection: >-
  **浏览条目** - 列出所有 {collection} 集合中你可以访问的条级数据。 可以通过设置自定义布局、过滤器和排序来调整视图，甚至将不同的设置保存为书签以便快速访问。
page_help_collections_item: >-
  **条目详情** - 查看和管理此条目的表单。侧边栏还包含完整的修改历史和评论。
page_help_activity_collection: >-
  **浏览活动** - 您所有用户的系统和内容活动的完整列表。
page_help_docs_global: >-
  **文档概述** - 专为本项目的版本和模式设计的文档。
page_help_files_collection: >-
  **文件库** - 列出上传到此项目的所有相关内容。自定义布局、过滤器、排序以及调整视图，还可以保存这些不同配置的书签以便快速访问。
page_help_files_item: >-
  **文件详情** - 管理文件元数据、编辑原始资产和更新访问设置的表格。
page_help_settings_project: "**项目设置** — — 你的项目的全局配置选项。"
page_help_settings_datamodel_collections: >-
  **数据模型: ** - 列出所有可用的模型。这包括可见、隐藏和系统模型，以及可以添加的数据库表（包括还未加入并管理的）。
page_help_settings_datamodel_fields: >-
  **数据模型: Collection** — 用于管理此模型及其字段的表单
page_help_settings_roles_collection: '**Browse Roles** - 列出管理员、公共和自定义用户角色。'
page_help_settings_roles_item: "**角色详细** — 管理角色的权限和其他设置。"
page_help_settings_presets_collection: >-
  **Browse Presets** - 列出项目中的所有预设，包括：用户、角色、全局书签以及默认视图。
page_help_settings_presets_item: >-
  **预设详细信息** - 管理书签和默认模型预设的表单。
page_help_settings_webhooks_collection: '**Browse Webhooks** - 列出项目内的所有网络钩子。'
page_help_settings_webhooks_item: '**Webhook Detail** - 用于创建和管理项目webhooks的表格。'
page_help_settings_translation_strings_collection: '**浏览翻译字符串** - 列出项目中的所有翻译字符串。'
page_help_users_collection: '**用户目录** - 列出此项目中的所有系统用户。'
page_help_users_item: >-
  **用户详细信息** - 管理您的帐户信息，或查看其他用户的详细信息。
page_help_insights_overview: '**Insights** — 您可以访问的工作台列表。'
page_help_insights_dashboard: '**仪表盘** — 管理工作区面板'
activity_feed: 活动摘要
add_new: 新增
create_new: 新建
all: 全部
none: 无
no_layout_collection_selected_yet: 尚未选择布局/模型
batch_delete_confirm: >-
  您还没有选择数据 | 您确定要删除此条数据吗? 此操作无法撤消。 | 您确定要删除这 {count} 条数据吗?  此操作无法撤消。
cancel: 取消
no_upscale: 不要放大图片
collection: 数据模型
collections: 数据模型
content: 内容
singleton: 单一
singleton_label: 视为单个对象
system_fields_locked: 系统字段已锁定，无法编辑
directus_collection:
  directus_activity: 所有事件操作日志
  directus_collections: 其他集合配置和元数据
  directus_dashboards: Insights模块中的仪表板
  directus_fields: 其他字段配置和元数据
  directus_files: 文件资源元数据
  directus_folders: 虚拟文件目录
  directus_migrations: 您的数据库版本是
  directus_panels: Insights仪表板中的个别面板
  directus_permissions: 每个角色的访问权限
  directus_notifications: 发送给用户的通知
  directus_presets: 书签/预设默认值
  directus_relations: 元数据和关系配置
  directus_revisions: 数据快照
  directus_roles: 系统用户权限组
  directus_sessions: 用户会话信息
  directus_settings: 项目配置
  directus_shares: 跟踪外部共享条目
  directus_users: 平台系统用户
  directus_webhooks: 基于事件的 HTTP 请求配置
fields:
  directus_activity:
    item: 条目主键
    action: 操作
    collection: 数据模型
    timestamp: 操作于
    user: 操作人
    comment: 注释
    user_agent: 用户代理（User Agent）
    ip: IP 地址
    revisions: 修订版本
  directus_collections:
    collection: 数据模型
    icon: 图标
    note: 注释
    color: 颜色
    display_template: 显示模板
    hidden: 隐藏
    singleton: 单一
    translations: 模型名称的翻译
    archive_app_filter: 后台Admin App中归档数据过滤器
    archive_value: 归档值
    unarchive_value: 取消归档值
    sort_field: 排序字段
    accountability: 活动和版本修订跟踪
    archive_field: 归档字段
    item_duplication_fields: 条目重复字段
  directus_files:
    $thumbnail: 缩略图
    title: 标题
    description: 描述
    tags: 标签
    location: 地理位置
    storage: 存储
    filename_disk: 文件名(磁盘)
    filename_download: 文件名(下载)
    metadata: 元数据（Metadata）
    type: Mime 类型
    filesize: 文件大小
    modified_by: 修改人：
    modified_on: 修改于
    created_on: 创建于
    created_by: 创建自
    embed: 嵌入
    uploaded_by: 上传人
    folder: 文件夹
    width: 宽
    uploaded_on: 上传于
    height: 高度
    charset: 字符集
    duration: 持续时间
  directus_users:
    first_name: 名
    last_name: 姓
    email: 邮箱
    password: 密码
    avatar: 头像
    location: 地理位置
    title: 标题
    description: 描述
    tags: 标签
    user_preferences: 用户设置
    language: 语言
    theme: 主题
    theme_auto: 自动 (系统主题)
    theme_light: 亮色模式
    theme_dark: 暗色模式
    tfa_secret: 2FA（双因素身份验证）
    admin_options: 管理员设置
    status: 状态
    status_draft: 草稿
    status_invited: 已邀请
    status_active: 激活
    status_suspended: 已停用
    status_archived: 已存档
    role: 角色
    token: Token
    token_placeholder: 请输入安全访问令牌...
    provider: 提供方
    external_identifier: 外部标识符
    last_page: 尾页
    last_access: 上次访问
    email_notifications: 电子邮件通知
  directus_settings:
    jpg: JPEG
    png: PNG
    webP: WebP
    tiff: Tiff
    mapping: 映射
    basemaps: 底图
    basemaps_raster: 栅格化
    basemaps_tile: Raster TileJSON
    basemaps_style: Mapbox 样式
    mapbox_key: Mapbox 访问令牌
    mapbox_placeholder: pk.eyJ1Ijo.....
    attribution: 属性
    attribution_placeholder: '© OpenStreetMap 贡献者'
    transforms_note: Sharp 方法名称及其参数。 有关更多信息，请参阅 https://sharp.pixelplumbing.com/api-constructor。
    additional_transforms: 其它转换
    project_name: 项目名称
    project_descriptor: 项目描述
    project_url: 项目URL
    project_color: 项目颜色
    project_logo: 项目 Logo
<<<<<<< HEAD
=======
    default_language: 默认语言
>>>>>>> 703fb842
    branding: 品牌和样式
    public_foreground: 公共前景
    public_background: 公共背景
    public_note: 公共便笺
    auth_password_policy: 认证密码策略
    auth_login_attempts: 尝试认证登录次数
    files_and_thumbnails: 文件和存储
    storage_default_folder: 默认文件夹
    storage_asset_presets: 转换预设
    storage_asset_transform: 允许的转换
    overrides: 应用设置覆盖
    custom_css: 自定义 CSS
    module_bar: 模块栏
    transformations_all: 允许所有转换
    transformations_none: 禁用转换
    transformations_presets: 限制转换到下面预设
  directus_shares:
    name: 名称
    role: 角色
    password: 密码
    date_start: 开始日期
    date_end: 结束日期
    max_uses: 最大使用
    times_used: 已使用时间
  directus_fields:
    collection: 模型名称
    icon: 图标
    note: 注释
    hidden: 隐藏
    singleton: 单一
    translation: 字段名称翻译
    display_template: 模板
  directus_roles:
    name: 角色名称
    icon: 角色 Icon
    description: 描述
    app_access: App 访问
    admin_access: 管理员访问
    ip_access: IP 访问
    enforce_tfa: 请求两步验证
    users: 角色中的用户
    module_list: 模块导航
  directus_webhooks:
    name: 名称
    method: 方法
    status: 状态
    data: 数据
    header: 报头
    value: 值
    headers: 请求报头
    data_label: 发送事件数据
    triggers: 触发条件
    actions: 操作
    collections: 数据模型
field_options:
  directus_settings:
    project_name_placeholder: 我的项目
    project_color_note: 登录和标志背景
    project_logo_note: 白色的40x40 SVG/PNG
    public_note_placeholder: 简短的公开消息（支持Markdown语法）...
    security_divider_title: 安全
    auth_password_policy:
      none_text: 无 — 不推荐使用
      weak_text: 弱 - 最少 8 个字符
      strong_text: 强度 - 大写/小写/数字/特殊符号
    storage_asset_presets:
      fit_label: 适合的
      upscaling: 放大
      fit:
        contain_text: Contain (等比例)
        cover_text: 裁剪（强制大小）
        fit_text: 自适应（短边）
        outside_text: 自适应（长边）
    additional_transforms: 其它转换
    transforms_note: Sharp 方法名称及其参数。 有关更多信息，请参阅 https://sharp.pixelplumbing.com/api-constructor。
    mapbox_key: Mapbox 访问令牌
    mapbox_placeholder: pk.eyJ1Ijo.....
    basemaps: 底图
    basemaps_name_placeholder: 输入基图名称：
    basemaps_raster: 栅格化
    basemaps_tile: Raster TileJSON
    basemaps_style: Mapbox 样式
    files_divider_title: 文件和缩略图
    overrides_divider_title: 应用设置覆盖
  directus_activity:
    login: 登录
    create: 创建
    update: 更新
    delete: 删除
  directus_collections:
    track_activity_revisions: 跟踪活动和历史修改版本
    only_track_activity: 仅跟踪活动
    do_not_track_anything: 不跟踪任何内容
    collection_setup: 模型设置
    note_placeholder: 此模型的简介...
    hidden_label: 在管理菜单中隐藏
    singleton: 视为单个对象
    language: 语言
    translation: 翻译
    translation_placeholder: 输入翻译...
    collection_name: 模型名称
    singular_unit: 单一单位
    plural_unit: 复数单位
    archive_divider: 存档
    archive_field_placeholder: 选择字段...
    archive_app_filter: 启用归档功能
    archive_value: 归档时设定的值...
    unarchive_value: 解除归档时设定的值...
    sort_divider: 排序
    sort_field: 选择字段...
    accountability_divider: 访问控制
    duplication_divider: 复制
  directus_files:
    title: 唯一的标题...
    description: 可选描述...
    location: 可选位置...
    storage_divider: 文件名
    filename_disk: 服务端的名称...
    filename_download: 下载时的文件名
  directus_roles:
    name: 角色名称...
    description: 角色介绍...
    ip_access: 添加允许的 IP 地址，留空表示允许所有...
    fields:
      icon_name: 图标
      name_name: 名称
      name_placeholder: 输入标题...
      link_name: 链接
      link_placeholder: 相对或绝对的 URL...
    collections_name: 数据模型
    collections_addLabel: 添加到模型...
  directus_users:
    preferences_divider: 用户设置
    dropdown_auto: 自动 (系统主题)
    dropdown_light: 亮色模式
    dropdown_dark: 暗色模式
    admin_divider: 管理员设置
    status_dropdown_draft: 草稿
    status_dropdown_invited: 已邀请
    status_dropdown_active: 激活
    status_dropdown_suspended: 已停用
    status_dropdown_archived: 已存档
    token: 请输入安全访问令牌...
  directus_webhooks:
    status_options_active: 激活
    status_options_inactive: 非活跃
    data_label: 发送事件数据
    triggers_divider: 触发条件
    actions_create: 创建
    actions_update: 更新
    actions_delete: 删除
    actions_login: 登录
    headers:
      header: 报头
      value: 值
      add: 添加报头
no_fields_in_collection: '集合 {collection} 中没有任何字段'
no_value: 没有值
do_nothing: 什么都不做
generate_and_save_uuid: 生成并保存 UUID
save_current_user_id: 保存当前用户 ID
save_current_user_role: 保存当前用户角色
save_current_datetime: 保存当前日期/时间
always_open: 总是展开
start_open: 默认打开
start_collapsed: 默认收起
block: 阻止
inline: 内联
comment: 注释
shares: 共享
unlimited_usage: 无限使用
uses_left: 无剩余使用次数 | 仅剩1次使用次数 | 还有 {n} 次使用次数
no_shares: 没有要显示的共享
new_share: 新建分享
expired: 已过期
upcoming: 即将到来的
share: 分享
share_item: 分享条目
shared_with_you: 已与您分享一个条目
shared_enter_passcode: 输入您的密码以继续...
shared_leave_blank_for_unlimited: 留空表示无限制
shared_times_remaining: 此链接只能使用 {n} 次
shared_last_remaining: 此链接只能使用一次
shared_uses_left: 为了增加安全性，该共享页面已被设置成只可显示有限次。 目前还剩下 {n} 次显示，此后本页面将无法访问。
share_access_page: 访问共享页面
share_access_not_found: 这个共享页面不存在或已经超过允许的最大数量。
share_access_not_found_desc: 请联系此条目的授权用户以请求访问。
share_access_not_found_title: 未知共享页面
share_copy_link: 复制链接
share_copy_link_success: 链接已复制
share_copy_link_error: 无法复制链接
share_send_link: 发送链接
relational_triggers: 关联触发器
referential_action_field_label_m2o: 删除 {collection} 时...
referential_action_field_label_o2m: 取消选择 {collection}...
referential_action_no_action: 防止删除
referential_action_cascade: 删除 {collection} 项 (分类)
referential_action_set_null: 伪装 {field} 字段
referential_action_set_default: 设置 {field} 为默认值
choose_action: 选择操作
continue_label: 继续
continue_as: >-
  {name} 目前已被身份验证。如果您确认此帐户，请按继续。
editing_role: '{role} 角色'
creating_webhook: 正在创建 Webhook
default_label: 默认值
delete_label: 删除
delete_are_you_sure: >-
  此操作是永久性的，无法撤销。您确定要继续吗？
delete_field_are_you_sure: >-
  您确定要删除字段 "{field}" 吗? 此操作无法撤消。
description: 描述
done: 已完成
duplicate: 复制
limit: 限制
email: 邮箱
embed: 嵌入
fallback_icon: 备用图标
field: 字段 | 字段
file: 文件
file_library: 文件管理
forgot_password: 忘记密码
hidden: 隐藏
hidden_in_group: 在 {group} 中隐藏
icon: 图标
info: 更多信息
normal: 标准
success: 成功
warning: 警示
danger: 危险
colors:
  purple: 紫色
  blue: 蓝色
  green: 绿色
  yellow: 黄色
  orange: 橙色
  red: 红色
  black: 黑色
  gray: 灰色
  white: 白色
junction_collection: 交叉模型
latency: 延迟
login: 登录
my_activity: 操作记录
not_authenticated: 未认证
authenticated: 已认证。
options: 选项
otp: 一次性密码
password: 密码
permissions: 权限
relationship: 关联
reset: 重置
reset_password: 重置密码
revisions: 修订版本
no_revisions: 尚未更新
revert: 还原
save: 保存
schema: Schema
search: 搜索
select_existing: 选择现有
select_field_type: 选择字段类型
select_interface: 选择接口
settings: 设置
sign_in: 登录
sign_out: 退出登录
sign_out_confirm: 您确定要退出登录吗?
something_went_wrong: 出了点问题。
sort_direction: 排序
export_location: 导出位置
export_started: 导出已开始
export_started_copy: 您的导出已经开始。当准备下载时，您会收到通知。
sort_asc: 升序
sort_desc: 降序
template: 模板
require_value_to_be_set: 需要设置值
translation: 翻译
translation_placeholder: 输入翻译...
value: 值
view_project: 查看项目
report_error: 报告错误
start: 开始
interfaces:
  filter:
    name: 筛选
    description: 配置过滤对象。
    add_filter: 添加过滤器
    add_group: 或 / 与 组
    add_value: 添加值
    logic_type_and: 逻辑与 - AND
    logic_type_or: 逻辑或 - OR
    all: 全部
    any: 任意
    and: 和
    of_the_following: 条件时生效
    no_rules: 无已配置的规则
    change_value: 点击修改名称
    placeholder: 拖拽规则到此处
  fields:
    name: 字段
  group-accordion:
    name: 折叠
    description: 在折叠面板中显示字段或分组
    start: 开始
    all_closed: 全部已关闭
    first_opened: 最早打开
    all_opened: 全部已打开
    accordion_mode: 折叠模式
    max_one_section_open: 最多展开 1 项
  presentation-links:
    presentation-links: 按钮链接
    links: 链接
    description: 启动动态URL的可配置链接按钮
    style: 样式
    primary: 主要的
    link: 链接
    button: 按钮
    error: 无法执行操作
  select-multiple-checkbox:
    checkboxes: 复选框
    description: 通过复选框选择多个选项
    allow_other: 允许其他
    show_more: '显示更多 {count}'
    items_shown: 显示条目
  select-multiple-checkbox-tree:
    name: 复选框 (树状)
    description: 通过复选框选择多个选项
    value_combining: 组合值
    value_combining_note: 控制嵌套选择时存储的值。
    show_all: 显示全部
    show_selected: 显示所选
  input-code:
    code: 代码
    description: 编辑或分享代码片段
    line_number: 行号
    line_wrapping: 换行
    placeholder: 在此输入
  system-collection:
    collection: 数据模型
    description: 在现有模型之间选择
    include_system_collections: 包含系统模型
  system-collections:
    collections: 数据模型
    description: 在现有模型之间选择
    include_system_collections: 包含系统模型
  select-color:
    color: 颜色
    description: 输入或选择颜色
    placeholder: 选择颜色
    preset_colors: 预设颜色
    opacity: 不透明度
    preset_colors_add_label: 添加新颜色...
    name_placeholder: 输入颜色名称...
  datetime:
    datetime: 日期时间
    description: 输入日期时间
    include_seconds: 包括秒数
    set_to_now: 设置为现在
    use_24: 使用24小时格式
    placeholder: 选择日期时间...
  system-display-template:
    display-template: 显示模板
    description: 混合静态文本和动态字段值
    collection_field: 模型字段
    collection_field_not_setup: 该模型的字段配置错误
    select_a_collection: 选择模型
  presentation-divider:
    divider: 分隔线
    description: 标记字段并分成多个部分
    title_placeholder: 输入标题，或者留空只显示一条线...
    inline_title: 行内标题
    inline_title_label: 在行内显示标题
    margin_top: 上边距
    margin_top_label: 增加上边距
  select-dropdown:
    description: 请选择
    choices_placeholder: 添加选项
    allow_other: 允许其他
    allow_other_label: 允许其他值
    allow_none: 不允许
    allow_none_label: 不允许选择
    choices_name_placeholder: 输入名称...
    choices_value_placeholder: 请输入值...
  select-multiple-dropdown:
    select-multiple-dropdown: 下拉(多选)
    description: 从下拉列表中选择多个值
  file:
    file: 文件
    description: 选择或上传文件
  files:
    files: 多个文件
    description: 选择或上传多个文件
  input-hash:
    hash: Hash
    description: 输入一个hash值
    masked: Masked
    masked_label: Hide the true values
  select-icon:
    icon: 图标
    description: 从下拉列表中选择一个图标
    search_for_icon: 搜索图标...
  file-image:
    image: 图片
    description: 选择或上传图片
    crop: 裁剪为适合的
    crop_label: 视需要裁剪图像
  system-interface:
    interface: 接口
    description: 选择一个现有接口
    placeholder: 选择接口...
  system-interface-options:
    interface-options: 接口选项
    description: 选择接口选项的模式
  list-m2m:
    many-to-many: 多对多
    description: 选择多个相关项目
    display_template_configure_notice: 您可以在创建此字段后配置显示模板。
  select-dropdown-m2o:
    many-to-one: 多对一
    description: 选择一个条目
    display_template: 显示模板
  input-rich-text-md:
    markdown: Markdown
    description: 输入并预览Markdown
    edit: 编辑
    preview: 预览
    editorFont: 编辑器字体
    previewFont: 预览字体
    customSyntax: 自定义块
    customSyntax_label: 添加自定义语法类型
    customSyntax_add: 添加自定义语法
    box: Block / Inline
    imageToken: 静态访问令牌
    imageToken_label: 静态访问令牌已被附加到资源的 URL
  map:
    map: 地图
    description: 选择地图上的位置
    zoom: 缩放
    geometry_type: 地图的几何类型
    geometry_format: 地图的几何格式
    default_view: 默认视图
    invalid_options: 无效选项
    invalid_format: 无效格式 ({format})
    unexpected_geometry: 需要 {expected}，但收到 {got}。
    fit_bounds: 自适应
    native: 原生
    geojson: GeoJSON
    lnglat: 经度、纬度
    wkt: WKT
    wkb: WKB
    click_to_select: 单击以选择 {geometry}
  presentation-notice:
    notice: 提示
    description: 显示一个快捷提示
    text: 在此输入通知内容...
  list-o2m:
    one-to-many: 一对多
    description: 选择多个相关项目
    no_collection: 找不到collection
  system-folder:
    folder: 文件夹
    description: 选择文件夹
    field_hint: 用于上传文件的文件夹。不影响现有文件。
    root_name: 文件管理
    system_default: 系统默认
  select-radio:
    radio-buttons: 单选按钮
    description: 选择多项选择
  list:
    repeater: 中继器
    description: 创建同一结构的多个条目
    edit_fields: 编辑字段
    add_label: '"创建新"标签'
    field_name_placeholder: 输入字段名称...
    field_note_placeholder: 输入字段备注...
  slider:
    slider: 滑块
    description: 使用滑块选择一个数字
    always_show_value: 总是显示
  tags:
    tags: 标签
    description: 选择或添加标签
    whitespace: 空白
    hyphen: 用连字符替换
    underscore: 将空格替换为下划线
    remove: 删除空格
    capitalization: 大写
    uppercase: 转为大写
    lowercase: 转为小写
    auto_formatter: 自动格式化标题
    alphabetize: 按字母表排序
    alphabetize_label: 强制按字母顺序排序
    add_tags: 添加标签并按回车键...
  input:
    input: Input
    description: 手动输入一个值
    trim: Trim
    trim_label: 修剪开始和结束
    mask: Masked
    mask_label: 隐藏真实值
    clear: 已清除的值
    clear_label: 保存为空字符串
    minimum_value: 最小值
    maximum_value: 最大值
    step_interval: 步骤间隔
    slug: Slugify
    slug_label: 使输入的 URL 安全
  input-multiline:
    textarea: Textarea
    description: 输入多行纯文本
  input-translated-string:
    input-translated-string: 已翻译的字符串
    description: 选择或添加翻译字符串
    search_placeholder: 搜索...
    new_translation_string: 新翻译字符串
  boolean:
    toggle: 切换
    description: 开启或关闭
    color_on: 启用颜色
    color_off: 禁用颜色
    label_placeholder: 输入标签...
    label_default: 已启用
  translations:
    display_template: 显示模板
    no_collection: 暂无模型
    toggle_split_view: 切换视图
    language_field: 语言指示字段
  list-o2m-tree-view:
    description: 递归显示树状图
    recursive_only: 树状图仅适用于递归关系。
  user:
    user: 用户
    description: 选择一个已有的用户
    select_mode: 选择模式
    modes:
      auto: 自动
      dropdown: 下拉列表
      modal: 模式
  input-rich-text-html:
    wysiwyg: 所见即所得
    description: 富文本编辑器
    toolbar: 工具栏
    custom_formats: 自定义格式
    options_override: 覆盖选项
    folder_note: 用于上传文件的文件夹。不影响现有文件。
    imageToken: 静态访问令牌
    imageToken_label: 静态访问令牌已被附加到资源的 URL
  input-autocomplete-api:
    input-autocomplete-api: 自动完成 Input (API)
    description: 一个事先搜索的外部API
    results_path: 结果路径
    value_path: 值路径
    text_path: 文本路径
    trigger: 触发器
    rate: Rate
  group-raw:
    name: 原始组
    description: 渲染字段为
  group-detail:
    name: 详情
    description: 渲染字段为可折叠部分
    show_header: 显示分组名称
    header_icon: 图标
    header_color: 颜色
    start_open: 默认打开
    start_closed: 默认收起
displays:
  translations:
    translations: 翻译
    description: 翻译预览
    enable: 启用
    user_language: 使用当前用户语言
    default_language: 默认语言
    language_field: 语言指示字段
  boolean:
    boolean: Boolean
    description: 显示开启或关闭状态
    label_on: 标签开启
    label_on_placeholder: 在标签上输入...
    label_off: 关闭标签
    label_off_placeholder: 输入关闭标签...
    icon_on: 图标开启
    icon_off: 关闭图标
    color_on: 启用颜色
    color_off: 禁用颜色
  collection:
    collection: 数据模型
    description: 显示模型
    icon_label: 显示模型的图标
  color:
    color: 颜色
    description: 显示一个彩色的圆点
    default_color: 默认颜色
  datetime:
    datetime: 日期时间
    description: 显示与时间相关的值
    format: 格式
    format_note: >-
      自定义格式接受__[日期字段符号表](https://www.unicode.org/reports/tr35/tr35-dates.html#Date_Field_Symbol_Table)__
    long: Long
    short: Short
    relative: 相对
    relative_label: '显示相对时间，例如 5 分钟前'
  file:
    file: 文件
    description: 显示文件
  filesize:
    filesize: 文件大小
    description: 显示文件大小
  formatted-value:
    formatted-value: 格式化值
    description: 显示文本格式化
    format: 格式
    format_label: 自动格式
    font: 字体
    font_sans_serif: 无衬线字体
    font_serif: 衬线字体
    font_monospace: 等宽
    bold: 加粗
    bold_label: 使用粗体
    italic: 斜体
    italic_label: 使用斜体
    prefix: 前缀
    prefix_label: 前置文本
    suffix: 后缀
    suffix_label: 附加文本
    color: 颜色
    background: 背景
    icon: 图标
    border: 边框
    border_label: 显示边框
    text: 文本
    text_placeholder: 可选值覆盖...
  formatted-json-value:
    formatted-json-value: 格式化JSON值
    description: 显示对象的格式化版本
  icon:
    icon: 图标
    description: 显示图标
    filled: 填充
    filled_label: 使用填充变量
  image:
    image: 图片
    description: 显示一个小的图像预览
    circle: 圆圈
    circle_label: 显示为圆形
  labels:
    labels: 标签
    description: 显示单个标签或标签列表
    default_foreground: 默认文字颜色
    default_background: 默认背景颜色
    format_label: 格式化每个标签
    show_as_dot: 显示小圆点
    choices_value_placeholder: 请输入值...
    choices_text_placeholder: 请输入文本…
  mime-type:
    mime-type: MIME 类型
    description: 显示文件的 MIME 类型
    extension_only: 仅限扩展
    extension_only_label: 只显示文件扩展名
  rating:
    rating: 评分
    description: 显示为星星（基于最大值）
    simple: 基础
    simple_label: 显示基础星星
  raw:
    raw: 原始值
  related-values:
    related-values: 应用值
    description: 显示相对值
    display_template_configure_notice: 您可以在创建此字段后配置显示模板。
  user:
    user: 用户
    description: 显示一个系统用户
    avatar: 头像
    name: 名称
    both: 两个
    circle_label: 以圆形头像显示用户
layouts:
  cards:
    cards: 卡片
    image_source: 图像来源
    image_fit: 适合图像
    crop: 裁剪
    contain: 包含
    title: 标题
    subtitle: 副标题
  tabular:
    tabular: 表
    spacing: 间距
    comfortable: 宽松
    compact: 紧凑
    cozy: 适中
  calendar:
    calendar: 日历
    start_date_field: 开始日期
    end_date_field: 结束日期
  map:
    map: 地图
    basemap: 底图
    layers: 图层
    cluster_options: 集群选项
    cluster: 集群附近数据
    cluster_radius: 集群半径
    cluster_minpoints: 集群最小尺寸
    cluster_maxzoom: 集群的最大缩放
    field: 地理空间字段
    invalid_geometry: 无效几何图形
    find_location: 搜索地点
    default_template: 使用Collection默认值
    no_compatible_fields: 没有兼容的字段
panels:
  metric:
    name: 公制
    description: 基于查询显示单个值
    field: 字段
  time_series:
    name: 时间系列
    description: 根据一段时间的值渲染线形图
    date_field: 日期字段
    value_field: 值字段
    fill_type: 填充类型
    curve_type: 曲线类型
  label:
    name: 标签
    description: 显示一些文本
  list:
    name: 列表
    description: 筛选并列出表模型中的字段<|MERGE_RESOLUTION|>--- conflicted
+++ resolved
@@ -361,13 +361,10 @@
 yesterday: 昨天
 delete_comment: 删除评论
 delete_share: 删除分享
-<<<<<<< HEAD
-=======
 functions:
   year: 年
   month: 月
   count: Count
->>>>>>> 703fb842
 date-fns_date: PPP
 date-fns_time: 'h:mm:ss a'
 date-fns_time_no_seconds: 'h:mm a'
@@ -1026,10 +1023,7 @@
     project_url: 项目URL
     project_color: 项目颜色
     project_logo: 项目 Logo
-<<<<<<< HEAD
-=======
     default_language: 默认语言
->>>>>>> 703fb842
     branding: 品牌和样式
     public_foreground: 公共前景
     public_background: 公共背景
