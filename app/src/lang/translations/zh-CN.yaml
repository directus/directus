--- conflicted
+++ resolved
@@ -854,10 +854,7 @@
     files_divider_title: 文件和缩略图
     overrides_divider_title: 应用设置覆盖
   directus_activity:
-<<<<<<< HEAD
-=======
     login: 登录
->>>>>>> 8a1913aa
     create: 创建
     update: 更新
     delete: 删除
