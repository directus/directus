--- conflicted
+++ resolved
@@ -289,11 +289,8 @@
 translation: Překlad
 value: Hodnota
 interfaces:
-<<<<<<< HEAD
-=======
   input-code:
     line_number: Číslo řádku
->>>>>>> 28ef6418
   collection:
     collection: Kategorie
   system-collections:
@@ -308,13 +305,10 @@
     description: Vyberte nebo nahrajte soubory
   select-icon:
     icon: Ikona
-<<<<<<< HEAD
-=======
   numeric:
     numeric: Číselné
   list:
     edit_fields: Upravit pole
->>>>>>> 28ef6418
   tags:
     tags: Štítky
   user:
