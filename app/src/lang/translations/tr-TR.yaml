--- conflicted
+++ resolved
@@ -614,15 +614,10 @@
     status: Durum
 field_options:
   directus_activity:
-<<<<<<< HEAD
-    create: Oluştur
-    update: Güncelle
-=======
     login: Oturum Aç
     create: Oluştur
     update: Güncelle
     delete: Sil
->>>>>>> 8a1913aa
   directus_collections:
     language: Dil
     archive_divider: Arşiv
