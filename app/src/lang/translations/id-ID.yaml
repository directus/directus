---
edit_field: Edit Kolom
conditions: Kondisi
maps: Peta
item_revision: Revisi Item
duplicate_field: Kolom Duplikat
half_width: Lebar Setengah
full_width: Lebar Penuh
limit: Batas
group: Grup
and: Dan
or: Atau
fill_width: Lebar Penuh
field_name_translations: Terjemahan Nama Kolom
enter_password_to_enable_tfa: Masukkan password anda untuk Two-Factor Authentication
add_field: Tambah Kolom
role_name: Nama Peran
branch: Cabang
db_only_click_to_configure: 'Khusus Database: Tekan Untuk Konfigurasi '
show_archived_items: Tampilkan Yang Diarsipkan
edited: Nilai Diedit
required: Diperlukan
required_for_app_access: Diperlukan untuk Akses Aplikasi
requires_value: Wajib memiliki nilai
create_preset: Buat Preset
create_role: Buat Peran
create_user: Buat User
create_webhook: Buat Webhook
invite_users: Undang Pengguna Lain
invite: Undang
email_already_invited: Email "{email}" sudah diundang
emails: Surel
connection_excellent: Koneksi Luar Biasa
connection_good: Koneksi Bagus
connection_fair: Koneksi Standar
connection_poor: Koneksi Buruk
primary: Primer
rename_folder: Ubah nama folder
delete_folder: Hapus Folder
prefix: Awalan
suffix: Akhiran
reset_bookmark: Hapus Markah
rename_bookmark: Ubah Markah
update_bookmark: Hapus Markah
delete_bookmark: Hapus Markah
delete_bookmark_copy: >-
  Apakah anda yakin ingin menghapus markah "{bookmark}"? Tindakan ini tidak dapat dikembalikan.
logoutReason:
  SIGN_OUT: Telah keluar
  SESSION_EXPIRED: Sesi kadaluarsa
public_description: Kendalikan data API yang tersedia tanpa autentikasi.
not_allowed: Tidak Diizinkan
directus_version: Versi Directus
node_version: Versi Node
node_uptime: Waktu Jalan Node
os_type: Tipe OS
os_version: Versi OS
os_uptime: Waktu Jalan OS
os_totalmem: Memori OS
archive: Arsip
archive_confirm: Apakah Anda yakin ingin mengarsipkan item ini?
archive_confirm_count: >-
  Tidak ada item terpilih | Apakah Anda yakin ingin mengarsipkan item ini? | Apakah Anda yakin ingin mengarsipkan {count} item ini?
reset_system_permissions_to: 'Set Ulang Perizinan Sistem ke:'
reset_system_permissions_copy: Tindakan ini akan menimpa perizinan kustom apapun yang mungkin telah diterapkan ke koleksi sistem. Apakah Anda yakin?
the_following_are_minimum_permissions: Berikut adalah perizinan minimum yang diperlukan ketika "Akses Aplikasi" diaktifkan. Anda dapat mengembangkan perizinan lebih dari ini, tetapi tidak dibawahnya.
app_access_minimum: Minimum Akses Aplikasi
recommended_defaults: Bawaan yang Direkomendasikan
unarchive: Batalkan pengarsipan
unarchive_confirm: Apakah Anda yakin ingin membatalkan arsip dari item ini?
nested_files_folders_will_be_moved: Berkas dan folder yang disarang akan dipindahkan satu tingkat keatas.
unknown_validation_errors: 'Ada kesalahan validasi untuk kolom tersembunyi berikut:'
validationError:
  eq: Nilai harus {valid}
  neq: Nilai tidak boleh {invalid}
  in: Nilai harus salah satu dari {valid}
  nin: Nilai tidal boleh salah satu dari {invalid}
  contains: Nilai harus memiliki {substring}
  ncontains: Nilai tidak boleh memiliki {substring}
  gt: Nilai harus lebih besar dari {valid}
  gte: Nilai harus lebih besar atau sama dengan {valid}
  lt: Nilai harus kurang dari {valid}
  lte: Nilai harus kurang dari ataus sama dengan {valid}
  empty: Nilai harus kosong
  nempty: Nilai tidak boleh kosong
  null: Nilai harus kosong
  nnull: Nilai tidak boleh kosong
  required: Nilai diperlukan
  unique: Nilai harus unik
  regex: Format nilai tidak tepat
all_access: Semua Akses
no_access: Tidak Ada Akses
use_custom: Gunakan Kustom
nullable: Dapat dikosongkan
allow_null_value: Izinkan nilai KOSONG
enter_value_to_replace_nulls: Harap masukkan nilai baru untuk menggantikan nilai kosong pada kolom ini.
field_standard: Standar
field_presentation: Presentasi & Alias
field_file: Satu Berkas
field_files: Beberapa Berkas
field_m2o: Hubungan M2O
field_m2a: Hubungan M2A
field_o2m: Hubungan O2M
field_m2m: Hubungan M2M
field_translations: Terjemahan
item_permissions: Perizinan Item
field_permissions: Perizinan Baris
field_validation: Validasi Baris
field_presets: Preset Baris
permissions_for_role: 'Item {role} Peran dapat {action}.'
fields_for_role: 'Baris {role} Peran dapat {action}.'
validation_for_role: 'Aturan baris {action} Peran {role} harus tunduk.'
presets_for_role: 'Nilai bawaan baris untuk Peran {role}.'
presentation_and_aliases: Presentasi & Alias
hide_field_on_detail: Sembunyikan Baris pada Rincian
show_field_on_detail: Tampilkan Baris pada Rincian
delete_field: Hapus Baris
fields_and_layout: Baris & Layout
field_create_success: 'Buat Baris: "{field}"'
field_update_success: 'Perbarui Baris: "{field}"'
duplicate_where_to: Dimana Anda ingin menggandakan baris ini?
language: Bahasa
global: Global
admins_have_all_permissions: Admin memiliki semua perizinan
camera: Kamera
exposure: Eksposur
shutter: Shutter
iso: ISO
focal_length: Jarak Fokus
schema_setup_key: Nama kolom baris database ini dan kunci API
create_field: Buat Bidang
creating_new_field: 'Kolom Baru ({collection})'
field_in_collection: '{field} ({collection})'
reset_page_preferences: Reset Preferensi Halaman
hidden_field: Kolom Tersembunyi
hidden_on_detail: Disembunyikan dalam Rincian
disabled_editing_value: Nonaktifkan mengubah nilai
key: Kunci
alias: Alias
bigInteger: Big Integer
boolean: Boolean
date: Tanggal
datetime: DateTime
decimal: Desimal
float: Float
integer: Integer
json: JSON
xml: XML
string: String
text: Teks
time: Time
timestamp: Timestamp
uuid: UUID
hash: Hash
not_available_for_type: Tidak Tersedia Untuk Tipe Ini
create_translations: Buat Terjemahan
auto_refresh: Penyegaran Otomatis
refresh_interval: Selang Waktu Segarkan
no_refresh: Jangan Segarkan
refresh_interval_seconds: Segarkan secara Instan | Setiap Detik | Setiap {seconds} Detik
refresh_interval_minutes: Setiap Menit | Setiap {minutes} Menit
auto_generate: Buat Otomatis
this_will_auto_setup_fields_relations: Ini akan secara otomatis menkonfigurasi seluruh kolom dan hubungan yang dibutuhkan.
click_here: Tekan di sini
to_manually_setup_translations: untuk secara manual menkonfirgurasi penerjemah.
click_to_manage_translated_fields: >-
  Belum ada baris yang diterjemahkan. Klik disini untuk membuatnya. | Terdapat satu baris yang diterjemahan. Klik disini untuk mengelolanya. | Terdapat {count} baris yang diterjemahkan. Klik disini untuk mengelola baris tersebut.
fields_group: Grup kolom-kolom
no_collections_found: Tidak ada koleksi ditemukan.
new_data_alert: 'Berikut ini akan dibuat menurut Model Data Anda:'
search_collection: Cari Koleksi...
new_field: 'Baris Baru'
new_collection: 'Koleksi Baru'
add_m2o_to_collection: 'Tambahkan Many-to-One ke "{collection}"'
add_o2m_to_collection: 'Tambahkan One-to-Many ke "{collection}"'
add_m2m_to_collection: 'Tambahkan Many-to-Many ke "{collection}"'
choose_a_type: Pilih tipe...
determined_by_relationship: Ditentukan oleh relasi
add_note: Tambahkan catatan untuk pengguna...
default_value: Nilai Bawaan
standard_field: Kolom Standar
single_file: Satu Berkas
multiple_files: Beberapa Berkas
m2o_relationship: Relasi Banyak ke Satu
o2m_relationship: Relasi Satu ke Banyak
m2m_relationship: Relasi Banyak ke Banyak
m2a_relationship: Relasi Banyak ke Semua
invalid_item: Item tidak Valid
next: Lanjut
field_name: Nama Kolom
translations: Terjemahan
note: Catatan
enter_a_value: Masukkan sebuah nilai...
enter_a_placeholder: Masukkan sebuah placeholder...
length: Panjang
precision_scale: Presisi & Skala
readonly: Hanya-baca
unique: Unik
updated_on: Diperbarui Pada
updated_by: Diperbarui Oleh
primary_key: Primary Key
foreign_key: Kunci Asing
finish_setup: Selesai Setup
dismiss: Abaikan
raw_value: Nilai mentah
edit_raw_value: Sunting Nilai Mentah
enter_raw_value: Masukkan nilai mentah...
clear_value: Bersihkan nilai
reset_to_default: Kembalikan ke default
undo_changes: Batalkan Perubahan
notifications: Notifikasi
show_all_activity: Tampilkan Semua Aktivitas
page_not_found: Halaman Tidak Ditemukan
page_not_found_body: Halaman yang Anda cari sepertinya tidak ada.
confirm_revert: Konfirmasi Kembalikan
confirm_revert_body: Ini akan mengembalikan item ke keadaaan yang dipilih.
display: Tampilkan
settings_update_success: Pengaturan telah diperbarui
title: Judul
revision_delta_created: Dibuat
revision_delta_created_externally: Buat secara Eksternal
revision_delta_updated: 'Diperbarui 1 Baris | Diperbarui {count} Baris'
revision_delta_deleted: Terhapus
revision_delta_reverted: Dikembalikan
revision_delta_other: Revisi
revision_delta_by: '{date} oleh {user}'
private_user: Pengguna Pribadi
revision_preview: Pratinjau Revisi
updates_made: Pembaruan Dibuat
leave_comment: Tinggalkan komentar...
post_comment_success: Komentar telah diposting
item_create_success: Item telah Dibuat | Item telah Dibuat
item_update_success: Item telah Diperbarui | Item telah Diperbarui
item_delete_success: Item telah Dihapus | Item telah Dihapus
this_collection: Pengumpulan ini
related_collection: Pengumpulan Terkait
related_collections: Koleksi Terkait
translations_collection: Koleksi Terjemahan
languages_collection: Koleksi Bahasa
export_data: Ekspor Data
format: Format
use_current_filters_settings: Gunakan Filter Saat Ini & Pengaturan
export_collection: 'Ekspor {collection}'
last_page: Halaman Terakhir
last_access: Akses Terakhir
fill_template: Isi dengan Nilai Template
a_unique_table_name: Sebuah nama tabel unik...
a_unique_column_name: Sebuah nama kolom unik...
enable_custom_values: Aktifkan nilai khusus
submit: Kirim
move_to_folder: Pindahkan ke Folder
move: Pindah
system: Sistem
add_field_related: Tambah Baris ke Koleksi Terkait
interface_label: Antarmuka
today: Hari Ini
yesterday: Kemarin
delete_comment: Hapus Komentar
date-fns_date: PPP
date-fns_time: 'h:mm:ss a'
date-fns_time_no_seconds: 'h:mm a'
date-fns_date_short: 'MMM d, u'
date-fns_time_short: 'h:mma'
date-fns_date_short_no_year: MMM d
month: Bulan
year: Tahun
select_all: Pilih Semua
months:
  january: Januari
  february: Februari
  march: Maret
  april: April
  may: Mei
  june: Juni
  july: Juli
  august: Agustus
  september: September
  october: Oktober
  november: November
  december: Desember
drag_mode: Mode Tarik
cancel_crop: Batalkan Pemotongan
original: Orisinal
url: URL
file_details: Rincian Berkas
dimensions: Dimensi
size: Ukuran
created: Dibuat
modified: Telah dimodifikasi
checksum: Checksum
owner: Pemilik
edited_by: Diedit oleh
folder: Direktori
zoom: Perbesar
download: Unduh
open: Buka
open_in_new_window: Buka di Jendela Baru
foreground_color: Warna Latar Depan
background_color: Warna Latar Belakang
upload_from_device: Unggah Berkas dari Perangkat
choose_from_library: Pilih Berkas dari Pustaka
import_from_url: Impor Berkas dari URL
replace_from_device: Menggantikan Berkas dari Perangkat
replace_from_library: Menggantikan Berkas dari Pustaka
replace_from_url: Menggantikan Berkas dari URL
no_file_selected: Tidak Ada Berkas Yang Dipilih
download_file: Unduh Berkas
collection_key: Kunci Koleksi
name: Nama
primary_key_field: Kolom Primary Key
type: Tipe
creating_new_collection: Membuat Koleksi Baru
created_by: Dibuat Oleh
created_on: Dibuat Pada
creating_collection_info: Nama dari koleksi dan pengaturan/setup baris "kunci" unik...
creating_collection_system: Aktifkan dan ganti nama baris opsional manapun ini.
auto_increment_integer: Integer bertambah-otomatis
generated_uuid: UUID yang Dihasilkan
manual_string: String yang diinput manual
save_and_create_new: Simpan dan Buat Baru
save_and_stay: Simpan dan Tinggal
save_as_copy: Simpan sebagai Salinan
add_existing: Tambahkan Yang Ada
creating_items: Membuat Item
enable_create_button: Aktifkan Tombol Buat Baru
selecting_items: Memilih item
enable_select_button: Aktifkan Tombol Pemilihan
comments: Komentar
no_comments: Belum Ada Komentar
click_to_expand: Tekan Untuk Memperluas
select_item: Pilih Item
no_items: Tidak Ada Item
search_items: Cari item...
disabled: Dinonaktifkan
information: Informasi
report_bug: Laporkan Bug
request_feature: Meminta Fitur
interface_not_found: 'Antarmuka "{interface}" tidak ditemukan.'
reset_interface: Atur ulang Antarmuka
display_not_found: 'Tampilan "{display}" tidka ditemukan.'
reset_display: Set ulang Tampilan
item_count: 'Tidak Ada Item | Satu Item | {count} Item'
no_items_copy: Belum ada item pada koleksi ini.
file_count: 'Tidak Ada Berkas | Satu Berkas | {count} Berkas'
no_files_copy: Tidak ada berkas disini.
user_count: 'Tidak Ada Pengguna | Satu Pengguna | {count} Pengguna'
no_users_copy: Belum ada pengguna didalam peran ini.
webhooks_count: 'Tidak Ada Webhook | Satu Webhook | {count} Webhook'
all_items: Semua Item
csv: CSV
no_collections: Tidak ada koleksi
create_collection: Buat Pengumpulan
no_collections_copy_admin: Kamu belum punya Koleksi. Klik tombol di bawah ini untuk memulai.
relationship_not_setup: Relasi tidak dikonfigurasi dengan benar
users: Pengguna
activity: Aktivitas
webhooks: Webhooks
field_width: Lebar Bidang
add_filter: Tambah Filter
upper_limit: Batas atas...
lower_limit: Batas bawah...
user_directory: Direktori Pengguna
documentation: Dokumentasi
sidebar: Bilahsamping
duration: Durasi
charset: Charset
file_moved: Berkas Dipindahkan
collection_created: Koleksi Dibuat
modified_on: Dimodifikasi Pada
card_size: Ukuran Kartu
sort_field: Sortir Baris
add_sort_field: Tambah Baris Sortir
sort: Sortir
status: Status
remove: Hapus
toggle_manual_sorting: Aktifkan Sortir Manual
bookmark_doesnt_exist: Bookmark Tidak Tersedia
bookmark_doesnt_exist_copy: Bookmark yang Anda ingin bukan tidak dapat ditemukan.
bookmark_doesnt_exist_cta: Kembali ke koleksi
select_an_item: Pilih sebuah item...
edit: Edit
enabled: Diaktifkan
disable_tfa: Nonaktifkan 2FA
tfa_scan_code: Scan kode pada aplikasi peng-autentifikasi untuk menyelesaikan pengaturan 2FA
enter_otp_to_disable_tfa: Masukkan kode OTP untuk menonaktifkan 2FA
create_account: Buat Akun
account_created_successfully: Akun Berhasil Dibuat
auto_fill: Isi Otomatis
errors:
  COLLECTION_NOT_FOUND: "Koleksi tidak tersedia"
  FIELD_NOT_FOUND: Baris tidak ditemukan
  FORBIDDEN: Dilarang
  INVALID_CREDENTIALS: Nama pengguna atau kata sandi salah
  INVALID_OTP: Kata sandi satu-kali salah
  INVALID_PAYLOAD: Payload tidak valid
  INVALID_QUERY: Kueri tidak valid
  ITEM_LIMIT_REACHED: Batas item tercapai
  ITEM_NOT_FOUND: Item tidak ditemukan
  ROUTE_NOT_FOUND: Tidak ditemukan
  RECORD_NOT_UNIQUE: Nilai duplikat terdeteksi
  UNKNOWN: Kesalahan Tidak Terduga
  INTERNAL_SERVER_ERROR: Kesalahan Tidak Terduga
  NOT_NULL_VIOLATION: Nilai tidak boleh kosong
value_hashed: Nilai telah Di-hash secara Aman
bookmark_name: Nama bookmark...
create_bookmark: Buat Bookmark
edit_bookmark: Sunting Bookmark
bookmarks: Markah
presets: Preset
unexpected_error: Kesalahan Tidak Terduga
unexpected_error_copy: Terjadi galat yang tidak terduga, Silahkan mencoba lagi nanti.
copy_details: Salin Rincian
no_app_access: Tidak Ada Akses Aplikasi
no_app_access_copy: Pengguna ini tidak diperbolehkan untuk menggunakan aplikasi admin.
back: Kembali
rotate: Putar
all_users: Semua Pengguna
delete_collection: Hapus Koleksi
update_collection_success: Perbarui Koleksi
placeholder: Tulisan default pada input
icon_left: Ikon Kiri
icon_right: Ikon Kanan
font: Huruf
sans_serif: Sans Serif
serif: Serif
monospace: Monospace
divider: Pembagi/Pemecah
color: Warna
circle: Lingkaran
advanced_filter: Filter Lanjutan
delete_advanced_filter: Hapus Filter
operators:
  lt: Kurang dari
  gt: Lebih besar dari
  lte: Kurang dari atau sama dengan
  gte: Lebih besar dari atau sama dengan
  nnull: Bukan null
  contains: Mengandung
  ncontains: Tidak mengandung
  between: Diantara
  nbetween: Tidak Diantara
  empty: Kosong
  nempty: Tidak kosong
loading: Memuat...
layout_options: Pilihan Tata Letak
value_unique: Nilai harus unik
display_template: Tampilan Template
no_results: Tidak Ada Hasil
saves_automatically: Menyimpan Secara Otomatis
role: Peran
create: Buat
on_update: Saat Pembaruan
read: Baca
update: Perbarui
select_fields: Pilih Bidang
width: Lebar
height: Tinggi
wysiwyg_options:
  forecolor: Warna Latar Depan
  backcolor: Warna Latar Belakang
  codeblock: Kode
  remove: Hapus
  selectall: Pilih Semua
  table: Tabel
dropdown: Dropwdown
choices: Pilihan
deselect: Hapus pilihan
editing_in_batch: 'Mengedit Masal {count} item'
settings_permissions: Peran dan Izin
settings_project: Pengaturan Proyek
settings_webhooks: Webhooks
scope: Lingkup
discard_changes: Batalkan Perubahan
keep_editing: Tetap Mengedit
add_new: Tambah Baru
all: Semua
batch_delete_confirm: >-
  Tidak ada item terpilih | Apakah Anda yakin ingin menghapus item ini? Tindakan ini tidak dapat dibatalkan. | Apakah Anda yakin ingin menghapus {count} item ini? Tindakan ini tidak dapat dibatalkan.
cancel: Batal
collection: Koleksi
collections: Pengumpulan
fields:
  directus_activity:
    action: Aksi
    collection: Koleksi
    comment: Komentar
    user_agent: Agen pengguna
    ip: Alamat IP
  directus_collections:
    collection: Koleksi
    icon: Ikon
    note: Catatan
    display_template: Tampilan Template
    hidden: Tersembunyi
    sort_field: Sortir Baris
  directus_files:
    title: Judul
    description: Deskripsi
    location: Lokasi
    metadata: Metadata
    filesize: Ukuran berkas
    modified_on: Dimodifikasi Pada
    created_on: Dibuat Pada
    created_by: Dibuat Oleh
    embed: Lampirkan
    folder: Direktori
    width: Lebar
    height: Tinggi
    charset: Charset
    duration: Durasi
  directus_users:
    first_name: Nama Depan
    last_name: Nama belakang
    email: Email
    password: Kata Sandi
    avatar: Avatar
    location: Lokasi
    title: Judul
    description: Deskripsi
    language: Bahasa
    theme: Tema
    status: Status
    role: Peran
    last_page: Halaman Terakhir
    last_access: Akses Terakhir
  directus_settings:
    project_name: Nama Proyek
  directus_fields:
    note: Catatan
    hidden: Tersembunyi
    translation: Terjemahan Nama Kolom
    display_template: Templat
  directus_roles:
    name: Nama Peran
    description: Deskripsi
  directus_webhooks:
    name: Nama
    status: Status
field_options:
  directus_activity:
<<<<<<< HEAD
    create: Buat
    update: Perbarui
=======
    login: Masuk
    create: Buat
    update: Perbarui
    delete: Hapus
>>>>>>> 8a1913aa
  directus_collections:
    language: Bahasa
    archive_divider: Arsip
    divider: Sortir
  directus_roles:
    fields:
      icon_name: Ikon
      name_name: Nama
    collection_list:
      fields:
        type_name: Tipe
    collections_name: Pengumpulan
  directus_webhooks:
    actions_create: Buat
    actions_update: Perbarui
comment: Komentar
editing_role: 'Peraturan {role}'
delete_field_are_you_sure: >-
  Apakah Anda yakin Anda ingin menghapus bidang "{field}" ini? Tindakan ini tidak dapat dikembalikan.
description: Deskripsi
done: Selesai
duplicate: Gandakan
email: Email
embed: Lampirkan
file: Berkas
file_library: Pustaka Berkas
forgot_password: Lupa Kata Sandi
hidden: Tersembunyi
icon: Ikon
info: Info
junction_collection: Pengumpulan Persimpangan
latency: Latensi
login: Masuk
my_activity: Aktivitas Saya
options: Pilihan
otp: Kata Sandi Sekali Pakai
password: Kata Sandi
permissions: Izin
relationship: Hubungan
reset_password: Atur Ulang Kata Sandi
revert: Pulihkan
save: Simpan
schema: Skema
search: Cari
select_existing: Pilih yang Ada
select_interface: Pilih antarmuka
settings: Pengaturan
sign_in: Masuk
sign_out: Keluar
sign_out_confirm: Apakah Anda yakin ingin keluar?
something_went_wrong: Ada yang salah.
template: Templat
value: Nilai
interfaces:
  presentation-links:
    primary: Primer
  input-code:
    code: Kode
  system-collection:
    collection: Koleksi
  system-collections:
    collections: Pengumpulan
  select-color:
    color: Warna
  datetime:
    datetime: Datetime
  system-display-template:
    display-template: Tampilan Template
  presentation-divider:
    divider: Pembagi/Pemecah
  select-dropdown:
    choices_value_placeholder: Masukkan sebuah nilai...
  file:
    file: Berkas
  files:
    files: Berkas
  input-hash:
    hash: Hash
  select-icon:
    icon: Ikon
  system-interface:
    interface: Antarmuka
  select-dropdown-m2o:
    display_template: Tampilan Template
  map:
    zoom: Perbesar
  system-folder:
    folder: Direktori
  boolean:
    label_default: Diaktifkan
  translations:
    display_template: Tampilan Template
  user:
    modes:
      dropdown: Dropwdown
displays:
  boolean:
    boolean: Boolean
  collection:
    collection: Koleksi
  color:
    color: Warna
  datetime:
    datetime: Datetime
    format: Format
  file:
    file: Berkas
  filesize:
    filesize: Ukuran Berkas
  icon:
    icon: Ikon
  image:
    circle: Lingkaran
  labels:
    choices_value_placeholder: Masukkan sebuah nilai...
  user:
    avatar: Avatar
    name: Nama
    both: Keduanya
layouts:
  cards:
    cards: Kartu
    image_source: Sumber Gambar
    title: Judul
    subtitle: Subjudul
  tabular:
    tabular: Tabel
    fields: Bidang
    spacing: Spasi
    comfortable: Longgar
    compact: Rapat
    cozy: Normal<|MERGE_RESOLUTION|>--- conflicted
+++ resolved
@@ -538,15 +538,10 @@
     status: Status
 field_options:
   directus_activity:
-<<<<<<< HEAD
-    create: Buat
-    update: Perbarui
-=======
     login: Masuk
     create: Buat
     update: Perbarui
     delete: Hapus
->>>>>>> 8a1913aa
   directus_collections:
     language: Bahasa
     archive_divider: Arsip
