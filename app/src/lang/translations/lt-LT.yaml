--- conflicted
+++ resolved
@@ -715,10 +715,7 @@
     status: Būsena
 field_options:
   directus_activity:
-<<<<<<< HEAD
-=======
     login: Prisijungti
->>>>>>> 8a1913aa
     create: Kurti
     update: Atnaujinti
   directus_collections:
