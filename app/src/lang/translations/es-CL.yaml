---
edit_field: Editar Campo
conditions: Condiciones
item_revision: Revisión de Elemento
duplicate_field: Duplicar Campo
half_width: Mitad del ancho
full_width: Ancho completo
group: Grupo
and: "Y"
or: O
fill_width: Rellenar ancho
field_name_translations: Traducción de campos
enter_password_to_enable_tfa: Escribe tu contraseña para habilitar el doble factor de autenticación
add_field: Añadir campo
role_name: Nombre de rol
branch: Rama
leaf: Hoja
indeterminate: Indeterminado
exclusive: Exclusivo
children: Niños
db_only_click_to_configure: 'Sólo para base de datos: Haz clic para configurar '
show_archived_items: Mostrar ítems archivados
edited: Campo editado
required: Necesario
required_for_app_access: Necesario para acceder a la aplicación
requires_value: Requiere un valor
create_preset: Crear un pre-definido
create_role: Crear Rol
create_user: Crear usuario
create_webhook: Crear un webhook(conección)
invite_users: Invitar usuarios
email_examples: "admin{'@'}ejemplo.com, usuario{'@'}ejemplo.com..."
invite: Invitar
email_already_invited: El correo electrónico "{email}" ya ha sido invitado
emails: Correos electrónicos
connection_excellent: La conexión es excelente
connection_good: La conexión es buena
connection_fair: La conexión es óptima
connection_poor: La conexión es débil
primary: Principal
rename_folder: Renombrar carpeta
delete_folder: Eliminar carpeta
prefix: Prefijo
suffix: Sufijo
reset_bookmark: Restablecer el marcador
rename_bookmark: Renombrar el marcador
update_bookmark: Actualizar el marcador
delete_bookmark: Eliminar Marcador
delete_bookmark_copy: >-
  ¿Estás seguro de eliminar el marcador "{bookmark}"? Esta acción no se puede deshacer.
logoutReason:
  SIGN_OUT: Tu sesión ha sido cerrada
  SESSION_EXPIRED: Tu sesión ha expirado
public_label: Público
public_description: Controlar qué datos de la API están disponibles sin autenticación.
not_allowed: No permitido
directus_version: Versión Directus
node_version: Versión de Node.js
node_uptime: Tiempo de actividad de Node.js
os_type: Tipo de sistema operativo
os_version: Versión de sistema operativo
os_uptime: Tiempo de actividad del sistema operativo
os_totalmem: Memoria del sistema operativo
archive: Archivar
archive_confirm: '¿Estás seguro de archivar este ítem?'
archive_confirm_count: >-
  No hay elementos seleccionados | ¿Estás seguro de archivar este ítem? | ¿Estás seguro de archivar estos {count} ítems?
reset_system_permissions_to: 'Restablecer permisos del sistema a:'
reset_system_permissions_copy: Esta acción sobrescribirá cualquier permiso personalizado que hayas aplicado a las colecciones de Directus. ¿Estás seguro?
the_following_are_minimum_permissions: Estos son los permisos mínimos requeridos cuando "Acceso a la app" está activado. Puedes ampliar los permisos un poco más, pero no menos que esto.
app_access_minimum: Acceso mínimo a la app
recommended_defaults: Valores recomendados
unarchive: Desarchivar
unarchive_confirm: '¿Está seguro que desea desarchivar este elemento?'
nested_files_folders_will_be_moved: Los archivos anidados y las carpetas se moverán un nivel superior.
unknown_validation_errors: 'Ocurrieron errores de validación para los siguientes campos ocultos:'
validationError:
  eq: El valor tiene que ser {valid}
  neq: El valor no puede ser {invalid}
  in: 'El valor tiene que ser uno de estos: {valid}'
  nin: 'El valor no puede ser uno de estos: {invalid}'
  contains: El valor tiene que contener {substring}
  ncontains: El valor no puede contener {substring}
  gt: El valor tiene que ser mayor a {valid}
  gte: El valor tiene que ser mayor o igual a {valid}
  lt: El valor tiene que ser menor a {valid}
  lte: El valor tiene que ser menor o igual a {valid}
  empty: El valor tiene que estar vacío
  nempty: El valor no puede estar vacío
  null: El valor tiene que ser nulo
  nnull: El valor no puede ser nulo
  required: El valor es requerido
  unique: El Valor tiene que ser único
  regex: El valor no tiene el formato correcto
all_access: Todos los accesos
no_access: Sin Acceso
use_custom: Personalizar
nullable: Acepta valores nulos
allow_null_value: Permitir valor NULL
enter_value_to_replace_nulls: Por favor, introduzca un nuevo valor para reemplazar cualquier valor NULO actualmente dentro de este campo.
field_standard: Estándar
field_presentation: Presentación y Alias
field_file: Un Archivo
field_files: Múltiples Archivos
field_m2o: Relación MAU
field_m2a: Relación M2A
field_o2m: Relación UAM
field_m2m: Relación MAM
field_translations: Traducciones
item_permissions: Permisos de Elemento
field_permissions: Permisos de Campo
field_validation: Validación de Campo
field_presets: Predefinidos para Campo
permissions_for_role: 'Elementos que el Rol {role} puede {action}.'
fields_for_role: 'Campos que el Rol {role} puede {action}.'
validation_for_role: 'Reglas de campo al {action} que el Rol {role} tiene que obedecer.'
presets_for_role: 'Valores por defecto del Campo para el Rol {role}.'
presentation_and_aliases: Presentación y Alias
hide_field_on_detail: Ocultar campo en el Detalle
show_field_on_detail: Mostrar campo en el Detalle
delete_field: Eliminar Campo
fields_and_layout: Campos y Diseño
field_create_success: 'Campo Creado: "{field}"'
field_update_success: 'Campo Actualizado: "{field}"'
duplicate_where_to: '¿A dónde le gustaría duplicar este campo?'
language: Idioma
global: Global
admins_have_all_permissions: Los Administradores tienen todos los permisos
camera: Cámara
exposure: Exposición
shutter: Obturación
iso: ISO
focal_length: Distancia Focal
schema_setup_key: Nombre de columna de este campo de la base de datos y clave API
create_field: Crear Campo
creating_new_field: 'Nuevo Campo ({collection})'
field_in_collection: '{field} ({collection})'
reset_page_preferences: Restablecer Preferencias de Página
hidden_field: Campo Oculto
hidden_on_detail: Oculto en detalle
disabled_editing_value: Desactivar edición de valor
key: Llave
alias: Alias
bigInteger: Número Entero (Grande)
boolean: Booleano
date: Fecha
datetime: Fecha y Hora
decimal: Decimal
float: Número Flotante
integer: Número Entero
json: JSON
xml: XML
string: Cadena de Texto
text: Texto
time: Hora
timestamp: Marca de Tiempo
uuid: UUID
hash: Hash
not_available_for_type: No disponible para este Tipo
create_translations: Crear Traducciones
auto_refresh: Actualización automática
refresh_interval: Intervalo de actualización
no_refresh: No actualizar
refresh_interval_seconds: Refrescar Instantáneamente | Cada Segundo | Cada {seconds} Segundos
refresh_interval_minutes: Cada Minuto | Cada {minutes} Minutos
auto_generate: Autogenerar
this_will_auto_setup_fields_relations: Esto configurará automáticamente todos los campos y relaciones requeridas.
click_here: Clic aquí
to_manually_setup_translations: configurar manualmente las traducciones.
click_to_manage_translated_fields: >-
  Aún no hay campos traducidos. Haga clic aquí para crearlos. | Hay un campo traducido. Haga clic aquí para administrarlo. | Hay {count} campos traducidos. Haga clic aquí para administrarlos.
fields_group: Grupo de Campos
no_collections_found: No se encontraron colecciones.
new_data_alert: 'Los siguientes se crearán dentro de su Modelo de Datos:'
search_collection: Buscar colección...
new_field: 'Nuevo Campo'
new_collection: 'Colección Nueva'
add_m2o_to_collection: 'Agregar Muchos-A-Uno a "{collection}"'
add_o2m_to_collection: 'Agregar Uno-A-Muchos a "{collection}"'
add_m2m_to_collection: 'Agregar Muchos-A-Muchos a "{collection}"'
choose_a_type: Elegir un Tipo...
determined_by_relationship: Determinado por la Relación
add_note: Añadir una nota útil para los usuarios...
default_value: Valor por Defecto
standard_field: Campo Estándar
single_file: Un Archivo
multiple_files: Múltiples Archivos
m2o_relationship: Relación Muchos-a-Uno
o2m_relationship: Relación Uno-A-Muchos
m2m_relationship: Relación Muchos-A-Muchos
m2a_relationship: Relación Muchos-A-Cualquiera
invalid_item: Artículo inválido
next: Próximo
field_name: Nombre del Campo
translations: Traducciones
note: Nota
enter_a_value: Ingrese un valor...
enter_a_placeholder: Ingrese un placeholder...
length: Longitud
precision_scale: Precisión y Escala
readonly: Solo lectura
unique: Único
updated_on: Actualizado el
updated_by: Actualizado por
primary_key: Clave primaria
foreign_key: Llave Foránea
finish_setup: Finalizar Configuración
dismiss: Cerrar
raw_value: Valor Plano
edit_raw_value: Editar Valor Plano
enter_raw_value: Ingresar valor plano...
clear_value: Limpiar valor
reset_to_default: Restablecen a los predeterminados
undo_changes: Deshacer cambios
notifications: Notificaciones
show_all_activity: Presentar toda la actividad
page_not_found: Página no encontrada
page_not_found_body: La página que estás buscando no parece existir.
confirm_revert: Confirmar reversión
confirm_revert_body: Esto revertirá el elemento al estado seleccionado.
display: Mostrar
settings_update_success: Ajustes actualizados
title: Título
revision_delta_created: Creado
revision_delta_created_externally: Creado Externamente
revision_delta_updated: '1 Campo Actualizado | {count} Campos Actualizados'
revision_delta_deleted: Eliminado
revision_delta_reverted: Revertido
revision_delta_other: Revisión
revision_delta_by: '{date} por {user}'
private_user: Usuario Privado
revision_preview: Vista Previa de Revisión
updates_made: Actualizaciones Realizadas
leave_comment: Deja un comentario...
post_comment_success: Comentario publicado
item_create_success: Elemento Creado | Elementos Creados
item_update_success: Elemento Actualizado | Elementos Actualizados
item_delete_success: Elemento Eliminado | Elementos Eliminados
this_collection: Esta colección
related_collection: Colección relacionada
related_collections: Colecciones Relacionadas
translations_collection: Traducción de Colección
languages_collection: Colección de Idiomas
export_data: Exportar Datos
format: Formato
use_current_filters_settings: Usar Filtros y Ajustes Actuales
export_collection: 'Exportar {collection}'
last_page: Última Página
last_access: Último Acceso
fill_template: Rellenar con Valor de Plantilla
a_unique_table_name: Un nombre de tabla único...
a_unique_column_name: Un nombre de columna único...
enable_custom_values: Habilitar valores personalizados
submit: Enviar
move_to_folder: Mover a Directorio
move: Mover
system: Sistema
add_field_related: Agregar Campo a Colección Relacionada
interface_label: Interfaz
today: Hoy
yesterday: Ayer
delete_comment: Eliminar Comentario
date-fns_date: PPP
date-fns_time: 'h:mm:ss a'
date-fns_time_no_seconds: 'h:mm a'
date-fns_date_short: 'MMM d, u'
date-fns_time_short: 'h:mma'
date-fns_date_short_no_year: MMM d
month: Mes
year: Año
select_all: Seleccionar Todo
months:
  january: Enero
  february: Febrero
  march: Marzo
  april: Abril
  may: Mayo
  june: Junio
  july: Julio
  august: Agosto
  september: Septiembre
  october: Octubre
  november: Noviembre
  december: Diciembre
drag_mode: Modo Arrastrar
cancel_crop: No Cortar
original: Original
url: URL
import_label: Importar
file_details: Detalles de Archivo
dimensions: Dimensiones
size: Tamaño
created: Creado
modified: Modificado
checksum: Suma de verificación
owner: Propietario
edited_by: Editado por
folder: Directorio
zoom: Zoom
download: Descargar
open: Abrir
open_in_new_window: Abrir en Nueva Ventana
foreground_color: Color de Letra
background_color: Color de Fondo
upload_from_device: Subir Archivo desde Dispositivo
choose_from_library: Seleccionar Archivo desde Biblioteca
import_from_url: Importar Archivo desde URL
replace_from_device: Reemplazar Archivo desde Dispositivo
replace_from_library: Reemplazar Archivo desde Biblioteca
replace_from_url: Reemplazar Archivo desde URL
no_file_selected: Sin Archivos Seleccionados
download_file: Descargar Archivo
collection_key: Llave de Colección
name: Nombre
primary_key_field: Campo Llave Primaria
type: Tipo
creating_new_collection: Crear Nueva Colección
created_by: Creado Por
created_on: Creado El
creating_collection_info: Defina un nombre para la colección y configure su campo de "llave" única...
creating_collection_system: Habilitar y renombrar cualquiera de estos campos opcionales.
auto_increment_integer: Número Entero Auto-Incrementado
generated_uuid: UUID Generado
manual_string: Cadena de Texto introducida Manualmente
save_and_create_new: Guardar y Crear Nuevo
save_and_stay: Guardar y quedarse
save_as_copy: Guardar como copia
add_existing: Agregar Existente
creating_items: Creando elementos
enable_create_button: Habilitar el botón Crear
selecting_items: Seleccionando elementos
enable_select_button: Habilitar el botón Seleccionar
comments: Comentarios
no_comments: Aún Sin Comentarios
click_to_expand: Haga Clic para Expandir
select_item: Seleccionar Elemento
no_items: Sin Elementos
search_items: Buscar elementos...
disabled: Desactivado
information: Información
report_bug: Reportar Problema
request_feature: Característica de solicitud
interface_not_found: 'Interfaz "{interface}" no encontrada.'
reset_interface: Restablecer Interfaz
display_not_found: 'Presentación "{display}" no encontrada.'
reset_display: Restablecer Presentación
list-m2a: Constructor (M2A)
item_count: 'No hay artículos | Un ítem | {count} Ítems'
no_items_copy: Aún no hay Elementos en esta colección.
file_count: 'Sin Archivos | Un Archivo | {count} Archivos'
no_files_copy: Aquí no hay archivos.
user_count: 'Sin Usuarios | Un Usuario | {count} Usuarios'
no_users_copy: No hay usuarios con este Rol aún.
webhooks_count: 'Sin Webhooks | Un Webhook | {count} Webhooks'
all_items: Todos los Elementos
csv: CSV
no_collections: Sin Colecciones
create_collection: Crear colección
no_collections_copy_admin: Aún no tiene alguna Colección. Haga clic en el botón para empezar.
no_collections_copy: Aún no tiene alguna Colección. Por favor contacte al administrador del sistema.
relationship_not_setup: La relación no se ha configurado correctamente
display_template_not_setup: La opción de plantilla de Presentación está mal configurada
collection_field_not_setup: La opción del campo de colección está mal configurada
select_a_collection: Seleccionar una Colección
active: Activo
users: Usuarios
activity: Actividad
webhooks: Webhooks
field_width: Ancho de campo
add_filter: Agregar Filtro
upper_limit: Límite Superior...
lower_limit: Límite Inferior...
user_directory: Directorio de usuarios
documentation: Documentación
sidebar: Barra Lateral
duration: Duración
charset: Codificación
second: segundo
file_moved: Archivo Movido
collection_created: Colección Creada
modified_on: Modificado en
card_size: Tamaño de Tarjeta
sort_field: Campo Ordenamiento
add_sort_field: Añadir campo de ordenación
sort: Ordenar
status: Estado
remove: Eliminar
toggle_manual_sorting: Alternar Ordenamiento Manual
bookmark_doesnt_exist: El Marcador no existe
bookmark_doesnt_exist_copy: El Marcador que está intentando abrir no pudo ser encontrado.
bookmark_doesnt_exist_cta: Regresar a Colección
select_an_item: Seleccionar un Elemento...
edit: Editar
enabled: Habilitado
disable_tfa: Desactivar 2FA
tfa_scan_code: Escanee el código en tu aplicación de Autentificación para finalizar la configuración de 2FA
enter_otp_to_disable_tfa: Ingrese el OTP para desactivar 2FA
create_account: Crear Cuenta
account_created_successfully: La Cuenta ha sido creada exitósamente
auto_fill: Auto Rellenar
corresponding_field: Campo Correspondiente
errors:
  COLLECTION_NOT_FOUND: "La Colección no existe"
  FIELD_NOT_FOUND: Campo no encontrado
  FORBIDDEN: Prohibido
  INVALID_CREDENTIALS: Usuario o contraseña incorrecta
  INVALID_OTP: Contraseña Temporal Incorrecta
  INVALID_PAYLOAD: Payload Inválido
  INVALID_QUERY: Consulta Inválida
  ITEM_LIMIT_REACHED: Límite de elementos alcanzado
  ITEM_NOT_FOUND: Elemento no encontrado
  ROUTE_NOT_FOUND: No encontrado
  RECORD_NOT_UNIQUE: Se ha detectado un valor duplicado
  USER_SUSPENDED: Usuario Suspendido
  CONTAINS_NULL_VALUES: El campo contiene valores nulos
  UNKNOWN: Error Inesperado
  UNPROCESSABLE_ENTITY: Entidad no procesable
  INTERNAL_SERVER_ERROR: Error Inesperado
  NOT_NULL_VIOLATION: El valor no puede ser nulo
value_hashed: Valor Hasheado de Manera Segura
bookmark_name: Nombre del Marcador...
create_bookmark: Crear Marcador
edit_bookmark: Editar Marcador
bookmarks: Marcadores
presets: Predefinidos
unexpected_error: Error Inesperado
unexpected_error_copy: Ha ocurrido un error inesperado. Por favor inténtelo más tarde.
copy_details: Copiar Detalles
no_app_access: Sin Acceso al App
no_app_access_copy: Este usuario no tiene permitido usar la app administrativa.
password_reset_sent: Le hemos enviado un enlace seguro para restablecer su contraseña
password_reset_successful: Contraseña restablecida exitósamente
back: Volver
editing_image: Editar Imagen
square: Cuadrado
free: Libre
flip_horizontal: Voltear Horizontal
flip_vertical: Voltear Vertical
aspect_ratio: Relación de Aspecto
rotate: Rotar
all_users: Todos los Usuarios
delete_collection: Eliminar Colección
update_collection_success: Colección Actualizada
delete_collection_success: Colección Eliminada
start_end_of_count_items: '{start}-{end} de {count} elementos'
start_end_of_count_filtered_items: '{start}-{end} de {count} elementos filtrados'
one_item: '1 elemento'
one_filtered_item: '1 elemento filtrado'
delete_collection_are_you_sure: >-
  ¿Realmente desea eliminar esta colección? Esto eliminará la colección y todos los elementos en ella. Esta acción es permanente y no reversible.
collections_shown: Colecciones Mostradas
visible_collections: Colecciones Visibles
hidden_collections: Colecciones Ocultas
show_hidden_collections: Mostrar colecciones ocultas
hide_hidden_collections: Ocultar colecciones ocultas
unmanaged_collections: Colecciones No Configuradas
system_collections: Colecciones del Sistema
placeholder: Valor de Ejemplo
icon_left: Icono Izquierdo
icon_right: Icono Derecho
count_other_revisions: '{count} otras revisiones'
font: Fuente
sans_serif: Sans Serif
serif: Serif
monospace: Monospace
divider: Separador
color: Color
circle: Círculo
empty_item: Elemento Vacío
log_in_with: 'Iniciar Sesión con {provider}'
advanced_filter: Filtro Avanzado
delete_advanced_filter: Borrar filtro
change_advanced_filter_operator: Cambiar operador
operators:
  eq: Igual a
  neq: No es igual a
  lt: Menos que
  gt: Más grande que
  lte: Menos que o igual a
  gte: Mayor qué o igual a
  in: Es uno de
  nin: No es uno de
  null: Es Nulo
  nnull: No es Nulo
  contains: Contiene
  ncontains: No contiene
  starts_with: Comienza con
  nstarts_with: No comienza con
  ends_with: Termina con
  nends_with: No termina con
  between: Está Entre
  nbetween: No está Entre
  empty: Esta vacío
  nempty: No está Vacío
  all: Contiene estas llaves
  has: Contiene alguna de estas llaves
loading: Cargando...
drop_to_upload: Arrastrar para Subir
item: Elemento
items: Elementos
upload_file: Subir Archivo
upload_file_indeterminate: Subiendo Archivo...
upload_file_success: Archivo Subido
upload_files_indeterminate: 'Subiendo archivos {done}/{total}'
upload_files_success: '{count} Archivos Subidos'
upload_pending: Subida Pendiente
drag_file_here: Arrastre y Suelte un Archivo Aquí
click_to_browse: Haga Clic para Navegar
interface_options: Opciones de Interfaz
layout_options: Opciones de Diseño
rows: Filas
columns: Columnas
collection_setup: Configuración de Colección
optional_system_fields: Campos Opcionales del Sistema
value_unique: El Valor tiene que ser único
all_activity: Toda la Actividad
create_item: Crear Elemento
display_template: Plantilla de Presentación
language_display_template: Plantilla de visualización de idioma
translations_display_template: Plantilla de visualización de traducciones
n_items_selected: 'No hay Elementos Seleccionados | 1 Elemento Seleccionado | {n} Elementos Seleccionados'
per_page: Por Página
all_files: Todos los Archivos
my_files: Mis Archivos
recent_files: Archivos Recientes
create_folder: Crear Directorio
folder_name: Nombre del Directorio...
add_file: Agregar Archivo
replace_file: Reemplazar Archivo
no_results: No hay resultados
no_results_copy: Ajustar o limpiar filtros de búsqueda para ver los resultados.
clear_filters: Limpiar Filtros
saves_automatically: Guardar Automáticamente
role: Rol
rule: Regla
user: Usuario
no_presets: Sin Predefinidos
no_presets_copy: Los Predefinidos o Marcadores no se han guardado aún.
no_presets_cta: Agregar Predefinido
create: Crear
on_create: Al Crear
on_update: En actualización
read: Leer
update: Actualizar
select_fields: Selecciona campos
format_text: Formatear Texto
bold: Negrita
toggle: Alternar
icon_on: Icono Activado
icon_off: Icono Desactivado
label: Etiqueta
image_url: Url de la imagen
alt_text: Texto Alternativo
media: Medios
width: Ancho
height: Altura
source: Fuente
url_placeholder: Introduzca una url...
display_text: Mostrar texto
display_text_placeholder: Introduzca un texto de visualización...
tooltip: Sugerencia
tooltip_placeholder: Introduzca una sugerencia...
unlimited: Ilimitado
open_link_in: Abrir enlace en
new_tab: Nueva pestaña
current_tab: Pestaña actual
wysiwyg_options:
  aligncenter: Alinear al Centro
  alignjustify: Alinear Justificado
  alignleft: Alinear a la Izquierda
  alignnone: No Alinear
  alignright: Alinear a la Derecha
  forecolor: Color de Letra
  backcolor: Color de Fondo
  bold: Negrita
  italic: Cursiva
  underline: Subrayado
  strikethrough: Tachado
  subscript: Subíndice
  superscript: Superíndice
  codeblock: Código
  blockquote: Bloque de Cita
  bullist: Lista con viñetas
  numlist: Lista Numerada
  hr: Regla Horizontal
  link: Añadir/Editar enlace
  unlink: Remover Enlace
  media: Añadir/Editar medios
  image: Añadir/Editar Imagen
  copy: Copiar
  cut: Cortar
  paste: Pegar
  heading: Título
  h1: Título 1
  h2: Título 2
  h3: Título 3
  h4: Título 4
  h5: Título 5
  h6: Título 6
  fontselect: Seleccionar Fuente
  fontsizeselect: Seleccionar Tamaño de Fuente
  indent: Indentar
  outdent: Anular Indentación
  undo: Deshacer
  redo: Rehacer
  remove: Eliminar
  removeformat: Quitar Formato
  selectall: Seleccionar Todo
  table: Tabular
  visualaid: Ver elementos invisibles
  source_code: Editar código fuente
  fullscreen: Pantalla Completa
  directionality: Direccionalidad
dropdown: Lista Desplegable
choices: Opciones
choices_option_configured_incorrectly: Opciones configuradas incorrectamente
deselect: Deseleccionar
deselect_all: Deseleccionar Todo
other: Otro...
adding_user: Agregando Usuario
unknown_user: Usuario Desconocido
creating_in: 'Creando Elemento en {collection}'
editing_in: 'Editando Elemento en {collection}'
creating_unit: 'Creando {unit}'
editing_unit: 'Editando {unit}'
editing_in_batch: 'Edición por lotes {count} Artículos'
no_options_available: Sin opciones disponibles
settings_data_model: Modelo de Datos
settings_permissions: Roles y permisos
settings_project: Configuración de proyecto
settings_webhooks: Webhooks
settings_presets: Predefinidos y Marcadores
one_or_more_options_are_missing: Falta una o más opciones
scope: Alcance
select: Seleccionar...
layout: Diseño
tree_view: Vista en árbol
changes_are_permanent: Los cambios son permanentes
preset_name_placeholder: Valor predeterminado cuando está vacío...
preset_search_placeholder: Consulta de búsqueda...
editing_preset: Editar Predefinido
layout_preview: Vista Previa de Diseño
layout_setup: Configuración del Diseño
unsaved_changes: Cambios sin Guardar
unsaved_changes_copy: '¿Estás seguro de que quieres salir de esta página?'
discard_changes: Descartar los cambios
keep_editing: Sigue editando
page_help_collections_overview: '**Resumen de Colecciones** - Listas de todas las colecciones a las que tiene acceso.'
page_help_collections_collection: >-
  **Navegar en Elementos** - Lista todos los elementos en {collection} a las que tiene acceso. Puede personalizar el Diseño, Filtros y Ordenamientos para adaptar sus vistas, incluso puede guardar Marcadores de esas configuraciones para un rápido acceso.
page_help_collections_item: >-
  **Detalle de Elemento** - Una forma de visualizar y administrar este Elemento. Esta barra lateral también contiene un historial completo de revisiones y comentarios incluidos.
page_help_activity_collection: >-
  **Navegar en Actividad** - Una lista completa de todas las actividades del sistema y del contenido de su usuario.
page_help_docs_global: >-
  **Resumen de la Documentación** — Documentos específicamente diseñados para la versión y esquema de este proyecto.
page_help_files_collection: >-
  **Biblioteca de Archivos** — Lista todos los activos subidos a este proyecto. Puede personalizar el Diseño, Filtros y Ordenamientos para adaptar sus vistas, incluso puede guardar Marcadores de esas configuraciones para un rápido acceso.
page_help_files_item: >-
  **Detalle de Archivo** — Una manera de manejar metadatos de archivos, editar el activo original, y actualizar ajustes de acceso.
page_help_settings_project: "**Ajustes del Proyecto** — Sus opciones de ajustes globales para el proyecto."
page_help_settings_datamodel_collections: >-
  **Modelo de Datos: Colecciones** — Lista todas las colecciones disponibles. Esto incluye colecciones visibles, ocultas y del sistema, así como las tablas de base de datos que pueden ser agregadas.
page_help_settings_datamodel_fields: >-
  **Modelo de Datos: Colección** — Una manera de manejar esta colección y sus campos.
page_help_settings_roles_collection: '**Navegar en Roles** — Lista los roles de Usuario Admin, Public y Personalizados.'
page_help_settings_roles_item: "**Detalle de Rol** — Administra los permisos del Rol y otros ajustes."
page_help_settings_presets_collection: >-
  **Navegar en Predefinidos** — Lista todos los Predefinidos en el proyecto, incluye: Marcadores para usuario, rol y global, así como vistas por defecto.
page_help_settings_presets_item: >-
  **Detalle de Predefinido** — Una manera de administrar Marcadores y Predefinidos por defecto de Colecciones.
page_help_settings_webhooks_collection: '**Navegar en Webhooks** — Lista todos los webhooks en el proyecto.'
page_help_settings_webhooks_item: '**Detalle de Webhook** — Una manera de crear y administrar los webhooks del proyecto.'
page_help_users_collection: '**Directorio de Usuarios** — Lista todos los usuarios del sistema en este proyecto.'
page_help_users_item: >-
  **Detalle de Usuario** — Administre su información de cuenta, o visualice el detalle de otros usuarios.
activity_feed: Actividad
add_new: Añadir Nuevo
create_new: Crear Nuevo
all: Todo
none: Nada
no_layout_collection_selected_yet: Plantilla/Colección No seleccionada aún
batch_delete_confirm: >-
  No se han seleccionado elementos | ¿Está seguro de que desea eliminar este elemento? Esta acción no puede deshacerse. | Está seguro de que desea eliminar estos {count} ítems? Esta acción no puede deshacerse.
cancel: Cancelar
collection: Colección
collections: Colecciones
singleton: Singleton
singleton_label: Tratar como un sólo objeto
system_fields_locked: Los campos del sistema están bloqueados y no pueden ser editados
fields:
  directus_activity:
    item: Clave primaria del ítem
    action: Acción
    collection: Colección
    timestamp: Realizado el
    user: Realizado por
    comment: Comentar
    user_agent: Agente de usuario
    ip: Dirección IP
    revisions: Revisiones
  directus_collections:
    collection: Colección
    icon: Icono
    note: Nota
    display_template: Plantilla de Presentación
    hidden: Oculto
    singleton: Singleton
    translations: Traducciones para Nombre de Colección
    archive_app_filter: Archivar filtros de App
    archive_value: Archivar valor
    unarchive_value: Desarchivar valor
    sort_field: Campo Ordenamiento
    accountability: Actividad y seguimiento de revisión
  directus_files:
    $thumbnail: Miniatura
    title: Título
    description: Descripción
    tags: Etiquetas
    location: Ubicación
    storage: Almacenamiento
    filename_disk: Nombre de archivo (Disco)
    filename_download: Nombre de archivo (Descargar)
    metadata: Metadatos
    type: Tipo Mime
    filesize: Tamaño del archivo
    modified_by: Modificado por
    modified_on: Modificado en
    created_on: Creado El
    created_by: Creado Por
    embed: Empotrar
    uploaded_by: Subido por
    folder: Directorio
    width: Ancho
    uploaded_on: Subido el
    height: Altura
    charset: Codificación
    duration: Duración
  directus_users:
    first_name: Primer nombre
    last_name: Apellido
    email: Correo electrónico
    password: Contraseña
    avatar: Avatar
    location: Ubicación
    title: Título
    description: Descripción
    tags: Etiquetas
    language: Idioma
    theme: Tema
    tfa_secret: Autenticación de dos factores
    status: Estado
    status_active: Activo
    role: Rol
    token: Token
    last_page: Última Página
    last_access: Último Acceso
  directus_settings:
    project_name: Nombre de proyecto
    project_url: URL del Proyecto
    project_color: Color del Proyecto
    project_logo: Logo del Proyecto
    public_foreground: Superficie Pública
    public_background: Fondo Público
    public_note: Notas Públicas
    auth_password_policy: Política de Contraseña para Autentificación
    auth_login_attempts: Intentos de Inicio de Sesión al Autentificarse
    storage_asset_presets: Predefinidos de Activos en Almacenamiento
    storage_asset_transform: Transformación de Activos en Almacenamiento
    custom_css: CSS Personalizado
  directus_fields:
    collection: Nombre de Colección
    icon: Ícono de Colección
    note: Nota
    hidden: Oculto
    singleton: Singleton
    translation: Traducción de campos
    display_template: Plantilla
  directus_roles:
    name: Nombre de rol
    icon: Ícono del Rol
    description: Descripción
    app_access: Acceso a App
    admin_access: Acceso Admin
    ip_access: Acceso IP
    enforce_tfa: Requiere 2FA
    users: Usuarios en el Rol
    module_list: Navegación en Módulo
    collection_list: Navegación en Colección
  directus_webhooks:
    name: Nombre
    status: Estado
field_options:
  directus_activity:
<<<<<<< HEAD
=======
    login: Iniciar sesión
>>>>>>> 8a1913aa
    create: Crear
    update: Actualizar
    delete: Eliminar
  directus_collections:
    track_activity_revisions: Rastrear actividad y revisiones
    only_track_activity: Sólo seguimiento de actividad
    do_not_track_anything: No realizar seguimiento
    collection_setup: Configuración de Colección
    singleton: Tratar como un sólo objeto
    language: Idioma
    archive_divider: Archivar
    divider: Ordenar
  directus_roles:
    fields:
      icon_name: Icono
      name_name: Nombre
      name_placeholder: Ingresar un título...
    collection_list:
      fields:
        type_name: Tipo
    collections_name: Colecciones
  directus_users:
    status_dropdown_active: Activo
  directus_webhooks:
    status_options_active: Activo
    actions_create: Crear
    actions_update: Actualizar
    actions_delete: Eliminar
no_fields_in_collection: 'Aún no hay campos en "{collection}"'
do_nothing: No hacer nada
generate_and_save_uuid: Generar y Guardar UUID
save_current_user_id: Guardar ID de Usuario Actual
save_current_user_role: Guardar Rol Actual de Usuario
save_current_datetime: Guardar Fecha y Hora Actual
block: Bloque
inline: Alineado
comment: Comentar
relational_triggers: Disparadores Relacionales
referential_action_field_label_m2o: Al eliminar {collection}...
referential_action_field_label_o2m: Al deseleccionar {collection}...
referential_action_no_action: Evitar la eliminación
referential_action_cascade: Eliminar el item {collection} (cascada)
referential_action_set_null: Anular el campo {field}
referential_action_set_default: Establecer {field} a su valor predeterminado
choose_action: Elegir acción
continue_label: Continuar
continue_as: >-
  Actualmente {name} ha iniciado sesión. Si reconoce esta cuenta, presione continuar.
editing_role: 'Rol {role}'
creating_webhook: Creando Webhook
default_label: Por defecto
delete_label: Eliminar
delete_are_you_sure: >-
  Esta acción es permanente y no puede ser revertida. ¿Realmente le gustaría proceder?
delete_field_are_you_sure: >-
  ¿Está seguro de que desea eliminar el campo? "{field}"? Esta acción no se puede deshacer.
description: Descripción
done: Hecho
duplicate: Duplicado
email: Correo electrónico
embed: Empotrar
fallback_icon: Ícono de Reserva
field: Campo | Campos
file: Archivo
file_library: Biblioteca de archivos
forgot_password: Se te olvidó tu contraseña
hidden: Oculto
icon: Icono
info: Informacion
normal: Normal
success: Éxito
warning: Advertencia
danger: Peligro
junction_collection: Colección de unión
latency: Latencia
login: Iniciar sesión
my_activity: Mi actividad
not_authenticated: No autenticado
authenticated: Autenticado
options: Opciones
otp: Contraseña de un solo uso
password: Contraseña
permissions: Permisos
relationship: Relación
reset: Reiniciar
reset_password: Restablecer la contraseña
revisions: Revisiones
revert: Revertir
save: Guardar
schema: Esquema
search: Búsqueda
select_existing: Seleccione existente
select_field_type: Seleccione un tipo de campo
select_interface: Selecciona una interfaz
settings: Configuración
sign_in: Ingresar
sign_out: Desconectar
sign_out_confirm: '¿Seguro que quieres cerrar sesión?'
something_went_wrong: Algo salió mal.
sort_direction: Dirección de Ordenamiento
sort_asc: Ordenar ascendente
sort_desc: Orden descendente
template: Plantilla
require_value_to_be_set: Requiere valor para ser establecido
translation: Traducción
value: Valor
view_project: Ver Proyecto
report_error: Reportar Error
start: Iniciar
interfaces:
  group-accordion:
    start: Iniciar
    all_closed: Todo Cerrado
    first_opened: Primero Abierto
    all_opened: Todo Abierto
  presentation-links:
    presentation-links: Botón de enlace
    links: Enlaces
    description: Botones de enlace configurables para abrir URLs dinámicas
    style: Estilo
    primary: Principal
    link: Enlaces
    button: Botones
    error: No se puede realizar la acción
  select-multiple-checkbox:
    checkboxes: Casillas de selección
    description: Elegir entre múltiples opciones a través de casillas de selección
    allow_other: Permitir otro
    show_more: 'Mostrar {count} más'
    items_shown: Elementos Mostrados
  input-code:
    code: Código
    description: Escribir o compartir fragmentos de código
    line_number: Número de línea
    placeholder: Ingrese el código aquí...
  system-collection:
    collection: Colección
    description: Seleccionar entre colecciones existentes
    include_system_collections: Incluir Colecciones del Sistema
  system-collections:
    collections: Colecciones
    description: Seleccionar entre colecciones existentes
    include_system_collections: Incluir Colecciones del Sistema
  select-color:
    color: Color
    description: Introduzca o seleccione un valor de color
    placeholder: Seleccione un color...
    preset_colors: Colores preestablecidos
    preset_colors_add_label: Añadir nuevo color...
    name_placeholder: Introduce el nombre del color...
  datetime:
    datetime: Fecha/hora
    description: Ingrese fechas y horas
    include_seconds: Incluir Segundos
    set_to_now: Ajustar a Ahora Mismo
    use_24: Usar Formato 24 horas
  system-display-template:
    display-template: Plantilla de Presentación
    description: Combinar texto estático y valores de campos dinámicos
    collection_field: Campo de colección
    collection_field_not_setup: La opción del campo de colección está mal configurada
    select_a_collection: Seleccionar una Colección
  presentation-divider:
    divider: Separador
    description: Etiqueta y divide los campos en secciones
    title_placeholder: Ingresar un título...
    inline_title: Título seguido por línea
    inline_title_label: Mostrar título seguido por línea
    margin_top: Margen superior
    margin_top_label: Aumentar Margen Superior
  select-dropdown:
    description: Seleccione un valor de una lista desplegable
    choices_placeholder: Agregar una nueva opción
    allow_other: Permitir otro
    allow_other_label: Permitir otros valores
    allow_none: Permitir "Nada"
    allow_none_label: Permitir "Sin selección"
    choices_name_placeholder: Ingrese un nombre...
    choices_value_placeholder: Ingrese un valor...
  select-multiple-dropdown:
    select-multiple-dropdown: Lista Desplegable (Múltiple)
    description: Seleccione múltiples valores de una lista de selección
  file:
    file: Archivo
    description: Seleccionar o subir un archivo
  files:
    files: Archivos
    description: Seleccionar o subir múltiples archivos
  input-hash:
    hash: Hash
    description: Introduzca un valor para ser cifrado
    masked: Enmascarado
    masked_label: Ocultar los valores reales
  select-icon:
    icon: Icono
    description: Seleccione un ícono de la lista desplegable
    search_for_icon: Buscar un ícono...
  file-image:
    image: Imagen
    description: Seleccionar o subir una imagen
  system-interface:
    interface: Interfaz
    description: Seleccionar una interfaz existente
    placeholder: Seleccionar una interfaz...
  system-interface-options:
    interface-options: Opciones de Interfaz
    description: Una ventana modal para seleccionar opciones de una interfaz
  list-m2m:
    many-to-many: Muchos a Muchos
    description: Seleccionar múltiples elementos de unión relacionados
  select-dropdown-m2o:
    many-to-one: Muchos a Uno
    description: Seleccionar un elemento único relacionado
    display_template: Plantilla de Presentación
  input-rich-text-md:
    markdown: Markdown
    description: Ingresar y previsualizar Markdown
    customSyntax: Bloques personalizados
    customSyntax_label: Añadir tipos de sintaxis personalizados
    customSyntax_add: Añadir sintaxis personalizada
    box: Bloque / Alineación
    imageToken: Token de Imagen
    imageToken_label: Qué token (estático) añadir a las fuentes de la imagen
  map:
    zoom: Zoom
  presentation-notice:
    notice: Aviso
  list-o2m:
    one-to-many: Uno a Muchos
    no_collection: No se encontró la colección
  system-folder:
    folder: Directorio
    description: Seleccione una carpeta
    root_name: Raíz de la Biblioteca de Archivos
    system_default: Valores por defecto del sistema
  list:
    repeater: Repetidor
  slider:
    slider: Deslizador
    description: Seleccionar un número usando un deslizador
    always_show_value: Siemrpe presentar valor
  tags:
    tags: Etiquetas
    description: Seleccionar o agregar etiquetas
    whitespace: Espacio en Blanco
    hyphen: Reemplazar con guiones
    underscore: Reemplazar con guiones bajos
    remove: Remover espacios en blanco
    capitalization: Capitalización
    uppercase: Convertir a Mayúsculas
    lowercase: Convertir a Minúsculas
    auto_formatter: Usar Auto-Formateador de Título
    alphabetize: Alfabetización
    alphabetize_label: Forzar Orden Alfabético
    add_tags: Agregar etiquetas...
  input:
    mask: Enmascarado
    mask_label: Ocultar el valor real
    clear: Valor Limpiado
    clear_label: Guardar como cadena vacía
    minimum_value: Valor Mínimo
    maximum_value: Valor Máximo
    step_interval: Intervalo de Pasos
    slug: Slugify
  input-multiline:
    textarea: Área de Texto
  boolean:
    toggle: Alternar
    description: Alternar entre Activado y Desactivado
    label_default: Habilitado
  translations:
    display_template: Plantilla de Presentación
    no_collection: Sin Colección
  user:
    user: Usuario
    description: Seleccionar un usuario existente de Directus
    select_mode: Seleccionar Modo
    modes:
      auto: Automático
      dropdown: Lista Desplegable
      modal: Diálogo
  input-rich-text-html:
    wysiwyg: WYSIWYG
    toolbar: Barra de Herramientas
    custom_formats: Formatos Personalizados
    options_override: Sobrescribir Opciones
  input-autocomplete-api:
    results_path: Ruta de Resultados
displays:
  boolean:
    boolean: Booleano
    description: Presentar estados Activo e Inactivo
    label_on: Etiqueta Activo
    label_on_placeholder: Ingrese una etiqueta para Activo...
    label_off: Etiqueta Inactivo
    label_off_placeholder: Ingrese una etiqueta para Inactivo...
    icon_on: Icono Activado
    icon_off: Icono Desactivado
    color_on: Color para Activo
    color_off: Color para Inactivo
  collection:
    collection: Colección
    description: Presentar una colección
    icon_label: Presentar el ícono de la colección
  color:
    color: Color
    description: Presentar un punto coloreado
    default_color: Color por Defecto
  datetime:
    datetime: Fecha/hora
    description: Presentar valores relacionados a la hora
    format: Formato
    format_note: >-
      El formato personalizado acepta el __[Date Field Symbol Table](https://www.unicode.org/reports/tr35/tr35-dates.html#Date_Field_Symbol_Table)__
    long: Larga
    short: Corta
    relative: Relativa
    relative_label: 'Presentar hora relativa, ej: hace 5 minutos'
  file:
    file: Archivo
    description: Presentar archivos
  filesize:
    filesize: Tamaño del archivo
    description: Presentar el tamaño de un archivo
  formatted-value:
    formatted-value: Valor Formateado
    description: Presentar una versión formateada del texto
    format_title: Formatear Título
    format_title_label: Auto-formato
    bold_label: Usar negritas
  formatted-json-value:
    formatted-json-value: Valor JSON Formateado
    description: Presentar una versión formateada del objeto
  icon:
    icon: Icono
    description: Presentar un ícono
    filled: Lleno
    filled_label: Usar una variante de llenado
  image:
    image: Imagen
    description: Presentar una previsualización pequeña de la imagen
    circle: Círculo
    circle_label: Presentar como un círculo
  labels:
    labels: Etiquetas
    description: Presentar ya sea una sola etiqueta o una lista de ellas
    default_foreground: Color de letra por defecto
    default_background: Fondo por defecto
    format_label: Formatear cada etiqueta
    show_as_dot: Presentar como Punto
    choices_value_placeholder: Ingrese un valor...
    choices_text_placeholder: Ingresar un texto...
  mime-type:
    mime-type: Tipo MIME
    description: Presentar el Tipo MIME del archivo
    extension_only: Sólo Extensión
    extension_only_label: Presentar sólo la extensión del archivo
  rating:
    rating: Valoración
    description: Visualizar un número de estrellas relativas al valor máximo
    simple: Simple
    simple_label: Presentar estrellas en un formato simple
  raw:
    raw: Valor Plano
  related-values:
    related-values: Valores Relacionados
    description: Presentar valores relativos
  user:
    user: Usuario
    description: Presentar un usuario de Directus
    avatar: Avatar
    name: Nombre
    both: Ambos
    circle_label: Presentar usuario en un círculo
layouts:
  cards:
    cards: Tarjetas
    image_source: Fuente de imagen
    image_fit: Ajuste de Imagen
    crop: Recortar
    contain: Contiene
    title: Título
    subtitle: Subtítulo
  tabular:
    tabular: Tabular
    fields: Campos
    spacing: Espaciado
    comfortable: Cómoda
    compact: Compactar
    cozy: Cómoda
  calendar:
    calendar: Calendario
    start_date_field: Campo Fecha de Inicio
    end_date_field: Campo Fecha de Fin<|MERGE_RESOLUTION|>--- conflicted
+++ resolved
@@ -792,10 +792,7 @@
     status: Estado
 field_options:
   directus_activity:
-<<<<<<< HEAD
-=======
     login: Iniciar sesión
->>>>>>> 8a1913aa
     create: Crear
     update: Actualizar
     delete: Eliminar
