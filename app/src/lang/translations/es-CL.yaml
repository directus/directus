--- conflicted
+++ resolved
@@ -71,10 +71,7 @@
 logoutReason:
   SIGN_OUT: Tu sesión ha sido cerrada
   SESSION_EXPIRED: Tu sesión ha expirado
-<<<<<<< HEAD
-=======
 public_label: Público
->>>>>>> 6eafe010
 public_description: Controlar qué datos de la API están disponibles sin autenticación.
 not_allowed: No permitido
 directus_version: Versión Directus
