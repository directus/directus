--- conflicted
+++ resolved
@@ -362,13 +362,10 @@
 yesterday: Hier
 delete_comment: Supprimer le commentaire
 delete_share: Supprimer le partage
-<<<<<<< HEAD
-=======
 functions:
   year: Année
   month: Mois
   count: Compter
->>>>>>> 703fb842
 date-fns_date: PPP
 date-fns_time: 'h:mm:ss a'
 date-fns_time_no_seconds: 'h:mm a'
