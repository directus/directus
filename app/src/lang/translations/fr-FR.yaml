---
avatar: Avatar
default_provider: Défaut
published: Publié
draft: Brouillon
archived: Archivé
modules: Modules
module_bar: Barre de modules
tile_size: Taille des tuiles
edit_field: Modifier le champ
conditions: Conditions
maps: Cartes
item_creation: Création d'article
item_revision: Historique de l'article
enter_a_name: Entrez un nom...
duplicate_field: Dupliquer le champ
half_width: Demi-colonne
full_width: Largeur de colonne
group: Groupe
and: Et
or: Ou
fill_width: Pleine largeur
field_name_translations: Traductions du nom de champ
enter_password_to_enable_tfa: Saisissez votre mot de passe pour activer l'authentification à deux facteurs
add_field: Ajouter un champ
role_name: Nom de rôle
branch: Branche
leaf: Feuille
indeterminate: Indéterminé
edit_collection: Modifier la collection
exclusive: Exclusif
children: Les enfants
db_only_click_to_configure: 'Base de données uniquement: cliquez pour configurer'
show_archived_items: Afficher les éléments archivés
edited: Valeur modifiée
required: Obligatoire
required_for_app_access: Obligatoire pour l'accès à l'application
requires_value: La valeur est obligatoire
create_preset: Créer un préréglage
create_panel: Créer un panneau
create_role: Créer un rôle
create_user: Créer un utilisateur
delete_panel: Supprimer le panneau
create_webhook: Créer un webhook
invite_users: Inviter des utilisateurs
invite: Inviter
email_already_invited: '"{email}" a déjà été invité'
emails: E-mails
connection_excellent: Excellente connexion
connection_good: Bonne connexion
connection_fair: Connexion moyenne
connection_poor: Mauvaise connexion
primary: Primaire
rename_folder: Renommer le fichier
delete_folder: Supprimer le fichier
prefix: Préfixe
suffix: Suffixe
reset_bookmark: Réinitialiser le favori
rename_bookmark: Renommer le favori
update_bookmark: Modifier un favori
delete_bookmark: Retirer des favoris
delete_bookmark_copy: >-
  Êtes-vous sûr de vouloir supprimer le favori "{bookmark}" ? Cette action ne peut pas être annulée.
logoutReason:
  SIGN_OUT: Déconnecté
  SESSION_EXPIRED: Votre session a expiré
public_label: Public
public_description: Contrôle quelles sont les données API disponibles sans authentification.
not_allowed: Non autorisé
directus_version: Version de Directus
node_version: Version de Node
node_uptime: Temps de disponibilité de Node
os_type: Type d'OS
os_version: Version de l'OS
os_uptime: Temps de disponibilité de l'OS
os_totalmem: Mémoire de l'OS
archive: Archiver
archive_confirm: Êtes-vous sûr de vouloir archiver cet élément ?
archive_confirm_count: >-
  Aucun élément sélectionné | Êtes-vous sûr de vouloir archiver cet élément ? | Êtes-vous sûr de vouloir archiver ces {count} éléments ?
reset_system_permissions_to: 'Réinitialiser les autorisations système:'
reset_system_permissions_copy: Cette action écrasera toutes les autorisations personnalisées que vous avez peut-être appliquées aux collections du système. Êtes-vous sûr ?
the_following_are_minimum_permissions: Il s'agit des autorisations minimales lorsque "Accès à l'application" est activé. Vous pouvez donner davantage de permissions, mais pas les restreindre.
app_access_minimum: Autorisation minimale requise pour accéder à l'application
recommended_defaults: Valeurs par défaut recommandées
unarchive: Restaurer
unarchive_confirm: Êtes-vous sûr de vouloir restaurer cet élément ?
nested_files_folders_will_be_moved: Le contenu du dossier sera déplacé vers le dossier parent.
unknown_validation_errors: 'Des erreurs de validation se sont produites pour les champs cachés suivants :'
validationError:
  eq: La valeur doit être {valid}
  neq: La valeur ne peut pas être {invalid}
  in: La valeur doit être l'une de celles-ci {valid}
  nin: La valeur ne peut pas être une de celles-ci {invalid}
  contains: La valeur doit contenir {substring}
  ncontains: La valeur ne peut pas contenir {substring}
  gt: La valeur doit être supérieure à {valid}
  gte: La valeur doit être supérieure ou égale à {valid}
  lt: La valeur doit être inférieure à {valid}
  lte: La valeur doit être inférieure ou égale à {valid}
  empty: La valeur doit être vide
  nempty: La valeur ne peut pas être vide
  null: La valeur doit être nulle
  nnull: La valeur ne peut pas être nulle
  required: Une valeur est obligatoire
  unique: La valeur doit être unique
  regex: La valeur n'a pas le bon format
all_access: Accès total
no_access: Aucun accès
use_custom: Personnalisé
nullable: Peut être nul
allow_null_value: Autoriser la valeur NULL
allow_multiple: Autoriser Plusieurs
allow_multiple_to_be_open: Autoriser l'ouverture de plusieurs éléments
enter_value_to_replace_nulls: Veuillez entrer une nouvelle valeur pour remplacer les NULL actuellement dans ce champ.
field_standard: Standard
field_presentation: Présentation & Alias
field_file: Fichier unique
field_files: Fichiers multiples
field_m2o: Relation M2O
field_m2a: Relation M2A
field_o2m: Relation O2M
field_m2m: Relation M2M
field_translations: Traductions
field_group: Groupe de Champs
item_permissions: Autorisations pour l'élément
field_permissions: Autorisations pour le champ
field_validation: Validation du champ
field_presets: Préréglages du champ
permissions_for_role: 'Éléments que le rôle {role} peut {action}.'
fields_for_role: 'Champs dont l''action « {action} » peut être effectué par le rôle {role} .'
validation_for_role: 'Règles pour {action} le champ que le rôle {role} doit suivre.'
presets_for_role: 'Valeur par défaut du champ pour le rôle {role}.'
presentation_and_aliases: Présentation & Alias
revision_post_create: Voici à quoi ressemblait cet article lors de sa création.
revision_post_update: Voici à quoi ressemblait cet élément après la mise à jour.
changes_made: Vous trouverez ci-dessous les modifications spécifiques apportées à cette révision.
no_relational_data: Gardez à l'esprit que les données relationnelles ne sont pas incluses ici.
hide_field_on_detail: Masquer le champ dans le détail
show_field_on_detail: Afficher le champ dans le détail
delete_field: Supprimer le champ
fields_and_layout: Champs et disposition
field_create_success: 'Champ créé : "{field}"'
field_update_success: 'Champ mis à jour : "{field}"'
duplicate_where_to: Vers où souhaitez-vous dupliquer ce champ ?
language: Langue
aggregate_function: Fonction d'agrégat
aggregate_precision: Précision globale
group_aggregation: Agrégation de groupe
group_precision: Précision de groupe
global: Global
admins_have_all_permissions: Les administrateurs ont toutes les autorisations
camera: Appareil photo
show_zero: Afficher zéro
create_in_advanced_field_creation_mode: Créer en mode de création de champ avancé
continue_in_advanced_field_creation_mode: Continuer en mode de création de champ avancé
sum: Somme
sum_distinct: Somme distincte
avg: Moyenne
avg_distinct: Moyenne Distinct
count: Compter
count_distinct: Compte distinct
min: Min
max: Max
exposure: Exposition
shutter: Obturateur
iso: ISO
focal_length: Distance focale
schema_setup_key: Le nom de la colonne de la base de données et la clé API de ce champ
create_field: Créer un champ
creating_new_field: 'Nouveau champ ({collection})'
field_in_collection: '{field} ({collection})'
reset_page_preferences: Réinitialiser les préférences de la page
hidden_field: Champ caché
hidden_on_detail: Caché dans les détails
disabled_editing_value: Désactiver la modification de la valeur
key: Clé
alias: Alias
bigInteger: Grand entier
boolean: Booléen
date: Date
date_range: Plage de dates
datetime: Date et heure
dateTime: Date et heure
precision: Précision
decimal: Décimale
float: Décimal
integer: Entier
json: JSON
xml: XML
string: Chaine de caractères
text: Texte
time: Date et heure
timestamp: Horodatage
uuid: UUID (IDentifiant Unique Universel)
hash: Hash
geometry: Géométrie
not_available_for_type: Non disponible pour ce type
create_translations: Créer des traductions
auto_refresh: Actualisation automatique
refresh_interval: Fréquence d'actualisation
no_refresh: Ne pas actualiser
refresh_interval_seconds: Actualiser instantanément | Toutes les {seconds} secondes
refresh_interval_minutes: Chaque minute | Toutes les {minutes} minutes
auto_generate: Générer automatiquement
this_will_auto_setup_fields_relations: Tous les champs et relations obligatoires seront configurés automatiquement.
click_here: Cliquer ici
to_manually_setup_translations: pour configurer manuellement les traductions.
click_to_manage_translated_fields: >-
  Il n'y a pas encore de champ traduit. Cliquez-ici pour en créer un. | Il y a un champ traduit. Cliquez ici pour le gérer. | Il y a {count} champs traduits. Cliquez ici pour les gérer.
fields_group: Groupe de champs
no_collections_found: Aucune collection trouvée.
new_data_alert: 'Les éléments suivants seront créés dans votre Modèle de données :'
search_collection: Rechercher une collection...
new_field: 'Nouveau Champ'
new_collection: 'Nouvelle Collection'
add_m2o_to_collection: 'Ajouter une relation Many-to-One à "{collection}"'
add_o2m_to_collection: 'Ajouter une relation One-to-Many à "{collection}"'
add_m2m_to_collection: 'Ajouter une relation Many-to-Many à "{collection}"'
choose_a_type: Choisir un type...
determined_by_relationship: Déterminé par la relation
add_note: Ajouter une note utile aux utilisateurs…
add_link: Ajouter un lien
custom_link: Lien personnalisé
default_value: Valeur par défaut
standard_field: Champ standard
single_file: Fichier unique
multiple_files: Fichiers multiples
m2o_relationship: Relation Many-to-One
o2m_relationship: Relation One-to-Many
m2m_relationship: Relation Many-to-Many
m2a_relationship: Relation Many-to-Any
invalid_item: Élément invalide
next: Suivant
field_name: Nom du champ
translations: Traductions
no_translations: Aucune traduction
note: Remarque
enter_a_value: Saisissez une valeur...
enter_a_placeholder: Entrez un placeholder...
length: Taille
precision_scale: Précision et échelle
readonly: Lecture seule
unique: Unique
updated_on: Modifié le
updated_by: Modifié par
primary_key: Clef primaire
foreign_key: Clé étrangère
finish_setup: Terminer la configuration
dismiss: Ignorer
raw_value: Valeur brute
edit_raw_value: Modifier la valeur brute
enter_raw_value: Saisissez une valeur brute...
clear_value: Effacer la valeur
clear_changes: Effacer les modifications
reset_to_default: Rétablir les paramètres par défaut
undo_changes: Annuler les modifications
notifications: Notifications
show_all_activity: Afficher toute l'activité
page_not_found: Page non trouvée
page_not_found_body: La page que vous recherchez ne semble pas exister.
confirm_revert: Confirmer la restauration
confirm_revert_body: Cela restaurera l'élément à l'état sélectionné.
display: Affichage
settings_update_success: Paramètres enregistrés
title: Titre
revision_delta_created: Créé
revision_delta_created_externally: Créé en externe
revision_delta_updated: '1 champ mis à jour | {count} champs mis à jour'
revision_delta_deleted: Supprimé
revision_delta_reverted: Restauré
revision_delta_other: Historique
revision_delta_by: '{date} par {user}'
private_user: Utilisateur privé
creation_preview: Aperçu de la création
revision_preview: Aperçu de l'historique
updates_made: Mises à jour réalisées
leave_comment: Laisser un commentaire…
post_comment_success: Commentaire publié
item_create_success: Élément créé | Éléments créés
item_update_success: Élément mis à jour | Éléments mis à jour
item_delete_success: Élément supprimé | Éléments supprimés
this_collection: Cette collection
related_collection: Collection associée
related_collections: Collections associées
translations_collection: Collection de traduction
languages_collection: Collection de langues
export_data: Exporter les données
format: Format
use_current_filters_settings: Utiliser les filtres et paramètres actuels
export_collection: 'Exporter {collection}'
last_page: Dernière page
last_access: Dernier accès
fill_template: Remplir avec la valeur du modèle
a_unique_table_name: Un nom de table unique...
a_unique_column_name: Un nom de colonne unique...
enable_custom_values: Activer les valeurs personnalisées
submit: Envoyer
move_to_folder: Déplacer vers le dossier
move: Déplacer
system: Système
add_field_related: Ajouter le champ à la collection associée
interface_label: Interface
today: Aujourd'hui
yesterday: Hier
delete_comment: Supprimer le commentaire
date-fns_date: PPP
date-fns_time: 'h:mm:ss a'
date-fns_time_no_seconds: 'h:mm a'
date-fns_date_short: 'MMM d, u'
date-fns_time_short: 'h:mma'
date-fns_date_short_no_year: MMM d
minutes: Minutes
hours: Heures
month: Mois
year: Année
select_all: Tout sélectionner
months:
  january: Janvier
  february: Février
  march: Mars
  april: Avril
  may: Mai
  june: Juin
  july: Juillet
  august: Août
  september: Septembre
  october: Octobre
  november: Novembre
  december: Décembre
drag_mode: Mode Glisser/Déposer
cancel_crop: Annuler le recadrage
original: Initial
url: URL
import_label: Importer
file_details: Détails du fichier
dimensions: Dimensions
size: Taille
created: Créé
modified: Modifié
checksum: Code de vérification
owner: Propriétaire
edited_by: Modifié par
folder: Dossier
zoom: Zoom
download: Télécharger
open: Ouvrir
open_in_new_window: Ouvrir dans une nouvelle fenêtre
open_folder: Ouvrir le dossier "{folder}"
foreground_color: Couleur du premier plan
background_color: Couleur de fond
upload_from_device: Télécharger un fichier depuis l'appareil
choose_from_library: Choisir un fichier dans la bibliothèque
import_from_url: Importer un fichier à partir d’une URL
replace_from_device: Remplacer le fichier par un fichier de l'appareil
replace_from_library: Remplacer le fichier par un fichier de la bibliothèque
replace_from_url: Remplacer le fichier à partir d'une URL
no_file_selected: Aucun fichier sélectionné
download_file: Télécharger le fichier
collection_key: Clé de la collection
name: Nom
primary_key_field: Champ de clé primaire
type: Type
creating_new_collection: Création d'une nouvelle Collection
created_by: Créé par
created_on: Créé le
creating_collection_info: Nommez la collection et configurez son champ unique « clé »...
creating_collection_system: Activer et renommer l'un de ces champs optionnels.
auto_increment_integer: Entier auto-incrémenté
generated_uuid: UUID généré
manual_string: Chaîne de caractère saisie manuellement
save_and_create_new: Enregistrer et en créer un nouveau
save_and_stay: Enregistrer et rester
save_as_copy: Enregistrer une copie
add_existing: Sélectionner
creating_items: Création d'éléments
enable_create_button: Activer le bouton de création
selecting_items: Sélection d'éléments
enable_select_button: Activer le bouton de sélection
comments: Commentaires
no_comments: Pas encore de commentaires
click_to_expand: Cliquer pour agrandir
select_item: Sélectionner un élément
no_items: Aucun élément
search_items: Rechercher des éléments...
disabled: Désactivé
information: Information
report_bug: Signaler un bug
request_feature: Demander une fonctionnalité
interface_not_found: 'L''interface "{interface}" est introuvable.'
reset_interface: Réinitialiser l'interface
display_not_found: 'L''affichage "{display}" n''a pas été trouvé.'
reset_display: Réinitialiser l'affichage
list-m2a: Constructeur (M2A)
item_count: 'Aucun élément | Un élément | {count} éléments'
no_items_copy: Il n’y a pas encore d’élément dans cette collection.
file_count: 'Aucun fichier | Un fichier | {count} fichiers'
no_files_copy: Il n'y a aucun fichier ici.
user_count: 'Aucun utilisateur | Un seul utilisateur | {count} utilisateurs'
no_users_copy: Il n'y a pas encore d'utilisateurs avec ce rôle.
webhooks_count: 'Aucun Webhooks | 1 Webhook | {count} Webhooks'
no_webhooks_copy: Aucun webhooks n'a encore été configuré. Commencez par en créer un ci-dessous.
all_items: Tous les éléments
any: N'importe quel
csv: CSV
no_collections: Aucune collection
create_collection: Créer une collection
no_collections_copy_admin: Vous n'avez pas encore de collection. Cliquez sur le bouton ci-dessous pour commencer.
no_collections_copy: Vous n'avez pas encore de Collections. Veuillez contacter votre administrateur système.
relationship_not_setup: La relation n'a pas été configurée correctement
display_template_not_setup: L'option d'affichage du modèle est mal configurée
collection_field_not_setup: L'option de champ de collection est mal configurée
select_a_collection: Sélectionner une collection
select_a_field: Sélectionnez un champ
active: Actif
move_to: Déménager à...
copy: Copier
copy_to: Déménager à...
no_other_dashboards_copy: Vous n'avez pas encore d'autres tableaux de bord.
inactive: Inactif
users: Utilisateurs
activity: Activité
activity_item: Flux d'activité
action: Action
ip_address: Adresse IP
user_agent: Agent utilisateur
webhooks: Webhooks
decimals: Décimales
value_decimals: Valeur décimales
min_value: Valeur minimale
max_value: Valeur max
automatic: Automatique
field_width: Largeur du champ
add_filter: Ajouter un filtre
upper_limit: Limite supérieure...
lower_limit: Limite inférieure...
user_directory: Répertoire des utilisateurs
documentation: Documentation
sidebar: Barre latérale
duration: Durée
charset: Jeu de caractères
second: seconde
file_moved: Fichier déplacé
collection_created: Collection créée
modified_on: Modifié le
card_size: Taille de carte
sort_field: Champ de tri
add_sort_field: Ajouter un champ de tri
sort: Trier
status: État
remove: Retirer
toggle_manual_sorting: Activer/désactiver le tri manuel
bookmark_doesnt_exist: Le favori n'existe pas
bookmark_doesnt_exist_copy: Le favori que vous essayez d'ouvrir est introuvable.
bookmark_doesnt_exist_cta: Retourner à la collection
select_an_item: Sélectionnez un élément...
edit: Modifier
enabled: Activé
disable_tfa: Désactiver l'A2F
tfa_scan_code: Scannez le code dans votre application d'authentification pour terminer la configuration de l'A2F
enter_otp_to_disable_tfa: Entrez l'OTP pour désactiver l'A2F
create_account: Créer un Compte
account_created_successfully: Compte créé avec succès
auto_fill: Remplissage automatique
corresponding_field: Champ correspondant
errors:
  COLLECTION_NOT_FOUND: "La collection n'existe pas"
  FIELD_NOT_FOUND: Champ introuvable
  FORBIDDEN: Non autorisé
  INVALID_CREDENTIALS: Mauvais nom d'utilisateur ou mot de passe
  INVALID_OTP: Mauvais mot de passe unique
  INVALID_PAYLOAD: Payload invalide
  INVALID_QUERY: Requête invalide
  ITEM_LIMIT_REACHED: Nombre d'éléments max atteint
  ITEM_NOT_FOUND: Élément introuvable
  ROUTE_NOT_FOUND: Introuvable
  RECORD_NOT_UNIQUE: Valeur dupliquée détecté
  USER_SUSPENDED: Utilisateur suspendu
  CONTAINS_NULL_VALUES: Le champ contient des valeurs nulles
  UNPROCESSABLE_ENTITY: Cette entité ne peut être traitée
  INTERNAL_SERVER_ERROR: Erreur inconnue
  NOT_NULL_VIOLATION: La valeur ne peut pas être nulle
  ILLEGAL_ASSET_TRANSFORMATION: Source de l'image trop grande pour prévisualiser
  UNKNOWN: Erreur inconnue
security: Sécurité
value_hashed: Valeur hashée de manière sûre
bookmark_name: Nom du favori...
create_bookmark: Ajouter comme favori
edit_bookmark: Modifier le favori
bookmarks: Favoris
presets: Pré-réglages
unexpected_error: Erreur inconnue
unexpected_error_copy: Une erreur inconnue s'est produite. Veuillez réessayer plus tard.
copy_details: Copier les détails
no_app_access: Pas d'accès à l'application
no_app_access_copy: Cet utilisateur n'est pas autorisé à utiliser l'application d'administration.
password_reset_sent: Nous vous avons envoyé un lien sécurisé pour réinitialiser votre mot de passe
password_reset_successful: Mot de passe réinitialisé avec succès
back: Retour
filter: Filtre
editing_image: Modification de l'image
square: Carré
free: Libre
flip_horizontal: Miroir horizontal
flip_vertical: Miroir vertical
aspect_ratio: Rapport de forme
rotate: Faire pivoter
all_users: Tous les utilisateurs
delete_collection: Supprimer la collection
update_collection_success: Collection mise à jour
delete_collection_success: Collection supprimée
make_collection_visible: Rendre la collection visible
make_collection_hidden: Rendre la collection cachée
start_end_of_count_items: '{start}-{end} de {count} éléments'
start_end_of_count_filtered_items: '{start}-{end} sur {count} éléments filtrés'
one_item: '1 élément'
one_filtered_item: '1 élément filtré'
delete_collection_are_you_sure: >-
  Êtes-vous sûr de vouloir supprimer cette collection ? Cette action supprimera la collection et tous les éléments qu'elle contient. Cette action est irréversible.
collections_shown: Collections affichées
visible_collections: Collections visibles
hidden_collections: Collections masquées
show_hidden_collections: Afficher les collections cachées
hide_hidden_collections: Masquer les collections cachées
show_header: Afficher en-tête
unmanaged_collections: Collections non configurées
system_collections: Collections système
placeholder: Placeholder
icon_left: Icône gauche
icon_right: Icône droite
count_other_revisions: '{count} autres versions'
font: Police de caractères
sans_serif: Sans Sérif
serif: Sérif
monospace: Monospace
divider: Séparateur
color: Couleur
circle: Cercle
empty_item: Élément vide
log_in_with: 'Se connecter avec {provider}'
conditional_styles: Styles conditionnels
advanced_settings: Paramètres Avancés
advanced_filter: Filtre avancé
delete_advanced_filter: Supprimer le filtre
change_advanced_filter_operator: Changer d'opérateur
operators:
  eq: Égal à
  neq: Différent de
  lt: Moins que
  gt: Plus grand que
  lte: Inférieur ou égal à
  gte: Plus grand ou égal à
  in: Appartient à
  nin: N'appartient pas à
  null: Est nul
  nnull: N'est pas null
  contains: Contient
  ncontains: Ne contient pas
  starts_with: Commence par
  nstarts_with: Ne commence pas par
  ends_with: Termine par
  nends_with: Ne finit pas par
  between: Est entre
  nbetween: N'est pas entre
  empty: Est vide
  nempty: N'est pas vide
  all: Contient ces clés
  has: Contient certaines de ces clés
  intersects: Intersectes
  nintersects: Ne se croise pas
  intersects_bbox: Boîte englobante d'intersectes
  nintersects_bbox: Ne pas intersecter la boîte englobante
loading: Chargement…
drop_to_upload: Déposer pour téléverser
item: Élément
items: Éléments
upload_file: Envoyer le fichier
upload_file_indeterminate: Envoi du fichier...
upload_file_success: Fichier envoyé
upload_files_indeterminate: 'Envoi des fichiers {done}/{total}'
upload_files_success: '{count} fichiers envoyés'
upload_pending: Envoi en attente
drag_file_here: Glisser-déposer un fichier ici
click_to_browse: Cliquer pour rechercher
interface_options: Options d'interface
layout_options: Options d'affichage
rows: Lignes
columns: Colonnes
collection_setup: Configuration de la collection
optional_system_fields: Champs système optionnels
value_unique: La valeur doit être unique
all_activity: Toutes les activités
create_item: Créer un élément
display_template: Modèle d'affichage
language_display_template: Modèle d'affichage de la langue
translations_display_template: Modèle d'affichage des traductions
n_items_selected: 'Aucun élément sélectionné | 1 élément sélectionné | {n} éléments sélectionnés'
per_page: Par page
all_files: Tous les fichiers
my_files: Mes fichiers
recent_files: Fichiers Récents
create_folder: Créer un Dossier
edit_folder: Modifier le dossier
folder_name: Nom du dossier...
folder_key: Clé du dossier...
add_file: Ajouter un fichier
replace_file: Remplacer le fichier
no_results: Aucun résultat
no_results_copy: Ajuster ou effacer les filtres de recherche pour voir les résultats.
clear_filters: Réinitialiser les filtres
saves_automatically: Sauvegardé automatiquement
role: Rôle
rule: Règle
user: Utilisateur
no_presets: Aucun préréglage
no_presets_copy: Aucun préréglage ou favori n'a encore été enregistré.
no_presets_cta: Ajouter un préréglage
presets_only: Préréglages uniquement
create: Créer
on_create: À la Création
on_update: À la mise à jour
read: Lecture
update: Mettre à jour
select_fields: Sélectionner des champs
format_text: Format du texte
format_value: Valeur de formatage
abbreviate_value: Valeur abrégée
operator: Opérateur
bold: Gras
toggle: Activer/Désactiver
icon_on: Icône de sélection
icon_off: Icône de désélection
label: Étiquette
insights: Connaissances (Beta)
dashboard: Dashboard
panel: Panneau
panel_options: Options de panneau
panel_header: En-tête de panneau
panel_name_placeholder: Nommez ce panneau...
panel_note_placeholder: Détails facultatifs sur ce panneau...
panel_delete_confirm: Voulez-vous vraiment supprimer ce panneau ? Cette action ne peut pas être annulée.
dashboard_delete_confirm: Êtes-vous sûr de vouloir supprimer ce membre ? Cette action ne peut pas être annulée.
edit_dashboard: Modifier le tableau de bord
delete_dashboard: Supprimer
visible: Visible
prefix_placeholder: Texte avant la valeur...
suffix_placeholder: Texte avant la valeur...
decimals_placeholder: Nombre de décimales
no_dashboards: Tableaux de bord
no_dashboards_copy: Tu n'as pas encore de rapport.
no_data: Pas de donnée
create_dashboard: Créer Dashboard
dashboard_name: Nom du Dashboard
full_screen: Plein écran
edit_panels: Modifier pièce
fit_to_screen: Ajuster à l'écran
image_url: Url de l’image
alt_text: Texte alternatif
media: Média
quality: Qualité
width: Largeur
height: Hauteur
source: Source
url_placeholder: Entrez une url...
display_text: Afficher le texte
display_text_placeholder: Entrez un texte d'affichage...
interface_group_text_and_numbers: Texte et nombres
interface_group_selection: Sélection
interface_group_relational: Relationnel
interface_group_presentation: Présentation
interface_group_groups: Groupes
interface_group_other: Autre
tooltip: Info-bulle
tooltip_placeholder: Entrez une infobulle ...
unlimited: Illimité
open_link_in: Ouvrir le lien dans
new_tab: Nouvel onglet
current_tab: Onglet actif
wysiwyg_options:
  aligncenter: Centrer
  alignjustify: Justifier
  alignleft: Aligner à Gauche
  alignnone: Ne pas aligner
  alignright: Aligner à Droite
  forecolor: Couleur du premier plan
  backcolor: Couleur de fond
  bold: Gras
  italic: Italique
  underline: Souligner
  strikethrough: Barrer
  subscript: Indice inférieur
  superscript: Exposant
  codeblock: Code
  blockquote: Bloc de citation
  bullist: Liste à puces
  numlist: Liste numérotée
  hr: Barre horizontale
  link: Ajouter/modifier un lien
  unlink: Supprimer le lien
  media: Ajouter/modifier un média
  image: Ajouter/Modifier une image
  copy: Copier
  cut: Couper
  paste: Coller
  heading: En-tête
  h1: En-tête 1
  h2: En-tête 2
  h3: En-tête 3
  h4: En-tête 4
  h5: En-tête 5
  h6: En-tête 6
  fontselect: Sélectionner la police
  fontsizeselect: Sélectionner la taille de la police
  indent: Augmenter le retrait
  outdent: Diminuer le retrait
  undo: Annuler
  redo: Rétablir
  remove: Retirer
  removeformat: Supprimer le formatage
  selectall: Tout sélectionner
  table: Tableau
  visualaid: Voir les éléments invisibles
  source_code: Modifier le code source
  fullscreen: Plein écran
  directionality: Sens de lecture
dropdown: Liste déroulante
choices: Liste de choix
choices_option_configured_incorrectly: Choix configurés incorrectement
deselect: Désélectionner
deselect_all: Tout désélectionner
other: Autre...
adding_user: Ajout de l'utilisateur
unknown_user: Utilisateur inconnu
creating_in: 'Création de l''élément dans {collection}'
editing_in: 'Modification de l''élément dans {collection}'
creating_unit: 'Création de {unit}'
editing_unit: 'Édition de {unit}'
editing_in_batch: 'Modification par lot de {count} élément(s)'
no_options_available: Aucune option disponible
settings_data_model: Modèle de données
settings_permissions: Rôles et autorisations
settings_project: Paramètres du projet
settings_webhooks: Webhooks
settings_presets: Préréglages et favoris
one_or_more_options_are_missing: Une ou plusieurs options sont manquantes
scope: Utilisateurs ou rôles
select: Sélectionner...
layout: Mise en page
tree_view: Vue Arborescente
changes_are_permanent: Les modifications sont irréversibles
preset_name_placeholder: Sert par défaut quand il est vide...
preset_search_placeholder: Recherche...
editing_preset: Modifier le préréglage
layout_preview: Aperçu de la mise en page
layout_setup: Configuration de la mise en page
unsaved_changes: Modifications non enregistrées
unsaved_changes_copy: Êtes-vous sûr de vouloir quitter cette page?
discard_changes: Annuler les modifications
discard_changes_copy: Êtes-vous sûr de vouloir annuler vos modifications ?
show_x_axis: Montrer &Axes 3D
show_y_axis: Montrer &Axes 3D
keep_editing: Continuer l’édition
page_help_collections_overview: '**Aperçu des collections** — Liste de toutes les collections auxquelles vous avez accès.'
page_help_collections_collection: >-
  **Parcourir les éléments** - Lister tous les éléments de {collection} auxquels vous avez accès. Personnalisez la mise en page, les filtres et le tri pour adapter votre vue, et même enregistrer en favoris différentes configurations pour un accès rapide.
page_help_collections_item: >-
  **Détail de l'élément** — Un formulaire pour visualiser et gérer cet élément. Cette barre latérale contient également un historique complet des révisions et des commentaires intégrés.
page_help_activity_collection: >-
  **Parcourez l'activité** — Une liste complète de tous votre système et contenu de l'activité utilisateur.
page_help_docs_global: >-
  **Aperçu de la documentation** — Documents adaptés spécifiquement à la version et au schéma de ce projet.
page_help_files_collection: >-
  **Bibliothèque de fichiers** — Liste tous les fichiers transférés vers ce projet. Personnalisez la mise en page, les filtres et le tri pour adapter votre vue, et même enregistrer en favoris différentes configurations pour un accès rapide.
page_help_files_item: >-
  **Détail du fichier** — Un formulaire de gestion des métadonnées de fichiers, de modification du fichier original et de mise à jour des paramètres d'accès.
page_help_settings_project: "**Paramètres du projet** — Les options de configuration globale de votre projet."
page_help_settings_datamodel_collections: >-
  **Modèle de données : Collections** — Liste toutes les collections disponibles. Cela inclut les collections visibles, cachées et système, ainsi que les tables de bases de données non gérées qui peuvent être ajoutées.
page_help_settings_datamodel_fields: >-
  **Modèle de données : Collection** — Un formulaire pour gérer cette collection et ses champs.
page_help_settings_roles_collection: '**Parcourir les Rôles** — Liste les rôles Administrateur, Public et les rôles utilisateurs personnalisés.'
page_help_settings_roles_item: "**Détail du rôle** — Gérer les autorisations et les autres paramètres d'un rôle."
page_help_settings_presets_collection: >-
  **Parcourir les préréglages** - Liste tout les préréglages du projet, y compris : l'utilisateur, le rôle, les favoris globaux et les vues par défaut.
page_help_settings_presets_item: >-
  **Détail du préréglage** — Un formulaire pour gérer les favoris et les préréglages de collection par défaut.
page_help_settings_webhooks_collection: '**Parcourez les Webhooks** — Liste tous les webhooks du projet.'
page_help_settings_webhooks_item: '**Détail du Webhook** — Un formulaire pour créer et gérer les webhooks du projet.'
page_help_users_collection: '**Répertoire utilisateur** — Liste tous les utilisateurs système de ce projet.'
page_help_users_item: >-
  **Détail de l'utilisateur** — Gérez les informations de votre compte ou consultez les détails des autres utilisateurs.
page_help_insights_overview: '**Aperçus** — Liste des tableaux de bord auxquels vous avez accès.'
page_help_insights_dashboard: '**Tableau de bord** — Espace de travail pour gérer un ou plusieurs panneaux'
activity_feed: Flux d'activité
add_new: Nouveau
create_new: Nouveau
all: Tout
none: Aucun
no_layout_collection_selected_yet: Aucune mise en page/collection sélectionnée pour le moment
batch_delete_confirm: >-
  Aucun élément n’a été sélectionné | Êtes-vous sûr de bien vouloir supprimer cet élément ? Vous ne pourrez pas revenir en arrière ! | Êtes-vous sûr de bien vouloir supprimer ces {count} éléments ?  Vous ne pourrez pas revenir en arrière !
cancel: Annuler
no_upscale: Ne pas agrandir les images
collection: Collection
collections: Collections
singleton: Singleton
singleton_label: Est un objet unique
system_fields_locked: Les champs système sont verrouillés et ne peuvent pas être modifiés
directus_collection:
  directus_activity: Journaux de responsabilité pour tous les événements
  directus_collections: Configuration de la collection supplémentaire et métadonnées
  directus_dashboards: Tableaux de bord dans le module Insights
  directus_fields: Configuration supplémentaire des champs et métadonnées
  directus_files: Métadonnées pour tous les fichiers gérés
  directus_folders: Fournit des répertoires virtuels pour les fichiers
  directus_migrations: Quelle version de la base de données que vous utilisez
  directus_panels: Panneaux individuels dans les tableaux de bord Insights
  directus_permissions: Sélectionner les permissions pour chaque groupe
  directus_presets: Préréglages pour la collection par défaut et les signets
  directus_relations: Configuration de la relation et métadonnées
  directus_revisions: Instantanés de données pour toutes les activités
  directus_roles: Groupes de permissions pour les utilisateurs système
  directus_sessions: Informations sur la session utilisateur
  directus_settings: Options de configuration du projet
  directus_users: Utilisateurs du système pour la plateforme
  directus_webhooks: Configuration des requêtes HTTP basées sur des événements
fields:
  directus_activity:
    item: Clé principale de l'élément
    action: Action
    collection: Collection
    timestamp: Fait le
    user: Fait par
    comment: Commentaire
    user_agent: Agent utilisateur
    ip: Adresse IP
    revisions: Historique
  directus_collections:
    collection: Collection
    icon: Icône
    note: Remarque
    color: Couleur
    display_template: Modèle d'affichage
    hidden: Caché
    singleton: Singleton
    translations: Traductions de nommage de collection
    archive_app_filter: Filtrer les valeurs archivées dans l'application
    archive_value: Valeur pour archivage
    unarchive_value: Valeur au désarchivage
    sort_field: Champ de tri
    accountability: Enregistrement de l'activité et de l'historique
  directus_files:
    $thumbnail: Miniature
    title: Titre
    description: Description
    tags: Étiquettes
    location: Localisation
    storage: Espace de stockage
    filename_disk: Nom du fichier (disque)
    filename_download: Nom du fichier (Télécharger)
    metadata: Métadonnée
    type: Type MIME
    filesize: Taille du fichier
    modified_by: Modifié par
    modified_on: Modifié le
    created_on: Créé le
    created_by: Créé par
    embed: Encapsulation
    uploaded_by: Transféré par
    folder: Dossier
    width: Largeur
    uploaded_on: Transféré le
    height: Hauteur
    charset: Jeu de caractères
    duration: Durée
  directus_users:
    first_name: Prénom
    last_name: Nom
    email: E-mail
    password: Mot de passe
    avatar: Avatar
    location: Localisation
    title: Titre
    description: Description
    tags: Étiquettes
    user_preferences: Préférences utilisateur
    language: Langue
    theme: Thème
    theme_auto: Automatique (Basé sur le système)
    theme_light: Mode Clair
    theme_dark: Mode sombre
    tfa_secret: Authentification à deux facteurs
    admin_options: Options d'Administration
    status: État
    status_draft: Brouillon
    status_invited: Invité·e
    status_active: Actif
    status_suspended: Suspendu
    status_archived: Archivé
    role: Rôle
    token: Token
    token_placeholder: Entrez un jeton d'accès sécurisé...
    provider: Fournisseur
    external_identifier: Identifiant externe
    last_page: Dernière page
    last_access: Dernier accès
  directus_settings:
    jpg: JPEG
    png: PNG
    webP: WebP
    tiff: Tiff
    basemaps_raster: Raster
    basemaps_tile: Raster TileJSON
    basemaps_style: Style de Mapbox
    mapbox_key: Jeton d'accès Mapbox
    mapbox_placeholder: pk.eyJ1Ijo.....
    transforms_note: Le nom de la méthode Sharp et ses arguments. Voir https://sharp.pixelplumbing.com/api-constructor pour plus d'informations.
    additional_transforms: Transformations supplémentaires
    project_name: Nom du projet
    project_url: URL du projet
    project_color: Couleur du projet
    project_logo: Logo du projet
    public_pages: Pages Publiques
    public_foreground: Image au premier plan de l'accueil
    public_background: Image en arrière-plan de l'accueil
    public_note: Message sur la page d'accueil
    auth_password_policy: Politique des mots de passe
    auth_login_attempts: Tentatives de connexion
    files_and_thumbnails: Fichiers et miniatures
    storage_default_folder: Dossier de stockage par défaut
    storage_asset_presets: Préréglages des fichiers dans le stockage
    storage_asset_transform: Transformation des fichiers du stockage
    overrides: Remplacer les applications
    custom_css: Personnalisation du CSS
  directus_fields:
    collection: Nom de la Collection
    icon: Icône de Collection
    note: Remarque
    hidden: Caché
    singleton: Singleton
    translation: Traductions du nom de champ
    display_template: Modèle
  directus_roles:
    name: Nom de rôle
    icon: Icône de rôle
    description: Description
    app_access: Accès à l'application
    admin_access: Accès Administrateur
    ip_access: Accès IP
    enforce_tfa: Nécessite A2F
    users: Membres avec le rôle
    module_list: Module de Navigation
    collection_list: Navigation de la collection
  directus_webhooks:
    name: Nom
    method: Méthode
    status: État
    data: Données
    value: Valeur
    data_label: Envoyer les données de l'événement
    triggers: Déclencheurs
    actions: Actions
field_options:
  directus_settings:
    project_name_placeholder: Mon projet...
    project_logo_note: Connexion et arrière-plan du logo
    public_note_placeholder: Un message public court qui prend en charge le formatage des démarques...
    security_divider_title: Sécurité
    auth_password_policy:
      none_text: Aucun - Non Recommandé
      weak_text: Faible - 8 caractères minimum
      strong_text: Fort – Majuscules / minuscules / chiffres / spéciaux
    storage_asset_presets:
      fit:
        contain_text: Contient (préserver le rapport d'aspect)
        cover_text: Couverture (force la taille exacte)
        fit_text: Ajuster l'intérieur
        outside_text: Ajuster à l'extérieur
    additional_transforms: Transformations supplémentaires
    transforms_note: Le nom de la méthode Sharp et ses arguments. Voir https://sharp.pixelplumbing.com/api-constructor pour plus d'informations.
    mapbox_key: Jeton d'accès Mapbox
    mapbox_placeholder: pk.eyJ1Ijo.....
    basemaps_raster: Raster
    basemaps_tile: Raster TileJSON
    basemaps_style: Style de Mapbox
    files_divider_title: Fichiers et miniatures
    overrides_divider_title: Remplacer les applications
  directus_activity:
    login: Identifiant
    create: Créer
    update: Mettre à jour
    delete: Supprimer
  directus_collections:
    track_activity_revisions: Enregistrer les activités et l'historique
    only_track_activity: Enregistrer seulement l'activité
    do_not_track_anything: Ne rien enregistrer
    collection_setup: Configuration de la collection
    note_placeholder: Une description de cette collection...
    hidden_label: Cacher dans l'application
    singleton: Est un objet unique
    language: Langue
    translation: Traduction
    translation_placeholder: Entrez une nouvelle traduction...
    collection_name: Nom de la Collection
    archive_divider: Archiver
    archive_field: Champ d'archive
    archive_field_placeholder: Choisissez un champ...
    archive_app_filter: Activer le filtre des archives d'applications
    archive_value: Valeur définie lors de l'archivage...
    unarchive_value: Valeur définie lors de la désarchivage...
    sort_divider: Trier
    sort_field: Choisissez un champ...
    accountability_divider: Responsabilité
  directus_files:
    title: Un titre unique...
    description: Une description optionnelle...
    location: Un emplacement optionnel...
    storage_divider: Nommage des fichiers
    filename_disk: Nom sur le stockage disque...
    filename_download: Nom lors du téléchargement...
  directus_roles:
    name: Le nom unique de ce rôle...
    description: Une description pour ce rôle...
    ip_access: Ajoutez des adresses IP autorisées, laissez vide pour tout autoriser...
    fields:
      icon_name: Icône
      name_name: Nom
      name_placeholder: Entrez un titre...
      link_name: Lien
      link_placeholder: URL relative ou absolue...
    collection_list:
      group_name_addLabel: Ajouter un nouveau groupe...
      fields:
        group_name: Nom du groupe
        group_placeholder: Étiquetez ce groupe...
        type_name: Type
        choices_always: Toujours ouvert
        choices_start_open: Démarrer Ouverture
        choices_start_collapsed: Commencer à réduire
    collections_name: Collections
    collections_addLabel: Ajouter une collection...
  directus_users:
    preferences_divider: Préférences utilisateur
    dropdown_auto: Automatique (Basé sur le système)
    dropdown_light: Mode Clair
    dropdown_dark: Mode sombre
    admin_divider: Options d'Administration
    status_dropdown_draft: Brouillon
    status_dropdown_invited: Invité·e
    status_dropdown_active: Actif
    status_dropdown_suspended: Suspendu
    status_dropdown_archived: Archivé
    token: Entrez un jeton d'accès sécurisé...
  directus_webhooks:
    status_options_active: Actif
    status_options_inactive: Inactif
    data_label: Envoyer les données de l'événement
    triggers_divider: Déclencheurs
    actions_create: Créer
    actions_update: Mettre à jour
    actions_delete: Supprimer
    actions_login: Identifiant
    headers:
      value: Valeur
no_fields_in_collection: 'Il n''y a pas encore de champs dans "{collection}"'
no_value: Aucune valeur
do_nothing: Ne rien faire
generate_and_save_uuid: Générer et Enregistrer l'UUID
save_current_user_id: Enregistrer l'ID de l'utilisateur actuel
save_current_user_role: Enregistrer le rôle utilisateur actuel
save_current_datetime: Enregistrer la date/heure actuelle
always_open: Toujours ouvert
start_open: Démarrer Ouverture
start_collapsed: Commencer à réduire
block: Bloc
inline: En ligne
comment: Commentaire
relational_triggers: Déclencheurs relationnels
referential_action_field_label_m2o: Lors de la suppression d'un(e) {collection} ...
referential_action_field_label_o2m: Lors de la dé-sélection d'un(e) {collection} ...
referential_action_no_action: Empêcher la suppression
referential_action_cascade: Supprimer l'objet {collection} (cascade)
referential_action_set_null: Vider le champ {field}
referential_action_set_default: Remettre {field} à sa valeur par défaut
choose_action: Choisir une action
continue_label: Continuer
continue_as: >-
  {name} est actuellement authentifié. Si vous reconnaissez ce compte, cliquez sur continuer.
editing_role: 'Rôle {role}'
creating_webhook: Création du Webhook
default_label: Défaut
delete_label: Supprimer
delete_are_you_sure: >-
  Cette action est permanente et ne peut pas être annulée. Êtes-vous sûr de vouloir continuer ?
delete_field_are_you_sure: >-
  Êtes-vous sûr de vouloir supprimer le champ « {field} » ? Cette action ne peut pas être annulée !
description: Description
done: Fait
duplicate: Dupliquer
limit: Limite
email: E-mail
embed: Encapsulation
fallback_icon: Icône par défaut
field: Champ | Champs
file: Fichier
file_library: Bibliothèque de fichiers
forgot_password: Mot de passe oublié
hidden: Caché
icon: Icône
info: Information
normal: Normal
success: Succès
warning: Avertissement
danger: Danger
junction_collection: Collection de jointure
latency: Latence
login: Se connecter
my_activity: Mon activité
not_authenticated: Non authentifié
authenticated: Authentifié
options: Paramètres
otp: Mot de passe à usage unique
password: Mot de passe
permissions: Autorisations
relationship: Relation
reset: Réinitialiser
reset_password: Réinitialiser le mot de passe
revisions: Historique
revert: Restaurer
save: Enregistrer
schema: Schéma
search: Recherche
select_existing: Sélectionner un élément existant
select_field_type: Sélectionnez un type de champ
select_interface: Sélectionner une interface
settings: Réglages
sign_in: Se connecter
sign_out: Déconnexion
sign_out_confirm: Êtes-vous certain de vouloir vous déconnecter ?
something_went_wrong: Quelque chose s’est mal passé.
sort_direction: Ordre de tri
sort_asc: Tri croissant
sort_desc: Tri décroissant
template: Modèle
require_value_to_be_set: Nécessite que la valeur soit définie
translation: Traduction
translation_placeholder: Entrez une nouvelle traduction...
value: Valeur
view_project: Voir le projet
report_error: Signaler l'erreur
start: Début
interfaces:
  filter:
    name: Filtre
    description: Configurer un objet filtre.
    add_filter: Ajouter un filtre
    add_group: Et / ou groupe
    add_value: Ajouter une valeur
    all: Tout
    any: N'importe quel
    and: et
    of_the_following: parmi les suivants
    no_rules: Configurer les règles
    change_value: Cliquez pour modifier le nom
    placeholder: Glisser les fichiers ici
  group-accordion:
    name: Accordéon
    description: Afficher les champs ou les groupes en tant que sections d'accordéon
    start: Début
    all_closed: Tous fermés
    first_opened: Premier consulté
    all_opened: Tous ouverts
    accordion_mode: Mode Accordion
    max_one_section_open: Max 1 section ouverte
  presentation-links:
    presentation-links: Bouton de liens
    links: Liens
    description: Boutons de lien configurables pour le lancement d'URL dynamiques
    style: Style
    primary: Primaire
    link: Liens
    button: Boutons
    error: Impossible d’effectuer cette action
  select-multiple-checkbox:
    checkboxes: Cases à cocher
    description: Choisissez entre plusieurs options via les cases à cocher
    allow_other: Autoriser d'autres valeurs
    show_more: 'Afficher {count} de plus'
    items_shown: Éléments affichés
  select-multiple-checkbox-tree:
    name: Cases à cocher (Arborescence)
    description: Choisissez entre plusieurs options via des cases à cocher imbriquées
    value_combining: Combinaison de valeurs
    value_combining_note: Contrôle la valeur stockée lorsque des sélections imbriquées sont faites.
    show_all: Tout afficher
    show_selected: Afficher la sélection
  input-code:
    code: Code
    description: Écrire ou partager des extraits de code
    line_number: Numéro de ligne
    placeholder: Entrez le code ici...
  system-collection:
    collection: Collection
    description: Sélectionner parmi les collections existantes
    include_system_collections: Inclure les collections système
  system-collections:
    collections: Collections
    description: Sélectionner parmi les collections existantes
    include_system_collections: Inclure les collections système
  select-color:
    color: Couleur
    description: Entrez ou sélectionnez une valeur de couleur
    placeholder: Choisir une couleur...
    preset_colors: Couleurs prédéfinies
    preset_colors_add_label: Ajouter une nouvelle couleur...
    name_placeholder: Entrer le nom de la couleur...
  datetime:
    datetime: Date / Heure
    description: Saisir des dates et des heures
    include_seconds: Inclure les secondes
    set_to_now: Configurer à maintenant
    use_24: Utiliser le format 24h
  system-display-template:
    display-template: Modèle d'affichage
    description: Mélanger du texte statique et des valeurs de champs dynamiques
    collection_field: Champ de collection
    collection_field_not_setup: L'option de champ de collection est mal configurée
    select_a_collection: Sélectionner une collection
  presentation-divider:
    divider: Séparateur
    description: Étiqueter et diviser les champs dans les sections
    title_placeholder: Entrez un titre...
    inline_title: Titre en ligne
    inline_title_label: Afficher le titre à l'intérieur de la ligne
    margin_top: Marge supérieure
    margin_top_label: Augmenter la marge supérieure
  select-dropdown:
    description: Sélectionner une valeur à partir d'une liste déroulante
    choices_placeholder: Ajouter un nouveau choix
    allow_other: Autoriser d'autres valeurs
    allow_other_label: Autoriser d'autres valeurs
    allow_none: Autoriser une valeur vide
    allow_none_label: Autoriser aucune sélection
    choices_name_placeholder: Entrez un nom...
    choices_value_placeholder: Saisissez une valeur...
  select-multiple-dropdown:
    select-multiple-dropdown: Liste déroulante (choix multiple)
    description: Sélectionner plusieurs valeurs à partir d'une liste déroulante
  file:
    file: Fichier
    description: Sélectionner ou Transférer un fichier
  files:
    files: Fichiers
    description: Sélectionner ou Transférer plusieurs fichiers
  input-hash:
    hash: Hash
    description: Entrer une valeur à hacher
    masked: Masqué
    masked_label: Cacher les valeurs marquées "vrai"
  select-icon:
    icon: Icône
    description: Sélectionner une icône depuis une liste déroulante
    search_for_icon: Rechercher une icône...
  file-image:
    image: Image
    description: Sélectionner ou envoyer une image
  system-interface:
    interface: Interface
    description: Sélectionner une interface existante
    placeholder: Sélectionner une interface...
  system-interface-options:
    interface-options: Options d'interface
    description: Une popup pour sélectionner les options d'une interface
  list-m2m:
    many-to-many: Many to Many
    description: Sélectionner plusieurs éléments de jonction liés
  select-dropdown-m2o:
    many-to-one: Many to One
    description: Sélectionner un seul élément lié
    display_template: Modèle d'affichage
  input-rich-text-md:
    markdown: Markdown
    description: Saisir et prévisualiser le markdown
    customSyntax: Blocs personnalisés
    customSyntax_label: Ajouter des types de syntaxe personnalisés
    customSyntax_add: Ajouter une syntaxe personnalisée
    box: Bloc / Inline
    imageToken: Token d'image
    imageToken_label: Quel token (statique) ajouter aux sources d'images
  map:
    map: Carte
    description: Sélectionnez un emplacement sur une carte
    zoom: Zoom
    geometry_type: Type de géométrie
    geometry_format: Forme géométrique
    default_view: Vue par défaut
    invalid_options: Options non valides
    invalid_format: Format invalide ({format})
    unexpected_geometry: '{expected} attendu, reçu {got}.'
    fit_bounds: Ajuster la vue aux données
    native: Natif
    geojson: GeoJSON
    lnglat: Longitude, Latitude
    wkt: WKT
    wkb: WKB
  presentation-notice:
    notice: Remarque
    description: Afficher une courte remarque
    text: Entrez le contenu de la remarque ici...
  list-o2m:
    one-to-many: Un à plusieurs
    description: Sélectionner plusieurs éléments liés
    no_collection: La collection est introuvable
  system-folder:
    folder: Dossier
    description: Sélectionner un dossier
    field_hint: Met les fichiers récemment téléchargés dans le dossier sélectionné. Cela n'affecte pas les fichiers existants qui sont sélectionnés.
    root_name: Bibliothèque de fichiers racine
    system_default: Paramètres par défaut du système
  select-radio:
    radio-buttons: Boutons radio
    description: Sélectionner l'un des choix proposés
  list:
    repeater: Répéteur
    description: Créer plusieurs entrées de la même structure
    edit_fields: Éditer les champs
    add_label: 'Libellé "Créer Nouveau"'
    field_name_placeholder: Entrez le nom du champ...
    field_note_placeholder: Entrez la note du champ...
  slider:
    slider: Curseur
    description: Sélectionner un nombre à l'aide d'un curseur
    always_show_value: Toujours afficher la valeur
  tags:
    tags: Étiquettes
    description: Sélectionner ou ajouter des tags
    whitespace: Espace
    hyphen: Remplacer par un trait d'union
    underscore: Remplacer par un underscore
    remove: Supprimer les espaces
    capitalization: Mise en majuscules
    uppercase: Convertir en majuscule
    lowercase: Convertir en minuscule
    auto_formatter: Utiliser le formatteur automatique de titre
    alphabetize: Alphabétiser
    alphabetize_label: Forcer l'ordre alphabétique
    add_tags: Ajouter des tags...
  input:
    input: Entrée
    description: Entrer manuellement une valeur
    trim: Supprimer les espaces aux extrémités
    trim_label: Enlever les espaces au début et à la fin
    mask: Masqué
    mask_label: Cacher la valeur réelle
    clear: Valeur effacée
    clear_label: Enregistrer en tant que chaîne vide
    minimum_value: Valeur minimale
    maximum_value: Valeur maximale
    step_interval: Intervalle d'étape
    slug: Transformer en Slug
    slug_label: Rendre l'URL de la valeur sécurisée
  input-multiline:
    textarea: Zone de texte
    description: Entrez le texte brut en multiligne
  boolean:
    toggle: Activer/Désactiver
    description: Basculer entre l'activation et la désactivation
    label_placeholder: Entrer un libellé...
    label_default: Activé
  translations:
    display_template: Modèle d'affichage
    no_collection: Aucune collection
    toggle_split_view: Basculer en vue spatiale
    language_field: Champ d'indicateur de langue
  list-o2m-tree-view:
    description: Arborescence pour les éléments récursifs imbriqués de type "one-to-many"
    recursive_only: La vue en arborescence ne fonctionne que pour les relations récursives.
  user:
    user: Utilisateur
    description: Sélectionner un utilisateur directus existant
    select_mode: Sélectionner un mode
    modes:
      auto: Auto
      dropdown: Liste déroulante
      modal: Modal
  input-rich-text-html:
    wysiwyg: WYSIWYG
    description: Un éditeur de texte enrichi pour écrire du contenu HTML
    toolbar: Barre d’outils
    custom_formats: Formats personnalisés
    options_override: Remplacement des options
  input-autocomplete-api:
    input-autocomplete-api: Champ Autocomplété (API)
    description: Un type de recherche pour les valeurs d'API externes.
    results_path: Chemin des résultats
    value_path: Chemin de la valeur
    trigger: Déclencheur
    rate: Débit
  group-raw:
    name: Groupe brut
    description: Rendre les champs tels qu'ils sont
  group-detail:
    name: Détail du groupe
    description: Rendre les champs comme une section pliable
    show_header: En-tête de groupe
    header_icon: Icônes de l'en-tête
    header_color: Couleur d'en-tête
    start_open: Démarrer Ouverture
    start_closed: Commencer réduit
displays:
  translations:
    translations: Traductions
    description: Aperçu des traductions
    enable: Activer
    user_language: Utiliser la langue actuelle de l'utilisateur
    default_language: Langue par défaut
    language_field: Champ d'indicateur de langue
  boolean:
    boolean: Booléen
    description: Afficher les états sélectionnés et désélectionnés
    label_on: Avec libellé
    label_on_placeholder: Entrez un libellé ...
    label_off: Sans libellé
    label_off_placeholder: Entrez un libellé pour la désactivation...
    icon_on: Icône de sélection
    icon_off: Icône de désélection
    color_on: Couleur activée
    color_off: Couleur désactivée
  collection:
    collection: Collection
    description: Afficher une collection
    icon_label: Afficher l'icône de la collection
  color:
    color: Couleur
    description: Afficher un point de couleur
    default_color: Couleur par défaut
  datetime:
    datetime: Date / Heure
    description: Afficher les valeurs liées à l'heure
    format: Format
    format_note: >-
      Le format personnalisé accepte le __[Date Field Symbol Table](https://www.unicode.org/reports/tr35/tr35-dates.html#Date_Field_Symbol_Table)__
    long: Long
    short: Court
    relative: Relatif
    relative_label: 'Afficher l''heure relative, par exemple: il y a 5 minutes'
  file:
    file: Fichier
    description: Afficher les fichiers
  filesize:
    filesize: Taille du fichier
    description: Afficher la taille d'un fichier
  formatted-value:
    formatted-value: Valeur formatée
    description: Afficher une version formatée du texte
    format_title: Formater le titre
    format_title_label: Formatage automatique de la casse
    bold_label: Utiliser le style en gras
  formatted-json-value:
    formatted-json-value: Valeur JSON formatée
    description: Afficher une version formatée de l'objet
  icon:
    icon: Icône
    description: Afficher une icône
    filled: Remplissage
    filled_label: Utiliser la version avec remplissage
  image:
    image: Image
    description: Afficher un petit aperçu de l'image
    circle: Cercle
    circle_label: Afficher dans un cercle
  labels:
    labels: Libellés
    description: Afficher sous forme d'étiquette(s)
    default_foreground: Premier plan par défaut
    default_background: Arrière-plan par défaut
    format_label: Formater chaque libellés
    show_as_dot: Afficher sous forme de point
    choices_value_placeholder: Saisissez une valeur...
    choices_text_placeholder: Entrez du texte...
  mime-type:
    mime-type: Type MIME
    description: Afficher le type MIME d'un fichier
    extension_only: Extension uniquement
    extension_only_label: Afficher uniquement l'extension de fichier
  rating:
    rating: Évaluation
    description: Visualiser un nombre sous forme d'étoiles par rapport à la valeur max
    simple: Simple
    simple_label: Afficher les étoiles dans un format simple
  raw:
    raw: Valeur brute
  related-values:
    related-values: Valeurs liées
    description: Afficher des valeurs provenant d'une relation
  user:
    user: Utilisateur
    description: Afficher un utilisateur directus
    avatar: Avatar
    name: Nom
    both: Tous
    circle_label: Afficher l'utilisateur dans un cercle
layouts:
  cards:
    cards: Cartes
    image_source: Source de l'image
    image_fit: Ajustement de l'image
    crop: Rogner
    contain: Contient
    title: Titre
    subtitle: Sous-titre
  tabular:
    tabular: Tableau
    fields: Champs
    spacing: Espacement
    comfortable: Confortable
    compact: Compact
    cozy: Intermédiaire
  calendar:
    calendar: Calendrier
    start_date_field: Champ Date de début
    end_date_field: Champ Date de fin
  map:
    map: Carte
    basemap: Fond de carte
    layers: Afficher...
    cluster_options: Options de regroupement
    cluster_radius: Rayon de grappe
    cluster_minpoints: Taille minimale du cluster
    cluster_maxzoom: Zoom maximum pour la grappe
<<<<<<< HEAD
=======
    field: Champ de la géométrie
>>>>>>> 28c59c2d
    invalid_geometry: Géométrie invalide
panels:
  metric:
    name: Indicateurs
    description: Afficher une seule valeur basée sur une requête
    field: Champ
  time_series:
    name: Séries de temps
    description: Rendre un graphique de ligne basé sur les valeurs au fil du temps
    date_field: Champ date
    value_field: Type de champ
  label:
    name: Étiquette
    description: Afficher le texte de base
  list:
    name: Liste
    description: Filtrer et lister les champs d'une collection<|MERGE_RESOLUTION|>--- conflicted
+++ resolved
@@ -1528,10 +1528,7 @@
     cluster_radius: Rayon de grappe
     cluster_minpoints: Taille minimale du cluster
     cluster_maxzoom: Zoom maximum pour la grappe
-<<<<<<< HEAD
-=======
     field: Champ de la géométrie
->>>>>>> 28c59c2d
     invalid_geometry: Géométrie invalide
 panels:
   metric:
