--- conflicted
+++ resolved
@@ -852,11 +852,7 @@
     files_divider_title: Fichiers et miniatures
     overrides_divider_title: Remplacer les applications
   directus_activity:
-<<<<<<< HEAD
-    login: Identifiant
-=======
     login: Se connecter
->>>>>>> 8a1913aa
     create: Créer
     update: Mettre à jour
     delete: Supprimer
