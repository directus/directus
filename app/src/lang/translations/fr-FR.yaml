--- conflicted
+++ resolved
@@ -1514,14 +1514,9 @@
     field: Géométrie
     invalid_geometry: Géométrie invalide
     search_this_area: Chercher dans cette zone
-<<<<<<< HEAD
-    clear_data_filter: Réinitialiser le filtre
-    clear_location_filter: Réinitialiser le filtre de localisation
-=======
     auto_location_filter: Toujours filter les données selon l'emprise
     clear_data_filter: Enlever les filtres avancés
     clear_location_filter: Enlever le filtre géographique
->>>>>>> eaa5cc1f
     no_results_here: Aucun résultat dans cette zone
 panels:
   metric:
