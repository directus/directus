--- conflicted
+++ resolved
@@ -791,10 +791,7 @@
     status: Estado
 field_options:
   directus_activity:
-<<<<<<< HEAD
-=======
     login: Iniciar Sesión
->>>>>>> 8a1913aa
     create: Crear
     update: Actualización
     delete: Eliminar
