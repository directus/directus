---
edit_field: 編輯欄位
item_revision: 項目修改
duplicate_field: 複製欄位
half_width: 半寬
full_width: 滿寬
fill_width: 填滿寬度
field_name_translations: 欄位名稱翻譯
enter_password_to_enable_tfa: 輸入您的密碼以啟用雙因素認證
add_field: 增加欄位
role_name: 角色名稱
db_only_click_to_configure: '僅數據庫：單擊進行配置 '
show_archived_items: 顯示已封存的項目
required: 必填
requires_value: 需要值
create_preset: 創建預置
create_role: 新建角色
create_user: 建立用户
create_webhook: 建立 Webhook
invite_users: 邀請用戶
invite: 邀请
emails: 信件
connection_excellent: 優秀的連接
connection_good: 好的連接
connection_fair: 公平的連接
connection_poor: 連線不穩
rename_folder: 重新命名資料夾
delete_folder: 刪除資料夾
prefix: 前綴
suffix: 後綴
reset_bookmark: 重設書籤
rename_bookmark: 重新命名書籤
update_bookmark: 更新書籤
delete_bookmark: 刪除書籤
delete_bookmark_copy: >-
  你確定要刪除“{bookmark}"書籤嗎？這個操作無法撤銷。
logoutReason:
  SIGN_OUT: 已登出
  SESSION_EXPIRED: 工作階段已逾時
public_description: 在沒有身分驗證的情況下，控制這些可用的API數據。
not_allowed: 不允许
directus_version: Directus 版本
node_version: 節點的版本
node_uptime: 節點正常運行時間
os_type: 操作系統類型
os_version: 作業系統版本
os_uptime: 作業系統已運行時間
os_totalmem: 作業系統記憶體
archive: 封存
archive_confirm: 您確定要封存這個項目嗎？
unarchive: 取消封存
unarchive_confirm: 您確定要解除封存這個項目嗎？
nested_files_folders_will_be_moved: 巢狀的檔案與資料夾將會被上移一層
unknown_validation_errors: '下列的隱藏欄位驗證錯誤：'
validationError:
  eq: 值必須為 {valid}
  neq: 值不能為 {invalid}
  in: 值必須為 {valid} 之一
  nin: 值不能為 {invalid} 之一
  contains: 值必須包含 {substring}
  ncontains: 值不能包含 {substring}
  gt: 值必須大於 {valid}
  gte: 值必須大於等於 {valid}
  lt: 值必須小於 {valid}
  lte: 值必須小於等於 {valid}
  empty: 值必須為空
  nempty: 值不能為空
  null: 值必須為null
  nnull: 值不能為null
  required: 必須輸入值
use_custom: 使用自訂
field_file: 單一檔案
field_files: 多個檔案
field_m2o: 多對一關聯
field_o2m: 一對多關聯
field_m2m: 多對多關聯
field_translations: 翻譯
item_permissions: 項目權限
field_permissions: 欄位權限
field_validation: 欄位驗證
permissions_for_role: '角色 {role} 可以 {action} 項目'
fields_for_role: '角色 {role} 可以 {action} 欄位'
validation_for_role: '角色 {role} 必須遵守欄位 {action} 規則'
hide_field_on_detail: 在詳細內容中隱藏
show_field_on_detail: 在詳細內容中顯示
delete_field: 刪除欄位
fields_and_layout: 欄位 & 佈局
field_create_success: '建立欄位: "{field}"'
field_update_success: '更新欄位: "{field}"'
duplicate_where_to: 你想將欄位複製到哪裡?
language: 語言
global: 全域
admins_have_all_permissions: 管理員擁有所有權限
create_field: 新建欄位
creating_new_field: '新欄位 ({collection})'
reset_page_preferences: 重設頁面偏好設定
hidden_field: 隱藏欄位
hidden_on_detail: 從詳細內容隱藏
alias: 別名
date: 日期
decimal: 小數
json: JSON
text: 文字
time: 時間
uuid: UUID
hash: 哈希
create_translations: 創建翻譯
refresh_interval: 重新整理間隔
no_refresh: 不要重新整理
auto_generate: 自動產生
click_here: 點擊此處
fields_group: 欄位群組
add_m2o_to_collection: '新增 多對一 到 "{collection}"'
add_o2m_to_collection: '新增 一對多 到 "{collection}"'
add_m2m_to_collection: '新增 多對多 到 "{collection}"'
choose_a_type: 選擇類型...
determined_by_relationship: 由關聯決定
add_note: 新增提示
default_value: 預設值
single_file: 單一檔案
multiple_files: 多個檔案
m2o_relationship: 多對一關聯
o2m_relationship: 一對多關聯
m2m_relationship: 多對多關聯
m2a_relationship: 多對Any關係
next: 下一個
field_name: 欄位名稱
translations: 翻譯
note: 備註
enter_a_value: 請輸入...
enter_a_placeholder: 輸入一個佔位符...
length: 長度
readonly: 唯讀
unique: 唯一
updated_on: 更新於
updated_by: 已更新由
primary_key: 主鍵
foreign_key: 外鍵
finish_setup: 完成安装
dismiss: 忽略
clear_value: 清除內容
reset_to_default: 重設為預設值
undo_changes: 還原變更
notifications: 通知
show_all_activity: 顯示所有活動
page_not_found: 無法找到網頁
page_not_found_body: 您在找的頁面不存在
confirm_revert_body: 這將復原項目到所選狀態
display: 顯示
settings_update_success: 設定已更新
title: 標題
revision_delta_created: 已建立
revision_delta_updated: '更新 1 個欄位 | 更新 {count} 個欄位'
revision_delta_deleted: 已刪除
revision_delta_reverted: 已復原
revision_delta_by: '{date} 由 {user}'
leave_comment: 發表評論
post_comment_success: 評論已發佈。
item_create_success: 項目已建立 | 多個項目已建立
item_update_success: 項目已更新 | 多個項目已更新
item_delete_success: 項目已刪除 | 多個項目已刪除
this_collection: 此集合
related_collection: 相關收藏
related_collections: 關聯的集合
languages_collection: 語系集合
export_data: 匯出資料
format: 格式
use_current_filters_settings: 使用當前篩選器及設置
export_collection: '匯出 {collection}'
last_page: 最後一頁
fill_template: 使用範本填充
a_unique_table_name: 一個唯一的資料表名稱...
a_unique_column_name: 一個唯一的欄位名稱...
enable_custom_values: 啟用自訂值
submit: 送出
move_to_folder: 移動到資料夾
move: 移動
system: 系統
add_field_related: 新增欄位到關聯集合
interface_label: 介面
today: 今天
yesterday: 昨天
delete_comment: 刪除註解
month: 月
select_all: 全選
months:
  january: 一月
  february: 二月
  march: 三月
  april: 四月
  may: 五月
  june: 六月
  july: 七月
  august: 八月
  september: 九月
  october: 十月
  november: 十一月
  december: 十二月
cancel_crop: 取消裁切
original: 原始
url: URL
file_details: 檔案詳細資訊
dimensions: 尺寸
size: 尺寸
created: 已建立
modified: 已修改
checksum: 校驗和
owner: 擁有者
edited_by: 編輯者
folder: 資料夾
zoom: 縮放
download: 下載
open: 開啟
open_in_new_window: 在新視窗開啟
foreground_color: 前景顏色
background_color: 背景顏色
upload_from_device: 從裝置上傳
choose_from_library: 從庫中選擇檔案
import_from_url: 從 URL 匯入檔案
replace_from_device: 從裝置替換檔案
replace_from_library: 從庫中替換檔案
replace_from_url: 從 URL 中替換檔案
no_file_selected: 沒有選擇檔案
download_file: 下載檔案
name: 名稱
primary_key_field: 主鍵欄位
type: 類型
creating_new_collection: 建立新的集合
created_by: 建立者
created_on: 建立於
auto_increment_integer: 自動遞增整數
generated_uuid: 產生UUID
manual_string: 自訂輸入的字串
save_and_create_new: 儲存並新建
save_and_stay: 儲存並停留
save_as_copy: 儲存為副本
add_existing: 新增現有的
comments: 評論
no_comments: 還沒有評論
click_to_expand: 點擊以展開
select_item: 選擇項目
no_items: 沒有任何項目
search_items: 搜尋項目...
disabled: 已停用
information: 詳細資訊
report_bug: 回報程式錯誤
request_feature: 功能請求
interface_not_found: '找不到介面"{interface}"'
reset_interface: 重置介面
display_not_found: '顯示 "{display}" 找不到'
reset_display: 重設顯示
item_count: '無項目 | 一個項目 | {count} 個項目'
no_items_copy: 此集合中還沒有任何項目。
file_count: '沒有檔案 | 1 個檔案 | {count} 個檔案'
no_files_copy: 這裡還沒有任何檔案。
user_count: '沒有使用者 | 1 個使用者 | {count} 個使用者'
no_users_copy: 這個角色中還沒有任何使用者。
webhooks_count: '沒有 Webhooks｜1 個 Webhook｜{count} 個 Webhooks'
all_items: 所有項目
csv: CSV
no_collections: 沒有集合
create_collection: 新建集合
no_collections_copy_admin: 你還沒有任何集合，點擊下方按鈕開始。
no_collections_copy: 你還沒有任何集合，請與你的系統管理員聯絡。
relationship_not_setup: 關聯配置不正確
select_a_collection: 選擇一個集合
users: 用戶
activity: 活動
webhooks: Webhooks
field_width: 欄位寬度
add_filter: 新增篩選器
upper_limit: 上限...
lower_limit: 下限...
user_directory: 使用者目錄
documentation: 文檔
sidebar: 側邊欄
duration: 持續時間
charset: 字元集
file_moved: 檔案已移動
collection_created: 集合已建立
modified_on: 修改日期
card_size: 卡片大小
sort_field: 排序欄位
sort: 排序
status: 狀態
remove: 移除
toggle_manual_sorting: 啟用手動排序
bookmark_doesnt_exist: 書籤不存在
select_an_item: 選取一個項目...
edit: 編輯
enabled: 已啟用
disable_tfa: 停用兩步驟驗證
tfa_scan_code: 掃描條碼於你的驗證器應用程式已完成設置兩步驟驗證
enter_otp_to_disable_tfa: 輸入OTP以停用兩階段驗證
create_account: 建立帳號
account_created_successfully: 帳號建立成功
auto_fill: 自動填入
errors:
  COLLECTION_NOT_FOUND: "集合不存在"
  FIELD_NOT_FOUND: 找不到欄位
  FORBIDDEN: 被禁止
  INVALID_CREDENTIALS: 錯誤的帳號或密碼
  INVALID_QUERY: 無效的查詢
  ITEM_NOT_FOUND: 找不到項目
  ROUTE_NOT_FOUND: 找不到
  UNKNOWN: 未預期的錯誤
  INTERNAL_SERVER_ERROR: 未預期的錯誤
  NOT_NULL_VIOLATION: 值不能為null
bookmark_name: 書籤名稱...
create_bookmark: 建立書籤
edit_bookmark: 編輯書籤
bookmarks: 書籤
unexpected_error: 未預期的錯誤
unexpected_error_copy: 發生意外的錯誤，請稍後再試。
copy_details: 複製詳細資訊
password_reset_sent: 我們已經把重設密碼連結寄到您的電子信箱
password_reset_successful: 密碼重設成功
back: 返回
editing_image: 編輯圖像
square: 矩形
flip_horizontal: 水平翻轉
flip_vertical: 垂直翻轉
aspect_ratio: 長寬比
rotate: 旋轉
all_users: 所有使用者
delete_collection: 刪除集合
update_collection_success: 已更新集合
delete_collection_success: 已刪除集合
start_end_of_count_items: '{count} 個項目中的 {start}-{end}'
delete_collection_are_you_sure: >-
  是否確認要刪除此集合？這將刪除集合及其中的所有項目。此操作是永久性的。
visible_collections: 可見集合
hidden_collections: 隱藏集合
unmanaged_collections: 未配置集合
system_collections: 系統集合
placeholder: 佔位符
icon_left: 左圖示
icon_right: 右圖示
font: 字體
monospace: 等寬字體
divider: 分隔線
color: 顏色
circle: 圓形
empty_item: 空項目
log_in_with: '以 {provider} 登入'
advanced_filter: 進階篩選器
delete_advanced_filter: 刪除篩選器
operators:
  eq: 等於
  neq: 不等於
  lt: 小於
  gt: 大於
  lte: 小於等於
  gte: 大於等於
  null: 是 null
  nnull: 不是 null
  contains: 包含
  ncontains: 不包含
  between: 介於
  empty: 是空的
loading: 載入中...
display_template: 顯示模板
n_items_selected: '未選擇項目 | 已選一個項目 | 已選 {n} 個項目'
create_folder: 建立資料夾
folder_name: 資料夾名稱...
add_file: 新增檔案
replace_file: 取代檔案
no_results: 無任何結果
no_results_copy: 調整或清除搜尋篩選器以查看結果。
clear_filters: 清除篩選器
saves_automatically: 自動儲存
role: 角色
user: 用戶
create: 新建
on_update: 更新時
read: 讀取
update: 更新
select_fields: 選擇欄位
format_text: 格式化文本
bold: 粗體
toggle: 切換
width: 寬度
height: 高度
wysiwyg_options:
  aligncenter: 置中
  alignleft: 置左對齊
  alignnone: 不對齊
  alignright: 置右對齊
  forecolor: 前景顏色
  backcolor: 背景顏色
  bold: 粗體
  italic: 斜體
  underline: 底線
  strikethrough: 刪除線
  subscript: 下標
  superscript: 上標
  codeblock: 程式碼
  blockquote: 引用區塊
  bullist: 項目列表
  numlist: 編號列表
  hr: 分隔線
  unlink: 移除連結
  copy: 複製
  cut: 剪下
  paste: 貼上
  heading: 標頭
  h1: 標題1
  h2: 標題2
  h3: 標題3
  h4: 標題4
  h5: 標題5
  h6: 標題6
  fontselect: 選擇字型
  fontsizeselect: 選擇字型大小
  indent: 縮進
  outdent: 突出
  undo: 撤消
  redo: 重做
  remove: 移除
  removeformat: 移除格式
  selectall: 全選
  table: 表格
dropdown: 下拉選單
choices: 選擇
deselect: 取消選擇
deselect_all: 取消全選
editing_in_batch: '批次編輯 {count} 個項目'
settings_permissions: 角色和權限
settings_project: 專案設定
settings_webhooks: Webhooks
unsaved_changes: 未保存的更改
unsaved_changes_copy: 您確定要離開此頁面嗎？
discard_changes: 放棄修改
keep_editing: 繼續編輯
add_new: 新增
all: 全部
no_layout_collection_selected_yet: 還沒有選擇佈局/集合
batch_delete_confirm: >-
  沒有選取任何項目 | 是否確定要刪除此項目? 此動作無法還原。 | 是否確定要刪除這{count} 個項目? 此動作無法還原。
cancel: 取消
collection: 集合
collections: 資料集
system_fields_locked: 系統欄位已鎖定無法編輯
fields:
  directus_activity:
    item: 項目主鍵值
    action: 操作
    collection: 集合
    timestamp: 操作於
    user: 操作人
    comment: 評論
    user_agent: 代理用戶
    ip: IP位址
  directus_collections:
    collection: 集合
    icon: 圖示
    note: 備註
    display_template: 顯示模板
    hidden: 隱藏
    sort_field: 排序欄位
  directus_files:
    title: 標題
    description: 描述說明
    tags: 標籤
    location: 位置
    storage: 儲存空間
    metadata: 元數據
    type: Mime 類型
    filesize: 檔案大小
    modified_by: 修改者
    modified_on: 修改日期
    created_on: 建立於
    created_by: 建立者
    embed: 內嵌
    uploaded_by: 上傳者
    folder: 資料夾
    width: 寬度
    uploaded_on: 上傳於
    height: 高度
    charset: 字元集
    duration: 持續時間
  directus_users:
    first_name: 名字
    last_name: 姓氏
    email: 電子郵件
    password: 密碼
    avatar: 頭像
    location: 位置
    title: 標題
    description: 描述說明
    tags: 標籤
    language: 語言
    theme: 主題
    tfa_secret: 雙重身份驗證
    status: 狀態
    role: 角色
    last_page: 最後一頁
  directus_settings:
    project_name: 專案名稱
    project_url: 專案 URL
    project_color: 專案顏色
    project_logo: 專案 Logo
    public_foreground: 公開前臺
    public_background: 公開後臺
    auth_password_policy: 身份驗證密碼政策
    auth_login_attempts: 身份驗證登錄嘗試
    custom_css: 自定義 CSS
  directus_fields:
    collection: 集合名稱
    icon: 集合圖示
    note: 備註
    hidden: 隱藏
    translation: 欄位名稱翻譯
    display_template: 模板
  directus_roles:
    name: 角色名稱
    icon: 角色圖示
    description: 描述說明
    enforce_tfa: 必須兩步驟登入
    users: 角色中的使用者
  directus_webhooks:
    name: 名稱
    status: 狀態
field_options:
  directus_activity:
<<<<<<< HEAD
    create: 新建
    update: 更新
=======
    login: 登入
    create: 新建
    update: 更新
    delete: 刪除
>>>>>>> 8a1913aa
  directus_collections:
    language: 語言
    archive_divider: 封存
    divider: 排序
  directus_roles:
    fields:
      icon_name: 圖示
      name_name: 名稱
    collection_list:
      fields:
        type_name: 類型
    collections_name: 資料集
  directus_webhooks:
    actions_create: 新建
    actions_update: 更新
no_fields_in_collection: '"{collection}" 中還沒有任何欄位'
do_nothing: 無動作
generate_and_save_uuid: 產生並儲存 UUID
save_current_user_id: 儲存當前使用者 ID
save_current_user_role: 儲存當前使用者角色
save_current_datetime: 儲存當前日期/時間
comment: 評論
editing_role: '{role} 角色'
creating_webhook: 建立 Webhook
delete_are_you_sure: >-
  此操作是永久性的，無法撤銷。是否確實要繼續？
delete_field_are_you_sure: >-
  是否確定要刪除此欄位 "{field}"? 此動作無法還原。
description: 描述說明
done: 完成
duplicate: 複製
email: 電子郵件
embed: 內嵌
fallback_icon: 後備圖示
field: 欄位｜欄位
file: 檔案
file_library: 檔案庫
forgot_password: 忘記密碼
hidden: 隱藏
icon: 圖示
info: 資訊
normal: 一般
success: 成功
warning: 警告
danger: 危險
junction_collection: 連接點集合
latency: 延遲
login: 登入
my_activity: 我的活動
not_authenticated: 未認證
options: 選項
otp: 一次性密碼
password: 密碼
permissions: 權限
relationship: 關聯
reset: 重設
reset_password: 重設密碼
revert: 復原
save: 儲存
schema: 架構
search: 搜尋
select_existing: 選擇現有的
select_field_type: 選擇欄位類型
select_interface: 選擇一個介面接口
settings: 設定
sign_in: 登入
sign_out: 登出
sign_out_confirm: 是否確定要登出?
something_went_wrong: 出了點問題
sort_direction: 排序方向
template: 模板
translation: 翻譯
value: 值
interfaces:
  input-code:
    code: 程式碼
  system-collection:
    collection: 集合
  system-collections:
    collections: 資料集
  select-color:
    color: 顏色
  datetime:
    datetime: 日期時間
  system-display-template:
    display-template: 顯示模板
    select_a_collection: 選擇一個集合
  presentation-divider:
    divider: 分隔線
  select-dropdown:
    choices_value_placeholder: 請輸入...
  file:
    file: 檔案
    description: 選擇或上傳檔案
  files:
    files: 檔案
    description: 選擇或上傳多個檔案
  input-hash:
    hash: 哈希
  select-icon:
    icon: 圖示
  file-image:
    image: 圖像
  system-interface:
    interface: 介面
  select-dropdown-m2o:
    display_template: 顯示模板
  map:
    zoom: 縮放
  system-folder:
    folder: 資料夾
  slider:
    slider: 滑塊
    description: 使用滑塊選擇一個數字
    always_show_value: 永遠顯示值
  tags:
    tags: 標籤
    description: 選擇或新增標籤
    whitespace: 空格
    remove: 移除空白
    auto_formatter: 使用標題自動格式化
    alphabetize: 按字母順序
    alphabetize_label: 強制按字母排序
    add_tags: 新增標籤...
  boolean:
    toggle: 切換
    label_default: 已啟用
  translations:
    display_template: 顯示模板
  user:
    user: 用戶
    select_mode: 選取模式
    modes:
      auto: 自動
      dropdown: 下拉選單
displays:
  boolean:
    description: 顯示開關狀態
  collection:
    collection: 集合
  color:
    color: 顏色
    default_color: 預設顏色
  datetime:
    datetime: 日期時間
    format: 格式
    long: 長
    short: 短
  file:
    file: 檔案
    description: 顯示檔案
  filesize:
    filesize: 檔案大小
    description: 顯示檔案大小
  formatted-value:
    formatted-value: 格式化值
    description: 顯示文本的格式化版本
    format_title: 格式化標題
    format_title_label: 自動格式化大小寫
    bold_label: 使用粗體樣式
  formatted-json-value:
    formatted-json-value: 格式化JSON值
    description: 顯示物件的格式化版本
  icon:
    icon: 圖示
    description: 顯示圖示
  image:
    image: 圖像
    description: 顯示圖像預覽
    circle: 圓形
  labels:
    labels: 標籤
    choices_value_placeholder: 請輸入...
    choices_text_placeholder: 輸入文字...
  mime-type:
    mime-type: MIME 類型
    description: 顯示檔案的 MIME 類型
  rating:
    rating: 評分
  user:
    user: 用戶
    avatar: 頭像
    name: 名稱
    both: 都要
    circle_label: 在圓圈中顯示使用者
layouts:
  cards:
    cards: 卡片
    image_source: 圖片來源
    crop: 裁剪
    contain: 包含
    title: 標題
    subtitle: 副標題
  tabular:
    tabular: 表格
    fields: 欄位
    spacing: 間距
    comfortable: 舒適
    compact: 精簡
    cozy: 自在<|MERGE_RESOLUTION|>--- conflicted
+++ resolved
@@ -523,15 +523,10 @@
     status: 狀態
 field_options:
   directus_activity:
-<<<<<<< HEAD
-    create: 新建
-    update: 更新
-=======
     login: 登入
     create: 新建
     update: 更新
     delete: 刪除
->>>>>>> 8a1913aa
   directus_collections:
     language: 語言
     archive_divider: 封存
