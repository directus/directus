---
edit_field: 編輯欄位
item_revision: 項目修改
duplicate_field: 複製欄位
half_width: 半寬
full_width: 滿寬
fill_width: 填滿寬度
field_name_translations: 欄位名稱翻譯
enter_password_to_enable_tfa: 輸入您的密碼以啟用雙因素認證
add_field: 增加欄位
role_name: 角色名稱
db_only_click_to_configure: '僅數據庫：單擊進行配置 '
show_archived_items: 顯示已封存的項目
required: 必填
requires_value: 需要值
create_preset: 創建預置
create_role: 新建角色
create_user: 建立用户
create_webhook: 建立 Webhook
invite_users: 邀請用戶
invite: 邀请
emails: 信件
connection_excellent: 優秀的連接
connection_good: 好的連接
connection_fair: 公平的連接
connection_poor: 連線不穩
rename_folder: 重新命名資料夾
delete_folder: 刪除資料夾
prefix: 前綴
suffix: 後綴
reset_bookmark: 重設書籤
rename_bookmark: 重新命名書籤
update_bookmark: 更新書籤
delete_bookmark: 刪除書籤
delete_bookmark_copy: >-
  你確定要刪除“{bookmark}"書籤嗎？這個操作無法撤銷。
logoutReason:
  SIGN_OUT: 已登出
  SESSION_EXPIRED: 工作階段已逾時
public: 公開
public_description: 在沒有身分驗證的情況下，控制這些可用的API數據。
not_allowed: 不允许
directus_version: Directus 版本
node_version: 節點的版本
node_uptime: 節點正常運行時間
os_type: 操作系統類型
os_version: 作業系統版本
os_uptime: 作業系統已運行時間
os_totalmem: 作業系統記憶體
archive: 封存
archive_confirm: 您確定要封存這個項目嗎？
unarchive: 取消封存
unarchive_confirm: 您確定要解除封存這個項目嗎？
nested_files_folders_will_be_moved: 巢狀的檔案與資料夾將會被上移一層
unknown_validation_errors: '下列的隱藏欄位驗證錯誤：'
validationError:
  eq: 值必須為 {valid}
  neq: 值不能為 {invalid}
  in: 值必須為 {valid} 之一
  nin: 值不能為 {invalid} 之一
  contains: 值必須包含 {substring}
  ncontains: 值不能包含 {substring}
  gt: 值必須大於 {valid}
  gte: 值必須大於等於 {valid}
  lt: 值必須小於 {valid}
  lte: 值必須小於等於 {valid}
  empty: 值必須為空
  nempty: 值不能為空
  null: 值必須為null
  nnull: 值不能為null
  required: 必須輸入值
use_custom: 使用自訂
field_file: 單一檔案
field_files: 多個檔案
field_m2o: 多對一關聯
field_o2m: 一對多關聯
field_m2m: 多對多關聯
field_translations: 翻譯
item_permissions: 項目權限
field_permissions: 欄位權限
field_validation: 欄位驗證
permissions_for_role: '角色 {role} 可以 {action} 項目'
fields_for_role: '角色 {role} 可以 {action} 欄位'
validation_for_role: '角色 {role} 必須遵守欄位 {action} 規則'
revision_post_update: 項目更新後看起來像...
changes_made: 這些是具體的變更部分
hide_field_on_detail: 在詳細內容中隱藏
show_field_on_detail: 在詳細內容中顯示
delete_field: 刪除欄位
fields_and_layout: 欄位 & 佈局
field_create_success: '建立欄位: "{field}"'
field_update_success: '更新欄位: "{field}"'
duplicate_where_to: 你想將欄位複製到哪裡?
language: 語言
global: 全域
admins_have_all_permissions: 管理員擁有所有權限
create_field: 新建欄位
creating_new_field: '新欄位 ({collection})'
reset_page_preferences: 重設頁面偏好設定
hidden_field: 隱藏欄位
hidden_on_detail: 從詳細內容隱藏
alias: 別名
date: 日期
decimal: 小數
json: JSON
text: 文字
time: 時間
uuid: UUID
hash: 哈希
create_translations: 創建翻譯
auto_generate: 自動產生
click_here: 點擊此處
fields_group: 欄位群組
add_m2o_to_collection: '新增 多對一 到 "{collection}"'
add_o2m_to_collection: '新增 一對多 到 "{collection}"'
add_m2m_to_collection: '新增 多對多 到 "{collection}"'
choose_a_type: 選擇類型...
determined_by_relationship: 由關聯決定
add_note: 新增提示
default_value: 預設值
single_file: 單一檔案
multiple_files: 多個檔案
m2o_relationship: 多對一關聯
o2m_relationship: 一對多關聯
m2m_relationship: 多對多關聯
m2a_relationship: 多對Any關係
next: 下一個
field_name: 欄位名稱
translations: 翻譯
note: 備註
enter_a_value: 請輸入...
enter_a_placeholder: 輸入一個佔位符...
length: 長度
readonly: 唯讀
unique: 唯一
updated_on: 更新於
updated_by: 已更新由
primary_key: 主鍵
foreign_key: 外鍵
finish_setup: 完成安装
dismiss: 忽略
clear_value: 清除內容
reset_to_default: 重設為預設值
undo_changes: 還原變更
notifications: 通知
show_all_activity: 顯示所有活動
page_not_found: 無法找到網頁
page_not_found_body: 您在找的頁面不存在
confirm_revert_body: 這將復原項目到所選狀態
display: 顯示
settings_update_success: 設定已更新
title: 標題
revision_delta_created: 已建立
revision_delta_updated: '更新 1 個欄位 | 更新 {count} 個欄位'
revision_delta_deleted: 已刪除
revision_delta_reverted: 已復原
revision_delta_by: '{date} 由 {user}'
leave_comment: 發表評論
post_comment_success: 評論已發佈。
item_create_success: 項目已建立 | 多個項目已建立
item_update_success: 項目已更新 | 多個項目已更新
item_delete_success: 項目已刪除 | 多個項目已刪除
this_collection: 此集合
related_collection: 相關收藏
related_collections: 關聯的集合
languages_collection: 語系集合
export_data: 匯出資料
format: 格式
use_current_filters_settings: 使用當前篩選器及設置
export_collection: '匯出 {collection}'
last_page: 最後一頁
fill_template: 使用範本填充
a_unique_table_name: 一個唯一的資料表名稱...
a_unique_column_name: 一個唯一的欄位名稱...
enable_custom_values: 啟用自訂值
submit: 送出
move_to_folder: 移動到資料夾
move: 移動
system: 系統
add_field_related: 新增欄位到關聯集合
interface: 介面
today: 今天
yesterday: 昨天
delete_comment: 刪除註解
month: 月
select_all: 全選
months:
  january: 一月
  february: 二月
  march: 三月
  april: 四月
  may: 五月
  june: 六月
  july: 七月
  august: 八月
  september: 九月
  october: 十月
  november: 十一月
  december: 十二月
cancel_crop: 取消裁切
original: 原始
url: URL
import: 匯入
file_details: 檔案詳細資訊
dimensions: 尺寸
size: 尺寸
created: 已建立
modified: 已修改
checksum: 校驗和
owner: 擁有者
edited_by: 編輯者
folder: 資料夾
zoom: 縮放
download: 下載
open: 開啟
open_in_new_window: 在新視窗開啟
foreground_color: 前景顏色
background_color: 背景顏色
upload_from_device: 從裝置上傳
choose_from_library: 從庫中選擇檔案
import_from_url: 從 URL 匯入檔案
replace_from_device: 從裝置替換檔案
replace_from_library: 從庫中替換檔案
replace_from_url: 從 URL 中替換檔案
no_file_selected: 沒有選擇檔案
download_file: 下載檔案
name: 名稱
primary_key_field: 主鍵欄位
type: 類型
creating_new_collection: 建立新的集合
created_by: 建立者
created_on: 建立於
auto_increment_integer: 自動遞增整數
generated_uuid: 產生UUID
manual_string: 自訂輸入的字串
save_and_create_new: 儲存並新建
save_and_stay: 儲存並停留
save_as_copy: 儲存為副本
add_existing: 新增現有的
comments: 評論
no_comments: 還沒有評論
click_to_expand: 點擊以展開
select_item: 選擇項目
no_items: 沒有任何項目
search_items: 搜尋項目...
disabled: 已停用
information: 詳細資訊
report_bug: 回報程式錯誤
request_feature: 功能請求
interface_not_found: '找不到介面"{interface}"'
reset_interface: 重置介面
display_not_found: '顯示 "{display}" 找不到'
reset_display: 重設顯示
item_count: '無項目 | 一個項目 | {count} 個項目'
no_items_copy: 此集合中還沒有任何項目。
file_count: '沒有檔案 | 1 個檔案 | {count} 個檔案'
no_files_copy: 這裡還沒有任何檔案。
user_count: '沒有使用者 | 1 個使用者 | {count} 個使用者'
no_users_copy: 這個角色中還沒有任何使用者。
webhooks_count: '沒有 Webhooks｜1 個 Webhook｜{count} 個 Webhooks'
no_webhooks_copy: 這裡還沒有任何 Webhooks。
all_items: 所有項目
csv: CSV
no_collections: 沒有集合
create_collection: 新建集合
no_collections_copy_admin: 你還沒有任何集合，點擊下方按鈕開始。
no_collections_copy: 你還沒有任何集合，請與你的系統管理員聯絡。
relationship_not_setup: 關聯配置不正確
select_a_collection: 選擇一個集合
users: 用戶
activity: 活動
webhooks: Webhooks
field_width: 欄位寬度
add_filter: 新增篩選器
upper_limit: 上限...
lower_limit: 下限...
user_directory: 使用者目錄
documentation: 文檔
sidebar: 側邊欄
duration: 持續時間
charset: 字元集
file_moved: 檔案已移動
collection_created: 集合已建立
modified_on: 修改日期
card_size: 卡片大小
sort_field: 排序欄位
sort: 排序
status: 狀態
toggle_manual_sorting: 啟用手動排序
bookmark_doesnt_exist: 書籤不存在
select_an_item: 選取一個項目...
edit: 編輯
enabled: 已啟用
disable_tfa: 停用兩步驟驗證
tfa_scan_code: 掃描條碼於你的驗證器應用程式已完成設置兩步驟驗證
enter_otp_to_disable_tfa: 輸入OTP以停用兩階段驗證
create_account: 建立帳號
account_created_successfully: 帳號建立成功
auto_fill: 自動填入
errors:
  COLLECTION_NOT_FOUND: '集合不存在'
  FIELD_NOT_FOUND: 找不到欄位
  FORBIDDEN: 被禁止
  INVALID_CREDENTIALS: 錯誤的帳號或密碼
  INVALID_QUERY: 無效的查詢
  ITEM_NOT_FOUND: 找不到項目
  ROUTE_NOT_FOUND: 找不到
  UNKNOWN: 未預期的錯誤
bookmark_name: 書籤名稱...
create_bookmark: 建立書籤
edit_bookmark: 編輯書籤
bookmarks: 書籤
unexpected_error: 未預期的錯誤
unexpected_error_copy: 發生意外的錯誤，請稍後再試。
copy_details: 複製詳細資訊
password_reset_sent: 我們已經把重設密碼連結寄到您的電子信箱
password_reset_successful: 密碼重設成功
back: 返回
editing_image: 編輯圖像
square: 矩形
flip_horizontal: 水平翻轉
flip_vertical: 垂直翻轉
aspect_ratio: 長寬比
rotate: 旋轉
all_users: 所有使用者
delete_collection: 刪除集合
update_collection_success: 已更新集合
delete_collection_success: 已刪除集合
start_end_of_count_items: '{count} 個項目中的 {start}-{end}'
delete_collection_are_you_sure: >-
  是否確認要刪除此集合？這將刪除集合及其中的所有項目。此操作是永久性的。
visible_collections: 可見集合
hidden_collections: 隱藏集合
unmanaged_collections: 未配置集合
system_collections: 系統集合
placeholder: 佔位符
icon_left: 左圖示
icon_right: 右圖示
font: 字體
monospace: 等寬字體
divider: 分隔線
color: 顏色
circle: 圓形
empty_item: 空項目
log_in_with: '以 {provider} 登入'
advanced_filter: 進階篩選器
delete_advanced_filter: 刪除篩選器
operators:
  eq: 等於
  neq: 不等於
  lt: 小於
  gt: 大於
  lte: 小於等於
  gte: 大於等於
  null: 是 null
  nnull: 不是 null
  contains: 包含
  ncontains: 不包含
  between: 介於
  empty: 是空的
loading: 載入中...
display_template: 顯示模板
n_items_selected: '未選擇項目 | 已選一個項目 | 已選 {n} 個項目'
create_folder: 建立資料夾
folder_name: 資料夾名稱...
add_file: 新增檔案
replace_file: 取代檔案
no_results: 無任何結果
no_results_copy: 調整或清除搜尋篩選器以查看結果。
clear_filters: 清除篩選器
saves_automatically: 自動儲存
role: 角色
user: 用戶
create: 新建
on_update: 更新時
read: 讀取
update: 更新
select_fields: 選擇欄位
format_text: 格式化文本
bold: 粗體
toggle: 切換
width: 寬度
height: 高度
wysiwyg_options:
  aligncenter: 置中
  alignleft: 置左對齊
  alignnone: 不對齊
  alignright: 置右對齊
  forecolor: 前景顏色
  backcolor: 背景顏色
  bold: 粗體
  italic: 斜體
  underline: 底線
  strikethrough: 刪除線
  subscript: 下標
  superscript: 上標
  codeblock: 程式碼
  blockquote: 引用區塊
  bullist: 項目列表
  numlist: 編號列表
  hr: 分隔線
  unlink: 移除連結
  copy: 複製
  cut: 剪下
  paste: 貼上
  heading: 標頭
  h1: 標題1
  h2: 標題2
  h3: 標題3
  h4: 標題4
  h5: 標題5
  h6: 標題6
  fontselect: 選擇字型
  fontsizeselect: 選擇字型大小
  indent: 縮進
  outdent: 突出
  undo: 撤消
  redo: 重做
  remove: 移除
  removeformat: 移除格式
  selectall: 全選
  table: 表格
dropdown: 下拉選單
choices: 選擇
deselect: 取消選擇
deselect_all: 取消全選
editing_in_batch: '批次編輯 {count} 個項目'
settings_permissions: 角色和權限
settings_project: 專案設定
settings_webhooks: Webhooks
unsaved_changes: 未保存的更改
unsaved_changes_copy: 您確定要離開此頁面嗎？
discard_changes: 放棄修改
keep_editing: 繼續編輯
add_new: 新增
all: 全部
no_layout_collection_selected_yet: 還沒有選擇佈局/集合
batch_delete_confirm: >-
  沒有選取任何項目 | 是否確定要刪除此項目? 此動作無法還原。 | 是否確定要刪除這{count} 個項目? 此動作無法還原。
cancel: 取消
collection: 集合
collections: 資料集
system_fields_locked: 系統欄位已鎖定無法編輯
fields:
  directus_activity:
    item: 項目主鍵值
    action: 操作
    collection: 集合
    timestamp: 操作於
    user: 操作人
    comment: 評論
    user_agent: 代理用戶
    ip: IP位址
  directus_collections:
    collection: 集合
    icon: 圖示
    note: 備註
    display_template: 顯示模板
    hidden: 隱藏
    sort_field: 排序欄位
  directus_files:
    title: 標題
    description: 描述說明
    tags: 標籤
    location: 位置
    storage: 儲存空間
    metadata: 元數據
    type: Mime 類型
    filesize: 檔案大小
    modified_by: 修改者
    modified_on: 修改日期
    created_on: 建立於
    created_by: 建立者
    embed: 內嵌
    uploaded_by: 上傳者
    folder: 資料夾
    width: 寬度
    uploaded_on: 上傳於
    height: 高度
    charset: 字元集
    duration: 持續時間
  directus_users:
    first_name: 名字
    last_name: 姓氏
    email: 電子郵件
    password: 密碼
    avatar: 頭像
    location: 位置
    title: 標題
    description: 描述說明
    tags: 標籤
    language: 語言
    theme: 主題
    tfa_secret: 雙重身份驗證
    status: 狀態
    role: 角色
    last_page: 最後一頁
  directus_settings:
    project_name: 專案名稱
    project_url: 專案 URL
    project_color: 專案顏色
    project_logo: 專案 Logo
    public_foreground: 公開前臺
    public_background: 公開後臺
    auth_password_policy: 身份驗證密碼政策
    auth_login_attempts: 身份驗證登錄嘗試
    custom_css: 自定義 CSS
  directus_fields:
    collection: 集合名稱
    icon: 集合圖示
    note: 備註
    hidden: 隱藏
    translation: 欄位名稱翻譯
    display_template: 模板
  directus_roles:
    name: 角色名稱
    icon: 角色圖示
    description: 描述說明
    enforce_tfa: 必須兩步驟登入
    users: 角色中的使用者
no_fields_in_collection: '"{collection}" 中還沒有任何欄位'
do_nothing: 無動作
generate_and_save_uuid: 產生並儲存 UUID
save_current_user_id: 儲存當前使用者 ID
save_current_user_role: 儲存當前使用者角色
save_current_datetime: 儲存當前日期/時間
comment: 評論
continue: 繼續
editing_role: '{role} 角色'
creating_webhook: 建立 Webhook
default: 預設
delete: 刪除
delete_are_you_sure: >-
  此操作是永久性的，無法撤銷。是否確實要繼續？
delete_field_are_you_sure: >-
  是否確定要刪除此欄位 "{field}"? 此動作無法還原。
description: 描述說明
done: 完成
duplicate: 複製
email: 電子郵件
embed: 內嵌
fallback_icon: 後備圖示
field: 欄位｜欄位
file: 檔案
file_library: 檔案庫
forgot_password: 忘記密碼
hidden: 隱藏
icon: 圖示
info: 資訊
normal: 一般
success: 成功
warning: 警告
danger: 危險
junction_collection: 連接點集合
latency: 延遲
login: 登入
my_activity: 我的活動
not_authenticated: 未認證
options: 選項
otp: 一次性密碼
password: 密碼
permissions: 權限
relationship: 關聯
reset: 重設
reset_password: 重設密碼
revert: 復原
save: 儲存
schema: 架構
search: 搜尋
select_existing: 選擇現有的
select_field_type: 選擇欄位類型
select_interface: 選擇一個介面接口
settings: 設定
sign_in: 登入
sign_out: 登出
sign_out_confirm: 是否確定要登出?
something_went_wrong: 出了點問題
sort_direction: 排序方向
template: 模板
translation: 翻譯
value: 值
interfaces:
<<<<<<< HEAD
=======
  select-multiple-checkbox:
    checkboxes: 複選框
    allow_other: 允許其他選項
>>>>>>> 28ef6418
  input-code:
    code: 程式碼
  collection:
    collection: 集合
  system-collections:
    collections: 資料集
  select-color:
    color: 顏色
  datetime:
    datetime: 日期時間
  system-display-template:
    display-template: 顯示模板
    select_a_collection: 選擇一個集合
  presentation-divider:
    divider: 分隔線
  select-dropdown:
<<<<<<< HEAD
    choices_value_placeholder: 請輸入...
=======
    allow_other: 允許其他選項
    allow_other_label: 允許其他值
    choices_name_placeholder: 輸入名稱...
    choices_value_placeholder: 請輸入...
  select-multiple-dropdown:
    select-multiple-dropdown: 下拉 (多個)
    description: 從下拉選單選擇多個值
>>>>>>> 28ef6418
  file:
    file: 檔案
    description: 選擇或上傳檔案
  files:
    files: 檔案
    description: 選擇或上傳多個檔案
  input-hash:
    hash: 哈希
  select-icon:
    icon: 圖示
  file-image:
    image: 圖像
<<<<<<< HEAD
  system-interface:
    interface: 介面
  select-dropdown-m2o:
    display_template: 顯示模板
=======
    description: 選擇或上傳圖像
  system-interface:
    interface: 介面
    description: 選擇現有介面
    placeholder: 選擇一個介面...
  system-interface-options:
    interface-options: 介面選項
  list-m2m:
    many-to-many: 多對多
  select-dropdown-m2o:
    many-to-one: 多對一
    display_template: 顯示模板
  input-rich-text-md:
    markdown: Markdown
    description: 輸入和預覽 Markdown
    customSyntax_label: 新增自訂語法類型
    customSyntax_add: 新增自訂語法
    imageToken: 圖像權杖
  presentation-notice:
    notice: 通知
    description: 顯示簡短通知
    text: 在此輸入通知內容...
  numeric:
    numeric: 數字
    description: 輸入一個數字
    minimum_value: 最小值
    maximum_value: 最大值
  list-o2m:
    one-to-many: 一對多
    description: 選擇多個關聯項目
    no_collection: 找不到該集合
  select-radio:
    radio-buttons: 單選按鈕
  list:
    repeater: 重複者
    edit_fields: 編輯欄位
    field_name_placeholder: 輸入欄位名稱...
    field_note_placeholder: 輸入欄位備忘...
>>>>>>> 28ef6418
  slider:
    slider: 滑塊
    description: 使用滑塊選擇一個數字
    always_show_value: 永遠顯示值
  tags:
    tags: 標籤
    description: 選擇或新增標籤
    whitespace: 空格
    remove: 移除空白
    auto_formatter: 使用標題自動格式化
    alphabetize: 按字母順序
    alphabetize_label: 強制按字母排序
    add_tags: 新增標籤...
<<<<<<< HEAD
=======
  input:
    text-input: 文字輸入
    description: 輸入單行文本
    trim: 去除內容前後空格
    trim_label: 修剪開頭與結尾
  input-multiline:
    textarea: 文本區
    description: 輸入多行純文本
>>>>>>> 28ef6418
  boolean:
    toggle: 切換
    label_default: 已啟用
  translations:
    display_template: 顯示模板
  user:
    user: 用戶
    select_mode: 選取模式
    modes:
      auto: 自動
      dropdown: 下拉選單
<<<<<<< HEAD
=======
  input-rich-text-html:
    toolbar: 工具列
    custom_formats: 自訂格式
>>>>>>> 28ef6418
displays:
  boolean:
    description: 顯示開關狀態
  collection:
    collection: 集合
  color:
    color: 顏色
    default_color: 預設顏色
  datetime:
    datetime: 日期時間
    format: 格式
    long: 長
    short: 短
  file:
    file: 檔案
    description: 顯示檔案
  filesize:
    filesize: 檔案大小
    description: 顯示檔案大小
  formatted-value:
    formatted-value: 格式化值
    description: 顯示文本的格式化版本
    format_title: 格式化標題
    format_title_label: 自動格式化大小寫
    bold_label: 使用粗體樣式
  formatted-json-value:
    formatted-json-value: 格式化JSON值
    description: 顯示物件的格式化版本
  icon:
    icon: 圖示
    description: 顯示圖示
  image:
    image: 圖像
    description: 顯示圖像預覽
    circle: 圓形
  labels:
    labels: 標籤
    choices_value_placeholder: 請輸入...
    choices_text_placeholder: 輸入文字...
  mime-type:
    mime-type: MIME 類型
    description: 顯示檔案的 MIME 類型
  rating:
    rating: 評分
  user:
    user: 用戶
    avatar: 頭像
    name: 名稱
    both: 都要
    circle_label: 在圓圈中顯示使用者
layouts:
  cards:
    cards: 卡片
    image_source: 圖片來源
    crop: 裁剪
    contain: 包含
    title: 標題
    subtitle: 副標題
  tabular:
    tabular: 表格
    fields: 欄位
    spacing: 間距
    comfortable: 舒適
    compact: 精簡
    cozy: 自在<|MERGE_RESOLUTION|>--- conflicted
+++ resolved
@@ -580,12 +580,9 @@
 translation: 翻譯
 value: 值
 interfaces:
-<<<<<<< HEAD
-=======
   select-multiple-checkbox:
     checkboxes: 複選框
     allow_other: 允許其他選項
->>>>>>> 28ef6418
   input-code:
     code: 程式碼
   collection:
@@ -602,9 +599,6 @@
   presentation-divider:
     divider: 分隔線
   select-dropdown:
-<<<<<<< HEAD
-    choices_value_placeholder: 請輸入...
-=======
     allow_other: 允許其他選項
     allow_other_label: 允許其他值
     choices_name_placeholder: 輸入名稱...
@@ -612,7 +606,6 @@
   select-multiple-dropdown:
     select-multiple-dropdown: 下拉 (多個)
     description: 從下拉選單選擇多個值
->>>>>>> 28ef6418
   file:
     file: 檔案
     description: 選擇或上傳檔案
@@ -625,12 +618,6 @@
     icon: 圖示
   file-image:
     image: 圖像
-<<<<<<< HEAD
-  system-interface:
-    interface: 介面
-  select-dropdown-m2o:
-    display_template: 顯示模板
-=======
     description: 選擇或上傳圖像
   system-interface:
     interface: 介面
@@ -669,7 +656,6 @@
     edit_fields: 編輯欄位
     field_name_placeholder: 輸入欄位名稱...
     field_note_placeholder: 輸入欄位備忘...
->>>>>>> 28ef6418
   slider:
     slider: 滑塊
     description: 使用滑塊選擇一個數字
@@ -683,8 +669,6 @@
     alphabetize: 按字母順序
     alphabetize_label: 強制按字母排序
     add_tags: 新增標籤...
-<<<<<<< HEAD
-=======
   input:
     text-input: 文字輸入
     description: 輸入單行文本
@@ -693,7 +677,6 @@
   input-multiline:
     textarea: 文本區
     description: 輸入多行純文本
->>>>>>> 28ef6418
   boolean:
     toggle: 切換
     label_default: 已啟用
@@ -705,12 +688,9 @@
     modes:
       auto: 自動
       dropdown: 下拉選單
-<<<<<<< HEAD
-=======
   input-rich-text-html:
     toolbar: 工具列
     custom_formats: 自訂格式
->>>>>>> 28ef6418
 displays:
   boolean:
     description: 顯示開關狀態
