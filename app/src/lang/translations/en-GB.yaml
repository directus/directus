---
## Be aware:
#Due to the way this is imported, JavaScript reserved words, including "delete", "private",
#"void", etc are stripped out. See
#https://github.com/rollup/plugins/blob/8748b8cd3bbab3c5ac6190556930219f19060e63/packages/pluginutils/src/makeLegalIdentifier.ts#L4
#and
#https://github.com/rollup/plugins/blob/8748b8cd3bbab3c5ac6190556930219f19060e63/packages/yaml/src/index.js#L45
#Illegal words:
#'break', 'case', 'class', 'catch', 'const', 'continue', 'debugger', 'default', 'delete', 'do',
#'else', 'export', 'extends', 'finally', 'for', 'function', 'if', 'import', 'in', 'instanceof',
#'let', 'new', 'return', 'super', 'switch', 'this', 'throw', 'try', 'typeof', 'var', 'void',
#'while', 'with', 'yield', 'enum', 'await', 'implements', 'package', 'protected', 'static',
#'interface', 'private', 'public', 'arguments', 'Infinity', 'NaN', 'undefined', 'null', 'true',
#'false', 'eval', 'uneval', 'isFinite', 'isNaN', 'parseFloat', 'parseInt', 'decodeURI',
#'decodeURIComponent', 'encodeURI', 'encodeURIComponent', 'escape', 'unescape', 'Object',
#'Function', 'Boolean', 'Symbol', 'Error', 'EvalError', 'InternalError', 'RangeError',
#'ReferenceError', 'SyntaxError', 'TypeError', 'URIError', 'Number', 'Math', 'Date', 'String',
#'RegExp', 'Array', 'Int8Array', 'Uint8Array', 'Uint8ClampedArray', 'Int16Array', 'Uint16Array',
#'Int32Array', 'Uint32Array', 'Float32Array', 'Float64Array', 'Map', 'Set', 'WeakMap', 'WeakSet',
#'SIMD', 'ArrayBuffer', 'DataView', 'JSON', 'Promise', 'Generator', 'GeneratorFunction', 'Reflect',
#'Proxy', 'Intl'
about: About
identifier: Identifier
avatar: Avatar
application: Application
default_provider: Default
method: Method
published: Published
draft: Draft
archived: Archived
modules: Modules
module_bar: Module Bar
logs: Logs
reset_width: Reset Width
tile_size: Tile Size
edit_field: Edit Field
conditions: Conditions
location: Location
condition_rules: Condition Rules
input: Input
maps: Maps
switch_user: Switch User
item_creation: Item Creation
item_revision: Item Revision
enter_a_name: Enter a Name...
duplicate_field: Duplicate Field
half_width: Half Width
full_width: Full Width
group: Group
export_items: Export Items
and: And
or: Or
init: Init
dataset_too_large_currently_showing_n_items: Dataset is too large. Currently showing the first {n} items.
modifier: Modifier
extension_interface: Interface
extension_display: Display
extension_layout: Layout
extension_panel: Panel
extension_hook: Hook
extension_modules: Modules
enable: Enable
custom: Custom
hook: Hook
fill_width: Fill Width
field_name_translations: Field Name Translations
enter_password_to_enable_tfa: Enter your password to enable Two-Factor Authentication
add_field: Add Field
role_name: Role Name
branch: Branch
leaf: Leaf
indeterminate: Indeterminate
edit_collection: Edit Collection
exclusive: Exclusive
children: Children
db_only_click_to_configure: 'Database Only: Click to Configure'
show_active_items: Show Active Items
show_archived_items: Show Archived Items
show_all_items: Show All Items
edited: Value Edited
required: Required
required_for_app_access: Required for App Access
requires_value: Requires value
create_preset: Create Preset
create_panel: Create Panel
create_role: Create Role
create_user: Create User
message: Message
delete_panel: Delete Panel
create_webhook: Create Webhook
invite_users: Invite Users
invite: Invite
email_already_invited: Email "{email}" has already been invited
subject: Subject
inbox: Inbox
emails: Emails
connection_excellent: Excellent Connection
connection_good: Good Connection
connection_fair: Fair Connection
connection_poor: Poor Connection
primary: Primary
rename_folder: Rename Folder
delete_folder: Delete Folder
prefix: Prefix
suffix: Suffix
promote_version_preview: Preview
reset_bookmark: Reset Bookmark
update_bookmark: Update Bookmark
delete_bookmark: Delete Bookmark
delete_bookmark_copy: >-
  Are you sure you want to delete the "{bookmark}" bookmark? This action cannot be undone.
delete_personal_bookmark: Delete Personal Bookmark
delete_role_bookmark: Delete Role Bookmark
delete_global_bookmark: Delete Global Bookmark
logoutReason:
  SIGN_OUT: Signed out
  SESSION_EXPIRED: Session expired
public_label: Public
public_description: Controls what API data is available without authenticating.
admin_description: Initial administrative role with unrestricted App/API access.
not_allowed: Not Allowed
archive: Archive
archive_confirm: Are you sure you want to archive this item?
archive_confirm_count: >-
  No Items Selected | Are you sure you want to archive this item? | Are you sure you want to archive these {count} items?
reset_system_permissions_to: 'Reset System Permissions to:'
reset_system_permissions_copy: This action will overwrite any custom permissions you may have applied to the system collections. Are you sure?
the_following_are_minimum_permissions: The following minimum permissions are automatically applied when "App Access" is enabled. You can grant additional permissions if needed, but you cannot reduce permissions below this level.
app_access_minimum: App Access Minimum
recommended_defaults: Recommended Defaults
unarchive: Unarchive
unarchive_confirm: Are you sure you want to unarchive this item?
nested_files_folders_will_be_moved: Nested files and folders will be moved one level up.
validation_errors_notice: 'The following fields have invalid values:'
validationError:
  eq: Value has to be {valid}
  neq: Value can't be {invalid}
  in: Value has to be one of {valid}
  nin: Value can't be one of {invalid}
  contains: Value has to contain {substring}
  ncontains: Value can't contain {substring}
  gt: Value has to be greater than {valid}
  gte: Value has to be greater than or equal to {valid}
  lt: Value has to be less than {valid}
  lte: Value has to be less than or equal to {valid}
  empty: Value has to be empty
  nempty: Value can't be empty
  null: Value has to be null
  nnull: Value can't be null
  required: Value is required
  unique: Value has to be unique
  regex: Value doesn't have the correct format
all_access: All Access
no_access: No Access
use_custom: Use Custom
nullable: Nullable
allow_null_value: Allow NULL value
allow_multiple: Allow Multiple
allow_multiple_to_be_open: Allow Multiple to be Opened
enter_value_to_replace_nulls: Please enter a new value to replace any NULLs currently within this field.
field_standard: Standard
field_presentation: Presentation & Aliases
field_file: Single File
field_files: Multiple Files
field_m2o: M2O Relationship
field_m2a: M2A Relationship
field_o2m: O2M Relationship
field_m2m: M2M Relationship
field_translations: Translations
field_group: Field Group
item_permissions: Item Permissions
field_permissions: Field Permissions
field_validation: Field Validation
field_presets: Field Presets
permissions_for_role: 'Items the {role} Role can {action}.'
fields_for_role: 'Fields the {role} Role can {action}.'
validation_for_role: 'Field {action} rules the {role} Role must obey.'
presets_for_role: 'Field value defaults for the {role} Role.'
presentation_and_aliases: Presentation & Aliases
revision_post_create: Here is what this item looked like when it was created.
revision_post_update: Here is what this item looked like after the update.
changes_made: Below are the specific changes made in this revision.
no_relational_data: Keep in mind that relational data is not included here.
junction_field_location: Junction Fields Location
top: Top
bottom: Bottom
hide_field: Hide Field
hide_field_on_detail: Hide Field on Detail
show_field_on_detail: Show Field on Detail
delete_field: Delete Field
fields_and_layout: Fields & Layout
field_create_success: 'Created Field: "{field}"'
field_update_success: 'Updated Field: "{field}"'
duplicate_where_to: Where would you like to duplicate this field to?
language: Language
language_placeholder: Select a language...
aggregate_function: Aggregate Function
aggregate_precision: Aggregate Precision
group_aggregation: Group Aggregation
group_precision: Group Precision
global: Global
admins_have_all_permissions: Admins have all permissions
camera: Camera
show_zero: Show Zero
create_in_advanced_field_creation_mode: Create Field in Advanced Mode
continue_in_advanced_field_creation_mode: Continue in Advanced Field Creation Mode
validation: Validation
sum: Sum
sum_distinct: Sum Distinct
avg: Average
avg_distinct: Average Distinct
count: Count
count_distinct: Count Distinct
min: Min
max: Max
exposure: Exposure
shutter: Shutter
iso: ISO
focal_length: Focal Length
schema_setup_key: This field's database column name and API key
create_field: Create Field
creating_new_field: 'New Field ({collection})'
field_in_collection: '{field} ({collection})'
reset_page_preferences: Reset Page Preferences
hidden_field: Hidden Field
hidden_on_detail: Hidden on Detail
<<<<<<< HEAD
=======
readonly_field_label: Disable the field in the app
required_readonly_field_warning:
  Enabling both readonly and required on a field prevents saving an item if the value is empty.
>>>>>>> a1e5d463
key: Key
alias: Alias
bigInteger: Big Integer
boolean: Boolean
date: Date
date_range: Date Range
datetime: DateTime
dateTime: DateTime
precision: Precision
decimal: Decimal
float: Float
integer: Integer
json: JSON
xml: XML
yaml: YAML
string: String
text: Text
time: Time
timestamp: Timestamp
uuid: UUID
hash: Hash
not_available_for_type: Not Available for this Type
create_translations: Create Translations
auto_refresh: Auto Refresh
refresh_interval: Refresh Interval
no_refresh: Do not refresh
refresh_interval_seconds: Refresh Instantly | Every Second | Every {seconds} Seconds
refresh_interval_minutes: Every Minute | Every {minutes} Minutes
auto_generate: Auto-Generate
this_will_auto_setup_fields_relations: This will automatically setup all required fields and relations.
click_here: Click here
to_manually_setup_translations: to manually setup translations.
click_to_manage_translated_fields: >-
  There are no translated fields yet. Click here to create them. | There is one translated field. Click here to manage it. | There are {count} translated fields. Click here to manage them.
fields_group: Fields Group
no_collections_found: No collections found.
new_data_alert: 'The following will be created within your Data Model:'
search_collection: Search Collection...
search_field: Search Field...
new_field: 'New Field'
new_collection: 'New Collection'
add_m2o_to_collection: 'Add M2O to "{collection}"'
add_o2m_to_collection: 'Add O2M to "{collection}"'
add_m2m_to_collection: 'Add M2M to "{collection}"'
choose_a_type: Choose a Type...
determined_by_relationship: Determined by Relationship
add_note: Add a helpful note for users...
add_link: Add Link
custom_link: Custom Link
default_value: Default Value
standard_field: Standard Field
single_file: Single File
multiple_files: Multiple Files
m2o_relationship: Many to One Relationship
o2m_relationship: One to Many Relationship
m2m_relationship: Many to Many Relationship
m2a_relationship: Many to Any Relationship
invalid_item: Invalid Item
modal: Modal
next: Next
field_name: Field Name
translations: Translations
no_translations: No Translations
left_to_right: Left to Right
right_to_left: Right to Left
note: Note
enter_a_value: Enter a value...
enter_a_placeholder: Enter a placeholder...
length: Length
soft_length: Soft Limit
precision_scale: Precision & Scale
readonly: Readonly
unique: Unique
updated_on: Updated On
updated_by: Updated By
primary_key: Primary Key
foreign_key: Foreign Key
finish_setup: Finish Setup
dismiss: Dismiss
toggle_raw_editor: Toggle Raw Editor
raw_editor_placeholder: "{'{'}{'{'}$trigger.payload.example{'}'}{'}'}"
raw_value: Raw value
copy_raw_value: Copy Raw Value
copy_raw_value_success: Copied
copy_raw_value_fail: Copy Failed
paste_raw_value: Paste Raw Value
paste_raw_value_success: Pasted
paste_raw_value_fail: Paste Failed
view_raw_value: View Raw Value
edit_raw_value: Edit Raw Value
enter_raw_value: Enter raw value...
clear_value: Clear Value
clear_changes: Clear Changes
clear_items: Clear Items
reset_to_default: Reset to Default
undo_changes: Undo Changes
notifications: Notifications
show_all_activity: Show All Activity
page_not_found: Page Not Found
page_not_found_body: The page you are looking for doesn't seem to exist.
confirm_revert: Confirm Revert
confirm_revert_body: This will revert the item to the selected state.
display: Display
settings_update_success: Settings updated
title: Title
revision_delta_created: Created
revision_delta_created_externally: Created Externally
revision_delta_updated: 'Updated 1 Field | Updated {count} Fields'
revision_delta_deleted: Deleted
revision_delta_reverted: Reverted
revision_delta_update_message: This field has been updated but its value is being concealed for security reasons.
revision_delta_other: Revision
revision_delta_by: '{date} by {user}'
presentation_text_values_cannot_be_reimported: 'Uses presentation text, values can not be re-imported.'
download_page_as_csv: 'Download Page as CSV'
private_user: Private User
creation_preview: Creation Preview
revision_preview: Revision Preview
updates_made: Updates Made
leave_comment: Leave a comment...
post_comment_success: Comment posted
post_comment_updated: Comment updated
item_create_success: Item Created | Items Created
item_update_success: Item Updated | Items Updated
item_delete_success: Item Deleted | Items Deleted
this_collection: This Collection
related_collection: Related Collection
related_collections: Related Collections
translations_collection: Translation Collection
languages_collection: Languages Collection
import_data_input_placeholder: CSV or JSON...
import_data_button: Start Import
import_data_indeterminate: Importing Data...
import_data_success: Data successfully imported from {filename}
import_data_error: This file's data structure doesn't match the collection.
label_import: Import
label_export: Export
import_export: Import / Export
format: Format
last_page: Last Page
last_access: Last Access
fill_template: Fill with Template Value
a_unique_table_name: A unique table name...
a_unique_column_name: A unique column name...
enable_custom_values: Enable custom values
submit: Submit
move_to_folder: Move to Folder
move: Move
system: System
add_field_related: Add Field to Related Collection
interface_label: Interface
display_label: Display
today: Today
yesterday: Yesterday
delete_comment: Delete Comment
delete_share: Delete Share
functions:
  year: Year
  month: Month
  week: Week
  day: Day
  weekday: Weekday
  hour: Hour
  minute: Minute
  second: Second
  count: Count
date-fns_date: PPP
date-fns_time: 'h:mm:ss a'
date-fns_time_no_seconds: 'h:mm a'
date-fns_time_24hour: 'HH:mm:ss'
date-fns_time_no_seconds_24hour: 'HH:mm'
date-fns_date_short: 'MMM d, u'
date-fns_time_short: 'h:mma'
date-fns_date_short_no_year: MMM d
minutes: Minutes
hours: Hours
month: Month
year: Year
select_all: Select All
months:
  january: January
  february: February
  march: March
  april: April
  may: May
  june: June
  july: July
  august: August
  september: September
  october: October
  november: November
  december: December
drag_mode: Drag Mode
cancel_crop: Cancel Crop
original: Original
url: URL
import_label: Import
file_details: File Details
dimensions: Dimensions
size: Size
created: Created
modified: Modified
owner: Owner
edited_by: Edited by
folder: Folder
zoom: Zoom
download: Download
open: Open
open_in_new_window: Open in New Window
open_folder: Open "{folder}" folder
foreground_color: Foreground Colour
background_color: Background Colour
upload_from_device: Upload File from Device
choose_from_library: Choose File from Library
import_from_url: Import File from URL
replace_from_device: Replace File from Device
replace_from_library: Replace File from Library
replace_from_url: Replace File from URL
no_file_selected: No File Selected
download_file: Download File
start_export: Start Export
not_available_for_local_downloads: Not available for local downloads
exporting_all_items_in_collection: Exporting all {total} items within {collection}.
collection_key: Collection Key
name: Name
primary_key_field: Primary Key Field
type: Type
creating_new_collection: Creating New Collection
created_by: Created By
created_on: Created On
creating_collection_info: Name the collection and setup its unique “key” field...
creating_collection_system: Enable and rename any of these optional fields.
auto_increment_integer: Auto-incremented integer
auto_increment_big_integer: Auto-incremented big integer
generated_uuid: Generated UUID
manual_string: Manually entered string
save_and_create_new: Save and Create New
save_and_stay: Save and Stay
save_as_copy: Save as Copy
add_existing: Add Existing
creating_items: Creating Items
enable_create_button: Enable Create Button
selecting_items: Selecting Items
enable_select_button: Enable Select Button
allow_duplicates: Allow Duplicates
comments: Comments
no_comments: No Comments Yet
select_item: Select Item
no_items: No items
disabled: Disabled
information: Information
report_bug: Report Bug
request_feature: Request Feature
request_body: Request Body
interface_not_found: 'Interface "{interface}" not found.'
operation_not_found: 'Operation "{operation}" not found.'
reset_interface: Reset Interface
display_not_found: 'Display "{display}" not found.'
reset_display: Reset Display
list-m2a: Builder (M2A)
item_count: 'No Items | One Item | {count} Items'
no_items_copy: There are no items in this collection yet.
file_count: 'No Files | One File | {count} Files'
no_files_copy: There are no files here.
user_count: 'No Users | One User | {count} Users'
no_users_copy: There are no users in this role yet.
webhooks_count: 'No Webhooks | One Webhook | {count} Webhooks'
no_webhooks_copy: No webhooks have been configured yet. Get started by creating one below.
no_notifications: No Notifications
no_notifications_copy: You're all caught up!
activity_log: Activity Log
all_items: All Items
any: Any
csv: CSV
no_collections: No Collections
create_collection: Create Collection
no_collections_copy_admin: You don’t have any Collections yet. Click the button below to get started.
no_collections_copy: You don’t have any Collections yet. Please contact your system administrator.
relationship_not_setup: The relationship hasn't been configured correctly
display_template_not_setup: The display template option is misconfigured
collection_field_not_setup: The collection field option is misconfigured
select_a_collection: Select a Collection
select_a_field: Select a Field
active: Active
move_to: Move To...
copy: Copy
copy_to: Copy To...
no_other_dashboards_copy: You don't have any other Dashboards yet.
inactive: Inactive
users: Users
activity: Activity
activity_item: Activity Item
action: Action
ip_address: IP Address
user_agent: User Agent
origin: Origin
webhooks: Webhooks
decimals: Decimals
value_decimals: Value Decimals
min_value: Min Value
max_value: Max Value
automatic: Automatic
field_width: Field Width
add_filter: Add Filter
upper_limit: Upper limit...
lower_limit: Lower limit...
user_directory: User Directory
documentation: Documentation
sidebar: Sidebar
duration: Duration
charset: Charset
second: second
file_moved: File Moved
collection_created: Collection Created
modified_on: Modified On
card_size: Card Size
sort_field: Sort Field
add_sort_field: Add Sort Field
sort: Sort
status: Status
remove: Remove
toggle_manual_sorting: Toggle Manual Sorting
bookmark_doesnt_exist: Bookmark Doesn't Exist
bookmark_doesnt_exist_copy: The bookmark you're trying to open couldn't be found.
bookmark_doesnt_exist_cta: Return to collection
select_an_item: Select an item...
edit: Edit
enabled: Enabled
disable_tfa: Disable 2FA
admin_disable_tfa_text: Are you sure you want to disable 2FA for this user?
tfa_setup: Setup 2FA
tfa_scan_code: Scan the code in your authenticator app to finish setting up 2FA
enter_otp_to_disable_tfa: Enter the OTP to disable 2FA
create_account: Create Account
account_created_successfully: Account Created Successfully
auto_fill: Auto Fill
corresponding_field: Corresponding Field
errors:
  COLLECTION_NOT_FOUND: "Collection doesn't exist"
  CONTAINS_NULL_VALUES: Field contains null values
  FIELD_NOT_FOUND: Field not found
  FORBIDDEN: Forbidden
  ILLEGAL_ASSET_TRANSFORMATION: Image source too large to preview
  INTERNAL_SERVER_ERROR: Unexpected Error
  INVALID_CONFIG: Invalid config
  INVALID_CREDENTIALS: Wrong username or password
  INVALID_FOREIGN_KEY: Invalid foreign key
  INVALID_IP: IP Address not allowed
  INVALID_OTP: Wrong one-time password
  INVALID_PAYLOAD: Invalid payload
  INVALID_PROVIDER: User belongs to a different auth provider
  INVALID_QUERY: Invalid query
  INVALID_TOKEN: Invalid token
  INVALID_USER: Failed to authenticate user
  ITEM_LIMIT_REACHED: Item limit reached
  ITEM_NOT_FOUND: Item not found
  METHOD_NOT_ALLOWED: Method not allowed
  NOT_NULL_VIOLATION: Value can't be null
  RANGE_NOT_SATISFIABLE: Invalid range
  RECORD_NOT_UNIQUE: Duplicate value detected
  REQUESTS_EXCEEDED: Requests limit reached
  ROUTE_NOT_FOUND: Not found
  SERVICE_UNAVAILABLE: Service Unavailable
  TOKEN_EXPIRED: Token expired
  UNEXPECTED_RESPONSE: Unexpected response
  UNKNOWN: Unexpected Error
  UNSUPPORTED_MEDIA_TYPE: Unsupported media type
  USER_SUSPENDED: User Suspended
  VALUE_OUT_OF_RANGE: Value is out of range
  VALUE_TOO_LONG: Value is too long
security: Security
value_hashed: Value Securely Hashed
bookmark_name: Bookmark name...
create_bookmark: Create Bookmark
edit_bookmark: Edit Bookmark
edit_personal_bookmark: Edit Personal Bookmark
edit_role_bookmark: Edit Role Bookmark
edit_global_bookmark: Edit Global Bookmark
cannot_edit_role_bookmarks: Can't Edit Role Bookmarks
cannot_edit_global_bookmarks: Can't Edit Global Bookmarks
bookmarks: Bookmarks
presets: Presets
unexpected_error: Unexpected Error
copy_details: Copy Details
no_app_access: No App Access
no_app_access_copy: This user isn't allowed to use the admin app.
password_reset_sent: If you have an account, we've sent you a secure link to reset your password
password_reset_successful: Password successfully reset
back: Back
filter: Filter
edit_image: Edit Image
editing_image: Editing Image
square: Square
free: Free
flip_horizontal: Flip Horizontal
flip_vertical: Flip Vertical
aspect_ratio: Aspect Ratio
rotate: Rotate
all_users: All Users
delete_collection: Delete Collection
update_collection_success: Updated Collection
delete_collection_success: Deleted Collection
make_collection_visible: Make Collection Visible
make_collection_hidden: Make Collection Hidden
make_folder_visible: Make Folder Visible
make_folder_hidden: Make Folder Hidden
goto_collection_content: View Content
delete_collection_are_you_sure: >-
  Are you sure you want to delete the collection "{collection}"? This will delete the collection and all items in it. This action is permanent.
delete_folder_are_you_sure: Are you sure you want to delete the folder "{folder}"? Nested folders and collections will be moved to the top most level.
collections_shown: Collections Shown
visible_collections: Visible Collections
hidden_collections: Hidden Collections
show_hidden_collections: Show Hidden Collections
hide_hidden_collections: Hide Hidden Collections
show_header: Show Header
unmanaged_collections: Unconfigured Collections
system_collections: System Collections
placeholder: Placeholder
icon_left: Icon Left
icon_right: Icon Right
count_other_revisions: '{count} Other Revisions'
font: Font
sans_serif: Sans Serif
serif: Serif
monospace: Monospace
divider: Divider
color: Colour
circle: Circle
empty_item: Empty Item
log_in_with: 'Log In with {provider}'
conditional_styles: Conditional Styles
advanced_settings: Advanced Settings
advanced_filter: Advanced Filter
delete_advanced_filter: Delete Filter
change_advanced_filter_operator: Change Operator
advanced: Advanced
operators:
  eq: Equals
  neq: Doesn't equal
  lt: Less than
  gt: Greater than
  lte: Less than or equal to
  gte: Greater than or equal to
  in: Is one of
  nin: Is not one of
  null: Is null
  nnull: Isn't null
  contains: Contains
  ncontains: Doesn't contain
  icontains: Contains (insensitive)
  starts_with: Starts with
  nstarts_with: Doesn't start with
  ends_with: Ends with
  nends_with: Doesn't end with
  between: Is between
  nbetween: Isn't between
  empty: Is empty
  nempty: Isn't empty
  all: Contains these keys
  has: Contains some of these keys
  intersects: Intersects
  nintersects: Doesn't intersect
  intersects_bbox: Intersects bounding box
  nintersects_bbox: Doesn't intersect bounding box
  regex: Matches RegExp
custom_validation_message: Custom Validation Message
loading: Loading...
drop_to_upload: Drop to Upload
item: Item
items: Items
upload_file: Upload File
upload_file_indeterminate: Uploading File...
upload_file_success: File Uploaded
upload_files_indeterminate: 'Uploading files {done}/{total}'
upload_files_success: '{count} Files Uploaded'
upload_pending: Upload Pending
drag_file_here: Drag & Drop a File Here
click_to_browse: Click to Browse
interface_options: Interface Options
layout_options: Layout Options
rows: Rows
columns: Columns
collection_setup: Collection Setup
value_unique: Value has to be unique
all_activity: All Activity
create_item: Create Item
display_template: Display Template
language_display_template: Language Display Template
translations_display_template: Translations Display Template
per_page: Per Page
all_files: All Files
my_files: My Files
recent_files: Recent Files
create_folder: Create Folder
edit_folder: Edit Folder
folder_name: Folder Name...
folder_key: Folder Key...
add_file: Add File
replace_file: Replace File
no_results: No Results
no_results_copy: Adjust or clear search filters to see results.
no_visible_fields: Empty Form
no_visible_fields_copy: This form has no visible fields.
clear_filters: Clear Filters
saves_automatically: Saves Automatically
role: Role
edit_role: Edit Role
rule: Rule
user: User
no_presets: No Presets
no_presets_copy: No presets or bookmarks have been saved yet.
no_presets_cta: Add Preset
presets_only: Presets Only
create: Create
on_create: On Create
on_update: On Update
read: Read
update: Update
delete: Delete
select_fields: Select Fields
format_text: Format Text
format_value: Format Value
abbreviate_value: Abbreviate Value
operator: Operator
bold: Bold
toggle: Toggle
icon_on: Icon On
icon_off: Icon Off
label: Label
flows: Flows
flow: Flow
select_a_flow: Select a Flow
run_flow_on_current_edited_confirm: This item may be updated by this flow, are you sure you want to execute it?
trigger: Trigger
trigger_options: Trigger Options
view_trigger: View Trigger
create_trigger: Create Trigger
trigger_setup: Trigger Setup
change_trigger: Change Trigger
flow_delete_confirm: Are you sure you want to delete Flow "{flow}"? This action can not be undone.
set_flow_active: Set Flow to Active
set_flow_inactive: Set Flow to Inactive
edit_flow: Edit Flow
delete_flow: Delete Flow
no_other_flows_copy: You don't have any other Flows yet.
no_flows: No Flows
no_flows_copy: You don't have any Flows yet.
create_flow: Create Flow
creating_new_flow: Creating New Flow
updating_flow: Updating Flow
flow_setup: Flow Setup
flow_name: Name
flow_tracking: Activity & Logs Tracking
flow_tracking_all: Track Activity & Logs
flow_tracking_activity: Only Track Activity
flow_tracking_null: Do Not Track Anything
start_flow: Start Flow
stop_flow: Stop Flow
create_operation: Create Operation
edit_operation: Edit Operation
code: Code
operation_options: Operation Options
operation_name: Name of operation...
operation_key: Identifier for reference...
operation_key_unique_error: Operation keys must be unique in a Flow
operation_handle_resolve: 'Resolve: Click to Add or Drag to Reroute'
operation_handle_reject: 'Reject: Click to Add or Drag to Reroute'
insights: Insights
dashboard: Dashboard
panel: Panel
panel_options: Panel Options
panel_header: Panel Header
panel_name_placeholder: Name this panel...
panel_note_placeholder: Optional details about this panel...
panel_delete_confirm: Are you sure you want to delete this panel? This action can not be undone.
list_panel_allow_edit: Allow Inline Editing
dashboard_delete_confirm: Are you sure you want to delete this dashboard? This action can not be undone.
edit_dashboard: Edit Dashboard
delete_dashboard: Delete Dashboard
visible: Visible
prefix_placeholder: Text before value...
suffix_placeholder: Text after value...
decimals_placeholder: Number of decimal places...
no_dashboards: No Dashboards
no_dashboards_copy: You don’t have any Dashboards yet.
create_dashboard: Create Dashboard
dashboard_name: Dashboard Name
no_data: No Data
no_data_in_flow: No data was produced or accessed within this Flow
accountability: Accountability
payload: Payload
details: Details
full_screen: Full Screen
full_text_search: Full-Text Search
edit_panels: Edit Panels
center_align: Centre Align
left_align: Left Align
right_align: Right Align
fit_to_screen: Fit to Screen
image_url: Image Url
alt_text: Alternative Text
media: Media
quality: Quality
width: Width
height: Height
transformation_preset_key: Transformation Preset Key
source: Source
url_placeholder: Enter an url...
display_text: Display Text
display_text_placeholder: Enter a display text...
interface_group_text_and_numbers: Text & Numbers
interface_group_selection: Selection
interface_group_relational: Relational
interface_group_presentation: Presentation
interface_group_groups: Groups
interface_group_other: Other
tooltip: Tooltip
tooltip_placeholder: Enter a tooltip...
unlimited: Unlimited
open_link_in: Open link in
save_image: Save Image
save_media: Save Media
wysiwyg_options:
  aligncenter: Align Centre
  alignjustify: Align Justify
  alignleft: Align Left
  alignnone: Align None
  alignright: Align Right
  forecolor: Foreground Colour
  backcolor: Background Colour
  bold: Bold
  italic: Italic
  underline: Underline
  strikethrough: Strikethrough
  subscript: Subscript
  superscript: Superscript
  codeblock: Code
  blockquote: Blockquote
  bullist: Bullet List
  numlist: Numbered List
  hr: Horizontal Rule
  link: Add/Edit Link
  unlink: Remove Link
  media: Add/Edit Media
  image: Add/Edit Image
  copy: Copy
  cut: Cut
  paste: Paste
  heading: Heading
  h1: Heading 1
  h2: Heading 2
  h3: Heading 3
  h4: Heading 4
  h5: Heading 5
  h6: Heading 6
  fontselect: Select Font
  fontsizeselect: Select Font Size
  indent: Indent
  outdent: Outdent
  undo: Undo
  redo: Redo
  remove: Remove
  removeformat: Remove Format
  selectall: Select All
  table: Table
  visualaid: View invisible elements
  source_code: Edit Source Code
  fullscreen: Full Screen
  directionality: Directionality
dropdown: Dropdown
choices: Choices
choices_option_configured_incorrectly: Choices configured incorrectly
deselect: Deselect
deselect_all: Deselect All
other: Other...
adding_user: Adding User
unknown_user: Unknown User
creating_in: 'Creating Item in {collection}'
editing_in: 'Editing Item in {collection}'
viewing_in: 'Viewing Item in {collection}'
creating_unit: 'Creating {unit}'
editing_unit: 'Editing {unit}'
editing_in_batch: 'Batch Editing {count} Items'
no_options_available: No options available
settings_data_model: Data Model
settings_project: Settings
settings_webhooks: Webhooks
settings_flows: Flows
settings_presets: Bookmarks
settings_translations: Translations
one_or_more_options_are_missing: One or more options are missing
scope: Scope
actions: Actions
select: Select...
layout: Layout
tree_view: Tree View
changes_are_permanent: Changes are permanent
preset_name_placeholder: Serves as default when empty...
preset_search_placeholder: Search query...
editing_preset: Editing Preset
layout_preview: Layout Preview
layout_setup: Layout Setup
data: Data
unsaved_changes: Unsaved Changes
unsaved_changes_copy: Are you sure you want to leave this page?
discard_changes: Discard Changes
discard_all_changes: Discard All Changes
discard_changes_copy: Are you sure you want to discard all the changes made?
show_x_axis: Show X Axis
show_y_axis: Show Y Axis
keep_editing: Keep Editing
page_help_collections_overview: '**Collections Overview** — List of all collections you have access to.'
page_help_collections_collection: >-
  **Browse Items** — Lists all {collection} items you have access to. Customise layout, filters, and sorting to tailor your view, and even save bookmarks of these different configurations for quick access.
page_help_collections_item: >-
  **Item Detail** — A form for viewing and managing this item. This sidebar also contains a full history of revisions, and embedded comments.
page_help_activity_collection: >-
  **Browse Activity** — A comprehensive listing of all your user's system and content activity.
page_help_docs_global: >-
  **Documentation Overview** — Docs tailored specifically to this project's version and schema.
page_help_files_collection: >-
  **File Library** — Lists all file assets uploaded to this project. Customise layout, filters, and sorting to tailor your view, and even save bookmarks of these different configurations for quick access.
page_help_files_item: >-
  **File Detail** — A form for managing file metadata, editing the original asset, and updating access settings.
page_help_settings_datamodel_collections: >-
  **Data Model: Collections** — Lists all collections available. This includes visible, hidden, and system collections, as well as unmanaged database tables that can be added.
page_help_settings_datamodel_fields: >-
  **Data Model: Collection** — A form for managing this collection and its fields.
page_help_settings_roles_item: "**Role Detail** — Manage a role's permissions and other settings."
page_help_settings_presets_collection: >-
  **Browse Presets** — Lists all presets in the project, including: user, role, and global bookmarks, as well as default views.
page_help_settings_presets_item: >-
  **Preset Detail** — A form for managing bookmarks and default collection presets.
page_help_settings_webhooks_collection: '**Browse Webhooks** — Lists all webhooks within the project.'
page_help_settings_webhooks_item: '**Webhook Detail** — A form for creating and managing project webhooks.'
page_help_settings_flows_collection: '**Browse Flows** — Lists all Flows within the project.'
page_help_settings_flows_item: '**Flow Detail** — Workspace for managing one or more operations.'
page_help_users_collection: '**User Directory** — Lists all system users within this project.'
page_help_users_item: >-
  **User Detail** — Manage your account information, or view the details of other users.
page_help_insights_overview: '**Insights** — List of dashboards you have access to.'
page_help_insights_dashboard: '**Dashboard** — Workspace for managing one or more panels'
activity_feed: Activity Feed
add_new: Add New
create_new: Create New
all: All
none: None
no_layout_collection_selected_yet: No layout/collection selected yet
batch_delete_confirm: >-
  No items have been selected | Are you sure you want to delete this item? This action can not be undone. | Are you sure you want to delete these {count} items? This action can not be undone.
cancel: Cancel
no_upscale: Don't upscale images
collection: Collection
collections: Collections
content: Content
singleton: Singleton
singleton_label: Treat as single object
system_fields_locked: System fields are locked and can't be edited
directus_collection:
  directus_activity: Accountability logs for all events
  directus_collections: Additional collection configuration and metadata
  directus_dashboards: Dashboards within the Insights module
  directus_fields: Additional field configuration and metadata
  directus_files: Metadata for all managed file assets
  directus_flows: Automation flows
  directus_folders: Provides virtual directories for files
  directus_migrations: What version of the database you're using
  directus_notifications: Notifications sent to users
  directus_operations: Operations that run in Flows
  directus_panels: Individual panels within Insights dashboards
  directus_presets: Presets for collection defaults and bookmarks
  directus_relations: Relationship configuration and metadata
  directus_revisions: Data snapshots for all activity
  directus_roles: Permission groups for system users
  directus_sessions: User session information
  directus_settings: Project configuration options
  directus_shares: Tracks externally shared items
  directus_users: System users for the platform
  directus_webhooks: Configuration for event-based HTTP requests
fields:
  directus_activity:
    item: Item Primary Key
    action: Action
    collection: Collection
    timestamp: Action On
    user: Action By
    comment: Comment
    user_agent: User Agent
    origin: Origin
    ip: IP Address
    revisions: Revisions
  directus_collections:
    collection: Collection
    icon: Icon
    note: Note
    color: Colour
    display_template: Display Template
    hidden: Hidden
    singleton: Singleton
    translations: Collection Naming Translations
    archive_app_filter: Archive App Filter
    archive_value: Archive Value
    unarchive_value: Unarchive Value
    sort_field: Sort Field
    accountability: Activity & Revision Tracking
    archive_field: Archive Field
    item_duplication_fields: Item Duplication Fields
  directus_files:
    $thumbnail: Thumbnail
    title: Title
    description: Description
    tags: Tags
    location: Location
    storage: Storage
    filename_disk: Filename (Disk)
    filename_download: Filename (Download)
    metadata: Metadata
    type: Mime Type
    filesize: Filesize
    modified_by: Modified By
    modified_on: Modified On
    created_on: Created On
    created_by: Created By
    embed: Embed
    uploaded_by: Uploaded By
    folder: Folder
    width: Width
    uploaded_on: Uploaded On
    height: Height
    charset: Charset
    duration: Duration
  directus_users:
    first_name: First Name
    last_name: Last Name
    email: Email
    password: Password
    avatar: Avatar
    location: Location
    title: Title
    description: Description
    tags: Tags
    user_preferences: User Preferences
    language: Language
    tfa_secret: Two-Factor Authentication
    admin_options: Admin Options
    status: Status
    status_draft: Draft
    status_invited: Invited
    status_active: Active
    status_suspended: Suspended
    status_archived: Archived
    role: Role
    token: Token
    provider: Provider
    external_identifier: External Identifier
    last_page: Last Page
    last_access: Last Access
    email_notifications: Email Notifications
  directus_settings:
    jpg: JPEG
    png: PNG
    webP: WebP
    tiff: Tiff
    avif: AVIF
    mapping: Mapping
    basemaps: Basemaps
    basemaps_raster: Raster
    basemaps_tile: Raster TileJSON
    basemaps_style: Mapbox Style
    mapbox_key: Mapbox Access Token
    mapbox_placeholder: pk.eyJ1Ijo.....
    attribution: Attribution
    attribution_placeholder: '© OpenStreetMap contributors'
    transforms_note: The Sharp method name and its arguments. See https://sharp.pixelplumbing.com/api-constructor for more information.
    additional_transforms: Additional Transformations
    project_name: Project Name
    project_descriptor: Project Descriptor
    project_url: Project URL
    project_color: Project Colour
    project_logo: Project Logo
    default_language: Default Language
    public_foreground: Public Foreground
    public_background: Public Background
    public_note: Public Note
    auth_password_policy: Auth Password Policy
    auth_login_attempts: Auth Login Attempts
    files_and_thumbnails: Files & Storage
    storage_default_folder: Default Folder
    storage_asset_presets: Transformation Presets
    storage_asset_transform: Allowed Transformations
    overrides: App Overrides
    custom_css: Custom CSS
    module_bar: Module Bar
    transformations_all: Allow all transformations
    transformations_none: Disable transformations
    transformations_presets: Limit transformations to presets below
    image_editor: Image Editor
    custom_aspect_ratios: Custom Aspect Ratios
  directus_shares:
    name: Name
    role: Role
    password: Password
    date_start: Date Start
    date_end: Date End
    max_uses: Max Uses
    times_used: Times Used
  directus_fields:
    collection: Collection Name
    icon: Collection Icon
    note: Note
    hidden: Hidden
    singleton: Singleton
    translation: Field Name Translations
    display_template: Template
  directus_roles:
    name: Role Name
    icon: Role Icon
    description: Description
    users: Users in Role
  directus_policies:
    description: Description
  directus_webhooks:
    name: Name
    method: Method
    status: Status
    data: Data
    header: Header
    value: Value
    headers: Request Headers
    data_label: Send Event Data
    triggers: Triggers
    actions: Actions
    collections: Collections
field_options:
  directus_settings:
    project_name_placeholder: My project...
    project_color_note: Login & Logo Background
    public_note_placeholder: A short, public message that supports markdown formatting...
    security_divider_title: Security
    auth_password_policy:
      none_text: None – Not Recommended
      weak_text: Weak – Minimum 8 Characters
      strong_text: Strong – Upper / Lowercase / Numbers / Special
    storage_asset_presets:
      fit_label: Fit
      upscaling: Upscaling
      fit:
        contain_text: Contain (preserve aspect ratio)
        cover_text: Cover (forces exact size)
        fit_text: Fit inside
        outside_text: Fit outside
    additional_transforms: Additional Transformations
    transforms_note: The Sharp method name and its arguments. See https://sharp.pixelplumbing.com/api-constructor for more information.
    mapbox_key: Mapbox Access Token
    mapbox_placeholder: pk.eyJ1Ijo.....
    basemaps: Basemaps
    basemaps_name_placeholder: Enter the basemap name...
    basemaps_raster: Raster
    basemaps_tile: Raster TileJSON
    basemaps_style: Mapbox Style
    files_divider_title: Files & Thumbnails
    overrides_divider_title: App Overrides
  directus_activity:
    login: Login
    create: Create
    update: Update
    delete: Delete
  directus_collections:
    track_activity_revisions: Track Activity & Revisions
    only_track_activity: Only Track Activity
    do_not_track_anything: Do Not Track Anything
    collection_setup: Collection Setup
    note_placeholder: A description of this collection...
    hidden_label: Hide within the App
    singleton: Treat as single object
    language: Language
    translation: Translation
    translation_placeholder: Enter a translation...
    collection_name: Collection Name
    singular_unit: Singular Unit
    plural_unit: Plural Unit
    archive_divider: Archive
    archive_field_placeholder: Choose a field...
    archive_app_filter: Enable App Archive Filter
    archive_value: Value set when archiving...
    unarchive_value: Value set when unarchiving...
    sort_divider: Sort
    sort_field: Choose a field...
    accountability_divider: Accountability
    duplication_divider: Duplication
    preview_divider: Preview
  directus_files:
    title: A unique title...
    description: An optional description...
    location: An optional location...
    storage_divider: File Naming
    filename_disk: Name on disk storage...
    filename_download: Name when downloading...
  directus_roles:
    name: The unique name for this role...
    description: A description of this role...
    fields:
      icon_name: Icon
      name_name: Name
      name_placeholder: Enter a title...
      link_name: Link
      link_placeholder: Relative or absolute URL...
    collections_name: Collections
    collections_addLabel: Add Collection...
  directus_users:
    preferences_divider: User Preferences
    dropdown_auto: Automatic (Based on System)
    dropdown_light: Light Mode
    dropdown_dark: Dark Mode
    admin_divider: Admin Options
    status_dropdown_draft: Draft
    status_dropdown_invited: Invited
    status_dropdown_active: Active
    status_dropdown_suspended: Suspended
    status_dropdown_archived: Archived
    token: Enter a secure access token...
  directus_webhooks:
    status_options_active: Active
    status_options_inactive: Inactive
    data_label: Send Event Data
    triggers_divider: Triggers
    actions_create: Create
    actions_update: Update
    actions_delete: Delete
    actions_login: Login
    headers:
      header: Header
      value: Value
      add: Add Header
no_fields_in_collection: 'There are no fields in "{collection}" yet'
no_value: No value
do_nothing: Do Nothing
generate_and_save_uuid: Generate and Save UUID
save_current_user_id: Save Current User ID
save_current_user_role: Save Current User Role
save_current_datetime: Save Current Date/Time
always_open: Always Open
start_open: Start Open
start_collapsed: Start Collapsed
block: Block
inline: Inline
comment: Comment
live_preview:
  new_window: Open in New Window
shares: Shares
unlimited_usage: Unlimited usage
no_shares: No shares to show
new_share: New Share
expired: Expired
upcoming: Upcoming
share: Share
share_item: Share Item
shared_with_you: An item has been shared with you
shared_enter_passcode: Enter your passcode to continue...
shared_leave_blank_for_unlimited: Leave blank for unlimited
shared_times_remaining: This link can only be used {n} times
shared_last_remaining: This link can only be used once
shared_uses_left: For added security, this shared page has been configured with a limited number of views. There are currently {n} views remaining, after which, the page will no longer be accessible.
share_access_page: Access Shared Page
share_access_not_found: This shared page either does not exist or has already exceeded the maximum number of allowed uses.
share_access_not_found_desc: Please contact an authorised user of this project to request access.
share_access_not_found_title: Unknown Share Page
share_copy_link: Copy Link
share_copy_link_success: Link Copied
share_copy_link_error: Unable to Copy Link
share_send_link: Send Link
relational_triggers: Relational Triggers
referential_action_field_label_m2o: On Delete of {collection}...
referential_action_field_label_o2m: On Deselect of {collection}...
referential_action_no_action: Prevent the deletion
referential_action_cascade: Delete the {collection} item (cascade)
referential_action_set_null: Nullify the {field} field
referential_action_set_default: Set {field} to its default value
choose_action: Choose Action
continue_label: Continue
continue_as: >-
  {name} is currently authenticated. If you recognise this account, press continue.
editing_role: '{role} Role'
creating_webhook: Creating Webhook
default_label: Default
delete_label: Delete
delete_are_you_sure: >-
  This action is permanent and can not be undone. Are you sure you would like to proceed?
delete_field_are_you_sure: >-
  Are you sure you want to delete the field "{field}"? This action can not be undone.
description: Description
done: Done
duplicate: Duplicate
limit: Limit
email: Email
embed: Embed
fallback_icon: Fallback Icon
field: Field | Fields
file: File
file_library: File Library
forgot_password: Forgot Password
hidden: Hidden
hidden_in_group: Hidden in {group}
icon: Icon
info: Info
normal: Normal
success: Success
warning: Warning
danger: Danger
colors:
  purple: Purple
  blue: Blue
  green: Green
  yellow: Yellow
  orange: Orange
  red: Red
  black: Black
  gray: Grey
  white: White
junction_collection: Junction Collection
latency: Latency
login: Log in
my_activity: My Activity
not_authenticated: Not Authenticated
authenticated: Authenticated
options: Options
otp: One-Time Password
password: Password
permissions: Permissions
relationship: Relationship
reset: Reset
reset_password: Reset Password
revisions: Revisions
no_revisions: No Revisions Yet
no_logs: No Logs Yet
show_failed_only: Show Failed Only
no_logs_on_page: No logs on this page
revert: Revert
save: Save
schema: Schema
search: Search
select_existing: Select Existing
select_field_type: Select a field type
select_interface: Select an interface
settings: Settings
sign_in: Sign In
sign_out: Sign Out
sign_out_confirm: Are you sure you want to sign out?
something_went_wrong: Something went wrong.
sort_direction: Sort Direction
export_location: Export Location
export_started: Export Started
export_started_copy: Your export has started. You'll be notified when it's ready to download.
sort_asc: Sort Ascending
sort_desc: Sort Descending
template: Template
require_value_to_be_set: Require value to be set on creation
translation: Translation
translation_placeholder: Enter a translation...
value: Value
view_project: View Project
report_error: Report Error
start: Start
table: Table
list: List
search_filter: Search & Filter
enable_search_filter: Enable searching & filtering
item_link: Item link
show_link_to_item: Show a link to the item
navigate_to_item: Navigate to Item
undo_removed_item: Undo Removed Item
remove_item: Remove Item
delete_item: Delete Item
interfaces:
  filter:
    name: Filter
    description: Configure a filter object.
    add_filter: Add Filter
    add_group: And / Or group
    add_value: Add Value
    logic_type_and: AND
    logic_type_or: OR
    all: All
    any: Any
    and: and
    of_the_following: of the following
    no_rules: No configured rules
    change_value: Click to change value
    placeholder: Drag rules here
    add_key_placeholder: Add a key and press enter...
  fields:
    name: Fields
  group-accordion:
    name: Accordion
    description: Display fields or groups as accordion sections
    start: Start
    all_closed: All Closed
    first_opened: First Opened
    all_opened: All Opened
    accordion_mode: Accordion Mode
    max_one_section_open: Max 1 Section Open
  presentation-links:
    presentation-links: Button Links
    links: Links
    description: Configurable link buttons for launching dynamic URLs
    style: Style
    primary: Primary
    link: Links
    button: Buttons
    error: Cannot perform action
  select-multiple-checkbox:
    checkboxes: Checkboxes
    description: Choose between multiple options via checkboxes
    allow_other: Allow Other
    show_more: 'Show {count} more'
    items_shown: Items Shown
  select-multiple-checkbox-tree:
    name: Checkboxes (Tree)
    description: Choose between multiple options via nested checkboxes
    value_combining: Value Combining
    value_combining_note: Controls what value is stored when nested selections are made.
    show_all: Show All
    show_selected: Show Selected
  input-code:
    code: Code
    description: Write or share code snippets
    line_number: Line Number
    line_wrapping: Line Wrapping
    placeholder: Enter code here...
  system-collection:
    collection: Collection
    description: Select between existing collections
    include_system_collections: Include System Collections
  system-collections:
    collections: Collections
    description: Select between existing collections
    include_system_collections: Include System Collections
  select-color:
    color: Colour
    description: Enter or select a colour value
    placeholder: Choose a colour...
    preset_colors: Preset Colours
    opacity: Opacity
    preset_colors_add_label: Add new colour...
    name_placeholder: Enter colour name...
  datetime:
    datetime: Datetime
    description: Enter dates and times
    include_seconds: Include Seconds
    set_to_now: Set to Now
    use_24: Use 24-Hour Format
    placeholder: Choose a datetime...
  system-fields:
    select_a_collection: Select a Collection
    no_fields: No fields
  system-display-template:
    display-template: Display Template
    description: Mix static text and dynamic field values
    collection_field: Collection field
    collection_field_not_setup: The collection field option is misconfigured
    select_a_collection: Select a Collection
  presentation-divider:
    divider: Divider
    description: Label and divide fields into sections
    title_placeholder: Enter a title, or leave blank to only show a line...
    inline_title: Inline Title
    inline_title_label: Show title inside line
    margin_top: Margin Top
    margin_top_label: Increase Top Margin
  select-dropdown:
    description: Select a value from a dropdown
    choices_placeholder: Add a new choice
    allow_other: Allow Other
    allow_other_label: Allow Other Values
    allow_none: Allow None
    allow_none_label: Allow No Selection
    choices_name_placeholder: Enter a name...
    choices_value_placeholder: Enter a value...
    preview_threshold: Preview Threshold
  select-multiple-dropdown:
    select-multiple-dropdown: Dropdown (Multiple)
    description: Select multiple values from a dropdown
  file:
    file: File
    description: Select or upload a file
  files:
    files: Files
    description: Select or upload multiple files
  input-hash:
    hash: Hash
    description: Enter a value to be hashed
    masked: Masked
    masked_label: Hide the true values
  select-icon:
    icon: Icon
    description: Select an icon from a dropdown
    search_for_icon: Search for icon...
  file-image:
    image: Image
    description: Select or upload an image
    crop: Crop to Fit
    crop_label: Crop image as needed
  system-interface:
    interface: Interface
    description: Select an existing interface
    placeholder: Select an interface...
  system-interface-options:
    interface-options: Interface Options
    description: A modal for selecting options of an interface
  system-display:
    display: Display
  list-m2m:
    many-to-many: Many to Many
    description: Select multiple related junction items
    columns_configure_notice: You can configure the columns after creating this field.
    display_template_configure_notice: You can configure the display template after creating this field.
  select-dropdown-m2o:
    many-to-one: Many to One
    description: Select a single related item
    display_template: Display Template
  input-rich-text-md:
    markdown: Markdown
    description: Enter and preview markdown
    edit: Edit
    preview: Preview
    editorFont: Editor Font
    previewFont: Preview Font
    default_view: Default View
    default_view_preview: Preview
    customSyntax: Custom Blocks
    customSyntax_label: Add custom syntax types
    customSyntax_add: Add custom syntax
    box: Block / Inline
    imageToken: Static Access Token
    imageToken_label: Static access token is appended to the assets' URL
  map:
    map: Map
    description: Select a location on a map
    zoom: Zoom
    geometry_type: Geometry Type
    geometry_format: Geometry Format
    default_view: Default View
    invalid_options: Invalid options
    invalid_format: Invalid format ({format})
    unexpected_geometry: Expected {expected}, got {got}.
    fit_bounds: Fit view to data
    native: Native
    geojson: GeoJSON
    lnglat: Longitude, Latitude
    wkt: WKT
    wkb: WKB
    click_to_select: Click to select {geometry}
  presentation-notice:
    notice: Notice
    description: Display a short notice
    text: Enter notice content here...
  list-o2m:
    one-to-many: One to Many
    description: Select multiple related items
    no_collection: The collection could not be found
  system-folder:
    description: Select a folder
    field_hint: Default folder for uploaded files without a folder specified. Does not affect existing files.
    root_name: File Library Root
    system_default: System Defaults
  select-radio:
    radio-buttons: Radio Buttons
    description: Select one of multiple choices
  list:
    repeater: Repeater
    description: Create multiple entries of the same structure
    edit_fields: Edit Fields
    add_label: '"Create New" Label'
    sort: Sort
    sort_placeholder: Manual
    field_note_placeholder: Enter field note...
    incompatible_data: The current data is not compatible with the repeater interface and will be overridden when adding items to the repeater
    interface_group: Interface Options
  slider:
    slider: Slider
    description: Select a number using a slider
    always_show_value: Always show value
  tags:
    tags: Tags
    description: Select or add tags
    whitespace: Whitespace
    hyphen: Replace with hyphen
    underscore: Replace with underscore
    remove: Remove whitespace
    capitalization: Capitalisation
    uppercase: Convert Uppercase
    lowercase: Convert Lowercase
    auto_formatter: Use Title Auto-Formatter
    alphabetize: Alphabetise
    alphabetize_label: Force Alphabetical Order
    add_tags: Add a tag and press Enter...
  input:
    input: Input
    description: Manually enter a value
    trim: Trim
    trim_label: Trim the start and end
    mask: Masked
    mask_label: Hide the real value
    clear: Cleared Value
    clear_label: Save as empty string
    minimum_value: Minimum Value
    maximum_value: Maximum Value
    step_interval: Step Interval
    slug: Slugify
    slug_label: Make entered value URL safe
  input-multiline:
    textarea: Textarea
    description: Enter multiline plain-text
  input-translated-string:
    input-translated-string: Translated Strings
    description: Select or add translation string
    search_placeholder: Search...
  boolean:
    toggle: Toggle
    description: Switch between on and off
    color_on: Colour On
    color_off: Colour Off
    label_placeholder: Enter a label...
    label_default: Enabled
  translations:
    display_template: Display Template
    no_collection: No Collection
    toggle_split_view: Toggle Split View
    enable: Enable
    user_language: Use Current User Language
    default_language: Default Language
    language_field: Language Indicator Field
    language_direction_field: Language Direction Field
  list-o2m-tree-view:
    description: Tree view for nested recursive one-to-many items
    recursive_only: The tree view interface only works for recursive relationships.
  user:
    user: User
    description: Select an existing directus user
    select_mode: Select Mode
    modes:
      auto: Auto
      dropdown: Dropdown
      modal: Modal
  input-rich-text-html:
    wysiwyg: WYSIWYG
    description: A rich-text editor writing HTML content
    toolbar: Toolbar
    custom_formats: Custom Formats
    options_override: Options Override
    folder_note: Folder for uploaded files. Does not affect existing files.
    imageToken: Static Access Token
    imageToken_label: Static access token is appended to the assets' URL
  input-block-editor:
    tools: Toolbar
    tools_options:
      header: Header
      nestedlist: List
      embed: Embed
      code: Code
      image: Image
      table: Table
      underline: Underline
  input-autocomplete-api:
    input-autocomplete-api: Autocomplete Input (API)
    description: A search typeahead for external API values.
    results_path: Results Path
    value_path: Value Path
    text_path: Text Path
    trigger: Trigger
    rate: Rate
  group-raw:
    name: Raw Group
    description: Render the fields as-is
  group-detail:
    name: Detail Group
    description: Render the fields as a collapsable section
    show_header: Show Group Header
    header_icon: Header Icon
    header_color: Header Colour
    start_open: Start Open
    start_closed: Start Closed
  system-token:
    system-token: Token
    description: Manage static access token
    placeholder: Click "Generate Token" to create a new static access token
    value_securely_saved: Value Securely Saved
    generate: Generate Token
    regenerate: Regenerate Token
    generate_success_copy: Make sure to backup and copy the token above. For security reasons, you will not be able to view the token again after saving and navigate off this page.
    remove_token: Remove Token
  system-raw-editor:
    system-raw-editor: Raw Editor
    description: Allow entering of raw or mustache templating values
displays:
  translations:
    translations: Translations
    description: Preview translations
    enable: Enable
    user_language: Use Current User Language
    default_language: Default Language
    language_field: Language Indicator Field
  boolean:
    boolean: Boolean
    description: Display on and off states
    label_on: Label On
    label_on_placeholder: Enter an on label...
    label_off: Label Off
    label_off_placeholder: Enter an off label...
    icon_on: Icon On
    icon_off: Icon Off
    color_on: Colour On
    color_off: Colour Off
  collection:
    collection: Collection
    description: Display a collection
    icon_label: Show the collection's icon
  color:
    color: Colour
    description: Display a coloured dot
    default_color: Default Colour
  datetime:
    datetime: Datetime
    description: Display values related to time
    format: Format
    format_note: >-
      The custom format accepts the __[Date Field Symbol Table](https://www.unicode.org/reports/tr35/tr35-dates.html#Date_Field_Symbol_Table)__
    long: Long
    short: Short
    relative: Relative
    relative_label: 'Show relative time, eg: 5 minutes ago'
    suffix: Suffix
    suffix_label: Show relative indicator
    suffix_note: Uses words like 'in' and 'ago'
    strict: Strict
    strict_label: Use strict units
    strict_note: Removes words like 'almost', 'over', 'less than'
    round: Round
    round_note: Choose a rounding function to use
    down: Down
    nearest: Nearest
    up: Up
  file:
    file: File
    description: Display files
  filesize:
    filesize: File Size
    description: Display the size of a file
  formatted-value:
    formatted-value: Formatted Value
    description: Display a formatted version of the text
    format: Format
    format_label: Auto format
    font: Font
    font_sans_serif: Sans serif
    font_serif: Serif
    font_monospace: Monospace
    bold: Bold
    bold_label: Use bold style
    italic: Italic
    italic_label: Use italic style
    prefix: Prefix
    prefix_label: Prepend text
    suffix: Suffix
    suffix_label: Appended Text
    color: Colour
    background: Background
    icon: Icon
    border: Border
    border_label: Show border
    mask: Masked
    mask_label: Hide the real value
    text: Text
    text_placeholder: Optional value override...
  formatted-json-value:
    formatted-json-value: Formatted JSON value
    description: Display a formatted version of the object
  hash:
    hash: Hash
  icon:
    icon: Icon
    description: Display an icon
    filled: Filled
    filled_label: Use the filled variant
  image:
    image: Image
    description: Display a tiny image preview
    circle: Circle
    circle_label: Display as a circle
  labels:
    labels: Labels
    description: Display either a single or a list of labels
    default_foreground: Default Foreground
    default_background: Default Background
    format_label: Format each label
    show_as_dot: Show As Dot
    choices_value_placeholder: Enter a value...
    choices_text_placeholder: Enter a text...
  mime-type:
    mime-type: MIME Type
    description: Show the MIME-Type of a file
    extension_only: Extension Only
    extension_only_label: Only show the file extension
  rating:
    rating: Rating
    description: Visualise a number as stars relative to the max-value
    simple: Simple
    simple_label: Show stars in a simple format
  raw:
    raw: Raw Value
  related-values:
    related-values: Related Values
    description: Display relative values
    display_template_configure_notice: You can configure the display template after creating this field.
  user:
    user: User
    description: Display a directus user
    avatar: Avatar
    name: Name
    both: Both
    circle_label: Show user in a circle
layouts:
  cards:
    cards: Cards
    image_source: Image Source
    image_fit: Image Fit
    crop: Crop
    contain: Contain
    title: Title
    subtitle: Subtitle
  tabular:
    tabular: Table
    spacing: Spacing
    comfortable: Comfortable
    compact: Compact
    cozy: Cozy
  calendar:
    calendar: Calendar
    start_date_field: Start Date Field
    end_date_field: End Date Field
    optional: Optional
    first_day: First Day of the Week
  map:
    map: Map
    basemap: Basemap
    layers: Layers
    cluster_options: Clustering options
    cluster: Cluster Nearby Data
    cluster_radius: Cluster radius
    cluster_minpoints: Cluster minimum size
    cluster_maxzoom: Maximum zoom for clustering
    field: Geospatial Field
    invalid_geometry: Invalid geometry
    find_location: Find location...
    default_template: Using Collection Default...
    no_compatible_fields: No compatible fields
  kanban:
    name: Kanban
    group_field: Group By
    group_field_placeholder: Field to group by...
    group_title: Group Title
    group_title_placeholder: Field for group titles...
    title: Card Title
    title_placeholder: Optional title field...
    text: Card Text
    text_placeholder: Optional text field...
    date: Card Date
    date_placeholder: Optional date field...
    tags: Card Tags
    tags_placeholder: Optional tags field...
    user: Card User
    user_placeholder: Optional user field...
    image: Card Image
    image_placeholder: Optional image field...
    image_fit: Card Image Fit
    crop: Crop
    advanced: Advanced
    edit_group: Edit Group
    delete_group: Delete Group
    add_group: Add Group
    add_group_placeholder: Enter a new group title...
    show_ungrouped: Show Ungrouped
    show: Show
    no_group: No Group
horizontal: Horizontal
vertical: Vertical
x_axis: X-Axis
y_axis: Y-Axis
y_axis_function: Y-Axis Function
show_x_only: Show X-Axis Only
show_y_only: Show Y-Axis Only
show_data_label: Show Data Label
both: Both
show_axis_labels: Show Axis Labels
function: Function
half_circle: Half Circle
full_circle: Full Circle
stroke_width: Stroke Width
rounded_stroke: Rounded Stroke
thin: Thin
medium: Medium
broad: Broad
show_labels: Show Labels
show_legend: Show Legend
right: Right
left: Left
donut: Donut
panels:
  metric:
    name: Metric
    description: Show a single value based on a query
    field: Field
  time_series:
    name: Time Series
    description: Render a line chart based on values over time
    date_field: Date Field
    value_field: Value Field
    fill_type: Fill Type
    curve_type: Curve Type
  label:
    name: Label
    description: Show some text
  list:
    name: List
    description: Filter and list fields from a collection
  barchart:
    name: Bar Chart
    description: Bar or column charts for comparing groups of values
    horizontal: Horizontal
    select_collection: You must select a collection.
  linechart:
    name: Line Chart
    description: Line chart for comparing change of a field
    disabled_grouping: Disabled when grouping is selected.
    disabled_no_grouping: Disabled when no grouping is selected.
    show_marker: Show Tooltip Marker
    curve_type: Curve Type
    smooth: Smooth
    straight: Straight
    step_line: Step Line
    show_legend: Show Legend
  meter:
    name: Meter
    description: Meter for tracking values
  piechart:
    name: Pie or Donut Chart
    description: Circular chart showing the ratios of groups on a column
  variable:
    name: Global Variable
    description: Set a global value for use in other Panels' filters
    variable_key: Variable Key
  relational-variable:
    name: Global Relational Variable
    description: Set a global relational value for use in other Panels' filters
    variable_key: Variable Key
    multiple: Multiple
    multiple-label: Select multiple items
triggers:
  common:
    response_body: Response Body
    response_body_all: All Data
    response_body_last: Data of Last Operation
  event:
    name: Event Hook
    description: Triggers on platform or data events
    action: 'Action (Non-Blocking)'
    filter: 'Filter (Blocking)'
  webhook:
    name: Webhook
    description: Triggers on an incoming HTTP request
    method: Method
    async: Asynchronous
  operation:
    name: Another Flow
    description: Triggered by another Flow, for chaining
    preview: Triggered by an operation in a different Flow
  schedule:
    name: Schedule (CRON)
    description: Triggers at regular points in time
    cron: Interval
  manual:
    name: Manual
    description: Triggers on manual run within selected collection(s)
    collection_and_item: Collection & Item Pages
    collection_only: Collection Page Only
    item_only: Item Page Only
    collection_page: Collection Page
    require_selection: Requires Selection
a_flow_uuid: Select a Flow to trigger...
any_string_or_json: Any string or JSON...
item_payload_placeholder: This is the JSON used to update the item's field values...
operation_variables_note: You can access flow data with variables such as **{'{'}{'{'}$last{'}'}{'}'}**, **{'{'}{'{'}$trigger{'}'}{'}'}** and **{'{'}{'{'}$accountability{'}'}{'}'}**, or reference previous operations using **{'{'}{'{'}operation_key{'}'}{'}'}**.'
operations:
  condition:
    name: Condition
    description: Route a flow based on If / Else logic
  exec:
    name: Run Script
    description: Execute arbitrary code to modify the payload
    modules: 'The following **Node modules** can be used:'
  item-create:
    name: Create Data
    description: Create items in the database
    payload: Payload
    emit_events: Emit Events
  item-delete:
    name: Delete Data
    description: Delete items in the database
    emit_events: Emit Events
    key: IDs
    query: Query
  item-read:
    name: Read Data
    description: Read items from the database
    key: IDs
    query: Query
    emit_events: Emit Events
  item-update:
    name: Update Data
    description: Update items in the database
    emit_events: Emit Events
    key: IDs
    payload: Payload
    query: Query
  json-web-token:
    payload: Payload
    token: Token
    options: Options
  log:
    name: Log to Console
    description: Output something to the console
    message: Message
    message_placeholder: Enter a message to show in the console...
  mail:
    name: Send Email
    description: Send an email to one or more people
    to: To
    body: Body
    template: Template
    data: Data
  notification:
    name: Send Notification
    description: Send an in-app notification to one or more users
    recipient: User
    recipient_placeholder: Enter a text...
    message: Message
    subject: Subject
  request:
    name: Webhook / Request URL
    description: 'Make a request to a URL'
    url: URL
    url_placeholder: https://example.com/example
    method: Method
    data: Data
    headers: Headers
    header: Header
    header_placeholder: Authorisation...
    value_placeholder: Bearer eyJhbGciOi...
  sleep:
    name: Sleep
    description: Wait a given number of milliseconds
    milliseconds: Milliseconds
  transform:
    name: Transform Payload
    description: Alter the Flow's JSON payload
  trigger:
    name: Trigger Flow
    description: Pass this data to another flow
    flows: Flows
    flow: Flow
    data: Data
    iteration_mode: Iteration Mode
    iteration_mode_note: Mode for iterating over arrays.
    serial: Serial
    parallel: Parallel
    batch: Batch
    batch_size: Batch Size
standard: Standard
compact: Compact
style: Style
fonts:
  thin: Thin
  normal: Normal
  medium: Medium
  bold: Bold
  black: Black
  italic: Italic
  auto: Auto<|MERGE_RESOLUTION|>--- conflicted
+++ resolved
@@ -224,12 +224,8 @@
 reset_page_preferences: Reset Page Preferences
 hidden_field: Hidden Field
 hidden_on_detail: Hidden on Detail
-<<<<<<< HEAD
-=======
 readonly_field_label: Disable the field in the app
-required_readonly_field_warning:
-  Enabling both readonly and required on a field prevents saving an item if the value is empty.
->>>>>>> a1e5d463
+required_readonly_field_warning: Enabling both readonly and required on a field prevents saving an item if the value is empty.
 key: Key
 alias: Alias
 bigInteger: Big Integer
