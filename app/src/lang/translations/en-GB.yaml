--- conflicted
+++ resolved
@@ -722,10 +722,7 @@
 rows: Rows
 columns: Columns
 collection_setup: Collection Setup
-<<<<<<< HEAD
-=======
 optional_system_fields: Optional Fields
->>>>>>> 8d8b649a
 value_unique: Value has to be unique
 all_activity: All Activity
 create_item: Create Item
