---
edit_field: تعديل الحقل
conditions: الشروط
maps: الخرائط
item_revision: التعديلات على العنصر
duplicate_field: حقل مكرر
half_width: نصف العرض
full_width: العرض الكامل
limit: الحد
group: المجموعة
and: و
or: أو
fill_width: العرض الكامل
field_name_translations: ترجمة اسم الحقل
enter_password_to_enable_tfa: أدخل كلمة المرور الخاصة بك لتمكين المصادقة الثنائية
add_field: إضافة حقل
role_name: إسم الدور
branch: فرع
leaf: ورقة الشجر
indeterminate: غير محدد
edit_collection: تعديل المجموعة
exclusive: حصري
children: اطفال
db_only_click_to_configure: 'فقط قاعدة البيانات: انقر لتعديل الإعدادات '
show_archived_items: أظهر العناصر المؤرشفة
edited: تم تعديل القيمة
required: مطلوب
required_for_app_access: مطلوب للوصول إلى التطبيق
requires_value: قيمة مطلوبة
create_preset: إنشاء إعدادات مسبقة
create_role: إنشاء دور أو صلاحية
create_user: إضافة مستخدم
create_webhook: إنشاء Webhook
invite_users: دعوة مستخدمين
email_examples: "admin{'@'}example.com, user{'@'}example.com..."
invite: دعوة
email_already_invited: البريد الإلكتروني {email} تم دعوته مسبقاً
emails: البريد الإلكتروني
connection_excellent: اتصال ممتاز
connection_good: اتصال جيد
connection_fair: اتصال متوسط
connection_poor: اتصال ضعيف
primary: الأساسي
rename_folder: إعادة تسمية المجلد
delete_folder: حذف المجلد
prefix: بادئة
suffix: لاحقة
reset_bookmark: إعادة تعيين المفضلة
rename_bookmark: إعادة تسمية المفضلة
update_bookmark: تحديث المفضلة
delete_bookmark: حذف إشارة مرجعية
delete_bookmark_copy: >-
  هل تريد بالتأكيد حذف ال "{bookmark} "؟ لا يمكن التراجع عن هذا الإجراء.
logoutReason:
  SIGN_OUT: تسجيل الخروج
  SESSION_EXPIRED: انتهت الجلسة
public_label: عام
public_description: التحكم بتوفر البيانات على واجهة الربط البرمجي بدون تسجيل دخول.
not_allowed: غير مسموح
directus_version: إصدار Directus
node_version: رقم نسخة الوحدة
node_uptime: مدة الاستيقاظ الوحدة
os_type: نوع نظام التشغيل
os_version: إصدار نظام التشغيل
os_uptime: مدة استيقاظ نظام التشغيل
os_totalmem: ذاكرة نظام التشغيل
archive: أرشفة
archive_confirm: هل أنت متأكد من أنك تريد أرشفة هذا العنصر؟
archive_confirm_count: >-
  لا توجد عناصر محددة | هل أنت متأكد من أنك تريد أرشفة هذا العنصر؟ | هل أنت متأكد من أنك تريد أرشفة هذه العناصر {count}؟
reset_system_permissions_to: 'إعادة تعيين صلاحيات النظام إلى:'
reset_system_permissions_copy: سيؤدي هذا الإجراء إلى الكتابة فوق أي صلاحيات مخصصة ربما تكون قد طبقت على مجموعات النظام. هل أنت متأكد؟
the_following_are_minimum_permissions: فيما يلي الحد الأدنى من الأذونات المطلوبة عند تمكين "الوصول إلى التطبيق". يمكنك تمديد الصلاحيات إلى ما بعد هذا، ولكن ليس أدناه.
app_access_minimum: الحد الأدنى للوصول إلى التطبيق
recommended_defaults: الإعدادات الافتراضية الافضل
unarchive: إزالة من الأرشيف
unarchive_confirm: هل أنت متأكد من أنك تريد إلغاء أرشفة هذا العنصر؟
nested_files_folders_will_be_moved: سيتم نقل الملفات والمجلدات الداخلية إلى درجة إلى الأعلى.
unknown_validation_errors: 'حدثت أخطاء في التحقق من صحة الحقول المخفية التالية:'
validationError:
  eq: القيمة يجب أن تكون {valid}
  neq: لا يمكن أن تكون القيمة {invalid}
  in: يجب أن تكون القيمة واحدة من {valid}
  nin: لا يمكن أن تكون القيمة واحدة من {invalid}
  contains: يجب أن تحتوي القيمة على {substring}
  ncontains: يجب أن لا تحتوي القيمة على {substring}
  gt: يجب أن تكون القيمة أكبر من {valid}
  gte: يجب أن تكون القيمة أكبر من أو تساوي {valid}
  lt: يجب أن تكون القيمة أقل من {valid}
  lte: يجب أن تكون القيمة أكبر من أو تساوي {valid}
  empty: يجب أن تكون القيمة فارغة
  nempty: لا يمكن أن تكون القيمة فارغة
  null: القيمة يجب أن تكون
  nnull: لا يمكن أن تكون القيمة فارغة
  required: هذه القيمة مطلوبة
  unique: القيمة يجب أن تكون
  regex: القيمة لا تحتوي على التنسيق الصحيح
all_access: دخول كامل للترجمات
no_access: ممنوع الدخول
use_custom: تخصيص
nullable: لا يمكن
allow_null_value: السماح بقيمة الالتفاف
allow_multiple: السماح بالاختيار المتعدد
allow_multiple_to_be_open: السماح بالفتح المتعدد
enter_value_to_replace_nulls: الرجاء إدخال قيمة جديدة لاستبدال أي ULLL حاليا داخل هذا الحقل.
field_standard: قياسي
field_presentation: Presentation & Aliases
field_file: ملف واحد
field_files: عدة ملفات
field_m2o: العلاقة
field_m2a: العلاقة
field_o2m: العلاقة
field_m2m: العلاقة
field_translations: الترجمة
field_group: مجموعة الحقول
item_permissions: أذونات العنصر
field_permissions: أذونات العنصر
field_validation: مجال المصادقة
field_presets: الإعداد المسبق للحقل
permissions_for_role: 'عناصر الدور {role} يمكن أن {action}.'
fields_for_role: 'عناصر الدور {role} يمكن أن {action}.'
validation_for_role: 'الحقل {action} قواعد الدور {role} يجب أن يطيع.'
presets_for_role: 'قيمة الحقل الافتراضية لدور {role}.'
presentation_and_aliases: Presentation & Aliases
revision_post_update: بسم الله الرحمن الرحيم.
hide_field_on_detail: مخفي في التفاصيل
show_field_on_detail: أظهر الحقل في التفاصيل
delete_field: حذف الحقل
fields_and_layout: الحقول٪s ق وتخطيط
field_create_success: 'حقل تم إنشاؤه: "{field}"'
field_update_success: 'حقل تم إنشاؤه: "{field}"'
duplicate_where_to: أين تريد تكرار هذا الحقل إلى؟
language: لغة
global: الإجمالي
admins_have_all_permissions: المشرفون لديهم جميع الأذونات
camera: الكاميرا
exposure: التعرض
shutter: الغالق
iso: ISO
focal_length: البعد البؤري
schema_setup_key: اسم عمود قاعدة بيانات هذا الحقل ومفتاح API
create_field: إنشاء حقل
creating_new_field: 'حقل جديد ({collection})'
field_in_collection: '{field} ({collection})'
reset_page_preferences: إعادة ضبط الإعدادات المفضّلة للتطبيقات
hidden_field: حقل مخفي
hidden_on_detail: مخفي في التفاصيل
disabled_editing_value: تعطيل قيمة التحرير
key: مفتاح
alias: اسم مستعار
bigInteger: عدد صحيح كبير
boolean: نعم/لا
date: التاريخ
datetime: الوقت و التاريخ
decimal: عشري
float: عشري
integer: رقم صحيح
json: JSON
xml: XML
string: نص
text: نص
time: الوقت
timestamp: الطابع الزمني
uuid: UUID
hash: الهاش
geometry: الأشكال الهندسية
not_available_for_type: غير متوفّر لنوع الملفات هذا
create_translations: إنشاء ترجمات
auto_refresh: تحديث تلقائي
refresh_interval: الفاصل الزمني للتحيين
no_refresh: المتابعة على أية حال
refresh_interval_seconds: تحديث فوراً <unk> كل ثانية <unk> كل {seconds} ثانية
refresh_interval_minutes: كل دقيقة <unk> كل {minutes} دقيقة
auto_generate: إنشاء تلقائي
this_will_auto_setup_fields_relations: سيؤدي هذا تلقائياً إلى إعداد جميع الحقول والعلاقات المطلوبة.
click_here: اضغط هنا
to_manually_setup_translations: لإعداد الترجمات يدوياً.
click_to_manage_translated_fields: >-
  لا يوجد حقول لترجمتها بعد. أضغط هنا لإنشائها | لا يوجد حقول مترجمة. أضغط هنا لإدارتها. | هناك {count} حقول مترجمة. أضغط هنا لإدارتها.
fields_group: مجموعة الحقول
no_collections_found: لم يتم العثور على أية مجموعة.
new_data_alert: 'سيتم إنشاء ما يلي ضمن نموذج البيانات الخاص بك:'
search_collection: مجموعة البحث...
new_field: 'حقل جديد'
new_collection: 'مجموعة جديدة'
add_m2o_to_collection: 'إضافة كثيرين إلى واحد ل "{collection}"'
add_o2m_to_collection: 'إضافة واحد إلى كثيرين ل "{collection}"'
add_m2m_to_collection: 'إضافة كثيرين إلى كثيرين ل "{collection}"'
choose_a_type: اختر نوع...
determined_by_relationship: يتم تحديده بالعلاقات
add_note: أضف ملاحظة مفيدة للمستخدمين...
default_value: القيمة الافتراضية
standard_field: حقل قياسي
single_file: ملف واحد
multiple_files: عدة ملفات
m2o_relationship: علاقة كثير لواحد
o2m_relationship: علاقة واحد لكثير
m2m_relationship: علاقة كثير لكثير
m2a_relationship: علاقة كثيرون لأية علاقة
invalid_item: عنصر غير صالح
next: التالي
field_name: إسم الحقل
translations: الترجمة
note: ملحوظة
enter_a_value: أدخل قيمة...
enter_a_placeholder: أدخل قيمة مؤقته...
length: الطول
precision_scale: الدقة والقياس
readonly: يقرأ فقط
unique: فريد
updated_on: تم التحديث في
updated_by: تم التحديث بواسطة
primary_key: المفتاح الرئيسي
foreign_key: مفتاح خارجي
finish_setup: إنهاء التثبيت
dismiss: تجاهل
raw_value: قيمة خام
edit_raw_value: تعديل القيمة الخام
enter_raw_value: أدخل قيمة سطر...
clear_value: إزالة القيمة
reset_to_default: إعادة تعيين إلى الافتراضي
undo_changes: التراجع عن التغييرات
notifications: إشعارات
show_all_activity: أظهر كل النشاط
page_not_found: الصفحة غير موجودة
page_not_found_body: الصفحة التي تبحث عنها غير موجودة.
confirm_revert: تأكيد الرجوع
confirm_revert_body: سيؤدي هذا إلى إعادة العنصر إلى الحالة المحددة.
display: عرض
settings_update_success: تم تحديث الإعدادات
title: العنوان
revision_delta_created: تم الإنشاء
revision_delta_created_externally: تم إنشاؤها خارجيا
revision_delta_updated: 'تم تحديث حقل واحد | تحديث حقول {count}'
revision_delta_deleted: حذف
revision_delta_reverted: تمت الإستعادة
revision_delta_other: تنقيح
revision_delta_by: '{date} بواسطة {user}'
private_user: خصخصة المستخدم
revision_preview: معاينة التعديلات
updates_made: ترقيات مصنوعة
leave_comment: اترك تعليقا...
post_comment_success: تم ارسال التعليق
item_create_success: عنصر تم إنشاؤه | عناصر تم إنشاؤها
item_update_success: عنصر تم تحديثه | عناصر تم تحديثها
item_delete_success: عنصر تم حذفه | عناصر تم حذفها
this_collection: هذه المجموعة
related_collection: مجموعة ذات صلة
related_collections: مجموعات ذات صلة
translations_collection: مجموعة الترجمة
languages_collection: مجموعة اللغات
export_data: تصدير البيانات
format: التنسيق
use_current_filters_settings: استخدام التصفية و الإعدادات الحالية
export_collection: 'تصدير {collection}'
last_page: آخر صفحة
last_access: آخر وصول
fill_template: املأ بقيمة النموذج
a_unique_table_name: اسم جدول فريد...
a_unique_column_name: اسم عمود فريد...
enable_custom_values: تمكين القيم المخصصة
submit: إرسال
move_to_folder: أنقل إلى مجلد
move: نقل
system: نظام
add_field_related: إضافة حقل إلى مجموعة ذات صلة
interface_label: الواجهة
today: اليوم
yesterday: أمس
delete_comment: احذف التعليق
date-fns_time: 'ساعات: دقائق: ثواني'
date-fns_time_no_seconds: 'س:دد ص'
month: شهر
year: سنة
select_all: تحديد الكل
months:
  january: يناير
  february: فبراير
  march: مارس
  april: أبريل
  may: مايو
  june: يونيو
  july: يوليو
  august: أغسطس
  september: سبتمبر
  october: أكتوير
  november: نوفمبر
  december: ديسمبر
drag_mode: وضع السحب
cancel_crop: إلغاء القص
original: أصلي
url: الرابط
import_label: إستيراد
file_details: تفاصيل الملف
dimensions: الأبعاد
size: حجم
created: تم الإنشاء
modified: معدّل
checksum: بصمة الملف
owner: المالك
edited_by: تم التحرير بواسطة
folder: مجلد
zoom: تكبير/تصغير
download: تنزيل
open: فتح
open_in_new_window: فتح في نافذة جديدة
foreground_color: لون الواجهة
background_color: لون الخلفية
upload_from_device: استبدال الملف من الجهاز
choose_from_library: اختر ملف من المكتبة
import_from_url: استيراد ملف من رابط
replace_from_device: استبدال الملف من الجهاز
replace_from_library: استبدال الملف من المكتبة
replace_from_url: استبدال الملف من رابط
no_file_selected: لم يتم تحديد ملف
download_file: تحميل الملف
collection_key: مفتاح المجموعة
name: الاسم
primary_key_field: '‮حقل المفتاح الرئيسي'
type: النوع
creating_new_collection: إنشاء مجموعة جديدة
created_by: تم الإنشاء بواسطة
created_on: تم الإنشاء بتاريخ
creating_collection_info: اسم المجموعة وإعداد حقل "المفتاح" الفريد من نوعه...
creating_collection_system: تفعيل وإعادة تسمية أي من هذه الحقول الاختيارية.
auto_increment_integer: عدد صحيح متسلسل تلقائي
generated_uuid: مولد UUID
manual_string: نص مدخل يدوياً
save_and_create_new: حفظ وإنشاء جديد
save_and_stay: حفظ و إستمرار
save_as_copy: حفظ كنسخة إضافية
add_existing: إضافة من القائمة
creating_items: إنشاء عنصر
enable_create_button: تفعيل زر إعادة المحاولة
selecting_items: تحديد العناصر
enable_select_button: تفعيل زر التحديد
comments: تعليقات
no_comments: لا توجد تعليقات بعد
click_to_expand: أضغط للمزيد
select_item: تحديد عنصر
no_items: لا يوجد عناصر
search_items: البحث عن عناصر...
disabled: مُعطل
information: معلومات
report_bug: تبليغ عن خطأ
request_feature: طلب ميزة
interface_not_found: 'لم يتم العثور على واجهة "{interface}".'
reset_interface: إعادة تعيين الواجهة
display_not_found: 'عرض "{display}" غير موجود.'
reset_display: إعادة تعيين العرض
list-m2a: الباني (M2A)
item_count: 'لا توجد عناصر | عنصر واحد | {count} العناصر'
no_items_copy: لا توجد عناصر في هذه المجموعة بعد.
file_count: 'لايوجد دور أو صلاحية | دور أو صلاحية وحيدة | {count} أدوار أو صلاحيات'
no_files_copy: لا توجد ملفات هنا.
user_count: 'لا توجد عناصر | عنصر واحد | {count} العناصر'
no_users_copy: لا يوجد مستخدمون في هذه التجزئة.
webhooks_count: 'لاتوجد روابط ويب | رابط ويب | {count} روابط ويب'
all_items: كافة العناصر
any: أي
csv: CSV
no_collections: مجموعات
create_collection: إنشاء مجموعة
no_collections_copy_admin: ليس لديك أي مجموعات حتى الآن. انقر على الزر أدناه للبدء.
no_collections_copy: ليس لديك أي مجموعات حتى الآن. الرجاء الاتصال بمدير النظام الخاص بك.
relationship_not_setup: لم يتم إعداد العلاقة بشكل صحيح
display_template_not_setup: خيار قالب العرض خاطئ التكوين
collection_field_not_setup: خيار حقل المجموعة خاطئ التكوين
select_a_collection: حدد مجموعة
active: مفعل
inactive: غير نشط
users: المستخدمين
activity: الأنشطة
webhooks: روابط الويب (Webhooks)
field_width: عرض الحقل
add_filter: إضافة فلتر
upper_limit: الحد الأقصى...
lower_limit: الحد الأقصى...
user_directory: دليل المستخدمين
documentation: التوثيق
sidebar: الشريط الجانبي
duration: المدة
charset: اصطفاف تعليق افتراضي
second: ثانية
file_moved: الملفات المنقولة
collection_created: تم تحديث المجموعة
modified_on: التعديل في
card_size: حجم البطاقة
sort_field: فرز الحقل
add_sort_field: إضافة حقل الترتيب
sort: رتب
status: حالة
remove: احذف
toggle_manual_sorting: تفعيل الترتيب اليدوي
bookmark_doesnt_exist: الإشارة المرجعية غير موجودة
bookmark_doesnt_exist_copy: لم يتم العثور على العلامة المرجعية التي تحاول فتحها.
bookmark_doesnt_exist_cta: إضافة إلى مجموعة
select_an_item: تحديد عنصر...
edit: تعديل
enabled: تمكين
disable_tfa: تعطيل المصادقة الثنائية 2FA
tfa_scan_code: مسح التعليمات البرمجية في تطبيق المصادقة الخاص بك لإنهاء إعداد 2FA
enter_otp_to_disable_tfa: أدخل OTP لتعطيل 2FA
create_account: إنشاء حساب
account_created_successfully: تم إنشاء الحساب بنجاح
auto_fill: تجديد الخدمة الذاتية
corresponding_field: الوحدة البرمجية المقابلة
errors:
  COLLECTION_NOT_FOUND: "المجموعة غير موجودة"
  FIELD_NOT_FOUND: الحقل غير موجود
  FORBIDDEN: محظور
  INVALID_CREDENTIALS: اسم المستخدم و / أو كلمة المرور خاطئة
  INVALID_OTP: كلمة مرور لمرة واحدة خاطئة
  INVALID_PAYLOAD: Invalid payload
  INVALID_QUERY: طلب غير صحيح
  ITEM_LIMIT_REACHED: تم الوصول إلى الحد الأقصى للعناصر
  ITEM_NOT_FOUND: لم يتم العثور على العنصر
  ROUTE_NOT_FOUND: غير موجود
  RECORD_NOT_UNIQUE: تم اكتشاف تكرار القيمة
  USER_SUSPENDED: المستخدم موقوف
  CONTAINS_NULL_VALUES: الحقل يحتوي على قيم فارغة
  UNKNOWN: خطأ غير متوقع
  INTERNAL_SERVER_ERROR: خطأ غير متوقع
  NOT_NULL_VIOLATION: لا يمكن أن تكون القيمة فارغة
security: الأمان
value_hashed: تم تجزئة القيمة بشكل آمن
bookmark_name: اسم الإشارة المرجعية...
create_bookmark: إنشاء إشارة مرجعية
edit_bookmark: تحرير الإشارة المرجعية
bookmarks: محفوظات
presets: الإعدادات المسبقة
unexpected_error: خطأ غير متوقع
unexpected_error_copy: حدث خطأ غير متوقع. الرجاء المحاولة مرة أخرى لاحقاً.
copy_details: نسخ التفاصيل
no_app_access_copy: هذا المستخدم غير مسموح له باستخدام تطبيق المدير.
password_reset_sent: لقد أرسلنا لك رابط آمن لإعادة تعيين كلمة المرور الخاصة بك
password_reset_successful: تم إعادة تعيين كلمة المرور بنجاح
back: رجوع
editing_image: تحرير صورة
square: مربع
free: حر
flip_horizontal: اقلب أفقيا
flip_vertical: اقلب عموديا
aspect_ratio: نسبة العرض إلى الارتفاع
rotate: تدوير
all_users: كل المستخدمين
delete_collection: احذف المجموعة
update_collection_success: تم تحديث المجموعة
delete_collection_success: تم حذف المجموعة
start_end_of_count_items: '{start}-{end} من {count} عناصر'
start_end_of_count_filtered_items: '{start}-{end} من {count} من العناصر المصفاة'
one_item: '1 عنصر'
one_filtered_item: '1 عنصر مصفى'
delete_collection_are_you_sure: >-
  هل أنت متأكد من أنك تريد حذف هذه المجموعة؟ سيؤدي هذا إلى حذف المجموعة وجميع العناصر فيها. هذا الإجراء دائم.
collections_shown: المجموعات المعروضة
visible_collections: مجموعات مرئية
hidden_collections: مجموعات مخفية
show_hidden_collections: أظهر المجموعات المخفية
hide_hidden_collections: اخفي المجموعات المخفية
unmanaged_collections: مجموعات غير مهيأة
system_collections: مجموعات النظام
placeholder: مكان محجوز
icon_left: أيقونة اليسار
icon_right: أيقونة اليمين
count_other_revisions: '{count} مراجعات أخرى'
font: الخط
sans_serif: Sans Serif
serif: خط سيريف Serif
monospace: Monospace
divider: الفاصل
color: لون
circle: دائرة
empty_item: عنصر فارغ
log_in_with: 'تسجيل الدخول باستخدام {provider}'
advanced_settings: إعدادات متقدمة
advanced_filter: تصفية متقدمة
delete_advanced_filter: حذف التصفية
change_advanced_filter_operator: تغيير المشغل
operators:
  eq: يساوي
  neq: لا يساوي
  lt: أقل من
  gt: أكبر من
  lte: اقل او يساوي
  gte: أكبر من أو يساوي
  in: واحد من
  nin: ليس من
  null: فارغ
  nnull: باطل
  contains: يحتوي على
  ncontains: لا يحتوي
  starts_with: إبدا بـ
  nstarts_with: لا يبدأ ب
  ends_with: ينتهي ب
  nends_with: لا ينتهي ب
  between: بين
  nbetween: بين
  empty: فارغ
  nempty: ليس فارغا
  all: تتضمن هذه الوسوم
  has: تتضمن هذه الوسوم
  intersects: تداخلات
  nintersects: لا يتقاطع
loading: جار التحميل...
drop_to_upload: إسقاط إلى التحميل
item: عنصر
items: العناصر
upload_file: رفع ملف
upload_file_indeterminate: رفع ملف...
upload_file_success: رفع الملف
upload_files_indeterminate: 'تحميل الملفات {done}/{total}'
upload_files_success: 'عدد الصور التي تم تحميلها {count}'
upload_pending: التحميل معلق
drag_file_here: السحب والإفلات الملف هنا
click_to_browse: انقر للتصفح
layout_options: خيارات التصميم
rows: الصفوف
columns: أعمدة
collection_setup: لا توجد مجموعات الإعداد
optional_system_fields: حقول النظام الاختيارية
value_unique: القيمة يجب أن تكون
all_activity: كل النشاط
create_item: أنشئ عنصر
display_template: عرض القالب
language_display_template: قالب عرض اللغة
translations_display_template: قالب عرض الترجمات
n_items_selected: 'لم يتم تحديد عناصر | 1 عنصر محدد | {n} عناصر محددة'
per_page: لكل صفحة
all_files: '‮كل الملفات'
my_files: ملفاتي
recent_files: احدث الملفات
create_folder: أنشئ مجلد
folder_name: اسم المجلد...
add_file: أضف ملف
replace_file: استبدال ملف
no_results: لا توجد نتائج
no_results_copy: ضبط أو مسح تصفية البحث لرؤية النتائج.
clear_filters: مسح التصفية
saves_automatically: يحفظ تلقائياً
role: الدور
rule: قاعدة
user: مستخدم
no_presets: لا إعدادات مسبقة
no_presets_copy: لم يتم حفظ أي إعدادات مسبقة أو إشارات مرجعية حتى الآن.
no_presets_cta: إضافة إعداد مسبق
presets_only: الإعدادات المسبقة فقط
create: انشاء
on_create: عند الإنشاء
on_update: عند التحديث
read: قراءة
update: تحديث
select_fields: حدد حقول
format_text: تنسيق النص
icon_on: تشغيل الأيقونة
icon_off: إيقاف الأيقونة
label: تسمية
image_url: رابط الصورة
alt_text: النص البديل
media: وسائط الإعلام
width: العرض
height: الارتفاع
source: مصدر
url_placeholder: أدخل عنوان الرابط
display_text: عرض النص
unlimited: غير محدود
open_link_in: افتح الرابط في
wysiwyg_options:
  alignleft: محاذاة إلى اليسار
  alignright: محاذاة إلى اليمين
  forecolor: لون الواجهة
  backcolor: لون الخلفية
  italic: خط مائل
  underline: مسطر
  codeblock: نص برمجي
  link: إضافة/تحرير الرابط
  unlink: إزالة الرابط
  image: إضافة/تحرير الصورة
  copy: نسخ
  cut: قص
  paste: لصق
  fontselect: تحديد الخط
  fontsizeselect: حدد حجم الخط
  remove: احذف
  removeformat: إزالة التنسيق
  selectall: تحديد الكل
  table: الجدول
  visualaid: عرض العناصر غير المرئية
  directionality: الاتجاهية
dropdown: قائمة منسدلة
choices: الخيارات
choices_option_configured_incorrectly: تم تكوين الخيارات بشكل غير صحيح
deselect: إلغاء تحديد
deselect_all: إلغاء تحديد الكل
other: أخرى...
adding_user: إضافة مستخدم
unknown_user: مستخدم غير معروف
creating_in: 'إنشاء عنصر في {collection}'
editing_in: 'تعديل عنصر في {collection}'
creating_unit: 'إنشاء {unit}'
editing_unit: 'تعديل {unit}'
editing_in_batch: 'تعديل دفعة من  {count} عناصر'
no_options_available: لا توجد خيارات متاحة
settings_data_model: نموذج البيانات
settings_permissions: الأدوار والأذونات
settings_project: إعدادات المشروع
settings_webhooks: روابط الويب (Webhooks)
settings_presets: الإعدادات المسبقة والعلامات
one_or_more_options_are_missing: واحد أو أكثر من الخيارات مفقودة
scope: مجال
select: حدد...
layout: نموذج العرض
changes_are_permanent: التغييرات دائمة
preset_name_placeholder: يعمل كإعداد افتراضي عندما يكون فارغًا...
editing_preset: تحرير الإعداد المسبق
layout_preview: معاينة نموذج العرض
layout_setup: إعداد نموذج العرض
unsaved_changes: لم يتم حفظ التعديلات
unsaved_changes_copy: هل ترغب حقّا بمغادرة هذه الصفحة؟
discard_changes: تجاهل التغييرات
keep_editing: استمر في التحرير
page_help_collections_overview: '**نظرة عامة للمجموعات** - قوائم جميع المجموعات التي لديك حق الوصول إليها.'
page_help_collections_collection: >-
  **استعراض العناصر** — قائمة بجميع عناصر {collection} التي لديك حق الوصول إليها. تخصيص نموذج العرض، التصفية، والترتيب لتصميم العرض الخاص بك، وحتى حفظ الإشارات المرجعية لهذه الإعدادات المختلفة للوصول السريع.
page_help_collections_item: >-
  **تفاصيل العنصر** - نموذج لمشاهدة وإدارة هذا العنصر. يحتوي هذا الشريط الجانبي أيضا على سجل كامل من التنقيحات، والتعليقات.
page_help_activity_collection: >-
  **تصفح النشاط** - قائمة شاملة لجميع انشطة النظام و المحتوى للمستخدم.
page_help_docs_global: >-
  **عرض عام للوثائق** - وثائق مصممة خصيصا لنسخة هذا المشروع ومخططه.
page_help_files_collection: >-
  **مكتبة الملفات** - قائمة جميع أصول الملفات التي تم تحميلها إلى هذا المشروع. تخصيص نموذج العرض، التصفية، والترتيب لتصميم العرض الخاص بك، وحتى حفظ الإشارات المرجعية لهذه الإعدادات المختلفة للوصول السريع.
page_help_files_item: >-
  **تفاصيل الملف** - نموذج لإدارة بيانات التعريف للملفات، تحرير الملف الأصلي، وتحديث إعدادات الوصول.
page_help_settings_project: "**إعدادات المشروع** — عرض إعدادات المشروع."
page_help_settings_datamodel_collections: >-
  **نموذج البيانات: المجموعات** - قوائم جميع المجموعات المتاحة. ويشمل ذلك مجموعات النظام المرئية والمخفية، فضلا عن جداول قواعد البيانات غير المدارة التي يمكن إضافتها.
page_help_settings_datamodel_fields: >-
  **نموذج البيانات: المجموعة** - نموذج لإدارة هذه المجموعة وحقولها.
page_help_settings_roles_collection: '**تصفح الأدوار** - قوائم الأدوار الإدارية والعامة والمخصصة للمستخدمين.'
page_help_settings_roles_item: "**تفاصيل الدور** - إدارة أذونات الدور والإعدادات الأخرى."
page_help_settings_presets_collection: >-
  **استعراض الإعدادات المسبقة** - عرض جميع الإعدادات المسبقة في المشروع، بما في ذلك: المستخدم، الدور، الإشارات المرجعية العالمية، فضلا عن نماذج عروض الافتراضية.
page_help_settings_presets_item: >-
  **تفاصيل الإعداد المسبق** - نموذج لإدارة الإشارات المرجعية والضبط المسبق الافتراضي للمجموعات.
page_help_settings_webhooks_collection: '**تصفح Webhooks** - عرض جميع webhooks داخل المشروع.'
page_help_settings_webhooks_item: '**تفاصيل Webhook ** - نموذج لإنشاء وإدارة webhook للمشروع.'
page_help_users_collection: '**دليل المستخدم** - يعرض جميع مستخدمي النظام داخل هذا المشروع.'
page_help_users_item: >-
  **تفاصيل المستخدم** - إدارة معلومات حسابك، أو عرض تفاصيل المستخدمين الآخرين.
add_new: إضافة جديدة
create_new: أنشئ جديد
all: الجميع
no_layout_collection_selected_yet: لم يتم تحديد نموذج عرض/مجموعة بعد
batch_delete_confirm: >-
  لم يتم اختيار عناصر | هل أنت متأكد أنك تريد حذف هذا البند؟ لا يمكن التراجع عن هذا الإجراء. | هل تريد بالتأكيد حذف هذه {count} عنصر ؟ لا يمكن التراجع عن هذا الإجراء.
cancel: إلغاء
collection: المجموعة
collections: مجموعات
singleton_label: معاملته ككائن واحد
system_fields_locked: حقول النظام مقفلة ولا يمكن تعديلها
fields:
  directus_activity:
    item: المفتاح الأساسي للعنصر
    action: الإجراء
    collection: المجموعة
    timestamp: تم بتاريخ
    user: تم بواسطة
    comment: تعليق
    user_agent: وكيل المستخدم
    ip: عنوان IP
    revisions: المراجعات
  directus_collections:
    collection: المجموعة
    icon: أيقونة
    note: ملحوظة
    display_template: عرض القالب
    hidden: مخفي
    translations: ترجمات تسمية المجموعات
    archive_value: أرشفة القيمة
    unarchive_value: إلغاء أرشفة القيمة
    sort_field: فرز الحقل
    accountability: تتبع النشاط والتنقيح
  directus_files:
    $thumbnail: صورة مصغرة
    title: العنوان
    description: التفاصيل
    tags: الوسوم
    location: الموقع
    storage: تخزين
    filename_disk: اسم الملف (القرص)
    filename_download: اسم الملف (تحميل)
    metadata: البيانات التعريفية
    filesize: حجم الملف
    modified_by: تم التعديل بواسطة
    modified_on: التعديل في
    created_on: تم الإنشاء بتاريخ
    created_by: تم الإنشاء بواسطة
    embed: تضمين
    uploaded_by: تم التحميل بواسطة
    folder: مجلد
    width: العرض
    uploaded_on: تم التحميل بتاريخ
    height: الارتفاع
    charset: اصطفاف تعليق افتراضي
    duration: المدة
  directus_users:
    first_name: الاسم الأول
    last_name: الاسم الأخير
    email: البريد الإلكتروني
    password: كلمة المرور
    avatar: الصورةالرمزية
    location: الموقع
    title: العنوان
    description: التفاصيل
    tags: الوسوم
    language: لغة
    theme: السمة
    tfa_secret: التحقق بخطوتين
    status: حالة
    status_active: مفعل
    role: الدور
    last_page: آخر صفحة
    last_access: آخر وصول
  directus_settings:
    project_name: اسم المشروع
    project_url: رابط المشروع
    project_color: لون المشروع
    project_logo: شعار المشروع
  directus_fields:
    collection: اسم المجموعة
    icon: أيقونة المجموعة
    note: ملحوظة
    hidden: مخفي
    translation: ترجمة اسم الحقل
    display_template: قالب
  directus_roles:
    name: إسم الدور
    icon: أيقونة الدور
    description: التفاصيل
    users: المستخدمون في الدور
  directus_webhooks:
    name: الاسم
    status: حالة
field_options:
  directus_settings:
    security_divider_title: الأمان
  directus_activity:
<<<<<<< HEAD
    create: انشاء
    update: تحديث
=======
    login: تسجيل الدخول
    create: انشاء
    update: تحديث
    delete: حذف
>>>>>>> 8a1913aa
  directus_collections:
    track_activity_revisions: تتبع النشاط والتنقيحات
    only_track_activity: تتبع النشاط فقط
    do_not_track_anything: عدم تتبع أي شيء
    collection_setup: لا توجد مجموعات الإعداد
    singleton: معاملته ككائن واحد
    language: لغة
    archive_divider: أرشفة
    divider: رتب
  directus_roles:
    fields:
      icon_name: أيقونة
      name_name: الاسم
      name_placeholder: أدخل عنوانًا...
    collection_list:
      fields:
        type_name: النوع
    collections_name: مجموعات
  directus_users:
    status_dropdown_active: مفعل
  directus_webhooks:
    status_options_active: مفعل
    status_options_inactive: غير نشط
    actions_create: انشاء
    actions_update: تحديث
no_fields_in_collection: 'لا توجد حقول في "{collection}" حتى الآن'
do_nothing: لا تفعل شيئا
save_current_user_role: احفظ دور المستخدم الحالي
save_current_datetime: أحفظ التاريخ/الوقت الحالي
comment: تعليق
referential_action_field_label_m2o: عند حذف {collection}...
referential_action_field_label_o2m: عند إلغاء تحديد {collection}...
referential_action_no_action: منع الحذف
referential_action_cascade: حذف العنصر {collection} (تسلسلي)
referential_action_set_default: تعيين {field} إلى قيمته الافتراضية
choose_action: اختر الإجراء
editing_role: 'دور {role}'
creating_webhook: إنشاء Webhook
delete_are_you_sure: >-
  هذا الإجراء دائم ولا يمكن التراجع عنه. هل أنت متأكد من رغبتك في المتابعة؟
delete_field_are_you_sure: >-
  هل تريد بالتأكيد حذف الحقل "{field} "؟ لا يمكن التراجع عن هذا الإجراء.
description: التفاصيل
done: تم
duplicate: مكرر
email: البريد الإلكتروني
embed: تضمين
field: حقل | حقول
file: ملف
file_library: مكتبة الملفات
forgot_password: نسيت كلمة المرور
hidden: مخفي
icon: أيقونة
info: معلومات
warning: تحذير
danger: خطر
junction_collection: مجموعة تلاقي
latency: وقت الإستجابة
login: تسجيل الدخول
my_activity: نشاطي
not_authenticated: لم تتم المصادقة
options: خيارات
otp: كلمة السر لمرة واحدة OTP
password: كلمة المرور
permissions: أذونات
relationship: العلاقة
reset: إعادة تعيين
reset_password: إعادة تعيين كلمة المرور
revisions: المراجعات
revert: عودة
save: حفظ
schema: مخطط
search: بحث
select_existing: حدد خيار متوفر
select_field_type: حدد نوع الحقل
select_interface: اختر واجهة
settings: إعدادات
sign_in: تسجيل الدخول
sign_out: تسجيل الخروج
sign_out_confirm: هل أنت متأكد من رغبتك في تسجيل الخروج?
something_went_wrong: حدث خطأ.
sort_direction: الترتيب وفق الإتجاه
sort_asc: ترتيب تصاعدي
sort_desc: ترتيب تنازلي
template: قالب
translation: الترجمة
value: قيمة
view_project: عرض المشروع
report_error: الإبلاغ عن خطأ
interfaces:
  presentation-links:
    links: روابط
    primary: الأساسي
    link: روابط
    button: أزرار
    error: لا يمكن تنفيذ الإجراء
  select-multiple-checkbox:
    checkboxes: مربعات الاختيار
    description: اختر بين خيارات متعددة عبر مربعات الاختيار
    show_more: 'أظهر {count} أكثر'
    items_shown: العناصر المعروضة
  input-code:
    code: نص برمجي
    description: كتابة أو مشاركة الكود البرمجي
    line_number: رقم السطر
    placeholder: أدخل الكود هنا...
  system-collection:
    collection: المجموعة
  system-collections:
    collections: مجموعات
  select-color:
    color: لون
    description: أدخل أو حدد قيمة اللون
    placeholder: اختر لون...
    preset_colors: ألوان محددة مسبقًا
    preset_colors_add_label: إضافة لون جديد...
    name_placeholder: أدخل اسم اللون...
  datetime:
    datetime: التاريخ والوقت
    description: أدخل التواريخ والأوقات
    set_to_now: اضبط على الآن
    use_24: استخدم تنسيق 24 ساعة
  system-display-template:
    display-template: عرض القالب
    description: خلط النص الثابت وقيم الحقل الديناميكي
    collection_field: حقل المجموعة
    collection_field_not_setup: خيار حقل المجموعة خاطئ التكوين
    select_a_collection: حدد مجموعة
  presentation-divider:
    divider: الفاصل
    title_placeholder: أدخل عنوانًا...
    inline_title_label: أظهر العنوان داخل السطر
    margin_top: الهامش العلوي
    margin_top_label: زيادة الهامش العلوي
  select-dropdown:
    description: حدد قيمة من القائمة المنسدلة
    choices_placeholder: أضف خيار جديد
    allow_other_label: السماح بقيم أخرى
    allow_none_label: لا يسمح بتحديد
    choices_name_placeholder: أدخل اسم...
    choices_value_placeholder: أدخل قيمة...
  select-multiple-dropdown:
    select-multiple-dropdown: منسدلة (متعدد)
    description: حدد قيم متعددة من القائمة المنسدلة
  file:
    file: ملف
    description: حدد أو ارفع ملف
  files:
    files: الملفات
    description: حدد أو ارفع ملفات متعددة
  input-hash:
    hash: الهاش
    masked: مقنع
    masked_label: إخفاء القيم الحقيقية
  select-icon:
    icon: أيقونة
    description: حدد أيقونة من القائمة المنسدلة
    search_for_icon: البحث عن أيقونة...
  file-image:
    image: صورة
    description: حدد أو ارفع صورة
  system-interface:
    interface: الواجهة
  select-dropdown-m2o:
    description: حدد عنصر واحد ذو صلة
    display_template: عرض القالب
  input-rich-text-md:
    description: أدخل و معاينة markdown
  map:
    zoom: تكبير/تصغير
  list-o2m:
    description: حدد عدة عناصر ذات صلة
  system-folder:
    folder: مجلد
  select-radio:
    description: حدد اختيار واحد من خيارات متعددة
  list:
    edit_fields: تعديل الحقول
    field_name_placeholder: أدخل اسم الحقل...
  slider:
    slider: شريط
    always_show_value: إظهار القيمة دائمًا
  tags:
    tags: الوسوم
    description: حدد أو أضف وسوم
    auto_formatter: استخدام التنسيق التلقائي للعنوان
    alphabetize: رتب أبجديا
    alphabetize_label: فرض الترتيب الأبجدي
    add_tags: إضافة وسوم...
  input:
    description: أدخل قيمة يدوياً
    mask: مقنع
    mask_label: إخفاء القيمة الحقيقية
    minimum_value: أدنى قيمة
    maximum_value: أقصى قيمة
    slug_label: اجعل رابط القيمة المدخلة آمن
  input-multiline:
    description: أدخل النص المتعدد الأسطر
  boolean:
    description: التبديل بين تشغيل وإيقاف التشغيل
    label_default: تمكين
  translations:
    display_template: عرض القالب
    no_collection: لا توجد مجموعة
  user:
    user: مستخدم
    description: حدد مستخدم directus موجود
    select_mode: تحديد الوضع
    modes:
      auto: تلقائي
      dropdown: قائمة منسدلة
  input-rich-text-html:
    description: محرر نص يكتب محتوى HTML
    toolbar: شريط الأدوات
    custom_formats: تنسيقات مخصصة
    options_override: تجاوز الخيارات
  input-autocomplete-api:
    rate: معدل
displays:
  boolean:
    boolean: نعم/لا
    description: عرض حالة التشغيل وإيقاف التشغيل
    icon_on: تشغيل الأيقونة
    icon_off: إيقاف الأيقونة
    color_on: تشغيل اللون
    color_off: إيقاف اللون
  collection:
    collection: المجموعة
    description: عرض مجموعة
    icon_label: أظهر أيقونة المجموعة
  color:
    color: لون
    description: عرض نقطة ملونة
    default_color: اللون الافتراضي
  datetime:
    datetime: التاريخ والوقت
    description: عرض القيم المتصلة بالوقت
    format: التنسيق
    long: طويل
    short: قصير
    relative: نسبي
    relative_label: 'أظهر الوقت النسبي، مثال: قبل 5 دقائق'
  file:
    file: ملف
    description: اعرض الملفات
  filesize:
    filesize: حجم الملف
    description: عرض حجم الملف
  formatted-value:
    formatted-value: قيمة منسقة
    description: عرض نسخة منسقة من النص
    format_title: تنسيق العنوان
  icon:
    icon: أيقونة
    description: عرض أيقونة
    filled: مملوء
  image:
    image: صورة
    description: عرض معاينة صغيرة للصورة
    circle: دائرة
    circle_label: عرض كدائرة
  labels:
    show_as_dot: أظهر كنقطة
    choices_value_placeholder: أدخل قيمة...
    choices_text_placeholder: أدخل نص...
  mime-type:
    description: أظهر MIME-Type الملف
    extension_only_label: أظهر ملحق الملف فقط
  rating:
    rating: التقييم
    simple: بسيط
    simple_label: أظهر النجوم بصيغة بسيطة
  related-values:
    related-values: القيم ذات الصلة
    description: اعرض القيم ذات الصلة
  user:
    user: مستخدم
    description: عرض مستخدم directus
    avatar: الصورةالرمزية
    name: الاسم
    both: كل منهما
    circle_label: أظهر المستخدم في دائرة
layouts:
  cards:
    cards: البطاقات
    image_source: مصدر الصورة
    title: العنوان
    subtitle: الترجمة
  tabular:
    tabular: الجدول
    fields: حقول
    spacing: المسافة
    comfortable: مريحة
    compact: مضغوط
    cozy: مريح
  calendar:
    calendar: تقويم
    start_date_field: حقل تاريخ البداية
    end_date_field: حقل تاريخ الإنتهاء
  map:
    field: الأشكال الهندسية<|MERGE_RESOLUTION|>--- conflicted
+++ resolved
@@ -746,15 +746,10 @@
   directus_settings:
     security_divider_title: الأمان
   directus_activity:
-<<<<<<< HEAD
-    create: انشاء
-    update: تحديث
-=======
     login: تسجيل الدخول
     create: انشاء
     update: تحديث
     delete: حذف
->>>>>>> 8a1913aa
   directus_collections:
     track_activity_revisions: تتبع النشاط والتنقيحات
     only_track_activity: تتبع النشاط فقط
