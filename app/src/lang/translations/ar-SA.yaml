--- conflicted
+++ resolved
@@ -423,12 +423,9 @@
 interfaces:
   presentation-links:
     primary: الأساسي
-<<<<<<< HEAD
-=======
   select-multiple-checkbox:
     checkboxes: مربع الاختيار
     allow_other: السماح لآخرين
->>>>>>> 28ef6418
   input-code:
     code: نص برمجي
   collection:
@@ -444,11 +441,8 @@
   presentation-divider:
     divider: الفاصل
   select-dropdown:
-<<<<<<< HEAD
-=======
     allow_other: السماح لآخرين
     choices_name_placeholder: أدخل اسم...
->>>>>>> 28ef6418
     choices_value_placeholder: أدخل قيمة...
   file:
     file: ملف
@@ -456,10 +450,6 @@
     files: الملفات
   select-icon:
     icon: أيقونة
-<<<<<<< HEAD
-  select-dropdown-m2o:
-    display_template: عرض القالب
-=======
   system-interface-options:
     interface-options: خيارات الواجهة
   list-m2m:
@@ -486,18 +476,14 @@
     repeater: كرر
     field_name_placeholder: أدخل اسم الحقل...
     field_note_placeholder: أدخل ملاحظة للحقل...
->>>>>>> 28ef6418
   slider:
     slider: شريط
     always_show_value: إظهار القيمة دائمًا
   tags:
     tags: الوسوم
-<<<<<<< HEAD
-=======
   input:
     text-input: Text Input
     trim: تقليم
->>>>>>> 28ef6418
   translations:
     display_template: عرض القالب
   user:
@@ -505,12 +491,9 @@
     modes:
       auto: تلقائي
       dropdown: قائمة منسدلة
-<<<<<<< HEAD
-=======
   input-rich-text-html:
     wysiwyg: ما تراه هو ما تحصل عليه
     toolbar: شريط الأدوات
->>>>>>> 28ef6418
 displays:
   boolean:
     boolean: نعم/لا
