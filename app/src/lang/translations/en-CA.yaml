--- conflicted
+++ resolved
@@ -549,12 +549,9 @@
 start_end_of_count_filtered_items: '{start}-{end} of {count} filtered items'
 one_item: '1 item'
 one_filtered_item: '1 filtered item'
-<<<<<<< HEAD
-=======
 delete_collection_are_you_sure: >-
   Are you sure you want to delete the collection "{collection}"? This will delete the collection and all items in it. This action is permanent.
 delete_folder_are_you_sure: Are you sure you want to delete the folder "{folder}"? Nested folders and collections will be moved to the top most level.
->>>>>>> 6f2d2270
 collections_shown: Collections Shown
 visible_collections: Visible Collections
 hidden_collections: Hidden Collections
