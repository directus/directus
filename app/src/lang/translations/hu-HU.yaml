---
## Be aware:
#Due to the way this is imported, JavaScript reserved words, including "delete", "private",
#"void", etc are stripped out. See
#https://github.com/rollup/plugins/blob/8748b8cd3bbab3c5ac6190556930219f19060e63/packages/pluginutils/src/makeLegalIdentifier.ts#L4
#and
#https://github.com/rollup/plugins/blob/8748b8cd3bbab3c5ac6190556930219f19060e63/packages/yaml/src/index.js#L45
#Illegal words:
#'break', 'case', 'class', 'catch', 'const', 'continue', 'debugger', 'default', 'delete', 'do',
#'else', 'export', 'extends', 'finally', 'for', 'function', 'if', 'import', 'in', 'instanceof',
#'let', 'new', 'return', 'super', 'switch', 'this', 'throw', 'try', 'typeof', 'var', 'void',
#'while', 'with', 'yield', 'enum', 'await', 'implements', 'package', 'protected', 'static',
#'interface', 'private', 'public', 'arguments', 'Infinity', 'NaN', 'undefined', 'null', 'true',
#'false', 'eval', 'uneval', 'isFinite', 'isNaN', 'parseFloat', 'parseInt', 'decodeURI',
#'decodeURIComponent', 'encodeURI', 'encodeURIComponent', 'escape', 'unescape', 'Object',
#'Function', 'Boolean', 'Symbol', 'Error', 'EvalError', 'InternalError', 'RangeError',
#'ReferenceError', 'SyntaxError', 'TypeError', 'URIError', 'Number', 'Math', 'Date', 'String',
#'RegExp', 'Array', 'Int8Array', 'Uint8Array', 'Uint8ClampedArray', 'Int16Array', 'Uint16Array',
#'Int32Array', 'Uint32Array', 'Float32Array', 'Float64Array', 'Map', 'Set', 'WeakMap', 'WeakSet',
#'SIMD', 'ArrayBuffer', 'DataView', 'JSON', 'Promise', 'Generator', 'GeneratorFunction', 'Reflect',
#'Proxy', 'Intl'
edit_field: Mező szerkesztése
conditions: Feltételek
maps: Térképek
item_revision: Nézet revíziója
duplicate_field: Mező másolása
half_width: Fél szélesség
full_width: Teljes szélesség
limit: Korlát
group: Csoport
and: És
or: Vagy
fill_width: Teret kitöltő
field_name_translations: Lefordított mezőnevek
enter_password_to_enable_tfa: Írd be a jelszót a kétfaktoros ellenőrzés bekapcsolásához
add_field: Új mező
role_name: Szerepkör neve
branch: Ág
leaf: Falevél / Leaf
indeterminate: Meghatározatlan
edit_collection: Gyűjtemény szerkesztése
exclusive: Kizárólagos
children: Gyermekek
db_only_click_to_configure: 'Csak az adatbázisban szerepel: Klikkeljen a beállításához '
show_archived_items: Archivált elemek megjelenítése
edited: Érték szerkesztve
required: Kötelező
required_for_app_access: Alkalmazás-hozzáféréshez szükséges
requires_value: Kötelező adat
create_preset: Alapértelmezések létrehozása
create_role: Szerepkör létrehozása
create_user: Felhasználó létrehozása
create_webhook: Webhook létrehozása
invite_users: Felhasználók meghívása
email_examples: "admin{'@'}example.com, user{'@'}example.com..."
invite: Meghívás
email_already_invited: Az "{email}" e-mail címet már meghívták
emails: Emailek
connection_excellent: Kiváló kapcsolat
connection_good: Jó kapcsolat
connection_fair: Megfelelő kapcsolat
connection_poor: Gyenge kapcsolat
primary: Elsődleges
rename_folder: Mappa átnevezése
delete_folder: Mappa törlése
prefix: Előtag
suffix: Utótag
reset_bookmark: Könyvjelző visszaállítása
rename_bookmark: Könyvjelző átnevezése
update_bookmark: Könyvjelző frissítése
delete_bookmark: Könyvjelző törlése
delete_bookmark_copy: >-
  Biztosan törölni szeretnéd a "{bookmark}" könyvjelzőt? Ez a művelet nem visszavonható.
logoutReason:
  SIGN_OUT: Kijelentkezve
  SESSION_EXPIRED: A munkamenet lejárt
public_label: Nyilvános
public_description: API adatok hozzáférése bejelentkezés nélkül.
not_allowed: Nem engedélyezett
directus_version: Directus verzió
node_version: Node verzió
node_uptime: Node futásidő
os_type: Operációs rendszer típusa
os_version: Operációs rendszer verziója
os_uptime: Operációs rendszer futásideje
os_totalmem: Operációs rendszer memóriája
archive: Archívum
archive_confirm: Biztosan törölni szeretnéd ezt az elemet?
archive_confirm_count: >-
  Egy elem sincs kiválasztva `| Biztosan archiválni akarod ezt az elemet? | Biztosan archiválni akarod ezt a {count} elemet?
reset_system_permissions_to: 'Rendszerjogosultságok visszaállítása a következőkre:'
reset_system_permissions_copy: Ez a művelet felülírja a rendszergyűjteményekre alkalmazott egyéni engedélyeid. Biztos vagy benne?
the_following_are_minimum_permissions: Az alábbi minimális engedélyek szükségesek, ha az "Alkalmazás-hozzáférés" engedélyezve van. A jogosultságok ezen felül kiterjeszthetőek, de nem szűkíthetőek.
app_access_minimum: App hozzáférés minimuma
recommended_defaults: Ajánlott alapértelmezések
unarchive: Archiválás visszavonása
unarchive_confirm: Biztosan vissza akarod vonni ennek az elemnek az archiválását?
nested_files_folders_will_be_moved: Egymás alatti fájlok és könyvtárak egy szinttel feljebb kerülnek.
unknown_validation_errors: 'A következő rejtett mezőknél érvényesítési hibák merültek fel:'
validationError:
  eq: Az érték {valid} kell legyen
  neq: Az érték nem lehet {invalid}
  in: 'Lehetséges értékek: {valid}'
  nin: 'Nem felvehető értékek: {invalid}'
  contains: Az {substring} része kell legyen az értéknek
  ncontains: A {substring} nem lehet része az értéknek
  gt: Az értéknek nagyobbnak kell lennie, mint {valid}
  gte: Az értéknek nagyobbnak vagy egyenlőnek kell lennie, mint {valid}
  lt: Az értéknek kevesebbnek kell lennie, mint {valid}
  lte: Az értéknek kevesebbnek vagy egyenlőnek kell lennie, mint {valid}
  empty: Üres értéknek kell lennie
  nempty: Nem lehet üres érték
  null: null kell legyen
  nnull: Az érték nem lehet null
  required: Érték szükséges
  unique: Egyedi érték szükséges
  regex: Az érték nem megfelelő formátumú
all_access: Összes hozzáférés
no_access: Nincs hozzáférés
use_custom: Egyéni használata
nullable: Lehet null
allow_null_value: NULL érték engedélyezése
allow_multiple: Többszörös engedélyezése
allow_multiple_to_be_open: Nyitott Többszörös engedélyezése
enter_value_to_replace_nulls: Kérjük, adjon meg egy új értéket a mezőben jelenleg található NULL-ok cseréjére!
field_standard: Normál
field_presentation: Prezentációk és Aliasok
field_file: Egyetlen fájl
field_files: Több fájl egyidejű hozzáadása
field_m2o: M2O kapcsolat
field_m2a: M2A kapcsolat
field_o2m: O2M kapcsolat
field_m2m: M2M kapcsolat
field_translations: Fordítások
field_group: Mezőcsoport
item_permissions: Elem engedélyek
field_permissions: Mező engedélyek
field_validation: Mező érvényesítés
field_presets: Mező alapérték
permissions_for_role: 'A {role} szerepkör elemei a következő funkciót hajthatják végre: {action}.'
fields_for_role: 'A {role} szerepkör mezői a következő funkciót hajthatják végre: {action}.'
validation_for_role: 'A {action} mező szabályozza a {role} szerepek által követendő viselkedést.'
presets_for_role: 'A {role} szerepkör mezőértékeinek alapértelmezései.'
presentation_and_aliases: Prezentációk és Aliasok
revision_post_update: Ez az elem így nézett ki a frissítés után...
changes_made: Ezek a konkrét változtatások, melyeket elvégeztünk...
no_relational_data: Ne feledd, ez nem tartalmaz relációs adatokat!
hide_field_on_detail: Mező elrejtése a Részleteken
show_field_on_detail: Mező megjelenítése a Részleteken
delete_field: Mező törlése
fields_and_layout: Mezők és elrendezések
field_create_success: 'Létrehozott mező: "{field}"'
field_update_success: 'Módosított mező: "{field}"'
duplicate_where_to: Hová szeretné duplikálni ezt a mezőt?
language: Nyelv
global: Globális
admins_have_all_permissions: Az adminisztrátorok minden hozzáféréssel rendelkeznek
camera: Fényképezőgép
exposure: Megvilágítás
shutter: Exponálógomb
iso: ISO
focal_length: Fókusztávolság
schema_setup_key: Ezen mező adatbázis-oszlopának neve és API-kulcsa
create_field: Mező létrehozása
creating_new_field: 'Új mező ({collection})'
field_in_collection: '{field} ({collection})'
reset_page_preferences: Oldalbeállítások visszaállítása
hidden_field: Rejtett mező
hidden_on_detail: Elrejtés a részleteknél
disabled_editing_value: Szerkesztés tiltása
key: Kulcs
alias: Álnév
bigInteger: Nagy egész számok
boolean: Logikai
date: Dátum
datetime: Dátum és idő
decimal: Tizedes szám
float: Törtszám
integer: Egész szám
json: JSON
xml: XML
string: Karaktersor
text: Szöveg
time: Idő
timestamp: Időbélyeg
uuid: UUID
hash: Hash
geometry: Geometria
not_available_for_type: Ehhez a típushoz nem elérhető
create_translations: Fordítás létrehozása
auto_refresh: Automatikus frissítés
refresh_interval: Frissítés időköz
no_refresh: Ne frissítsd
refresh_interval_seconds: Azonnali frissítés | Minden másodpercben | {seconds} másodpercenként
refresh_interval_minutes: Minden percben | {minutes} percenként
auto_generate: Automatikusan generált
this_will_auto_setup_fields_relations: Ez automatikusan létrehozza az összes szükséges mezőt és kapcsolatokat.
click_here: Kattints ide
to_manually_setup_translations: a fordítások kézi elkészítéséhez.
click_to_manage_translated_fields: >-
  Ezek a mezők még nem lettek lefordítva. Kattints ide, hogy létrehozd őket. | Egy mező van lefordítva. Kattints ide a szerkesztéshez. | {count} mező van lefordítva. Kattints ide a szerkesztésükhöz.
fields_group: Mező csoport
no_collections_found: Nem található gyűjtemény.
new_data_alert: 'A következők jönnek létre az Adatmodelledben:'
search_collection: Keresés a Gyűjteményben...
new_field: 'Új mező'
new_collection: 'Új gyűjtemény'
add_m2o_to_collection: 'Egy Sok-az-Egyhez kapcsolat hozzáadása a {collection} gyűjteményhez'
add_o2m_to_collection: 'Egy Egy-a-Sokhoz kapcsolat hozzáadása a {collection} gyűjteményhez'
add_m2m_to_collection: 'Egy Sok-a-Sokhoz kapcsolat hozzáadása a {collection} gyűjteményhez'
choose_a_type: Válassz típust...
determined_by_relationship: A kapcsolat által meghatározott
add_note: Segítő jelzés a kitöltő felhasználónak...
default_value: Alapértelmezett érték
standard_field: Általános mező
single_file: Egyetlen fájl
multiple_files: Több fájl egyidejű hozzáadása
m2o_relationship: Több az Egyhez kapcsolat
o2m_relationship: Egy a Többhöz kapcsolat
m2m_relationship: Több a Többhöz kapcsolat
m2a_relationship: M2A kapcsolat (polimorf asszociációs leképezéshez több táblából)
invalid_item: Érvénytelen elem
next: Következő
field_name: Mezőnév
translations: Fordítások
note: Jegyzet
enter_a_value: Adjon meg egy értéket...
enter_a_placeholder: Adjon meg egy helyőrzőt...
length: Hossz
precision_scale: Pontosság és lépték
readonly: Csak olvasható
unique: Egyedi
updated_on: Frissítve
updated_by: Frissítette
primary_key: Elsődleges kulcs
foreign_key: Idegen Kulcs
finish_setup: Beállítás befejezése
dismiss: Elutasít
raw_value: Nyers érték
edit_raw_value: Érték szerkesztése
enter_raw_value: Érték megadása...
clear_value: Érték törlése
reset_to_default: Visszaállítás alaphelyzetbe
undo_changes: Változások visszavonása
notifications: Értesítések
show_all_activity: Összes tevékenység mutatása
page_not_found: Az oldal nem található
page_not_found_body: Úgy tűnik, hogy a keresett oldal nem létezik.
confirm_revert: Visszavonás elfogadása
confirm_revert_body: Ez visszaállítja az elemet a kiválasztott állapotba.
display: Megjelenés
settings_update_success: Beállítások frissítve
title: Cím
revision_delta_created: Létrehozva
revision_delta_created_externally: Külsőleg létrehozva
revision_delta_updated: 'Egy mező frissítve | {count} mező frissítve'
revision_delta_deleted: Törölt
revision_delta_reverted: Visszaállítva
revision_delta_other: Változat
private_user: Privát felhasználó
revision_preview: Felülvizsgálati előnézet
updates_made: Végrehajtott frissítések
leave_comment: Hozzászólás írása...
post_comment_success: Közzétett hozzászólások
item_create_success: Létrehozott Elem | Létrehozott Elemek
item_update_success: Frissített Elem | Frissített Elemek
item_delete_success: Törölt Elem | Törölt Elemek
this_collection: Ez a gyűjtemény
related_collection: Kapcsolódó gyűjtemény
related_collections: Kapcsolódó gyűjtemények
translations_collection: Fordításgyűjtemény
languages_collection: Nyelvek gyűjteménye
export_data: Adatok exportálása
format: Formátum
use_current_filters_settings: Aktuális szűrők és beállítások használata
export_collection: '{collection} exportálása'
last_page: Utolsó oldal
last_access: Utolsó hozzáférés
fill_template: Kitöltés sablon értékkel
a_unique_table_name: Egyedi tábla név...
a_unique_column_name: Egyedi oszlop név...
enable_custom_values: Egyéni értékek engedélyezése
submit: Beküldés
move_to_folder: Áthelyezés mappába
move: Áthelyezés
system: Rendszer
add_field_related: Mező hozzáadása kapcsolódó gyűjteményhez
interface_label: Kezelőfelület
today: Ma
yesterday: Tegnap
delete_comment: Hozzászólás törlése
date-fns_date: PPP
date-fns_time: 'ó:pp:mpmp de/du'
date-fns_time_no_seconds: 'ó:pp de/du'
date-fns_date_short_no_year: MMM. d.
month: hónap
year: év
select_all: Összes kijelölése
months:
  january: január
  february: február
  march: március
  april: április
  may: május
  june: június
  july: július
  august: augusztus
  september: szeptember
  october: október
  november: november
  december: december
drag_mode: Fogd és vidd mód
cancel_crop: Körbevágás megszakítása
original: Eredeti
url: URL
import_label: Importálás
file_details: Fájl adatok
dimensions: Méretek
size: Méret
created: Létrehozva
modified: Módosítva
checksum: Ellenőrző
owner: Tulajdonos
edited_by: Módosította
folder: Könyvtár
zoom: Nagyítás
download: Letöltés
open: Megnyitás
open_in_new_window: Megnyitás új ablakban
foreground_color: Előtérszín
background_color: Háttérszín
upload_from_device: Fájl feltöltése Eszközről
choose_from_library: Fájl választása Könyvtárból
import_from_url: Fájl importálása URL-ből
replace_from_device: Fájl cseréje Eszközről
replace_from_library: Fájl cseréje Könyvtárból
replace_from_url: Fájl cseréje URL-ből
no_file_selected: Nincs kijelölt fájl
download_file: Fájl letöltése
collection_key: Gyűjtemény kulcsa
name: Név
primary_key_field: Elsődleges kulcs mező
type: Típus
creating_new_collection: Új gyűjtemény létrehozása
created_by: Készítette
created_on: Létrehozva
creating_collection_info: Nevezze el a Gyűjteményt és állítsa be az egyedi "kulcs" mezőt...
creating_collection_system: Engedélyezze és nevezze át ezen opcionális mezők bármelyikét!
auto_increment_integer: Automatikusan növekvő egész szám
generated_uuid: Generált UUID
manual_string: Kézzel beírt szöveg
save_and_create_new: Mentés és létrehozás
save_and_stay: Mentés és marad
save_as_copy: Mentés másolatként
add_existing: Létező tartalom hozzáadása
creating_items: Elemek létrehozása
enable_create_button: Létrehozás gomb engedélyezése
selecting_items: Elemek kiválasztása
enable_select_button: Kiválasztás gomb engedélyezése
comments: Hozzászólások
no_comments: Még nincs hozzászólás
click_to_expand: Kattintson a kibontáshoz
select_item: Elem kiválasztása
no_items: Nincs megjeleníthető elem
search_items: Tételek keresése...
disabled: Letiltva
information: Információ
report_bug: Hibajelentés
request_feature: Funkció ajánlása
interface_not_found: 'Hiányzó interfész: "{interface}".'
reset_interface: Felhasználói felület visszaállítása
reset_display: Megjelenés alaphelyzetbe
item_count: 'Nincsenek elemek | Egy elem | {count} elem'
no_items_copy: Nincsenek még elemek ebben a gyűjteményben.
file_count: 'Nincsenek fájlok | Egy fájl | {count} file'
no_files_copy: Nincsenek fileok.
user_count: 'Nincsenek felhasználók | Egy felhasználó | {count} felhasználó'
no_users_copy: Ez a szerepkör még egy felhasználóhoz sem lett hozzárendelve.
webhooks_count: 'Nincsenek webhookok | Egy webhook | {count} webhook'
no_webhooks_copy: Még nincsenek webhookok.
all_items: Minden elem
any: Bármely
csv: CSV
no_collections: Nincsenek gyűjtemények
create_collection: Gyűjtemény létrehozása
no_collections_copy_admin: Még nem hoztál létre gyűjteményt. Kattints az alábbi gombra a kezdéshez.
no_collections_copy: Még nem hoztál létre gyűjteményt. Lépj kapcsolatba a rendszeradminisztrátorral.
relationship_not_setup: Ez a kapcsolat nincs megfelelően beállítva
display_template_not_setup: A megjelenítő sablon nem megfelelően van beállítva
collection_field_not_setup: A gyűjtemény mező opció nem megfelelően van beállítva
select_a_collection: Gyűjtemény kiválasztása
active: aktív
inactive: Inaktív
users: Felhasználók
activity: Tevékenységek
webhooks: Webhookok
field_width: Mező szélessége
add_filter: Szűrő hozzáadása
upper_limit: Felső határ...
lower_limit: Alsó határ...
user_directory: Felhasználók
documentation: Dokumentáció
sidebar: Oldalsáv
duration: Időtartam
charset: Karakterkészlet
second: másodperc
file_moved: A fájl átmozgatva
collection_created: Gyűjtemény létrehozva
modified_on: Változtatás dátuma
card_size: Kártya mérete
sort_field: Rendezési mező
add_sort_field: Rendezési Mező hozzáadása
sort: Rendezés
status: Állapot
remove: Eltávolítás
toggle_manual_sorting: Manuális rendezés ki/bekapcsolása
bookmark_doesnt_exist: Könyvjelző nem létezik
bookmark_doesnt_exist_copy: Ez a könyvjelző nem található.
bookmark_doesnt_exist_cta: Vissza a gyűjteményhez
select_an_item: Válassz egy elemet...
edit: Szerkesztés
enabled: Engedélyezve
disable_tfa: Kétlépcsős hitelesítés kikapcsolása
tfa_scan_code: Olvasd be a kódot a hitelesítő alkalmazással a kétszintű beléptetés beállításának befejezéséhez
enter_otp_to_disable_tfa: Írd be az egyszeri jelszót a kétszintű hitelesítés kikapcsolásához
create_account: Fiók létrehozása
account_created_successfully: Fiók sikeresen létrehozva
auto_fill: Automatikus kitöltés
corresponding_field: Megfelelő mező
errors:
  COLLECTION_NOT_FOUND: "Gyűjtemény nem létezik"
  FIELD_NOT_FOUND: Mező nem található
  FORBIDDEN: Tilos
  INVALID_CREDENTIALS: Hibás felhasználónév vagy jelszó
  INVALID_OTP: Helytelen az egyszer használatos jelszó
  INVALID_PAYLOAD: Érvénytelen payload
  INVALID_QUERY: Érvénytelen lekérdezés
  ITEM_LIMIT_REACHED: Elérte az elemek maximális számát
  ITEM_NOT_FOUND: Elem nem található
  ROUTE_NOT_FOUND: Nem található
  RECORD_NOT_UNIQUE: Ismétlődő értéket észleltem
  USER_SUSPENDED: Felhasználó felfüggesztve
  CONTAINS_NULL_VALUES: A mező null értékeket tartalmaz
  UNKNOWN: Váratlan hiba történt
  UNPROCESSABLE_ENTITY: Feldolgozhatatlan entitás
  INTERNAL_SERVER_ERROR: Váratlan hiba történt
  NOT_NULL_VIOLATION: Az érték nem lehet null
security: Biztonság
value_hashed: Biztonságosan hashelt érték
bookmark_name: Könyvjelző neve...
create_bookmark: Könyvjelző létrehozása
edit_bookmark: Könyvjelző szerkesztése
bookmarks: Könyvjelzők
presets: Alapbeállítások
unexpected_error: Váratlan hiba történt
unexpected_error_copy: Váratlan hiba történt. Kérjük, próbálja meg később újra!
copy_details: Részletek másolása
no_app_access: Nincs alkalmazás hozzáférés
no_app_access_copy: Ez a felhasználó nem jogosult az admin alkalmazás használatára.
password_reset_sent: Küldtünk egy biztonságos linket a jelszó visszaállításához
password_reset_successful: Jelszó sikeres visszaállítása
back: Vissza
editing_image: Kép szerkesztése
square: Négyzet
free: Ingyenes
flip_horizontal: Vízszintes tükrözés
flip_vertical: Függőleges tükrözés
aspect_ratio: Méretarány
rotate: Forgatás
all_users: Összes felhasználó
delete_collection: Gyűjtemény törlése
update_collection_success: Módosított gyűjtemények
delete_collection_success: Törölt gyűjtemények
one_item: '1 elem'
one_filtered_item: '1 szűrt elem'
delete_collection_are_you_sure: >-
  Biztos, hogy törölni szeretné ezt a gyűjteményt? Ez törli a gyűjteményt a benne lévő összes elemével együtt. Ez a művelet végleges.
collections_shown: Megjelenített gyűjtemények
visible_collections: Látható gyűjtemények
hidden_collections: Elrejtett gyűjtemények
show_hidden_collections: Rejtett gyűjtemények mutatása
hide_hidden_collections: Rejtett gyűjtemények rejtése
unmanaged_collections: Nem beállított gyűjtemények
system_collections: Rendszer gyűjtemények
placeholder: Helyőrző
icon_left: Ikon balra
icon_right: Ikon jobbra
font: Betűtípus
sans_serif: Sans Serif
serif: Talpas
monospace: Egyterű
divider: Elválasztó
color: Szín
circle: Kör
empty_item: Üres elem
log_in_with: 'Bejelentkezés {provider} profillal'
advanced_settings: Haladó beállítások
advanced_filter: Bővített szűrés
delete_advanced_filter: Szűrő törlése
change_advanced_filter_operator: Operátor cseréje
operators:
  eq: Egyenlő
  neq: Nem egyenlő
  lt: Kevesebb mint
  gt: Nagyobb mint
  lte: Kevesebb vagy egyenlő mint
  gte: Nagyobb vagy egyenlő
  in: egy ebből
  nin: nem egy ebből
  null: "null"
  nnull: nem null
  contains: Tartalmaz
  ncontains: nem tartalmaz
  starts_with: Ezzel kezdődik
  nstarts_with: Nem ezzel kezdődik
  ends_with: Ezzel végződik
  nends_with: Nem ezzel végződik
  between: között
  nbetween: nincs ezek között
  empty: üres
  nempty: nem üres
  all: Tartalmazza ezeket a kulcsokat
  has: Néhányat ezek közül a kulcsok közül tartalmaz
  intersects: Metszi
  nintersects: Nem metszi
loading: Betöltés...
drop_to_upload: Húzd ide a feltöltéshez
item: Elem
items: Elemek
upload_file: Fájl feltöltése
upload_file_indeterminate: Fájl feltöltése...
upload_file_success: Fájl feltöltve
upload_files_indeterminate: 'Fájlok feltöltése {done}/{total}'
upload_files_success: '{count} fájl feltöltve'
upload_pending: Feltöltés folyamatban
drag_file_here: Dobj ide egy fájlt
click_to_browse: Kattints a böngészéshez
interface_options: Interfész opciók
layout_options: Elrendezési beállítások
rows: Sorok
columns: Oszlopok
collection_setup: Gyűjtemény beállítások
optional_system_fields: Opcionális rendszer mezők
value_unique: Egyedi érték szükséges
all_activity: Minden Tevékenység
create_item: Elem létrehozása
display_template: Megjelenítési sablon
n_items_selected: 'Nincs elem kiválasztva | 1 elem van kiválasztva | {n} elem van kiválasztva'
per_page: oldalanként
all_files: Minden fájl
my_files: A saját fájljaim
recent_files: Legutóbbi fájlok
create_folder: Mappa létrehozása
folder_name: Mappa neve...
add_file: Fájl hozzáadása
replace_file: Fájl cseréje
no_results: Nincs találat
no_results_copy: Módosítsd vagy töröld a keresési szűrőket a találatokért.
clear_filters: Szűrök törlése
saves_automatically: Automatikus mentés
role: Szerepkör
rule: Szabály
user: Felhasználó
no_presets: Presetek
no_presets_copy: Még egy preset vagy könyvjelző sem lett elmentve.
no_presets_cta: Preset hozzáadása
presets_only: Csak alapbeállítások
create: Létrehozás
on_create: Létrehozáskor
on_update: Módosításkor
read: Olvasás
update: Frissítés
select_fields: Válassz mezőket
format_text: Szövegformázás
bold: Félkövér
toggle: Váltás
icon_on: Ikon be
icon_off: Ikon ki
label: Címke
image_url: Kép URL
alt_text: Alternatív szöveg
media: Média
quality: Minőség
width: Szélesség
height: Magasság
source: Forrás
url_placeholder: Írjon be egy url-t...
display_text: Szöveg megjelenítése
display_text_placeholder: Írjon be egy megjelenítendő szöveget...
tooltip: Buboréksúgó
tooltip_placeholder: Írjon be egy buboréksúgó szöveget...
unlimited: Korlátlan
open_link_in: Hivatkozás megnyitása itt
new_tab: Új fül
current_tab: Jelenlegi fül
wysiwyg_options:
  aligncenter: Középre igazítás
  alignjustify: Sorkizárt
  alignleft: Balra igazítás
  alignnone: Rendezés nélkül
  alignright: Jobbra igazítás
  forecolor: Előtérszín
  backcolor: Háttérszín
  bold: Félkövér
  italic: Dőlt
  underline: Aláhúzott
  strikethrough: Áthúzás
  subscript: Alsó index
  superscript: Felső index
  codeblock: Kód
  blockquote: Idézet
  bullist: Felsorolás lista
  numlist: Számozott lista
  hr: Vízszintes vonal
  link: Link hozzáadása/szerkesztése
  unlink: Hivatkozás törlése
  media: Média hozzáadása/szerkesztése
  image: Kép hozzáadása/szerkesztése
  copy: Másolás
  cut: Kivágás
  paste: Beillesztés
  heading: Címsor
  h1: Címsor 1
  h2: Címsor 2
  h3: Címsor 3
  h4: Címsor 4
  h5: Címsor 5
  h6: Címsor 6
  fontselect: Betűtípus választása
  fontsizeselect: Betűméret választása
  indent: Behúzás
  outdent: Behúzás csökkentése
  undo: Visszavon
  redo: Újra
  remove: Eltávolítás
  removeformat: Formázás eltávolítása
  selectall: Összes kijelölése
  table: Táblázat
  visualaid: Láthatatlan elemek mutatása
  source_code: Forráskód szerkesztése
  fullscreen: Teljes képernyő
  directionality: Irányítottság
dropdown: Legördülő lista
choices: Lehetőségek
choices_option_configured_incorrectly: Helytelenül konfigurált választási ehetőségek
deselect: Kijelölés megszüntetése
deselect_all: Összes kijelölés törlése
other: Egyéb...
adding_user: Hozzáadott felhasználó
unknown_user: Ismeretlen felhasználó
creating_in: 'Elem hozzáadása ide: {collection}'
editing_in: 'Elem szerkesztése itt: {collection}'
creating_unit: '{unit} létrehozása'
editing_unit: '{unit} szerkesztése'
editing_in_batch: '{count} elem szerkesztése'
no_options_available: Nincs választási lehetőség
settings_data_model: Adatmodell
settings_permissions: Szerepkörök és jogosultságok
settings_project: Projekt beállításai
settings_webhooks: Webhookok
settings_presets: Alapértelmezések és Könyvjelzők
one_or_more_options_are_missing: Egy vagy több opció hiányzik
scope: Hatókör
select: Válasszon...
layout: Elrendezés
tree_view: Fa nézet
changes_are_permanent: A változtatások nem visszavonhatóak
preset_name_placeholder: Alapértelmezettként szolgál, ha üres...
preset_search_placeholder: Keresési lekérdezés...
editing_preset: Alapértelmezés szerkesztése
layout_preview: Elrendezés előnézet
layout_setup: Elrendezés beállítás
unsaved_changes: Nem mentett módosítások
unsaved_changes_copy: Biztos, hogy elhagyja az oldalt?
discard_changes: Változtatások elvetése
keep_editing: Szerkesztés folytatása
page_help_collections_overview: '**Gyűjtemények áttekintése** - Az összes ön által hozzáférhető Gyűjtemény listája.'
page_help_collections_collection: >-
  **Elemek böngészése** - Az összes {collection} elemet listázza, amelyhez hozzáférhet. Testre szabhatja az elrendezést, a szűrőket, a rendezési nézetet, és akár könyvjelzőket is menthet a különböző konfigurációkról a gyors hozzáférés érdekében.
page_help_collections_item: >-
  **Elem részletei** - Ezen elem megtekintésére és kezelésére szolgáló űrlap. Ez az oldalsáv tartalmazza a revíziók teljes előzményeit és a beágyazott megjegyzéseket is.
page_help_activity_collection: >-
  **Böngészési tevékenység** - A felhasználók összes rendszer- és tartalomtevékenységének átfogó listája.
page_help_docs_global: >-
  **Dokumentációs áttekintés** - Kifejezetten ezen projekt verziójára és sémájára szabott dokumentumok.
page_help_files_collection: >-
  **Fájlok könyvtára** - A projektbe feltöltött összes fájleszköz listája. Testre szabhatja az elrendezést, a szűrőket, a rendezési nézetet, és akár könyvjelzőket is menthet a különböző konfigurációkról a gyors hozzáférés érdekében.
page_help_files_item: >-
  **File Részletek** - A fájl metaadatainak kezelésére, az eredeti eszköz szerkesztésére és a hozzáférési beállítások frissítésére szolgáló űrlap.
page_help_settings_project: "**Projektbeállítások** - A projektje globális konfigurációs beállításai."
page_help_settings_datamodel_collections: >-
  **Adatmodell: Gyűjtemények** - Az összes elérhető gyűjtemény listája. Ide tartoznak a látható, rejtett és rendszergyűjtemények, valamint a hozzáadható nem kezelt adatbázis táblák.
page_help_settings_datamodel_fields: >-
  **Adatmodell: Gyűjtemény** - Egy űrlap, ezen gyűjtemény és mezőinek kezelésére.
page_help_settings_roles_collection: '**Szerepkörök böngészése** - A Rendszergazda, a Nyilvános és az egyéni Felhasználói Szerepkörök listája.'
page_help_settings_roles_item: "**Szerepkör Részletei** - A szerepkörök jogosultságainak és egyéb beállításainak kezelése."
page_help_settings_presets_collection: >-
  **Alapbeállítások Böngészése** - A projektben lévő összes alapbeállítás listázása, beleértve: a felhasználói, szerepköri és globális könyvjelzőket, valamint az alapértelmezett nézeteket.
page_help_settings_presets_item: >-
  **Alapbeállítások Részletei** - Könyvjelzők és alapértelmezett gyűjteménybeállítások kezelésére szolgáló űrlap.
page_help_settings_webhooks_collection: '**Webhookok Böngészése** — A projektben található összes webhook listája.'
page_help_settings_webhooks_item: '**Webhook Részletei** — A projekt webhookjainak létrehozására és kezelésére szolgáló űrlap.'
page_help_users_collection: '**Felhasználók Könyvtára** - A projekt összes rendszerfelhasználójának listája.'
page_help_users_item: >-
  **Felhasználók Részletek** - Kezelje fiókinformációit, vagy tekintse meg más felhasználók adatait.
activity_feed: Tevékenységi Hírfolyam
add_new: Új hozzáadása
create_new: Új létrehozása
all: Összes
none: Egyik sem
no_layout_collection_selected_yet: Még nem választott elrendezést/gyűjteményt
batch_delete_confirm: >-
  Nincs elem kiválasztva | Biztosan törölni szeretnéd az elemet? A művelet nem visszavonható. | Biztosan törölni szeretnéd az összes elemet ({count} db)? A művelet nem visszavonható.
cancel: Mégse
no_upscale: Ne méretezze fel a képeket
collection: Gyűjtemény
collections: Gyűjtemények
singleton: Egyedüli
singleton_label: Egyetlen objektumként kezelendő
system_fields_locked: A rendszermezők zároltak és nem szerkeszthetők
fields:
  directus_activity:
    item: Elem elsődleges kulcsa
    action: Művelet
    collection: Gyűjtemény
    comment: Hozzászólás
    ip: IP cím
    revisions: Változatok
  directus_collections:
    collection: Gyűjtemény
    icon: Ikon
    note: Jegyzet
    display_template: Megjelenítési sablon
    hidden: Rejtett
    singleton: Egyedüli
    archive_app_filter: Szűrő archíválása
    archive_value: Archív érték
    sort_field: Rendezési mező
  directus_files:
    title: Cím
    description: Leírás
    tags: Cimkék
    location: Pozíció
    storage: Tároló
    filename_disk: Fájlnév (tárhely)
    filename_download: Fájlnév (letöltött)
    metadata: Metadata
    type: MIME típus
    filesize: Fájl mérete
    modified_by: Módosította
    modified_on: Változtatás dátuma
    created_on: Létrehozva
    created_by: Készítette
    embed: Beágyazás
    uploaded_by: Feltöltve
    folder: Könyvtár
    width: Szélesség
    uploaded_on: Feltöltve
    height: Magasság
    charset: Karakterkészlet
    duration: Időtartam
  directus_users:
    first_name: Családnév
    last_name: Vezetéknév
    email: Email
    password: Jelszó
    avatar: Profilkép
    location: Pozíció
    title: Cím
    description: Leírás
    tags: Cimkék
    user_preferences: Felhasználói beállítások
    language: Nyelv
    theme: Téma
    theme_auto: Automatikus (A rendszeren alapuló)
    theme_light: Világos mód
    theme_dark: Sötét mód
    tfa_secret: Kétlépcsős hitelesítés
    admin_options: Admin beállítások
    status: Állapot
<<<<<<< HEAD
    status_draft: Vázlat
    status_invited: Inaktív
=======
    status_invited: Meghívott
>>>>>>> b74fd8e6
    status_active: aktív
    status_suspended: Felfüggesztve
    status_archived: Archiválva
    role: Szerepkör
    token: Token
    token_placeholder: Írja be a biztonságos hozzáférés tokenjét...
    last_page: Utolsó oldal
    last_access: Utolsó hozzáférés
  directus_settings:
    jpg: JPEG
    png: PNG
    webP: WebP
    tiff: Tiff
    basemaps_raster: Raszter
    additional_transforms: További transzformációk
    project_name: Projekt neve
    project_url: Projekt webcíme
    project_color: Projekt színe
    project_logo: Projekt logója
    public_pages: Nyilvános oldalak
    public_foreground: Nyilvános előtér
    public_background: Nyilvános háttér
    public_note: Nyilvános megjegyzés
    auth_password_policy: Hitelesítési jelszóházirend
    auth_login_attempts: Bejelentkezési kísérletek
    files_and_thumbnails: Fájlok és miniatűrök
    storage_default_folder: Tároló alapértelmezett mappája
    storage_asset_presets: Tárolóeszköz alapbeállításai
    storage_asset_transform: Tárolóeszközök transzformáció
    overrides: Alkalmazás felülbírálások
    custom_css: Egyéni CSS
  directus_fields:
    collection: Gyűjtemény neve
    icon: Gyűjtemény ikonja
    note: Jegyzet
    hidden: Rejtett
    singleton: Egyedüli
    translation: Lefordított mezőnevek
    display_template: Sablon
  directus_roles:
    name: Szerepkör neve
    icon: Szerep ikonja
    description: Leírás
    app_access: Alkalmazás hozzáférés
    admin_access: Admin hozzáférés
    ip_access: IP cím
    enforce_tfa: 2FA megkövetelése
    users: Felhasználók a szerepkörben
    collection_list: Gyűjtemény navigáció
  directus_webhooks:
    name: Név
    status: Állapot
    data: Adat
    triggers: Triggerek
    actions: Műveletek
field_options:
  directus_settings:
    project_name_placeholder: Saját projektem...
    project_logo_note: Bejelentkezés és logó háttere
    public_note_placeholder: Egy rövid, nyilvános üzenet, mely támogatja a markdown formázást...
    security_divider_title: Biztonság
    auth_password_policy:
      weak_text: Gyenge - Minimum 8 karakter
      strong_text: Erős - Nagybetű / Kisbetű / Számok / Speciális karakterek
    storage_asset_presets:
      fit:
        contain_text: Tartalmazza (a képarány megőrzése)
        cover_text: Fedje (pontos méretre kényszerítés)
        fit_text: Illeszkedjen bele
        outside_text: Illeszkedjen külsőleg
    additional_transforms: További transzformációk
    basemaps_raster: Raszter
    files_divider_title: Fájlok és miniatűrök
    overrides_divider_title: Alkalmazás felülbírálások
  directus_collections:
    track_activity_revisions: Tevékenységek és módosítások nyomon követése
    only_track_activity: Csak a tevékenység nyomon követése
    do_not_track_anything: Minden nyomkövetés tiltása
    collection_setup: Gyűjtemény beállítások
    note_placeholder: A gyűjtemény leírása pár szóban...
    hidden_label: Legyen rejtett az alkalmazásban
    singleton: Egyetlen objektumként kezelendő
    language: Nyelv
    translation: Fordítás megadása...
    archive_divider: Archívum
    archive_field: Mező kiválasztása...
    archive_app_filter: Alkalmazás archívum szűrőjének engedélyezése
    archive_value: Archiváláskor beállított érték...
    unarchive_value: Az archiválás visszavonásakor beállított érték...
    divider: Rendezés
    sort_field: Mező kiválasztása...
  directus_files:
    title: Egy egyedi cím...
    description: Egy opcionális leírás...
    location: Egy opcionális helyszín...
  directus_roles:
    fields:
      icon_name: Ikon
      name_name: Név
      name_placeholder: Írjon be egy címet...
    collection_list:
      group_name_addLabel: Új csoport hozzáadása...
      fields:
        group_name: Csoportnév
        group_placeholder: Címkézze fel ezt a csoportot...
        type_name: Típus
        choices_always: Mindig nyitva
    collections_name: Gyűjtemények
    collections_addLabel: Gyűjtemény hozzáadása...
  directus_users:
    preferences_divider: Felhasználói beállítások
    dropdown_auto: Automatikus (A rendszeren alapuló)
    dropdown_light: Világos mód
    dropdown_dark: Sötét mód
    admin_divider: Admin beállítások
    status_dropdown_draft: Vázlat
    status_dropdown_invited: Meghívott
    status_dropdown_active: aktív
    status_dropdown_suspended: Felfüggesztve
    status_dropdown_archived: Archiválva
    token: Írja be a biztonságos hozzáférés tokenjét...
  directus_webhooks:
    status_options_active: aktív
    status_options_inactive: Inaktív
    triggers_divider: Triggerek
    actions_create: Létrehozás
    actions_update: Frissítés
    actions_delete: Törlés
    actions_login: Bejelentkezés
no_fields_in_collection: 'A(z) {collection} még nem tartalmaz mezőt'
do_nothing: Ne tegyen semmit
generate_and_save_uuid: UUID generálása és mentése
save_current_user_id: Jelenlegi felhasználói azonosító mentése
save_current_user_role: Jelenlegi felhasználói szerepkör mentése
save_current_datetime: Aktuális dátum/idő mentése
block: Blokk
inline: Inline
comment: Hozzászólás
relational_triggers: Relációs triggerek
referential_action_field_label_m2o: '{collection} törlésekor...'
referential_action_field_label_o2m: '{collection} kiválasztásának megszüntetésekor...'
referential_action_no_action: A törlés megakadályozása
referential_action_set_null: A {field} mező állapotának nullra állítása
referential_action_set_default: '{field} beállítása alapértelmezett értékére'
choose_action: Művelet választása
continue_label: Folytatás
continue_as: >-
  {név} jelenleg hitelesített. Ha felismeri ezt a fiókot, nyomja meg a folytatás gombot!
editing_role: '{role} szerepkör'
creating_webhook: Webhook létrehozása
default_label: Alapértelmezett
delete_label: Törlés
delete_are_you_sure: >-
  Ez a művelet végleges és visszavonhatatlan. Biztos, hogy folytatni szeretné?
delete_field_are_you_sure: >-
  Biztosan törölni szeretnéd ezt a mezőt ({field})? Ha törlöd, nem lehet visszaállítani.
description: Leírás
done: Kész
duplicate: Duplikálás
email: Email
embed: Beágyazás
fallback_icon: Tartalék ikon
field: mező | mezők
file: File
file_library: Könyvtár
forgot_password: Elfelejtett jelszó
hidden: Rejtett
icon: Ikon
info: Információ
normal: Normál
success: Sikeres
warning: Figyelmeztetés
danger: Veszély
latency: Késleltetés
login: Belépés
my_activity: Saját tevékenységek
not_authenticated: Nem hitelesített
authenticated: Hitelesítve
options: Lehetőségek
otp: Egyszer használható jelszó
password: Jelszó
permissions: Jogosultságok
relationship: Kapcsolat
reset: Visszaállítás
reset_password: Jelszó visszaállítása
revisions: Változatok
revert: Visszaállítás
save: Mentés
schema: Séma
search: Keresés
select_existing: Létező kiválasztása
select_field_type: Mezőtípus kiválasztása
select_interface: Kezelőfelület kiválasztása
settings: Beállítások
sign_in: Belépés
sign_out: Kilépés
sign_out_confirm: Biztos, hogy ki szeretne jelentkezni?
something_went_wrong: Valami hiba történt.
sort_direction: Rendezés iránya
sort_asc: Növekvő sorrend
sort_desc: Csökkenő sorrend
template: Sablon
require_value_to_be_set: Az érték beállítása kötelező
translation: Fordítás
value: Érték
view_project: Projekt megtekintése
report_error: Hiba jelentése
interfaces:
  group-accordion:
    name: Harmonika
    description: Mezőcsoportok megjelenítése harmonika nézetben
    all_closed: Mind bezárva
    first_opened: Első nyitva
    all_opened: Mind nyitva
    accordion_mode: Harmonika mód
    max_one_section_open: Max. egy nyitott szakasz
  presentation-links:
    links: Linkek
    description: Konfigurálható linkgombok dinamikus URL-ek indításához
    style: Stílus
    primary: Elsődleges
    link: Linkek
    button: Gombok
    error: A művelet nem hajtható végre
  select-multiple-checkbox:
    checkboxes: Jelölőnégyzetek
    description: Válasszon akár több lehetőséget is a jelölőnégyzetek segítségével
    allow_other: Egyéb engedélyezése
    show_more: 'További {count} mutatása'
    items_shown: Megjelenített elemek
  select-multiple-checkbox-tree:
    name: Jelölőnégyzetek (Fa)
    description: Válasszon akár több lehetőséget is az egymásba ágyazott jelölőnégyzetek segítségével
    value_combining: Érték kombinálása
    value_combining_note: Szabályozza, hogy a beágyazott kiválasztáskor milyen érték kerüljön tárolásra.
    show_all: Mind megjelenítése
    show_selected: Kiválasztottak megjelenítése
  input-code:
    code: Kód
    description: Kódrészletek írása vagy megosztása
    line_number: Sorok számozása
    placeholder: Kód beírása...
  system-collection:
    collection: Gyűjtemény
    description: Választás meglévő gyűjteményekből
    include_system_collections: Beleértve a rendszergyűjteményeket
  system-collections:
    collections: Gyűjtemények
    description: Választás meglévő gyűjteményekből
    include_system_collections: Beleértve a rendszergyűjteményeket
  select-color:
    color: Szín
    description: Írjon be vagy válasszon egy színértéket
    placeholder: Szín választása...
    preset_colors: Alapértelmezett színek
    preset_colors_add_label: Új szín hozzáadása...
    name_placeholder: Szín elnevezése...
  datetime:
    datetime: Dátum és idő
    description: Dátum és idő beállítása
    include_seconds: Beleértve a másodperceket
    set_to_now: Mai nap
    use_24: 24 órás formátum használata
  system-display-template:
    display-template: Megjelenítési sablon
    description: Statikus szöveg és dinamikus mezőértékek keverése
    collection_field: Gyűjteménymező
    collection_field_not_setup: A gyűjtemény mező opció nem megfelelően van beállítva
    select_a_collection: Gyűjtemény kiválasztása
  presentation-divider:
    divider: Elválasztó
    description: A mezők felcímkézése és szakaszokra osztása
    title_placeholder: Írjon be egy címet...
    inline_title: Inline cím
    inline_title_label: Cím megjelenítése a soron belül
    margin_top: Felső margó
    margin_top_label: Felső margó növelése
  select-dropdown:
    description: Válasszon értéket legördülő listából
    choices_placeholder: Új lehetőség hozzáadása
    allow_other: Egyéb engedélyezése
    allow_other_label: Egyéb érték engedélyezése
    choices_name_placeholder: Adjon meg egy nevet...
    choices_value_placeholder: Adjon meg egy értéket...
  select-multiple-dropdown:
    select-multiple-dropdown: Legördülő lista (többválasztós)
    description: Válasszon több értéket legördülő listából
  file:
    file: File
    description: Válasszon vagy töltsön fel fájlt
  files:
    files: Fájlok
    description: Válasszon vagy töltsön fel fájlokat
  input-hash:
    hash: Hash
    description: Adjon meg egy hashelni kívánt értéket
    masked: Maszkolt
    masked_label: Valós értékek elrejtése
  select-icon:
    icon: Ikon
    description: Válasszon egy ikont legördülő listából
    search_for_icon: Ikon keresése...
  file-image:
    image: Kép
    description: Válasszon vagy töltsön fel egy képet
  system-interface:
    interface: Kezelőfelület
    description: Már létező interfész kiválasztása
    placeholder: Válasszon egy interfészt...
  system-interface-options:
    interface-options: Interfész opciók
    description: Egy modál egy interfész opcióinak kiválasztásához
  list-m2m:
    many-to-many: Sok a sokhoz
    description: Több kapcsolódó csomóponti elem kiválasztása
  select-dropdown-m2o:
    many-to-one: Sok az egyhez
    description: Egyetlen kapcsolódó elem kiválasztása
    display_template: Megjelenítési sablon
  input-rich-text-md:
    markdown: Markdown
    description: Markdown bevitele és előnézete
    customSyntax: Egyedi blokkok
    customSyntax_label: Egyéni szintaxistípusok hozzáadása
    customSyntax_add: Egyéni szintaxis hozzáadása
    box: Block / Inline
    imageToken_label: Milyen (statikus) tokent csatoljunk a képforrásokhoz
  map:
    map: Térkép
    description: Hely megadása térképen
    zoom: Nagyítás
    default_view: Alapértelmezett nézet
    invalid_options: Érvénytelen opciók
    invalid_format: Érvénytelen formátum ({format})
    unexpected_geometry: 'Elvárt: {expected}, kapott: {got}.'
    fit_bounds: Nézet hozzáigazítása az adathoz
    native: Natív
    geojson: GeoJSON
    lnglat: Hosszúság, Szélesség
    wkt: WKT
    wkb: WKB
  presentation-notice:
    description: Rövid értesítés megjelenítése
    text: Írja ide az értesítés tartalmát...
  list-o2m:
    one-to-many: Egy a sokhoz
    description: Több kapcsolódó elem választása
    no_collection: A gyűjtemény nem található
  system-folder:
    folder: Könyvtár
    description: Válasszon egy mappát
    field_hint: Az újonnan feltöltött fájlokat a kiválasztott mappába helyezi. Nem érinti a kiválasztott, de már létező fájlokat.
    root_name: Fájlok gyökérkönyvtára
    system_default: Rendszer alapértelmezései
  select-radio:
    radio-buttons: Rádiógombok
    description: Válasszon egyet a több lehetőség közül
  list:
    repeater: Repeater
    description: Ugyanazon struktúra több bejegyzésének létrehozása
    edit_fields: Mezők szerkesztése
    add_label: '"Új létrehozása" címke'
    field_name_placeholder: Mezőnév megadása...
    field_note_placeholder: Megjegyzés hozzáadása mezőhöz...
  slider:
    slider: Csúszka
    description: Válasszon számot csúszka segítségével
    always_show_value: Mindig mutassa az értéket
  tags:
    tags: Cimkék
    description: Címke megadása vagy kiválasztása
    whitespace: Szóköz
    hyphen: Helyettesítse kötőjellel
    underscore: Helyettesítse aláhúzással
    remove: Szóközök eltávolítása
    capitalization: Nagybetűs írásmód
    uppercase: Nagybetűsre konvertálás
    lowercase: Kisbetűsre konvertálás
    alphabetize: ABC sorrend
    alphabetize_label: ABC sorrend kényszerítése
    add_tags: Címke hozzáadása...
  input:
    input: Bevitel
    mask: Maszkolt
  boolean:
    toggle: Váltás
    label_default: Engedélyezve
  translations:
    display_template: Megjelenítési sablon
    no_collection: Nincsenek gyűjtemények
  user:
    user: Felhasználó
    select_mode: Kiválasztott mód
    modes:
      auto: Automatikus
      dropdown: Legördülő lista
      modal: Ablak
displays:
  boolean:
    boolean: Logikai
    label_on: Címke be
    label_on_placeholder: Címke megadása...
    label_off: Címke ki
    label_off_placeholder: Címke megadása...
    icon_on: Ikon be
    icon_off: Ikon ki
    color_on: Szín be
    color_off: Szín ki
  collection:
    collection: Gyűjtemény
    description: Gyűjtemény megjelenítése
    icon_label: Gyűjtemény ikon megjelenítése
  color:
    color: Szín
    description: Színes kör megjelenítése
    default_color: Alapértelmezett szín
  datetime:
    datetime: Dátum és idő
    format: Formátum
    long: Hosszú
    short: Rövid
    relative: Relatív
    relative_label: 'Relatív idő megjelenítése, pl.: 5 perccel ezelőtt'
  file:
    file: File
    description: Fájlok megjelenítése
  filesize:
    filesize: Fájlméret
  formatted-value:
    formatted-value: Formázott érték
    bold_label: Vastag stílus használata
  formatted-json-value:
    formatted-json-value: Formázott JSON érték
  icon:
    icon: Ikon
    filled: Kitöltve
  image:
    image: Kép
    circle: Kör
    circle_label: Megjelenítés körszegéllyel
  labels:
    labels: Feliratok
    description: Egyetlen címke vagy címkék listájának megjelenítése
    default_foreground: Alapértelmezett előtér
    default_background: Alapértelmezett háttér
    format_label: Mindegyik címke formázása
    show_as_dot: Pontszerű megjelenítés
    choices_value_placeholder: Adjon meg egy értéket...
    choices_text_placeholder: Szöveg megadása...
  mime-type:
    mime-type: MIME típus
    description: A fájl MIME-típusának megjelenítése
    extension_only: Csak a kiterjesztés
    extension_only_label: Csak a fájlkiterjesztés megjelenítése
  rating:
    rating: Értékelés
    description: Egy számérték viszonylagos megjelenítése max-értékéhez képest, csillagokkal ábrázolva
    simple: Egyszerű
    simple_label: Csillagok megjelenítése egyszerű formátumban
  raw:
    raw: Nyers érték
  related-values:
    related-values: Hasonló értékek
    description: Hasonló értékek megjelenítése
  user:
    user: Felhasználó
    description: Egy directus felhasználó megjelenítése
    avatar: Profilkép
    name: Név
    both: Mindkettő
    circle_label: Felhasználó megjelenítése körszegéllyel
layouts:
  cards:
    cards: Kártya
    image_source: Kép forrása
    image_fit: Kép poziciója
    crop: Vágás
    contain: Tartalmaz
    title: Cím
    subtitle: Alcím
  tabular:
    tabular: Táblázat
    fields: Mezők
    spacing: Sorköz
    comfortable: Kényelmes
    compact: Kompakt
    cozy: Kényelmes
  calendar:
    calendar: Naptár
    start_date_field: Kezdő dátum mező
    end_date_field: Záró dátum mező
  map:
    map: Térkép
    basemap: Alaptérkép
    layers: Rétegek
    edit_custom_layers: Rétegek szerkesztése
    cluster_options: Klaszterezés beállításai
    cluster: Klaszterezés aktiválása
    cluster_radius: Klaszter sugara
    cluster_minpoints: Minimális klaszter méret
    cluster_maxzoom: Maximális zoom a klaszterezéshez
    field: Geometria
    invalid_geometry: Érvénytelen geometria
    auto_location_filter: Mindig szűrje az adatokat a határok megtekintéséhez
    search_this_area: Keresés ezen a területen<|MERGE_RESOLUTION|>--- conflicted
+++ resolved
@@ -778,12 +778,8 @@
     tfa_secret: Kétlépcsős hitelesítés
     admin_options: Admin beállítások
     status: Állapot
-<<<<<<< HEAD
     status_draft: Vázlat
-    status_invited: Inaktív
-=======
     status_invited: Meghívott
->>>>>>> b74fd8e6
     status_active: aktív
     status_suspended: Felfüggesztve
     status_archived: Archiválva
