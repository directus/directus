---
draft: Vázlat
archived: Archiválva
edit_field: Mező szerkesztése
conditions: Feltételek
maps: Térképek
item_revision: Nézet revíziója
duplicate_field: Mező másolása
half_width: Fél szélesség
full_width: Teljes szélesség
limit: Korlát
group: Csoport
and: És
or: Vagy
fill_width: Teret kitöltő
field_name_translations: Lefordított mezőnevek
enter_password_to_enable_tfa: Írja be jelszavát a kétfaktoros ellenőrzés bekapcsolásához
add_field: Mező Hozzáadása
role_name: Szerepkör neve
branch: Ág
leaf: Leaf
indeterminate: Meghatározatlan
edit_collection: Gyűjtemény szerkesztése
exclusive: Kizárólagos
children: Gyermekek
db_only_click_to_configure: 'Csak az adatbázisban szerepel: Klikkeljen a beállításához '
show_archived_items: Archivált elemek megjelenítése
edited: Érték szerkesztve
required: Kötelező
required_for_app_access: Alkalmazás-hozzáféréshez szükséges
requires_value: Kötelező érték
create_preset: Alapértelmezés létrehozása
create_role: Szerepkör létrehozása
create_user: Felhasználó létrehozása
create_webhook: Webhook létrehozása
invite_users: Felhasználók meghívása
email_examples: "admin{'@'}example.com, user{'@'}example.com..."
invite: Meghívás
email_already_invited: Az "{email}" e-mail címet már meghívták
emails: Emailek
connection_excellent: Kiváló kapcsolat
connection_good: Jó kapcsolat
connection_fair: Megfelelő kapcsolat
connection_poor: Gyenge kapcsolat
primary: Elsődleges
rename_folder: Mappa átnevezése
delete_folder: Mappa törlése
prefix: Előtag
suffix: Utótag
reset_bookmark: Könyvjelző visszaállítása
rename_bookmark: Könyvjelző átnevezése
update_bookmark: Könyvjelző frissítése
delete_bookmark: Könyvjelző törlése
delete_bookmark_copy: >-
  Biztosan törölni szeretnéd a "{bookmark}" könyvjelzőt? Ez a művelet nem visszavonható.
logoutReason:
  SIGN_OUT: Kijelentkezve
  SESSION_EXPIRED: A munkamenet lejárt
public_label: Nyilvános
public_description: API adatok hozzáférése bejelentkezés nélkül.
not_allowed: Nem engedélyezett
directus_version: Directus verzió
node_version: Node verzió
node_uptime: Node futásidő
os_type: Operációs rendszer típusa
os_version: Operációs rendszer verziója
os_uptime: Operációs rendszer futásideje
os_totalmem: Operációs rendszer memóriája
archive: Archiválás
archive_confirm: Biztosan törölni szeretnéd ezt az elemet?
archive_confirm_count: >-
  Egy elem sincs kiválasztva `| Biztosan archiválni akarod ezt az elemet? | Biztosan archiválni akarod ezt a {count} elemet?
reset_system_permissions_to: 'Rendszerjogosultságok visszaállítása a következőkre:'
reset_system_permissions_copy: Ez a művelet felülírja a rendszergyűjteményekre alkalmazott egyéni engedélyeid. Biztos vagy benne?
the_following_are_minimum_permissions: Az alábbi minimális engedélyek szükségesek, ha az "Alkalmazás-hozzáférés" engedélyezve van. A jogosultságok ezen felül kiterjeszthetőek, de nem szűkíthetőek.
app_access_minimum: App hozzáférés minimuma
recommended_defaults: Ajánlott alapértelmezések
unarchive: Archiválás visszavonása
unarchive_confirm: Biztosan vissza akarod vonni ennek az elemnek az archiválását?
nested_files_folders_will_be_moved: Egymás alatti fájlok és könyvtárak egy szinttel feljebb kerülnek.
unknown_validation_errors: 'A következő rejtett mezőknél érvényesítési hibák merültek fel:'
validationError:
  eq: Az érték {valid} kell legyen
  neq: Az érték nem lehet {invalid}
  in: 'Lehetséges értékek: {valid}'
  nin: 'Nem felvehető értékek: {invalid}'
  contains: Az {substring} része kell legyen az értéknek
  ncontains: A {substring} nem lehet része az értéknek
  gt: Az értéknek nagyobbnak kell lennie, mint {valid}
  gte: Az értéknek nagyobbnak vagy egyenlőnek kell lennie, mint {valid}
  lt: Az értéknek kevesebbnek kell lennie, mint {valid}
  lte: Az értéknek kevesebbnek vagy egyenlőnek kell lennie, mint {valid}
  empty: Üres értéknek kell lennie
  nempty: Nem lehet üres érték
  null: null kell legyen
  nnull: Az érték nem lehet null
  required: Érték szükséges
  unique: Egyedi érték szükséges
  regex: Az érték nem megfelelő formátumú
all_access: Teljes hozzáférés
no_access: Nincs hozzáférés
use_custom: Egyéni használata
nullable: Lehet null
allow_null_value: NULL érték engedélyezése
allow_multiple: Többszörös engedélyezése
allow_multiple_to_be_open: Nyitott Többszörös engedélyezése
enter_value_to_replace_nulls: Kérjük, adjon meg egy új értéket a mezőben jelenleg található NULL-ok cseréjére!
field_standard: Normál
field_presentation: Prezentációk és Aliasok
field_file: Egyetlen fájl
field_files: Több fájl egyidejű hozzáadása
field_m2o: M2O kapcsolat
field_m2a: M2A kapcsolat
field_o2m: O2M kapcsolat
field_m2m: M2M kapcsolat
field_translations: Fordítások
field_group: Mezőcsoport
item_permissions: Elem engedélyek
field_permissions: Mező engedélyek
field_validation: Mező érvényesítés
field_presets: Mező alapérték
permissions_for_role: 'A {role} szerepkör elemei a következő funkciót hajthatják végre: {action}.'
fields_for_role: 'A {role} szerepkör mezői a következő funkciót hajthatják végre: {action}.'
validation_for_role: 'A {action} mező szabályozza a {role} szerepek által követendő viselkedést.'
presets_for_role: 'A {role} szerepkör mezőértékeinek alapértelmezései.'
presentation_and_aliases: Prezentációk és Aliasok
hide_field_on_detail: Mező elrejtése a Részleteken
show_field_on_detail: Mező megjelenítése a Részleteken
delete_field: Mező törlése
fields_and_layout: Mezők és elrendezések
field_create_success: 'Létrehozott mező: "{field}"'
field_update_success: 'Módosított mező: "{field}"'
duplicate_where_to: Hová szeretné duplikálni ezt a mezőt?
language: Nyelv
global: Globális
admins_have_all_permissions: Az adminisztrátorok minden hozzáféréssel rendelkeznek
camera: Fényképezőgép
exposure: Megvilágítás
shutter: Exponálógomb
iso: ISO
focal_length: Fókusztávolság
schema_setup_key: Ezen mező adatbázis-oszlopának neve és API-kulcsa
create_field: Mező létrehozása
creating_new_field: 'Új mező ({collection})'
field_in_collection: '{field} ({collection})'
reset_page_preferences: Oldalbeállítások visszaállítása
hidden_field: Rejtett mező
hidden_on_detail: Elrejtés a részleteknél
disabled_editing_value: Érték szerkeszthetőségének kikapcsolása
key: Kulcs
alias: Álnév
bigInteger: Nagy egész számok
boolean: Logikai
date: Dátum
datetime: Dátum és idő
decimal: Tizedes szám
float: Törtszám
integer: Egész szám
json: JSON
xml: XML
string: Karaktersor
text: Szöveg
time: Idő
timestamp: Időbélyeg
uuid: UUID
hash: Hash
geometry: Geometria
not_available_for_type: Ehhez a típushoz nem elérhető
create_translations: Fordítás létrehozása
auto_refresh: Automatikus frissítés
refresh_interval: Frissítés időköz
no_refresh: Ne frissítsd
refresh_interval_seconds: Azonnali frissítés | Minden másodpercben | {seconds} másodpercenként
refresh_interval_minutes: Minden percben | {minutes} percenként
auto_generate: Automatikusan generált
this_will_auto_setup_fields_relations: Ez automatikusan létrehozza az összes szükséges mezőt és kapcsolatokat.
click_here: Kattints ide
to_manually_setup_translations: a fordítások kézi elkészítéséhez.
click_to_manage_translated_fields: >-
  Ezek a mezők még nem lettek lefordítva. Kattints ide, hogy létrehozd őket. | Egy mező van lefordítva. Kattints ide a szerkesztéshez. | {count} mező van lefordítva. Kattints ide a szerkesztésükhöz.
fields_group: Mező csoport
no_collections_found: Nem található gyűjtemény.
new_data_alert: 'A következők jönnek létre az Adatmodelledben:'
search_collection: Keresés a Gyűjteményben...
new_field: 'Új mező'
new_collection: 'Új gyűjtemény'
add_m2o_to_collection: 'Sok-az-Egyhez kapcsolat hozzáadása a {collection} gyűjteményhez'
add_o2m_to_collection: 'Egy-a-Sokhoz kapcsolat hozzáadása a {collection} gyűjteményhez'
add_m2m_to_collection: 'Sok-a-Sokhoz kapcsolat hozzáadása a {collection} gyűjteményhez'
choose_a_type: Válassz típust...
determined_by_relationship: A kapcsolat által meghatározott
add_note: Felhasználóknak szóló hasznos megjegyzés hozzáadása...
default_value: Alapértelmezett érték
standard_field: Általános mező
single_file: Egyetlen fájl
multiple_files: Több fájl egyidejű hozzáadása
m2o_relationship: Több az Egyhez kapcsolat
o2m_relationship: Egy a Többhöz kapcsolat
m2m_relationship: Több a Többhöz kapcsolat
m2a_relationship: M2A kapcsolat (polimorf asszociációs leképezéshez több táblából)
invalid_item: Érvénytelen elem
next: Következő
field_name: Mezőnév
translations: Fordítások
note: Jegyzet
enter_a_value: Adjon meg egy értéket...
enter_a_placeholder: Adjon meg egy helyőrzőt...
length: Hossz
precision_scale: Pontosság és lépték
readonly: Csak olvasható
unique: Egyedi
updated_on: Frissítve
updated_by: Frissítette
primary_key: Elsődleges kulcs
foreign_key: Idegen Kulcs
finish_setup: Beállítás befejezése
dismiss: Elutasít
raw_value: Nyers érték
edit_raw_value: Nyers érték szerkesztése
enter_raw_value: Nyers érték megadása...
clear_value: Érték törlése
reset_to_default: Visszaállítás alaphelyzetbe
undo_changes: Változások visszavonása
notifications: Értesítések
show_all_activity: Összes tevékenység mutatása
page_not_found: Az oldal nem található
page_not_found_body: Úgy tűnik, hogy a keresett oldal nem létezik.
confirm_revert: Visszavonás elfogadása
confirm_revert_body: Ez visszaállítja az elemet a kiválasztott állapotba.
display: Megjelenés
settings_update_success: Beállítások frissítve
title: Cím
revision_delta_created: Létrehozva
revision_delta_created_externally: Külsőleg létrehozva
revision_delta_updated: 'Egy mező frissítve | {count} mező frissítve'
revision_delta_deleted: Törölt
revision_delta_reverted: Visszaállítva
revision_delta_other: Változat
revision_delta_by: '{date} {user} által'
private_user: Privát felhasználó
revision_preview: Felülvizsgálati előnézet
updates_made: Végrehajtott frissítések
leave_comment: Hozzászólás írása...
post_comment_success: Közzétett hozzászólások
item_create_success: Létrehozott Elem | Létrehozott Elemek
item_update_success: Frissített Elem | Frissített Elemek
item_delete_success: Törölt Elem | Törölt Elemek
this_collection: Ez a gyűjtemény
related_collection: Kapcsolódó gyűjtemény
related_collections: Kapcsolódó gyűjtemények
translations_collection: Fordításgyűjtemény
languages_collection: Nyelvek gyűjteménye
export_data: Adatok exportálása
format: Formátum
use_current_filters_settings: Aktuális szűrők és beállítások használata
export_collection: '{collection} exportálása'
last_page: Utolsó oldal
last_access: Utolsó hozzáférés
fill_template: Kitöltés sablon értékkel
a_unique_table_name: Egyedi tábla név...
a_unique_column_name: Egyedi oszlop név...
enable_custom_values: Egyéni értékek engedélyezése
submit: Beküldés
move_to_folder: Áthelyezés mappába
move: Áthelyezés
system: Rendszer
add_field_related: Mező hozzáadása kapcsolódó gyűjteményhez
interface_label: Kezelőfelület
today: Ma
yesterday: Tegnap
delete_comment: Hozzászólás törlése
date-fns_date: PPP
date-fns_time: 'h:mm:ss a'
date-fns_time_no_seconds: 'h:mm a'
date-fns_date_short: 'MMM d, u'
date-fns_time_short: 'h:mma'
date-fns_date_short_no_year: MMM. d.
month: hónap
year: év
select_all: Összes kijelölése
months:
  january: január
  february: február
  march: március
  april: április
  may: május
  june: június
  july: július
  august: augusztus
  september: szeptember
  october: október
  november: november
  december: december
drag_mode: Fogd és vidd mód
cancel_crop: Körbevágás megszakítása
original: Eredeti
url: URL
import_label: Importálás
file_details: Fájl adatok
dimensions: Méretek
size: Méret
created: Létrehozva
modified: Módosítva
checksum: Ellenőrző
owner: Tulajdonos
edited_by: Módosította
folder: Könyvtár
zoom: Nagyítás
download: Letöltés
open: Megnyitás
open_in_new_window: Megnyitás új ablakban
foreground_color: Előtérszín
background_color: Háttérszín
upload_from_device: Fájl feltöltése Eszközről
choose_from_library: Fájl választása Könyvtárból
import_from_url: Fájl importálása URL-ből
replace_from_device: Fájl cseréje Eszközről
replace_from_library: Fájl cseréje Könyvtárból
replace_from_url: Fájl cseréje URL-ből
no_file_selected: Nincs kijelölt fájl
download_file: Fájl letöltése
collection_key: Gyűjtemény kulcsa
name: Név
primary_key_field: Elsődleges kulcs mező
type: Típus
creating_new_collection: Új gyűjtemény létrehozása
created_by: Készítette
created_on: Létrehozva
creating_collection_info: Nevezze el a Gyűjteményt és állítsa be az egyedi "kulcs" mezőt...
creating_collection_system: Engedélyezze és nevezze át ezen opcionális mezők bármelyikét!
auto_increment_integer: Automatikusan növekvő egész szám
generated_uuid: Generált UUID
manual_string: Kézzel beírt szöveg
save_and_create_new: Mentés és létrehozás
save_and_stay: Mentés és marad
save_as_copy: Mentés másolatként
add_existing: Létező hozzáadása
creating_items: Elemek létrehozása
enable_create_button: Létrehozás gomb engedélyezése
selecting_items: Elemek kiválasztása
enable_select_button: Kiválasztás gomb engedélyezése
comments: Hozzászólások
no_comments: Még nincs hozzászólás
click_to_expand: Kattintson a kibontáshoz
select_item: Elem kiválasztása
no_items: Nincs megjeleníthető elem
search_items: Tételek keresése...
disabled: Letiltva
information: Információ
report_bug: Hibajelentés
request_feature: Funkció ajánlása
interface_not_found: 'Hiányzó interfész: "{interface}".'
reset_interface: Felhasználói felület visszaállítása
reset_display: Megjelenés alaphelyzetbe
list-m2a: Builder (M2A)
item_count: 'Nincsenek elemek | Egy elem | {count} elem'
no_items_copy: Nincsenek még elemek ebben a gyűjteményben.
file_count: 'Nincsenek fájlok | Egy fájl | {count} file'
no_files_copy: Nincsenek fileok.
user_count: 'Nincsenek felhasználók | Egy felhasználó | {count} felhasználó'
no_users_copy: Ez a szerepkör még egy felhasználóhoz sem lett hozzárendelve.
webhooks_count: 'Nincsenek webhookok | Egy webhook | {count} webhook'
all_items: Minden elem
any: Bármely
csv: CSV
no_collections: Nincsenek gyűjtemények
create_collection: Gyűjtemény létrehozása
no_collections_copy_admin: Még nem hoztál létre gyűjteményt. Kattints az alábbi gombra a kezdéshez.
no_collections_copy: Ön még nem rendelkezik Gyűjteményekkel. Lépjen kapcsolatba a rendszeradminisztrátorral!
relationship_not_setup: Ez a kapcsolat nincs megfelelően beállítva
display_template_not_setup: A megjelenítő sablon nem megfelelően van beállítva
collection_field_not_setup: A gyűjtemény mező opció nem megfelelően van beállítva
select_a_collection: Gyűjtemény kiválasztása
active: Aktív
inactive: Inaktív
users: Felhasználók
activity: Tevékenységek
webhooks: Webhookok
field_width: Mező szélessége
add_filter: Szűrő hozzáadása
upper_limit: Felső határ...
lower_limit: Alsó határ...
user_directory: Felhasználók
documentation: Dokumentáció
sidebar: Oldalsáv
duration: Időtartam
charset: Karakterkészlet
second: másodperc
file_moved: A fájl átmozgatva
collection_created: Gyűjtemény létrehozva
modified_on: Változtatás dátuma
card_size: Kártya mérete
sort_field: Rendezési mező
add_sort_field: Rendezési mező hozzáadása
sort: Rendezés
status: Állapot
remove: Eltávolítás
toggle_manual_sorting: Manuális rendezés ki/bekapcsolása
bookmark_doesnt_exist: Könyvjelző nem létezik
bookmark_doesnt_exist_copy: Ez a könyvjelző nem található.
bookmark_doesnt_exist_cta: Vissza a gyűjteményhez
select_an_item: Válassz egy elemet...
edit: Szerkesztés
enabled: Engedélyezve
disable_tfa: Kétlépcsős hitelesítés kikapcsolása
tfa_scan_code: Olvasd be a kódot a hitelesítő alkalmazással a kétszintű beléptetés beállításának befejezéséhez
enter_otp_to_disable_tfa: Írd be az egyszeri jelszót a kétszintű hitelesítés kikapcsolásához
create_account: Fiók létrehozása
account_created_successfully: Fiók sikeresen létrehozva
auto_fill: Automatikus kitöltés
corresponding_field: Megfelelő mező
errors:
  COLLECTION_NOT_FOUND: "Gyűjtemény nem létezik"
  FIELD_NOT_FOUND: Mező nem található
  FORBIDDEN: Tilos
  INVALID_CREDENTIALS: Hibás felhasználónév vagy jelszó
  INVALID_OTP: Helytelen az egyszer használatos jelszó
  INVALID_PAYLOAD: Érvénytelen payload
  INVALID_QUERY: Érvénytelen lekérdezés
  ITEM_LIMIT_REACHED: Elérte az elemek maximális számát
  ITEM_NOT_FOUND: Elem nem található
  ROUTE_NOT_FOUND: Nem található
  RECORD_NOT_UNIQUE: Ismétlődő értéket észleltem
  USER_SUSPENDED: Felhasználó felfüggesztve
  CONTAINS_NULL_VALUES: A mező null értékeket tartalmaz
  UNKNOWN: Váratlan hiba történt
  UNPROCESSABLE_ENTITY: Feldolgozhatatlan entitás
  INTERNAL_SERVER_ERROR: Váratlan hiba történt
  NOT_NULL_VIOLATION: Az érték nem lehet null
security: Biztonság
value_hashed: Biztonságosan hashelt érték
bookmark_name: Könyvjelző neve...
create_bookmark: Könyvjelző létrehozása
edit_bookmark: Könyvjelző szerkesztése
bookmarks: Könyvjelzők
presets: Alapbeállítások
unexpected_error: Váratlan hiba történt
unexpected_error_copy: Váratlan hiba történt. Kérjük, próbálja meg később újra!
copy_details: Részletek másolása
no_app_access: Nincs alkalmazás hozzáférés
no_app_access_copy: Ez a felhasználó nem jogosult az admin alkalmazás használatára.
password_reset_sent: Küldtünk egy biztonságos linket a jelszó visszaállításához
password_reset_successful: Sikeres jelszó-visszaállítás
back: Vissza
editing_image: Kép szerkesztése
square: Négyzet
free: Szabadon választott
flip_horizontal: Vízszintes tükrözés
flip_vertical: Függőleges tükrözés
aspect_ratio: Méretarány
rotate: Forgatás
all_users: Összes felhasználó
delete_collection: Gyűjtemény törlése
update_collection_success: Módosított gyűjtemények
delete_collection_success: Törölt gyűjtemények
start_end_of_count_items: '{start}-{end} {count} elemből'
start_end_of_count_filtered_items: '{start}-{end} {count} szűrt elemből'
one_item: '1 elem'
one_filtered_item: '1 szűrt elem'
delete_collection_are_you_sure: >-
  Biztos, hogy törölni szeretné ezt a gyűjteményt? Ez törli a gyűjteményt a benne lévő összes elemével együtt. Ez a művelet végleges.
collections_shown: Megjelenített gyűjtemények
visible_collections: Látható gyűjtemények
hidden_collections: Rejtett gyűjtemények
show_hidden_collections: Rejtett gyűjtemények mutatása
hide_hidden_collections: Rejtett gyűjtemények elrejtése
unmanaged_collections: Nem beállított gyűjtemények
system_collections: Rendszer gyűjtemények
placeholder: Helyőrző
icon_left: Ikon balra
icon_right: Ikon jobbra
count_other_revisions: '{count} egyéb módosítás'
font: Betűtípus
sans_serif: Sans Serif
serif: Talpas
monospace: Egyterű
divider: Elválasztó
color: Szín
circle: Kör
empty_item: Üres elem
log_in_with: 'Bejelentkezés {provider} profillal'
advanced_settings: Haladó beállítások
advanced_filter: Bővített szűrés
delete_advanced_filter: Szűrő törlése
change_advanced_filter_operator: Operátor cseréje
operators:
  eq: Egyenlő
  neq: Nem egyenlő
  lt: Kevesebb mint
  gt: Nagyobb mint
  lte: Kevesebb vagy egyenlő mint
  gte: Nagyobb vagy egyenlő
  in: egy ebből
  nin: nem egy ebből
  null: "null"
  nnull: nem null
  contains: Tartalmaz
  ncontains: nem tartalmaz
  starts_with: Ezzel kezdődik
  nstarts_with: Nem ezzel kezdődik
  ends_with: Ezzel végződik
  nends_with: Nem ezzel végződik
  between: között
  nbetween: nincs ezek között
  empty: üres
  nempty: nem üres
  all: Tartalmazza ezeket a kulcsokat
  has: Néhányat ezek közül a kulcsok közül tartalmaz
  intersects: Metszi
  nintersects: Nem metszi
  intersects_bbox: Metszi a határoló dobozt
  nintersects_bbox: Nem metszi a határoló dobozt
loading: Betöltés...
drop_to_upload: Húzd ide a feltöltéshez
item: Elem
items: Elemek
upload_file: Fájl feltöltése
upload_file_indeterminate: Fájl feltöltése...
upload_file_success: Fájl feltöltve
upload_files_indeterminate: 'Fájlok feltöltése {done}/{total}'
upload_files_success: '{count} fájl feltöltve'
upload_pending: Feltöltés folyamatban
drag_file_here: Dobj ide egy fájlt
click_to_browse: Kattints a böngészéshez
interface_options: Interfész opciók
layout_options: Elrendezés beállításai
rows: Sorok
columns: Oszlopok
collection_setup: Gyűjtemény beállítások
optional_system_fields: Opcionális rendszer mezők
value_unique: Egyedi érték szükséges
all_activity: Minden Tevékenység
create_item: Elem létrehozása
display_template: Megjelenítési sablon
n_items_selected: 'Nincs elem kiválasztva | 1 elem van kiválasztva | {n} elem van kiválasztva'
per_page: oldalanként
all_files: Minden fájl
my_files: A saját fájljaim
recent_files: Legutóbbi fájlok
create_folder: Mappa létrehozása
folder_name: Mappa neve...
add_file: Fájl hozzáadása
replace_file: Fájl cseréje
no_results: Nincs találat
no_results_copy: Módosítsd vagy töröld a keresési szűrőket a találatokért.
clear_filters: Szűrök törlése
saves_automatically: Automatikus mentés
role: Szerepkör
rule: Szabály
user: Felhasználó
no_presets: Presetek
no_presets_copy: Még egy preset vagy könyvjelző sem lett elmentve.
no_presets_cta: Alapértelmezés hozzáadása
presets_only: Csak alapbeállítások
create: Létrehozás
on_create: Létrehozáskor
on_update: Módosításkor
read: Olvasás
update: Frissítés
select_fields: Válassz mezőket
format_text: Szövegformázás
bold: Félkövér
toggle: Váltás
icon_on: Ikon be
icon_off: Ikon ki
label: Címke
image_url: Kép URL
alt_text: Alternatív szöveg
media: Média
quality: Minőség
width: Szélesség
height: Magasság
source: Forrás
url_placeholder: Írjon be egy url-t...
display_text: Szöveg megjelenítése
display_text_placeholder: Írjon be egy megjelenítendő szöveget...
tooltip: Buboréksúgó
tooltip_placeholder: Írjon be egy buboréksúgó szöveget...
unlimited: Korlátlan
open_link_in: Hivatkozás megnyitása itt
new_tab: Új fül
current_tab: Jelenlegi fül
wysiwyg_options:
  aligncenter: Középre igazítás
  alignjustify: Sorkizárt
  alignleft: Balra igazítás
  alignnone: Rendezés nélkül
  alignright: Jobbra igazítás
  forecolor: Előtérszín
  backcolor: Háttérszín
  bold: Félkövér
  italic: Dőlt
  underline: Aláhúzott
  strikethrough: Áthúzás
  subscript: Alsó index
  superscript: Felső index
  codeblock: Kód
  blockquote: Idézet
  bullist: Felsorolás lista
  numlist: Számozott lista
  hr: Vízszintes vonal
  link: Link hozzáadása/szerkesztése
  unlink: Hivatkozás törlése
  media: Média hozzáadása/szerkesztése
  image: Kép hozzáadása/szerkesztése
  copy: Másolás
  cut: Kivágás
  paste: Beillesztés
  heading: Címsor
  h1: Címsor 1
  h2: Címsor 2
  h3: Címsor 3
  h4: Címsor 4
  h5: Címsor 5
  h6: Címsor 6
  fontselect: Betűtípus választása
  fontsizeselect: Betűméret választása
  indent: Behúzás
  outdent: Behúzás csökkentése
  undo: Visszavon
  redo: Újra
  remove: Eltávolítás
  removeformat: Formázás eltávolítása
  selectall: Összes kijelölése
  table: Táblázat
  visualaid: Láthatatlan elemek mutatása
  source_code: Forráskód szerkesztése
  fullscreen: Teljes képernyő
  directionality: Irányítottság
dropdown: Legördülő lista
choices: Lehetőségek
choices_option_configured_incorrectly: Helytelenül konfigurált választási ehetőségek
deselect: Kijelölés megszüntetése
deselect_all: Összes kijelölés törlése
other: Egyéb...
adding_user: Felhasználó hozzáadása
unknown_user: Ismeretlen felhasználó
creating_in: 'Elem hozzáadása ide: {collection}'
editing_in: 'Elem szerkesztése itt: {collection}'
creating_unit: '{unit} létrehozása'
editing_unit: '{unit} szerkesztése'
editing_in_batch: '{count} elem szerkesztése'
no_options_available: Nincs választási lehetőség
settings_data_model: Adatmodell
settings_permissions: Szerepkörök és jogosultságok
settings_project: Projekt beállításai
settings_webhooks: Webhookok
settings_presets: Alapértelmezések és Könyvjelzők
one_or_more_options_are_missing: Egy vagy több opció hiányzik
scope: Hatókör
select: Válasszon...
layout: Elrendezés
tree_view: Fa nézet
changes_are_permanent: A változtatások nem visszavonhatóak
preset_name_placeholder: Alapértelmezettként szolgál, ha üres...
preset_search_placeholder: Keresési lekérdezés...
editing_preset: Alapértelmezés szerkesztése
layout_preview: Elrendezés előnézet
layout_setup: További beállítások
unsaved_changes: Nem mentett módosítások
unsaved_changes_copy: Biztos, hogy elhagyja az oldalt?
discard_changes: Változtatások elvetése
keep_editing: Szerkesztés folytatása
page_help_collections_overview: '**Gyűjtemények áttekintése** - Az összes ön által hozzáférhető Gyűjtemény listája.'
page_help_collections_collection: >-
  **Elemek böngészése** - Az összes {collection} elemet listázza, amelyhez hozzáférhet. Testre szabhatja az elrendezést, a szűrőket, a rendezési nézetet, és akár könyvjelzőket is menthet a különböző konfigurációkról a gyors hozzáférés érdekében.
page_help_collections_item: >-
  **Elem részletei** - Ezen elem megtekintésére és kezelésére szolgáló űrlap. Ez az oldalsáv tartalmazza a revíziók teljes előzményeit és a beágyazott megjegyzéseket is.
page_help_activity_collection: >-
  **Böngészési tevékenység** - A felhasználók összes rendszer- és tartalomtevékenységének átfogó listája.
page_help_docs_global: >-
  **Dokumentációs áttekintés** - Kifejezetten ezen projekt verziójára és sémájára szabott dokumentumok.
page_help_files_collection: >-
  **Fájlok könyvtára** - A projektbe feltöltött összes fájleszköz listája. Testre szabhatja az elrendezést, a szűrőket, a rendezési nézetet, és akár könyvjelzőket is menthet a különböző konfigurációkról a gyors hozzáférés érdekében.
page_help_files_item: >-
  **File Részletek** - A fájl metaadatainak kezelésére, az eredeti eszköz szerkesztésére és a hozzáférési beállítások frissítésére szolgáló űrlap.
page_help_settings_project: "**Projektbeállítások** - A projektje globális konfigurációs beállításai."
page_help_settings_datamodel_collections: >-
  **Adatmodell: Gyűjtemények** - Az összes elérhető gyűjtemény listája. Ide tartoznak a látható, rejtett és rendszergyűjtemények, valamint a hozzáadható nem kezelt adatbázis táblák.
page_help_settings_datamodel_fields: >-
  **Adatmodell: Gyűjtemény** - Egy űrlap, ezen gyűjtemény és mezőinek kezelésére.
page_help_settings_roles_collection: '**Szerepkörök böngészése** - A Rendszergazda, a Nyilvános és az egyéni Felhasználói Szerepkörök listája.'
page_help_settings_roles_item: "**Szerepkör Részletei** - A szerepkörök jogosultságainak és egyéb beállításainak kezelése."
page_help_settings_presets_collection: >-
  **Alapbeállítások Böngészése** - A projektben lévő összes alapbeállítás listázása, beleértve: a felhasználói, szerepköri és globális könyvjelzőket, valamint az alapértelmezett nézeteket.
page_help_settings_presets_item: >-
  **Alapbeállítások Részletei** - Könyvjelzők és alapértelmezett gyűjteménybeállítások kezelésére szolgáló űrlap.
page_help_settings_webhooks_collection: '**Webhookok Böngészése** — A projektben található összes webhook listája.'
page_help_settings_webhooks_item: '**Webhook Részletei** — A projekt webhookjainak létrehozására és kezelésére szolgáló űrlap.'
page_help_users_collection: '**Felhasználók Könyvtára** - A projekt összes rendszerfelhasználójának listája.'
page_help_users_item: >-
  **Felhasználó részletei** - Kezelje fiókinformációit, vagy tekintse meg más felhasználók adatait.
activity_feed: Tevékenységi Hírfolyam
add_new: Új hozzáadása
create_new: Új létrehozása
all: Összes
none: Egyik sem
no_layout_collection_selected_yet: Még nem választott elrendezést/gyűjteményt
batch_delete_confirm: >-
  Nincs elem kiválasztva | Biztosan törölni szeretnéd az elemet? A művelet nem visszavonható. | Biztosan törölni szeretnéd az összes elemet ({count} db)? A művelet nem visszavonható.
cancel: Mégse
no_upscale: Ne méretezze fel a képeket
collection: Gyűjtemény
collections: Gyűjtemények
singleton: Egyedüli
singleton_label: Egyetlen objektumként kezelendő
system_fields_locked: A rendszermezők zároltak és nem szerkeszthetők
fields:
  directus_activity:
    item: Elem elsődleges kulcsa
    action: Művelet
    collection: Gyűjtemény
    timestamp: Művelet időpontja
    user: Művelet kezdeményezője
    comment: Hozzászólás
    user_agent: Felhasználói ügynök
    ip: IP cím
    revisions: Változatok
  directus_collections:
    collection: Gyűjtemény
    icon: Ikon
    note: Jegyzet
    display_template: Megjelenítési sablon
    hidden: Rejtett
    singleton: Egyedüli
    archive_app_filter: Szűrő archíválása
    archive_value: Archív érték
    unarchive_value: Archiválás megszüntetése utáni érték
    sort_field: Rendezési mező
    accountability: Tevékenység és revízió nyomkövetése
  directus_files:
    $thumbnail: Miniatűr
    title: Cím
    description: Leírás
    tags: Címkék
    location: Pozíció
    storage: Tároló
    filename_disk: Fájlnév (tárhely)
    filename_download: Fájlnév (letöltött)
    metadata: Metadata
    type: MIME típus
    filesize: Fájl mérete
    modified_by: Módosította
    modified_on: Változtatás dátuma
    created_on: Létrehozva
    created_by: Készítette
    embed: Beágyazás
    uploaded_by: Feltöltve
    folder: Könyvtár
    width: Szélesség
    uploaded_on: Feltöltve
    height: Magasság
    charset: Karakterkészlet
    duration: Időtartam
  directus_users:
    first_name: Családnév
    last_name: Vezetéknév
    email: Email
    password: Jelszó
    avatar: Profilkép
    location: Pozíció
    title: Cím
    description: Leírás
    tags: Címkék
    user_preferences: Felhasználói beállítások
    language: Nyelv
    theme: Téma
    theme_auto: Automatikus (A rendszeren alapuló)
    theme_light: Világos mód
    theme_dark: Sötét mód
    tfa_secret: Kétlépcsős hitelesítés
    admin_options: Admin beállítások
    status: Állapot
    status_draft: Vázlat
    status_invited: Meghívott
    status_active: Aktív
    status_suspended: Felfüggesztve
    status_archived: Archiválva
    role: Szerepkör
    token: Token
    token_placeholder: Írja be a biztonságos hozzáférés tokenjét...
    last_page: Utolsó oldal
    last_access: Utolsó hozzáférés
  directus_settings:
    jpg: JPEG
    png: PNG
    webP: WebP
    tiff: Tiff
    basemaps_raster: Raszter
    basemaps_tile: Raszter TileJSON
    basemaps_style: Mapbox stílus
    mapbox_key: Mapbox hozzáférési token
    mapbox_placeholder: pk.eyJ1Ijo.....
    transforms_note: 'A Sharp módszer neve és argumentumai. További információért lásd: https://sharp.pixelplumbing.com/api-constructor'
    additional_transforms: További transzformációk
    project_name: Projekt neve
    project_url: Projekt webcíme
    project_color: Projekt színe
    project_logo: Projekt logója
    public_pages: Nyilvános oldalak
    public_foreground: Nyilvános előtér
    public_background: Nyilvános háttér
    public_note: Nyilvános megjegyzés
    auth_password_policy: Hitelesítési jelszóházirend
    auth_login_attempts: Bejelentkezési kísérletek
    files_and_thumbnails: Fájlok és miniatűrök
    storage_default_folder: Tároló alapértelmezett mappája
    storage_asset_presets: Tárolóeszköz alapbeállításai
    storage_asset_transform: Tárolóeszközök transzformáció
    overrides: Alkalmazás felülbírálások
    custom_css: Egyéni CSS
  directus_fields:
    collection: Gyűjtemény neve
    icon: Gyűjtemény ikonja
    note: Jegyzet
    hidden: Rejtett
    singleton: Egyedüli
    translation: Lefordított mezőnevek
    display_template: Sablon
  directus_roles:
    name: Szerepkör neve
    icon: Szerep ikonja
    description: Leírás
    app_access: Alkalmazás hozzáférés
    admin_access: Admin hozzáférés
    ip_access: IP cím
    enforce_tfa: 2FA megkövetelése
    users: Felhasználók a szerepkörben
    collection_list: Gyűjtemény navigáció
  directus_webhooks:
    name: Név
    method: Metódus
    status: Állapot
    data: Adat
    data_label: Eseményadatok küldése
    triggers: Triggerek
    actions: Műveletek
field_options:
  directus_settings:
    project_name_placeholder: Saját projektem...
    project_logo_note: Bejelentkezés és logó háttere
    public_note_placeholder: Egy rövid, nyilvános üzenet, mely támogatja a markdown formázást...
    security_divider_title: Biztonság
    auth_password_policy:
      none_text: Nincs - Nem ajánlott
      weak_text: Gyenge - Minimum 8 karakter
      strong_text: Erős - Nagybetű / Kisbetű / Számok / Speciális karakterek
    storage_asset_presets:
      fit:
        contain_text: Tartalmazza (a képarány megőrzése)
        cover_text: Fedje (pontos méretre kényszerítés)
        fit_text: Illeszkedjen bele
        outside_text: Illeszkedjen külsőleg
    additional_transforms: További transzformációk
    transforms_note: 'A Sharp módszer neve és argumentumai. További információért lásd: https://sharp.pixelplumbing.com/api-constructor'
    mapbox_key: Mapbox hozzáférési token
    mapbox_placeholder: pk.eyJ1Ijo.....
    basemaps_raster: Raszter
    basemaps_tile: Raszter TileJSON
    basemaps_style: Mapbox stílus
    files_divider_title: Fájlok és miniatűrök
    overrides_divider_title: Alkalmazás felülbírálások
  directus_activity:
<<<<<<< HEAD
    login: Bejelentkezés
=======
    login: Belépés
>>>>>>> 8a1913aa
    create: Létrehozás
    update: Frissítés
    delete: Törlés
  directus_collections:
    track_activity_revisions: Tevékenységek és módosítások nyomon követése
    only_track_activity: Csak a tevékenység nyomon követése
    do_not_track_anything: Minden nyomkövetés tiltása
    collection_setup: Gyűjtemény beállítások
    note_placeholder: A gyűjtemény leírása pár szóban...
    hidden_label: Legyen rejtett az alkalmazásban
    singleton: Egyetlen objektumként kezelendő
    language: Nyelv
    translation: Fordítás megadása...
    archive_divider: Archiválás
    archive_field: Mező kiválasztása...
    archive_app_filter: Alkalmazás archívum szűrőjének engedélyezése
    archive_value: Archiváláskor beállított érték...
    unarchive_value: Az archiválás visszavonásakor beállított érték...
    divider: Rendezés
    sort_field: Mező kiválasztása...
  directus_files:
    title: Egy egyedi cím...
    description: Egy opcionális leírás...
    location: Egy opcionális helyszín...
    storage_divider: Fájl elnevezése
    filename_download: Elnevezés letöltés esetén...
  directus_roles:
    name: E szerepkör egyedi neve...
    description: A szerepkör leírása...
    ip_access: Adja hozzá az engedélyezett IP-címeket, minden IP engedélyezéséhez hagyja üresen...
    fields:
      icon_name: Ikon
      name_name: Név
      name_placeholder: Írjon be egy címet...
      link_name: Hivatkozás
      link_placeholder: Relatív vagy abszolút URL...
    collection_list:
      group_name_addLabel: Új csoport hozzáadása...
      fields:
        group_name: Csoportnév
        group_placeholder: Címkézze fel ezt a csoportot...
        type_name: Típus
        choices_always: Mindig nyitva
        choices_start_open: Indíts nyitva!
        choices_start_collapsed: Kezdetben összecsukva
    collections_name: Gyűjtemények
    collections_addLabel: Gyűjtemény hozzáadása...
  directus_users:
    preferences_divider: Felhasználói beállítások
    dropdown_auto: Automatikus (A rendszeren alapuló)
    dropdown_light: Világos mód
    dropdown_dark: Sötét mód
    admin_divider: Admin beállítások
    status_dropdown_draft: Vázlat
    status_dropdown_invited: Meghívott
    status_dropdown_active: Aktív
    status_dropdown_suspended: Felfüggesztve
    status_dropdown_archived: Archiválva
    token: Írja be a biztonságos hozzáférés tokenjét...
  directus_webhooks:
    status_options_active: Aktív
    status_options_inactive: Inaktív
    data_label: Eseményadatok küldése
    triggers_divider: Triggerek
    actions_create: Létrehozás
    actions_update: Frissítés
    actions_delete: Törlés
    actions_login: Bejelentkezés
no_fields_in_collection: 'A(z) {collection} még nem tartalmaz mezőt'
do_nothing: Ne tegyen semmit
generate_and_save_uuid: UUID generálása és mentése
save_current_user_id: Jelenlegi felhasználói azonosító mentése
save_current_user_role: Jelenlegi felhasználói szerepkör mentése
save_current_datetime: Aktuális dátum/idő mentése
block: Blokk
inline: Inline
comment: Hozzászólás
relational_triggers: Relációs triggerek
referential_action_field_label_m2o: '{collection} törlésekor...'
referential_action_field_label_o2m: '{collection} kiválasztásának megszüntetésekor...'
referential_action_no_action: A törlés megakadályozása
referential_action_cascade: A {collection} elem kaszkád törlése
referential_action_set_null: A {field} mező állapotának nullra állítása
referential_action_set_default: '{field} beállítása alapértelmezett értékére'
choose_action: Művelet választása
continue_label: Folytatás
continue_as: >-
  {név} jelenleg hitelesített. Ha felismeri ezt a fiókot, nyomja meg a folytatás gombot!
editing_role: '{role} szerepkör'
creating_webhook: Webhook létrehozása
default_label: Alapértelmezett
delete_label: Törlés
delete_are_you_sure: >-
  Ez a művelet végleges és visszavonhatatlan. Biztos, hogy folytatni szeretné?
delete_field_are_you_sure: >-
  Biztosan törölni szeretnéd ezt a mezőt ({field})? Ha törlöd, nem lehet visszaállítani.
description: Leírás
done: Kész
duplicate: Duplikálás
email: Email
embed: Beágyazás
fallback_icon: Tartalék ikon
field: Mező | Mezők
file: File
file_library: Könyvtár
forgot_password: Elfelejtett jelszó
hidden: Rejtett
icon: Ikon
info: Információ
normal: Normál
success: Sikeres
warning: Figyelmeztetés
danger: Veszély
junction_collection: Csomópont gyűjtemény
latency: Késleltetés
login: Belépés
my_activity: Saját tevékenységek
not_authenticated: Nem hitelesített
authenticated: Hitelesítve
options: Lehetőségek
otp: Egyszer használható jelszó
password: Jelszó
permissions: Jogosultságok
relationship: Kapcsolat
reset: Visszaállítás
reset_password: Jelszó visszaállítása
revisions: Változatok
revert: Visszaállítás
save: Mentés
schema: Séma
search: Keresés
select_existing: Létező kiválasztása
select_field_type: Mezőtípus kiválasztása
select_interface: Kezelőfelület kiválasztása
settings: Beállítások
sign_in: Belépés
sign_out: Kilépés
sign_out_confirm: Biztos, hogy ki szeretne jelentkezni?
something_went_wrong: Valami hiba történt.
sort_direction: Rendezés iránya
sort_asc: Növekvő sorrend
sort_desc: Csökkenő sorrend
template: Sablon
require_value_to_be_set: Az érték beállítása kötelező
translation: Fordítás
value: Érték
view_project: Projekt megtekintése
report_error: Hiba jelentése
interfaces:
  group-accordion:
    name: Harmonika
    description: Mezőcsoportok megjelenítése harmonika nézetben
    all_closed: Mind bezárva
    first_opened: Első nyitva
    all_opened: Mind nyitva
    accordion_mode: Harmonika mód
    max_one_section_open: Max. egy nyitott szakasz
  presentation-links:
    presentation-links: Gomb hivatkozások
    links: Linkek
    description: Konfigurálható linkgombok dinamikus URL-ek indításához
    style: Stílus
    primary: Elsődleges
    link: Linkek
    button: Gombok
    error: A művelet nem hajtható végre
  select-multiple-checkbox:
    checkboxes: Jelölőnégyzetek
    description: Válasszon akár több lehetőséget is a jelölőnégyzetek segítségével
    allow_other: Egyéb engedélyezése
    show_more: 'További {count} mutatása'
    items_shown: Megjelenített elemek
  select-multiple-checkbox-tree:
    name: Jelölőnégyzetek (Fa)
    description: Válasszon akár több lehetőséget is az egymásba ágyazott jelölőnégyzetek segítségével
    value_combining: Érték kombinálása
    value_combining_note: Szabályozza, hogy a beágyazott kiválasztáskor milyen érték kerüljön tárolásra.
    show_all: Mind megjelenítése
    show_selected: Kiválasztottak megjelenítése
  input-code:
    code: Kód
    description: Kódrészletek írása vagy megosztása
    line_number: Sorok számozása
    placeholder: Kód beírása...
  system-collection:
    collection: Gyűjtemény
    description: Választás meglévő gyűjteményekből
    include_system_collections: Beleértve a rendszergyűjteményeket
  system-collections:
    collections: Gyűjtemények
    description: Választás meglévő gyűjteményekből
    include_system_collections: Beleértve a rendszergyűjteményeket
  select-color:
    color: Szín
    description: Írjon be vagy válasszon egy színértéket
    placeholder: Szín választása...
    preset_colors: Alapértelmezett színek
    preset_colors_add_label: Új szín hozzáadása...
    name_placeholder: Szín elnevezése...
  datetime:
    datetime: Dátum és idő
    description: Dátum és idő beállítása
    include_seconds: Beleértve a másodperceket
    set_to_now: Mai nap
    use_24: 24 órás formátum használata
  system-display-template:
    display-template: Megjelenítési sablon
    description: Statikus szöveg és dinamikus mezőértékek keverése
    collection_field: Gyűjteménymező
    collection_field_not_setup: A gyűjtemény mező opció nem megfelelően van beállítva
    select_a_collection: Gyűjtemény kiválasztása
  presentation-divider:
    divider: Elválasztó
    description: A mezők felcímkézése és szakaszokra osztása
    title_placeholder: Írjon be egy címet...
    inline_title: Inline cím
    inline_title_label: Cím megjelenítése a soron belül
    margin_top: Felső margó
    margin_top_label: Felső margó növelése
  select-dropdown:
    description: Válasszon értéket legördülő listából
    choices_placeholder: Új lehetőség hozzáadása
    allow_other: Egyéb engedélyezése
    allow_other_label: Egyéb érték engedélyezése
    allow_none: Egyik sem engedélyezett
    allow_none_label: Nem kötelező választani
    choices_name_placeholder: Adjon meg egy nevet...
    choices_value_placeholder: Adjon meg egy értéket...
  select-multiple-dropdown:
    select-multiple-dropdown: Legördülő lista (többválasztós)
    description: Válasszon több értéket legördülő listából
  file:
    file: File
    description: Válasszon vagy töltsön fel fájlt
  files:
    files: Fájlok
    description: Válasszon vagy töltsön fel fájlokat
  input-hash:
    hash: Hash
    description: Adjon meg egy hashelni kívánt értéket
    masked: Maszkolt
    masked_label: Valós értékek elrejtése
  select-icon:
    icon: Ikon
    description: Válasszon egy ikont legördülő listából
    search_for_icon: Ikon keresése...
  file-image:
    image: Kép
    description: Válasszon vagy töltsön fel egy képet
  system-interface:
    interface: Kezelőfelület
    description: Már létező interfész kiválasztása
    placeholder: Válasszon egy interfészt...
  system-interface-options:
    interface-options: Interfész opciók
    description: Egy modál egy interfész opcióinak kiválasztásához
  list-m2m:
    many-to-many: Sok a sokhoz
    description: Több kapcsolódó csomóponti elem kiválasztása
  select-dropdown-m2o:
    many-to-one: Sok az egyhez
    description: Egyetlen kapcsolódó elem kiválasztása
    display_template: Megjelenítési sablon
  input-rich-text-md:
    markdown: Markdown
    description: Markdown bevitele és előnézete
    customSyntax: Egyedi blokkok
    customSyntax_label: Egyéni szintaxistípusok hozzáadása
    customSyntax_add: Egyéni szintaxis hozzáadása
    box: Block / Inline
    imageToken: Kép token
    imageToken_label: Milyen (statikus) tokent csatoljunk a képforrásokhoz
  map:
    map: Térkép
    description: Hely megadása térképen
    zoom: Nagyítás
    geometry_type: Geometria típusa
    geometry_format: Geometria formátuma
    default_view: Alapértelmezett nézet
    invalid_options: Érvénytelen opciók
    invalid_format: Érvénytelen formátum ({format})
    unexpected_geometry: 'Elvárt: {expected}, kapott: {got}.'
    fit_bounds: Nézet hozzáigazítása az adathoz
    native: Natív
    geojson: GeoJSON
    lnglat: Hosszúság, Szélesség
    wkt: WKT
    wkb: WKB
  presentation-notice:
    notice: Értesítés
    description: Rövid értesítés megjelenítése
    text: Írja ide az értesítés tartalmát...
  list-o2m:
    one-to-many: Egy a sokhoz
    description: Több kapcsolódó elem választása
    no_collection: A gyűjtemény nem található
  system-folder:
    folder: Könyvtár
    description: Válasszon egy mappát
    field_hint: Az újonnan feltöltött fájlokat a kiválasztott mappába helyezi. Nem érinti a kiválasztott, de már létező fájlokat.
    root_name: Fájlok gyökérkönyvtára
    system_default: Rendszer alapértelmezései
  select-radio:
    radio-buttons: Rádiógombok
    description: Válasszon egyet a több lehetőség közül
  list:
    repeater: Repeater
    description: Ugyanazon struktúra több bejegyzésének létrehozása
    edit_fields: Mezők szerkesztése
    add_label: '"Új létrehozása" címke'
    field_name_placeholder: Mezőnév megadása...
    field_note_placeholder: Megjegyzés hozzáadása mezőhöz...
  slider:
    slider: Csúszka
    description: Válasszon számot csúszka segítségével
    always_show_value: Mindig mutassa az értéket
  tags:
    tags: Címkék
    description: Címke megadása vagy kiválasztása
    whitespace: Szóköz
    hyphen: Helyettesítse kötőjellel
    underscore: Helyettesítse aláhúzással
    remove: Szóközök eltávolítása
    capitalization: Nagybetűs írásmód
    uppercase: Nagybetűsre konvertálás
    lowercase: Kisbetűsre konvertálás
    auto_formatter: Cím automatikus formázó használata
    alphabetize: ABC sorrend
    alphabetize_label: ABC sorrend kényszerítése
    add_tags: Címkék hozzáadása...
  input:
    input: Bevitel
    description: Manuálisan határozzon meg egy értéket!
    trim: Vágás
    mask: Maszkolt
    mask_label: Valós érték elrejtése
    clear: Törölt érték
    clear_label: Mentés üres karakterláncként
    minimum_value: Minimumérték
    maximum_value: Maximumérték
    step_interval: Lépésköz
    slug: Slugify
    slug_label: A beírt érték URL-kompatibilissá tétel
  input-multiline:
    textarea: Szövegmező
    description: Többsoros egyszerű szöveg (multiline plain-text) bevitele
  boolean:
    toggle: Váltás
    description: Be- és kikapcsolás közti váltás
    label_placeholder: Címke beírása...
    label_default: Engedélyezve
  translations:
    display_template: Megjelenítési sablon
    no_collection: Nincsenek gyűjtemények
  list-o2m-tree-view:
    description: Fa nézet egymásba ágyazott rekurzív egy a sokhoz elemekhez
    recursive_only: A fa nézet felület csak rekurzív kapcsolatok esetén működik.
  user:
    user: Felhasználó
    description: Válasszon ki egy létező directus felhasználót!
    select_mode: Kiválasztott mód
    modes:
      auto: Automatikus
      dropdown: Legördülő lista
      modal: Ablak
  input-rich-text-html:
    wysiwyg: WYSIWYG
    description: Rich-text editor HTML tartalom írásához
    toolbar: Eszköztár
    custom_formats: Egyéni formátumok
    options_override: Beállítások felülírása
  input-autocomplete-api:
    input-autocomplete-api: Automatikus kiegészítés (API)
    description: Külső API-értékek keresési típusvezetője (automatikus kiegészítés).
    results_path: Eredmények útvonala
    value_path: Érték útvonala
    trigger: Eseményindító
    rate: Értékelés
  group-raw:
    description: A mezők megjelenítése a jelenlegi állapotnak megfelelően
  group-detail:
    description: A mezők renderelése összecsukható szakaszként
    show_header: Csoportfejléc megjelenítése
    header_icon: Fejléc ikon
    header_color: Fejléc színe
    start_open: Indíts nyitva!
    start_closed: Indíts zárva!
displays:
  boolean:
    boolean: Logikai
    description: Be- és kikapcsolt állapotok megjelenítése
    label_on: Címke be
    label_on_placeholder: Címke megadása...
    label_off: Címke ki
    label_off_placeholder: Címke megadása...
    icon_on: Ikon be
    icon_off: Ikon ki
    color_on: Szín be
    color_off: Szín ki
  collection:
    collection: Gyűjtemény
    description: Gyűjtemény megjelenítése
    icon_label: Gyűjtemény ikon megjelenítése
  color:
    color: Szín
    description: Színes kör megjelenítése
    default_color: Alapértelmezett szín
  datetime:
    datetime: Dátum és idő
    description: Az idővel kapcsolatos értékek megjelenítése
    format: Formátum
    format_note: >-
      Az egyéni formátum elfogadja a __[Date Field Symbol Table](https://www.unicode.org/reports/tr35/tr35-dates.html#Date_Field_Symbol_Table)__
    long: Hosszú
    short: Rövid
    relative: Relatív
    relative_label: 'Relatív idő megjelenítése, pl.: 5 perccel ezelőtt'
  file:
    file: File
    description: Fájlok megjelenítése
  filesize:
    filesize: Fájlméret
    description: Fájl méretének megjelenítése
  formatted-value:
    formatted-value: Formázott érték
    description: A szöveg formázott változatának megjelenítése
    format_title: Cím formázása
    format_title_label: Automatikus nagybetű / kisbetű
    bold_label: Vastag stílus használata
  formatted-json-value:
    formatted-json-value: Formázott JSON érték
    description: Az objektum formázott változatának megjelenítése
  icon:
    icon: Ikon
    description: Egy ikon megjelenítése
    filled: Kitöltve
    filled_label: Használja a kitöltött változatot
  image:
    image: Kép
    description: Egy apró előnézeti kép megjelenítése
    circle: Kör
    circle_label: Megjelenítés körszegéllyel
  labels:
    labels: Feliratok
    description: Egyetlen címke vagy címkék listájának megjelenítése
    default_foreground: Alapértelmezett előtér
    default_background: Alapértelmezett háttér
    format_label: Mindegyik címke formázása
    show_as_dot: Pontszerű megjelenítés
    choices_value_placeholder: Adjon meg egy értéket...
    choices_text_placeholder: Szöveg megadása...
  mime-type:
    mime-type: MIME típus
    description: A fájl MIME-típusának megjelenítése
    extension_only: Csak a kiterjesztés
    extension_only_label: Csak a fájlkiterjesztés megjelenítése
  rating:
    rating: Értékelés
    description: Egy számérték viszonylagos megjelenítése max-értékéhez képest, csillagokkal ábrázolva
    simple: Egyszerű
    simple_label: Csillagok megjelenítése egyszerű formátumban
  raw:
    raw: Nyers érték
  related-values:
    related-values: Hasonló értékek
    description: Hasonló értékek megjelenítése
  user:
    user: Felhasználó
    description: Egy directus felhasználó megjelenítése
    avatar: Profilkép
    name: Név
    both: Mindkettő
    circle_label: Felhasználó megjelenítése körszegéllyel
layouts:
  cards:
    cards: Kártya
    image_source: Kép forrása
    image_fit: Kép pozíciója
    crop: Vágás
    contain: Tartalmaz
    title: Cím
    subtitle: Alcím
  tabular:
    tabular: Táblázat
    fields: Mezők
    spacing: Sorköz
    comfortable: Kényelmes
    compact: Kompakt
    cozy: Kellemes
  calendar:
    calendar: Naptár
    start_date_field: Kezdő dátum mező
    end_date_field: Záró dátum mező
  map:
    map: Térkép
    basemap: Alaptérkép
    layers: Rétegek
    edit_custom_layers: Rétegek szerkesztése
    cluster_options: Klaszterezés beállításai
    cluster: Klaszterezés aktiválása
    cluster_radius: Klaszter sugara
    cluster_minpoints: Minimális klaszter méret
    cluster_maxzoom: Maximális zoom a klaszterezéshez
    field: Geometria
    invalid_geometry: Érvénytelen geometria
    auto_location_filter: Mindig szűrje az adatokat a határok megtekintéséhez
    search_this_area: Keresés ezen a területen<|MERGE_RESOLUTION|>--- conflicted
+++ resolved
@@ -861,11 +861,7 @@
     files_divider_title: Fájlok és miniatűrök
     overrides_divider_title: Alkalmazás felülbírálások
   directus_activity:
-<<<<<<< HEAD
-    login: Bejelentkezés
-=======
     login: Belépés
->>>>>>> 8a1913aa
     create: Létrehozás
     update: Frissítés
     delete: Törlés
