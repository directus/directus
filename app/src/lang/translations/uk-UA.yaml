--- conflicted
+++ resolved
@@ -257,15 +257,10 @@
     status: Статус
 field_options:
   directus_activity:
-<<<<<<< HEAD
-    create: Створити
-    update: Оновити
-=======
     login: Вхід
     create: Створити
     update: Оновити
     delete: Видалити
->>>>>>> 8a1913aa
   directus_collections:
     language: Мова
     archive_divider: Архів
