--- conflicted
+++ resolved
@@ -67,42 +67,19 @@
 	--yellow: #ffb300;
 	--yellow-125: #c8a34c;
 	--yellow-150: #948049;
-<<<<<<< HEAD
-	--yellow-175: #615E46;
-	--yellow-190: #424A44;
-
-	--orange-alt: #FDF5EC;
-	--orange-10: #FDF5EC;
-	--orange-25: #FBE5D1;
-	--orange-50: #F7CBA3;
-	--orange-75: #F2B174;
-	--orange: #EE9746;
-	--orange-125: #BE8045;
-	--orange-150: #8E6A44;
-	--orange-175: #5E5344;
-	--orange-190: #414543;
-
-	--red-alt: #FDEEF0;
-	--red-10: #FDEEF0;
-	--red-25: #F8D3D9;
-	--red-50: #F0A7B3;
-	--red-75: #EA7D8F;
-	--red: #E35169;
-	--red-125: #B64C5F;
-=======
 	--yellow-175: #615e46;
 	--yellow-190: #424a44;
 
-	--orange-alt: #fff5e9;
-	--orange-10: #fff5e9;
-	--orange-25: #fde5c6;
-	--orange-50: #faca8d;
-	--orange-75: #f9b155;
-	--orange: #f7971c;
-	--orange-125: #c58026;
-	--orange-150: #926a2f;
-	--orange-175: #605339;
-	--orange-190: #42453f;
+	--orange-alt: #fdf5ec;
+	--orange-10: #fdf5ec;
+	--orange-25: #fbe5d1;
+	--orange-50: #f7cba3;
+	--orange-75: #f2b174;
+	--orange: #ee9746;
+	--orange-125: #be8045;
+	--orange-150: #8e6a44;
+	--orange-175: #5e5344;
+	--orange-190: #414543;
 
 	--red-alt: #fdeef0;
 	--red-10: #fdeef0;
@@ -111,7 +88,6 @@
 	--red-75: #ea7d8f;
 	--red: #e35169;
 	--red-125: #b64c5f;
->>>>>>> e259fb49
 	--red-150: #884756;
 	--red-175: #5b414c;
 	--red-190: #403e47;
