import { useTranslationStrings } from '@/composables/use-translation-strings';
import { setLanguage } from '@/lang/set-language';
import { useAppStore } from '@/stores/app';
import { useCollectionsStore } from '@/stores/collections';
import { useFieldsStore } from '@/stores/fields';
import { useFlowsStore } from '@/stores/flows';
import { useInsightsStore } from '@/stores/insights';
import { useLatencyStore } from '@/stores/latency';
import { useNotificationsStore } from '@/stores/notifications';
import { usePermissionsStore } from '@/stores/permissions';
import { usePresetsStore } from '@/stores/presets';
import { useRelationsStore } from '@/stores/relations';
import { useRequestsStore } from '@/stores/requests';
import { useServerStore } from '@/stores/server';
import { useSettingsStore } from '@/stores/settings';
import { useUserStore } from '@/stores/user';
<<<<<<< HEAD
import { useNotificationsStore } from '@/stores/notifications';
=======
import { getBasemapSources } from '@/utils/geometry/basemap';
>>>>>>> 922cb83d
import { onDehydrateExtensions, onHydrateExtensions } from './extensions';

type GenericStore = {
	$id: string;
	hydrate?: () => Promise<void>;
	dehydrate?: () => Promise<void>;

	[key: string]: any;
};

export function useStores(
	stores = [
		useCollectionsStore,
		useFieldsStore,
		useUserStore,
		useRequestsStore,
		usePresetsStore,
		useSettingsStore,
		useServerStore,
		useLatencyStore,
		useRelationsStore,
		usePermissionsStore,
		useInsightsStore,
		useFlowsStore,
		useNotificationsStore,
	]
): GenericStore[] {
	return stores.map((useStore) => useStore()) as GenericStore[];
}

export async function hydrate(): Promise<void> {
	const stores = useStores();

	const appStore = useAppStore();
	const userStore = useUserStore();
	const serverStore = useServerStore();
	const permissionsStore = usePermissionsStore();
	const fieldsStore = useFieldsStore();

	if (appStore.hydrated) return;
	if (appStore.hydrating) return;

	appStore.hydrating = true;

	try {
		/**
		 * @NOTE
		 * Multiple stores rely on the userStore to be set, so they can fetch user specific data. The
		 * following makes sure that the user store is always fetched first, before we hydrate anything
		 * else.
		 */
		await userStore.hydrate();

		const currentUser = userStore.currentUser;

		let lang = 'en-US';
		if (serverStore.info?.project?.default_language) lang = serverStore.info.project.default_language;
<<<<<<< HEAD

		if (userStore.currentUser && 'language' in userStore.currentUser && userStore.currentUser?.language) {
			lang = userStore.currentUser?.language;
		}
=======
		if (currentUser && 'language' in currentUser && currentUser.language) lang = currentUser.language;
>>>>>>> 922cb83d

		if (currentUser?.role) {
			await Promise.all([permissionsStore.hydrate(), fieldsStore.hydrate({ skipTranslation: true })]);

			const hydratedStores = ['userStore', 'permissionsStore', 'fieldsStore'];
			await Promise.all(stores.filter(({ $id }) => !hydratedStores.includes($id)).map((store) => store.hydrate?.()));

			await onHydrateExtensions();
		}

		await setLanguage(lang);

		appStore.basemap = getBasemapSources()[0].name;
	} catch (error: any) {
		appStore.error = error;
	} finally {
		appStore.hydrating = false;
	}

	appStore.hydrated = true;
}

export async function dehydrate(stores = useStores()): Promise<void> {
	const appStore = useAppStore();

	if (appStore.hydrated === false) return;

	for (const store of stores) {
		await store.dehydrate?.();
	}

	await onDehydrateExtensions();

	appStore.hydrated = false;
}<|MERGE_RESOLUTION|>--- conflicted
+++ resolved
@@ -14,11 +14,8 @@
 import { useServerStore } from '@/stores/server';
 import { useSettingsStore } from '@/stores/settings';
 import { useUserStore } from '@/stores/user';
-<<<<<<< HEAD
 import { useNotificationsStore } from '@/stores/notifications';
-=======
 import { getBasemapSources } from '@/utils/geometry/basemap';
->>>>>>> 922cb83d
 import { onDehydrateExtensions, onHydrateExtensions } from './extensions';
 
 type GenericStore = {
@@ -75,15 +72,10 @@
 		const currentUser = userStore.currentUser;
 
 		let lang = 'en-US';
-		if (serverStore.info?.project?.default_language) lang = serverStore.info.project.default_language;
-<<<<<<< HEAD
 
 		if (userStore.currentUser && 'language' in userStore.currentUser && userStore.currentUser?.language) {
 			lang = userStore.currentUser?.language;
 		}
-=======
-		if (currentUser && 'language' in currentUser && currentUser.language) lang = currentUser.language;
->>>>>>> 922cb83d
 
 		if (currentUser?.role) {
 			await Promise.all([permissionsStore.hydrate(), fieldsStore.hydrate({ skipTranslation: true })]);
