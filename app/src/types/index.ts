export * from './collections';
export * from './error';
export * from './insights';
<<<<<<< HEAD
export * from './notifications';
export * from './relations';
export * from './login';
=======
export * from './notifications';
>>>>>>> 5b59bce3
<|MERGE_RESOLUTION|>--- conflicted
+++ resolved
@@ -1,10 +1,5 @@
 export * from './collections';
 export * from './error';
 export * from './insights';
-<<<<<<< HEAD
 export * from './notifications';
-export * from './relations';
-export * from './login';
-=======
-export * from './notifications';
->>>>>>> 5b59bce3
+export * from './login';