--- conflicted
+++ resolved
@@ -1,9 +1,5 @@
 export * from './collections';
 export * from './error';
-<<<<<<< HEAD
-export * from './fields';
 export * from './insights';
-=======
->>>>>>> 18e41b35
 export * from './notifications';
 export * from './relations';