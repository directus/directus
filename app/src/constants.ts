--- conflicted
+++ resolved
@@ -72,9 +72,6 @@
 	},
 ];
 
-<<<<<<< HEAD
-export const DEFAULT_AUTH_PROVIDER = 'default';
-=======
 export const FIELD_TYPES_SELECT: Array<{ value: Type; text: string } | { divider: true }> = [
 	{
 		text: '$t:string',
@@ -146,6 +143,7 @@
 		value: 'hash',
 	},
 ];
->>>>>>> d4af01bf
+
+export const DEFAULT_AUTH_PROVIDER = 'default';
 
 export const AUTH_SSO_DRIVERS = ['oauth2', 'openid'];