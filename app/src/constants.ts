--- conflicted
+++ resolved
@@ -72,7 +72,6 @@
 	},
 ];
 
-<<<<<<< HEAD
 export const FIELD_TYPES_SELECT: Array<{ value: Type; text: string } | { divider: true }> = [
 	{
 		text: '$t:string',
@@ -144,6 +143,5 @@
 		value: 'hash',
 	},
 ];
-=======
-export const AUTH_SSO_DRIVERS = ['oauth2', 'openid'];
->>>>>>> 712e1c24
+
+export const AUTH_SSO_DRIVERS = ['oauth2', 'openid'];