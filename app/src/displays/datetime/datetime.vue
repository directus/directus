<template>
	<span class="datetime">{{ displayValue }}</span>
</template>

<script lang="ts" setup>
import { useI18n } from 'vue-i18n';
import { ref, watch, computed, onMounted, onUnmounted } from 'vue';
import { localizedFormat } from '@/utils/localized-format';
import { localizedFormatDistance } from '@/utils/localized-format-distance';
import { localizedFormatDistanceStrict } from '@/utils/localized-format-distance-strict';
import { parseISO, parse } from 'date-fns';

interface Props {
	value: string;
	type: 'dateTime' | 'date' | 'time' | 'timestamp';
	format?: string;
	relative?: boolean;
	strict?: boolean;
	round?: 'floor' | 'round' | 'ceil';
	suffix?: boolean;
}

const props = withDefaults(defineProps<Props>(), {
	format: 'long',
	relative: false,
	strict: false,
	round: 'round',
	suffix: true,
});

const { t } = useI18n();

const displayValue = ref<string | null>(null);

const localValue = computed(() => {
	if (!props.value) return null;

	if (props.type === 'timestamp') {
		return parseISO(props.value);
	} else if (props.type === 'dateTime') {
		return parse(props.value, "yyyy-MM-dd'T'HH:mm:ss", new Date());
	} else if (props.type === 'date') {
		return parse(props.value, 'yyyy-MM-dd', new Date());
	} else if (props.type === 'time') {
		return parse(props.value, 'HH:mm:ss', new Date());
	}

	return null;
});

const relativeFormat = (value: Date) => {
	if (props.strict) {
		return localizedFormatDistanceStrict(value, new Date(), {
			addSuffix: props.suffix,
			roundingMethod: props.round,
		});
	} else {
		return localizedFormatDistance(value, new Date(), {
			addSuffix: props.suffix,
		});
	}
};

<<<<<<< HEAD
watch([localValue, props],
	async ([newValue, _]) => {
=======
watch(
	localValue,
	(newValue) => {
>>>>>>> c0345194
		if (newValue === null) {
			displayValue.value = null;
			return;
		}

		if (props.relative) {
			displayValue.value = relativeFormat(newValue);
		} else {
			let format;
			if (props.format === 'long') {
				format = `${t('date-fns_date')} ${t('date-fns_time')}`;
				if (props.type === 'date') format = String(t('date-fns_date'));
				if (props.type === 'time') format = String(t('date-fns_time'));
			} else if (props.format === 'short') {
				format = `${t('date-fns_date_short')} ${t('date-fns_time_short')}`;
				if (props.type === 'date') format = String(t('date-fns_date_short'));
				if (props.type === 'time') format = String(t('date-fns_time_short'));
			} else {
				format = props.format;
			}

			displayValue.value = localizedFormat(newValue, format);
		}
	},
	{ immediate: true }
);

let refreshInterval: number | null = null;

onMounted(() => {
	if (!props.relative) return;

	refreshInterval = window.setInterval(() => {
		if (!localValue.value) return;
		displayValue.value = relativeFormat(localValue.value);
	}, 60000);
});

onUnmounted(() => {
	if (refreshInterval) clearInterval(refreshInterval);
});
</script>

<style lang="scss" scoped>
.datetime {
	overflow: hidden;
	line-height: 1.15;
	white-space: nowrap;
	text-overflow: ellipsis;
}
</style><|MERGE_RESOLUTION|>--- conflicted
+++ resolved
@@ -61,14 +61,8 @@
 	}
 };
 
-<<<<<<< HEAD
 watch([localValue, props],
-	async ([newValue, _]) => {
-=======
-watch(
-	localValue,
-	(newValue) => {
->>>>>>> c0345194
+	async ([newValue]) => {
 		if (newValue === null) {
 			displayValue.value = null;
 			return;
