import { defineDisplay } from '@directus/shared/utils';
import { DisplayConfig } from '@directus/shared/types';
import DisplayFormattedValue from './formatted-value.vue';

export default defineDisplay({
	id: 'formatted-value',
	name: '$t:displays.formatted-value.formatted-value',
	description: '$t:displays.formatted-value.description',
	types: ['string', 'text', 'integer', 'float', 'decimal', 'bigInteger'],
	icon: 'text_format',
	component: DisplayFormattedValue,
	options: ({ collection, field }) => {
		const display_options = field.meta.display_options || {};
<<<<<<< HEAD
		const options = [
=======
		const options: DisplayConfig['options'] = [
>>>>>>> 7565078a
			{
				field: 'prefix',
				name: '$t:displays.formatted-value.prefix',
				type: 'string',
				meta: {
					width: 'half',
					interface: 'input',
					options: {
						label: '$t:displays.formatted-value.prefix_label',
						trim: false,
					},
				},
			},
			{
				field: 'suffix',
				name: '$t:displays.formatted-value.suffix',
				type: 'string',
				meta: {
					width: 'half',
					interface: 'input',
					options: {
						label: '$t:displays.formatted-value.suffix_label',
						trim: false,
					},
				},
<<<<<<< HEAD
			},
			{
				field: 'bold',
				name: '$t:displays.formatted-value.bold',
=======
			},
			{
				field: 'bold',
				name: '$t:displays.formatted-value.bold',
				type: 'boolean',
				meta: {
					width: 'half',
					interface: 'boolean',
					options: {
						label: '$t:displays.formatted-value.bold_label',
					},
				},
				schema: {
					default_value: false,
				},
			},
			{
				field: 'color',
				name: '$t:displays.formatted-value.color',
				type: 'string',
				meta: {
					interface: 'select-color',
					width: 'half',
				},
			},
			{
				field: 'iconLeft',
				name: '$t:displays.formatted-value.icon_left',
				type: 'string',
				meta: {
					width: 'half',
					interface: 'select-icon',
				},
			},
			{
				field: 'iconRight',
				name: '$t:displays.formatted-value.icon_right',
				type: 'string',
				meta: {
					width: 'half',
					interface: 'select-icon',
				},
			},
			{
				field: 'iconLeftColor',
				name: '$t:displays.formatted-value.icon_left_color',
				meta: {
					width: 'half',
					interface: 'select-color',
				},
			},
			{
				field: 'iconRightColor',
				name: '$t:displays.formatted-value.icon_right_color',
				meta: {
					width: 'half',
					interface: 'select-color',
				},
			},
			{
				field: 'font',
				name: '$t:displays.formatted-value.font',
				meta: {
					width: 'half',
					interface: 'select-dropdown',
					options: {
						choices: [
							{ text: '$t:displays.formatted-value.font_sans_serif', value: 'sans-serif' },
							{ text: '$t:displays.formatted-value.font_serif', value: 'serif' },
							{ text: '$t:displays.formatted-value.font_monospace', value: 'monospace' },
						],
					},
				},
				schema: {
					default_value: 'sans-serif',
				},
			},
		];

		if (['string', 'text'].includes(field.type)) {
			options.push({
				field: 'formatTitle',
				name: '$t:displays.formatted-value.format_title',
>>>>>>> 7565078a
				type: 'boolean',
				meta: {
					width: 'half',
					interface: 'boolean',
					options: {
<<<<<<< HEAD
						label: '$t:displays.formatted-value.bold_label',
=======
						label: '$t:displays.formatted-value.format_title_label',
>>>>>>> 7565078a
					},
				},
				schema: {
					default_value: false,
<<<<<<< HEAD
=======
				},
			});
		}

		options.push({
			field: 'link',
			name: '$t:displays.formatted-value.link',
			type: 'boolean',
			meta: {
				width: 'half',
				interface: 'boolean',
				options: {
					label: '$t:displays.formatted-value.link_label',
>>>>>>> 7565078a
				},
			},
			{
				field: 'color',
				name: '$t:displays.formatted-value.color',
				type: 'string',
				meta: {
					interface: 'select-color',
					width: 'half',
				},
			},
<<<<<<< HEAD
			{
				field: 'iconLeft',
				name: '$t:displays.formatted-value.icon_left',
				type: 'string',
				meta: {
					width: 'half',
					interface: 'select-icon',
				},
			},
			{
				field: 'iconRight',
				name: '$t:displays.formatted-value.icon_right',
				type: 'string',
				meta: {
					width: 'half',
					interface: 'select-icon',
				},
			},
			{
				field: 'iconLeftColor',
				name: '$t:displays.formatted-value.icon_left_color',
				meta: {
					width: 'half',
					interface: 'select-color',
				},
			},
			{
				field: 'iconRightColor',
				name: '$t:displays.formatted-value.icon_right_color',
				meta: {
					width: 'half',
					interface: 'select-color',
				},
			},
			{
				field: 'font',
				name: '$t:displays.formatted-value.font',
				meta: {
					width: 'half',
					interface: 'select-dropdown',
					options: {
						choices: [
							{ text: '$t:displays.formatted-value.font_sans_serif', value: 'sans-serif' },
							{ text: '$t:displays.formatted-value.font_serif', value: 'serif' },
							{ text: '$t:displays.formatted-value.font_monospace', value: 'monospace' },
						],
					},
				},
				schema: {
					default_value: 'sans-serif',
				},
			},
		];

		if (['string', 'text'].includes(field.type)) {
			options.push({
				field: 'formatTitle',
				name: '$t:displays.formatted-value.format_title',
				type: 'boolean',
				meta: {
					width: 'half',
					interface: 'boolean',
					options: {
						label: '$t:displays.formatted-value.format_title_label',
					},
				},
				schema: {
					default_value: false,
=======
		});

		if (display_options.link) {
			options.push({
				field: 'linkTemplate',
				name: '$t:displays.formatted-value.link_template',
				type: 'string',
				meta: {
					width: 'half',
					interface: 'input',
					options: {
						label: '$t:displays.formatted-value.link_template_label',
					},
				},
				schema: {
					default_value: '{{value}}',
>>>>>>> 7565078a
				},
			});
		}

		options.push({
<<<<<<< HEAD
			field: 'link',
			name: '$t:displays.formatted-value.link',
			type: 'boolean',
			meta: {
				width: 'half',
				interface: 'boolean',
				options: {
					label: '$t:displays.formatted-value.link_label',
				},
			},
			schema: {
				default_value: false,
			},
		});

		if (display_options.link) {
			options.push({
				field: 'linkTemplate',
				name: '$t:displays.formatted-value.link_template',
				type: 'string',
				meta: {
					width: 'half',
					interface: 'input',
					options: {
						label: '$t:displays.formatted-value.link_template_label',
					},
				},
				schema: {
					default_value: '{{value}}',
				},
			});
		}

		if (['bigInteger', 'integer', 'float', 'decimal'].includes(field.type)) {
			options.push({
				field: 'formatRules',
				name: '$t:displays.formatted-value.format_rules',
				type: 'json',
				meta: {
					interface: 'list',
					options: {
						template: '{{name}}',
						fields: [
							{
								field: 'filter',
								name: '$t:displays.formatted-value.format_rules_filter',
								type: 'json',
								meta: {
									interface: 'system-filter',
									options: {
										collectionName: collection,
									},
								},
							},
							{
								field: 'name',
								name: '$t:displays.formatted-value.format_rules_name',
								type: 'string',
								meta: {
									width: 'half',
									interface: 'input',
									options: {
										label: '$t:displays.formatted-value.format_rules_name_label',
									},
								},
							},
							{
								field: 'color',
								name: '$t:displays.formatted-value.color',
								type: 'string',
								meta: {
									interface: 'select-color',
									width: 'half',
								},
							},
							{
								field: 'iconLeft',
								name: '$t:displays.formatted-value.icon_left',
								type: 'string',
								meta: {
									width: 'half',
									interface: 'select-icon',
								},
							},
							{
								field: 'iconRight',
								name: '$t:displays.formatted-value.icon_right',
								type: 'string',
								meta: {
									width: 'half',
									interface: 'select-icon',
								},
							},
							{
								field: 'iconLeftColor',
								name: '$t:displays.formatted-value.icon_left_color',
								meta: {
									width: 'half',
									interface: 'select-color',
								},
							},
							{
								field: 'iconRightColor',
								name: '$t:displays.formatted-value.icon_right_color',
								meta: {
									width: 'half',
									interface: 'select-color',
								},
							},
						],
					},
				},
			});
		}

=======
			field: 'formatRules',
			name: '$t:displays.formatted-value.format_rules',
			type: 'json',
			meta: {
				interface: 'list',
				options: {
					template: '{{name}}',
					fields: [
						{
							field: 'rule',
							name: '$t:displays.formatted-value.format_rules_filter',
							type: 'json',
							meta: {
								interface: 'system-filter',
								options: {
									collectionName: collection,
								},
							},
						},
						{
							field: 'name',
							name: '$t:displays.formatted-value.format_rules_name',
							type: 'string',
							meta: {
								width: 'half',
								interface: 'input',
								options: {
									label: '$t:displays.formatted-value.format_rules_name_label',
								},
							},
						},
						{
							field: 'color',
							name: '$t:displays.formatted-value.color',
							type: 'string',
							meta: {
								interface: 'select-color',
								width: 'half',
							},
						},
						{
							field: 'iconLeft',
							name: '$t:displays.formatted-value.icon_left',
							type: 'string',
							meta: {
								width: 'half',
								interface: 'select-icon',
							},
						},
						{
							field: 'iconRight',
							name: '$t:displays.formatted-value.icon_right',
							type: 'string',
							meta: {
								width: 'half',
								interface: 'select-icon',
							},
						},
						{
							field: 'iconLeftColor',
							name: '$t:displays.formatted-value.icon_left_color',
							meta: {
								width: 'half',
								interface: 'select-color',
							},
						},
						{
							field: 'iconRightColor',
							name: '$t:displays.formatted-value.icon_right_color',
							meta: {
								width: 'half',
								interface: 'select-color',
							},
						},
					],
				},
			},
		});

>>>>>>> 7565078a
		return options;
	},
});<|MERGE_RESOLUTION|>--- conflicted
+++ resolved
@@ -11,11 +11,7 @@
 	component: DisplayFormattedValue,
 	options: ({ collection, field }) => {
 		const display_options = field.meta.display_options || {};
-<<<<<<< HEAD
-		const options = [
-=======
 		const options: DisplayConfig['options'] = [
->>>>>>> 7565078a
 			{
 				field: 'prefix',
 				name: '$t:displays.formatted-value.prefix',
@@ -41,12 +37,6 @@
 						trim: false,
 					},
 				},
-<<<<<<< HEAD
-			},
-			{
-				field: 'bold',
-				name: '$t:displays.formatted-value.bold',
-=======
 			},
 			{
 				field: 'bold',
@@ -130,23 +120,16 @@
 			options.push({
 				field: 'formatTitle',
 				name: '$t:displays.formatted-value.format_title',
->>>>>>> 7565078a
 				type: 'boolean',
 				meta: {
 					width: 'half',
 					interface: 'boolean',
 					options: {
-<<<<<<< HEAD
-						label: '$t:displays.formatted-value.bold_label',
-=======
 						label: '$t:displays.formatted-value.format_title_label',
->>>>>>> 7565078a
 					},
 				},
 				schema: {
 					default_value: false,
-<<<<<<< HEAD
-=======
 				},
 			});
 		}
@@ -160,88 +143,11 @@
 				interface: 'boolean',
 				options: {
 					label: '$t:displays.formatted-value.link_label',
->>>>>>> 7565078a
-				},
-			},
-			{
-				field: 'color',
-				name: '$t:displays.formatted-value.color',
-				type: 'string',
-				meta: {
-					interface: 'select-color',
-					width: 'half',
-				},
-			},
-<<<<<<< HEAD
-			{
-				field: 'iconLeft',
-				name: '$t:displays.formatted-value.icon_left',
-				type: 'string',
-				meta: {
-					width: 'half',
-					interface: 'select-icon',
-				},
-			},
-			{
-				field: 'iconRight',
-				name: '$t:displays.formatted-value.icon_right',
-				type: 'string',
-				meta: {
-					width: 'half',
-					interface: 'select-icon',
-				},
-			},
-			{
-				field: 'iconLeftColor',
-				name: '$t:displays.formatted-value.icon_left_color',
-				meta: {
-					width: 'half',
-					interface: 'select-color',
-				},
-			},
-			{
-				field: 'iconRightColor',
-				name: '$t:displays.formatted-value.icon_right_color',
-				meta: {
-					width: 'half',
-					interface: 'select-color',
-				},
-			},
-			{
-				field: 'font',
-				name: '$t:displays.formatted-value.font',
-				meta: {
-					width: 'half',
-					interface: 'select-dropdown',
-					options: {
-						choices: [
-							{ text: '$t:displays.formatted-value.font_sans_serif', value: 'sans-serif' },
-							{ text: '$t:displays.formatted-value.font_serif', value: 'serif' },
-							{ text: '$t:displays.formatted-value.font_monospace', value: 'monospace' },
-						],
-					},
-				},
-				schema: {
-					default_value: 'sans-serif',
-				},
-			},
-		];
-
-		if (['string', 'text'].includes(field.type)) {
-			options.push({
-				field: 'formatTitle',
-				name: '$t:displays.formatted-value.format_title',
-				type: 'boolean',
-				meta: {
-					width: 'half',
-					interface: 'boolean',
-					options: {
-						label: '$t:displays.formatted-value.format_title_label',
-					},
-				},
-				schema: {
-					default_value: false,
-=======
+				},
+			},
+			schema: {
+				default_value: false,
+			},
 		});
 
 		if (display_options.link) {
@@ -258,129 +164,11 @@
 				},
 				schema: {
 					default_value: '{{value}}',
->>>>>>> 7565078a
 				},
 			});
 		}
 
 		options.push({
-<<<<<<< HEAD
-			field: 'link',
-			name: '$t:displays.formatted-value.link',
-			type: 'boolean',
-			meta: {
-				width: 'half',
-				interface: 'boolean',
-				options: {
-					label: '$t:displays.formatted-value.link_label',
-				},
-			},
-			schema: {
-				default_value: false,
-			},
-		});
-
-		if (display_options.link) {
-			options.push({
-				field: 'linkTemplate',
-				name: '$t:displays.formatted-value.link_template',
-				type: 'string',
-				meta: {
-					width: 'half',
-					interface: 'input',
-					options: {
-						label: '$t:displays.formatted-value.link_template_label',
-					},
-				},
-				schema: {
-					default_value: '{{value}}',
-				},
-			});
-		}
-
-		if (['bigInteger', 'integer', 'float', 'decimal'].includes(field.type)) {
-			options.push({
-				field: 'formatRules',
-				name: '$t:displays.formatted-value.format_rules',
-				type: 'json',
-				meta: {
-					interface: 'list',
-					options: {
-						template: '{{name}}',
-						fields: [
-							{
-								field: 'filter',
-								name: '$t:displays.formatted-value.format_rules_filter',
-								type: 'json',
-								meta: {
-									interface: 'system-filter',
-									options: {
-										collectionName: collection,
-									},
-								},
-							},
-							{
-								field: 'name',
-								name: '$t:displays.formatted-value.format_rules_name',
-								type: 'string',
-								meta: {
-									width: 'half',
-									interface: 'input',
-									options: {
-										label: '$t:displays.formatted-value.format_rules_name_label',
-									},
-								},
-							},
-							{
-								field: 'color',
-								name: '$t:displays.formatted-value.color',
-								type: 'string',
-								meta: {
-									interface: 'select-color',
-									width: 'half',
-								},
-							},
-							{
-								field: 'iconLeft',
-								name: '$t:displays.formatted-value.icon_left',
-								type: 'string',
-								meta: {
-									width: 'half',
-									interface: 'select-icon',
-								},
-							},
-							{
-								field: 'iconRight',
-								name: '$t:displays.formatted-value.icon_right',
-								type: 'string',
-								meta: {
-									width: 'half',
-									interface: 'select-icon',
-								},
-							},
-							{
-								field: 'iconLeftColor',
-								name: '$t:displays.formatted-value.icon_left_color',
-								meta: {
-									width: 'half',
-									interface: 'select-color',
-								},
-							},
-							{
-								field: 'iconRightColor',
-								name: '$t:displays.formatted-value.icon_right_color',
-								meta: {
-									width: 'half',
-									interface: 'select-color',
-								},
-							},
-						],
-					},
-				},
-			});
-		}
-
-=======
 			field: 'formatRules',
 			name: '$t:displays.formatted-value.format_rules',
 			type: 'json',
@@ -460,7 +248,6 @@
 			},
 		});
 
->>>>>>> 7565078a
 		return options;
 	},
 });