<<<<<<< HEAD
import { defineDisplay } from '@directus/utils';
import { DisplayConfig } from '@directus/types';
import DisplayFormattedValue from './formatted-value.vue';
=======
>>>>>>> d16c3896
import formatTitle from '@directus/format-title';
import { defineDisplay } from '@directus/utils';
import dompurify from 'dompurify';
import { decode } from 'html-entities';
import DisplayFormattedValue from './formatted-value.vue';

export default defineDisplay({
	id: 'formatted-value',
	name: '$t:displays.formatted-value.formatted-value',
	description: '$t:displays.formatted-value.description',
	types: ['string', 'text', 'integer', 'float', 'decimal', 'bigInteger'],
	icon: 'text_format',
	component: DisplayFormattedValue,
	handler: (value, options) => {
		const prefix = options.prefix ?? '';
		const suffix = options.suffix ?? '';

		let sanitizedValue = String(value);

		// Strip out all HTML tags
		sanitizedValue = dompurify.sanitize(value, { ALLOWED_TAGS: [] });

		// Decode any HTML encoded characters (like &copy;)
		sanitizedValue = decode(sanitizedValue);

		const formattedValue = options.format ? formatTitle(sanitizedValue) : sanitizedValue;

		return `${prefix}${formattedValue}${suffix}`;
	},
	options: ({ field }) => {
		const isString = ['string', 'text'].includes(field.type ?? 'unknown');
		const stringOperators = ['eq', 'neq', 'contains', 'starts_with', 'ends_with'];
		const numberOperators = ['eq', 'neq', 'gt', 'gte', 'lt', 'lte'];

		return [
			{
				field: 'format',
				name: '$t:displays.formatted-value.format',
				type: 'boolean',
				meta: {
					width: 'half',
					interface: 'boolean',
					options: {
						label: '$t:displays.formatted-value.format_label',
					},
				},
				schema: {
					default_value: 'false',
				},
			},
			{
				field: 'font',
				name: '$t:displays.formatted-value.font',
				meta: {
					width: 'half',
					interface: 'select-dropdown',
					options: {
						choices: [
							{ text: '$t:displays.formatted-value.font_sans_serif', value: 'sans-serif' },
							{ text: '$t:displays.formatted-value.font_serif', value: 'serif' },
							{ text: '$t:displays.formatted-value.font_monospace', value: 'monospace' },
						],
					},
				},
				schema: {
					default_value: 'sans-serif',
				},
			},
			{
				field: 'bold',
				name: '$t:displays.formatted-value.bold',
				type: 'boolean',
				meta: {
					width: 'half',
					interface: 'boolean',
					options: {
						label: '$t:displays.formatted-value.bold_label',
					},
				},
				schema: {
					default_value: 'false',
				},
			},
			{
				field: 'italic',
				name: '$t:displays.formatted-value.italic',
				type: 'boolean',
				meta: {
					width: 'half',
					interface: 'boolean',
					options: {
						label: '$t:displays.formatted-value.italic_label',
					},
				},
				schema: {
					default_value: 'false',
				},
			},
			{
				field: 'prefix',
				name: '$t:displays.formatted-value.prefix',
				type: 'string',
				meta: {
					width: 'half',
					interface: 'system-input-translated-string',
					options: {
						label: '$t:displays.formatted-value.prefix_label',
						trim: false,
					},
				},
			},
			{
				field: 'suffix',
				name: '$t:displays.formatted-value.suffix',
				type: 'string',
				meta: {
					width: 'half',
					interface: 'system-input-translated-string',
					options: {
						label: '$t:displays.formatted-value.suffix_label',
						trim: false,
					},
				},
			},
			{
				field: 'color',
				name: '$t:displays.formatted-value.color',
				type: 'string',
				meta: {
					interface: 'select-color',
					width: 'half',
				},
			},
			{
				field: 'background',
				name: '$t:displays.formatted-value.background',
				type: 'string',
				meta: {
					interface: 'select-color',
					width: 'half',
				},
			},
			{
				field: 'icon',
				name: '$t:displays.formatted-value.icon',
				type: 'string',
				meta: {
					width: 'half',
					interface: 'select-icon',
				},
			},
			{
				field: 'border',
				name: '$t:displays.formatted-value.border',
				type: 'boolean',
				meta: {
					width: 'half',
					interface: 'boolean',
					options: {
						label: '$t:displays.formatted-value.border_label',
					},
				},
				schema: {
					default_value: 'false',
				},
			},
			{
				field: 'conditionalFormatting',
				type: 'json',
				name: '$t:conditional_styles',
				meta: {
					interface: 'list',
					width: 'full',
					options: {
						template: '{{operator}} {{value}}',
						fields: [
							{
								field: 'operator',
								name: '$t:operator',
								type: 'string',
								schema: {
									default_value: 'eq',
								},
								meta: {
									interface: 'select-dropdown',
									options: {
										choices: (isString ? stringOperators : numberOperators).map((operator) => ({
											text: `$t:operators.${operator}`,
											value: operator,
										})),
									},
									width: 'half',
								},
							},
							{
								field: 'value',
								name: '$t:value',
								type: isString ? 'string' : 'integer',
								schema: {
									default_value: isString ? '' : 0,
								},
								meta: {
									interface: 'input',
									width: 'half',
								},
							},
							{
								field: 'color',
								name: '$t:displays.formatted-value.color',
								type: 'string',
								meta: {
									interface: 'select-color',
									width: 'half',
								},
							},
							{
								field: 'background',
								name: '$t:displays.formatted-value.background',
								type: 'string',
								meta: {
									interface: 'select-color',
									width: 'half',
								},
							},
							{
								field: 'text',
								name: '$t:displays.formatted-value.text',
								type: 'string',
								meta: {
									interface: 'system-input-translated-string',
									width: 'half',
									options: {
										placeholder: '$t:displays.formatted-value.text_placeholder',
									},
								},
							},
							{
								field: 'icon',
								name: '$t:displays.formatted-value.icon',
								type: 'string',
								meta: {
									width: 'half',
									interface: 'select-icon',
								},
							},
						],
					},
				},
			},
		];
	},
});<|MERGE_RESOLUTION|>--- conflicted
+++ resolved
@@ -1,9 +1,3 @@
-<<<<<<< HEAD
-import { defineDisplay } from '@directus/utils';
-import { DisplayConfig } from '@directus/types';
-import DisplayFormattedValue from './formatted-value.vue';
-=======
->>>>>>> d16c3896
 import formatTitle from '@directus/format-title';
 import { defineDisplay } from '@directus/utils';
 import dompurify from 'dompurify';
