<template>
	<v-image
		v-if="imageThumbnail && !imgError"
		:src="imageThumbnail"
		:class="{ 'is-svg': value && value.type?.includes('svg') }"
		:alt="value?.title"
		@error="imgError = true"
	/>
	<div v-else ref="previewEl" class="preview">
		<span v-if="fileExtension" class="extension">
			{{ fileExtension }}
		</span>

		<v-icon v-else name="folder_open" />
	</div>
</template>

<script lang="ts" setup>
<<<<<<< HEAD
import { computed, ref } from 'vue';
import { readableMimeType } from '@/utils/readable-mime-type';
=======
import { readableMimeType } from '@/utils/readable-mime-type';
import { computed, ref } from 'vue';
>>>>>>> 964e3023

type File = {
	id: string;
	type: string;
	title: string;
};

const props = withDefaults(
	defineProps<{
<<<<<<< HEAD
		value?: File | null;
=======
		value: File | null;
>>>>>>> 964e3023
	}>(),
	{
		value: null,
	}
);

const previewEl = ref<Element>();
const imgError = ref(false);

const fileExtension = computed(() => {
	if (!props.value) return null;
	return readableMimeType(props.value.type, true);
});

const imageThumbnail = computed(() => {
	if (!props.value) return null;
	if (props.value.type?.includes('svg')) return '/assets/' + props.value.id;
	if (props.value.type?.includes('image') === false) return null;
	return `/assets/${props.value.id}?key=system-small-cover`;
});
</script>

<style lang="scss" scoped>
img {
	height: 100%;
	object-fit: cover;
	border-radius: var(--border-radius);
	aspect-ratio: 1;
}

.preview {
	--v-icon-color: var(--foreground-subdued);

	position: relative;
	display: inline-flex;
	align-items: center;
	justify-content: center;
	height: 100%;
	overflow: hidden;
	background-color: var(--background-normal);
	border-radius: var(--border-radius);
	aspect-ratio: 1;

	&.has-file {
		background-color: var(--primary-alt);
	}
}

.extension {
	color: var(--primary);
	font-weight: 600;
	font-size: 11px;
	text-transform: uppercase;
}
</style><|MERGE_RESOLUTION|>--- conflicted
+++ resolved
@@ -16,13 +16,8 @@
 </template>
 
 <script lang="ts" setup>
-<<<<<<< HEAD
-import { computed, ref } from 'vue';
-import { readableMimeType } from '@/utils/readable-mime-type';
-=======
 import { readableMimeType } from '@/utils/readable-mime-type';
 import { computed, ref } from 'vue';
->>>>>>> 964e3023
 
 type File = {
 	id: string;
@@ -32,11 +27,7 @@
 
 const props = withDefaults(
 	defineProps<{
-<<<<<<< HEAD
-		value?: File | null;
-=======
 		value: File | null;
->>>>>>> 964e3023
 	}>(),
 	{
 		value: null,
