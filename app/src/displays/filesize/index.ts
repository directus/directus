import { defineDisplay } from '@directus/shared/utils';
import { formatFilesize } from '@/utils/format-filesize';
import { h } from 'vue';

export default defineDisplay({
	id: 'filesize',
	name: '$t:displays.filesize.filesize',
	description: '$t:displays.filesize.description',
	icon: 'description',
<<<<<<< HEAD
	component: ({ value }: { value: number }) => formatFilesize(value),
	handler: (value: number) => formatFilesize(value),
=======
	component: ({ value }: { value: number }) => h('span', null, formatFilesize(value)),
	handler: ({ value }: { value: number }) => formatFilesize(value),
>>>>>>> 0a5ff6d1
	options: [],
	types: ['integer', 'bigInteger'],
});<|MERGE_RESOLUTION|>--- conflicted
+++ resolved
@@ -7,13 +7,8 @@
 	name: '$t:displays.filesize.filesize',
 	description: '$t:displays.filesize.description',
 	icon: 'description',
-<<<<<<< HEAD
-	component: ({ value }: { value: number }) => formatFilesize(value),
+	component: ({ value }: { value: number }) => h('span', null, formatFilesize(value)),
 	handler: (value: number) => formatFilesize(value),
-=======
-	component: ({ value }: { value: number }) => h('span', null, formatFilesize(value)),
-	handler: ({ value }: { value: number }) => formatFilesize(value),
->>>>>>> 0a5ff6d1
 	options: [],
 	types: ['integer', 'bigInteger'],
 });