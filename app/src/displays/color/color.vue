--- conflicted
+++ resolved
@@ -6,11 +6,6 @@
 </template>
 
 <script lang="ts" setup>
-<<<<<<< HEAD
-import { computed } from 'vue';
-import Color from 'color';
-=======
->>>>>>> 964e3023
 import { isHex } from '@/utils/is-hex';
 import { cssVar } from '@directus/utils/browser';
 import Color from 'color';
@@ -18,11 +13,7 @@
 
 const props = defineProps({
 	value: {
-<<<<<<< HEAD
-		type: String as () => string | null,
-=======
 		type: String,
->>>>>>> 964e3023
 		default: null,
 	},
 	defaultColor: {
@@ -31,12 +22,6 @@
 		validator: (value: string) => value === null || isHex(value) || value.startsWith('var(--'),
 	},
 });
-<<<<<<< HEAD
-
-const styles = computed(() => {
-	const defaultColor = props.defaultColor?.startsWith('var(') ? getVar(props.defaultColor) : props.defaultColor;
-	const value = props.value?.startsWith('var(') ? getVar(props.value) : props.value;
-=======
 
 const styles = computed(() => {
 	const defaultColor = props.defaultColor?.startsWith('var(')
@@ -44,17 +29,12 @@
 		: props.defaultColor;
 
 	const value = props.value?.startsWith('var(') ? cssVar(props.value.slice(4, -1)) : props.value;
->>>>>>> 964e3023
 
 	const style: Record<string, any> = { 'background-color': defaultColor };
 
 	if (value !== null) style['background-color'] = value;
 
-<<<<<<< HEAD
-	const pageColorString = getVar('var(--background-page)');
-=======
 	const pageColorString = cssVar('--background-page');
->>>>>>> 964e3023
 
 	const pageColorRGB = Color(pageColorString);
 	const colorRGB = value === null ? Color(defaultColor) : Color(value);
@@ -63,10 +43,6 @@
 
 	return style;
 });
-
-function getVar(cssVar: string) {
-	return getComputedStyle(document.body).getPropertyValue(cssVar.slice(4, -1)).trim();
-}
 </script>
 
 <style lang="scss" scoped>
