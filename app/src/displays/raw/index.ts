--- conflicted
+++ resolved
@@ -1,10 +1,5 @@
-<<<<<<< HEAD
-import { defineDisplay } from '@/displays/define';
-import { types } from '@directus/shared/constants';
-=======
 import { defineDisplay } from '@directus/shared/utils/browser';
 import { TYPES } from '@directus/shared/constants';
->>>>>>> d91f1408
 
 export default defineDisplay({
 	id: 'raw',
