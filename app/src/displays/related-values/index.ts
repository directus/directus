import { defineDisplay } from '@directus/shared/utils';
import adjustFieldsForDisplays from '@/utils/adjust-fields-for-displays';
import { getFieldsFromTemplate } from '@directus/shared/utils';
import getRelatedCollection from '@/utils/get-related-collection';
import DisplayRelatedValues from './related-values.vue';
import { useFieldsStore } from '@/stores';

type Options = {
	template: string;
};

export default defineDisplay({
	id: 'related-values',
	name: '$t:displays.related-values.related-values',
	description: '$t:displays.related-values.description',
	icon: 'settings_ethernet',
	component: DisplayRelatedValues,
	options: ({ editing, relations }) => {
		const relatedCollection = relations.o2m?.collection ?? relations.m2o?.related_collection;
		const canDisplayInline = relations.o2m !== undefined || relations.m2m !== undefined;

<<<<<<< HEAD
		const fields = [
=======
		const displayTemplateMeta =
			editing === '+'
				? {
						interface: 'presentation-notice',
						options: {
							text: '$t:displays.related-values.display_template_configure_notice',
						},
						width: 'full',
				  }
				: {
						interface: 'system-display-template',
						options: {
							collectionName: relatedCollection,
						},
						width: 'full',
				  };

		return [
>>>>>>> c8200d38
			{
				field: 'template',
				name: '$t:display_template',
				meta: displayTemplateMeta,
			},
		];

		if (canDisplayInline) {
			fields.push(
				{
					field: 'displayInline',
					name: '$t:displays.related-values.display_inline',
					type: 'boolean',
					meta: {
						width: 'half',
						interface: 'boolean',
						options: {
							label: '$t:displays.related-values.display_inline_label',
						},
					},
					schema: {
						default_value: false,
					},
				},
				{
					field: 'inlineMaxResults',
					name: '$t:displays.related-values.inline_max_results',
					type: 'integer',
					meta: {
						width: 'half',
						interface: 'input',
						hidden: true,
						options: {
							min: 1,
							step: 1,
						},
						conditions: [
							{
								rule: {
									displayInline: {
										_eq: true,
									},
								},
								hidden: false,
							},
						],
					},
					schema: {
						default_value: 3,
					},
				}
			);
		}

		return fields;
	},
	types: ['alias', 'string', 'uuid', 'integer', 'bigInteger', 'json'],
	localTypes: ['m2m', 'm2o', 'o2m', 'translations', 'm2a', 'file', 'files'],
	fields: (options: Options | null, { field, collection }) => {
		const { junctionCollection, relatedCollection, path } = getRelatedCollection(collection, field);
		const fieldsStore = useFieldsStore();
		const primaryKeyField = fieldsStore.getPrimaryKeyFieldForCollection(relatedCollection);

		if (!relatedCollection) return [];

		const fields = options?.template
			? adjustFieldsForDisplays(getFieldsFromTemplate(options.template), junctionCollection ?? relatedCollection)
			: [];

		if (primaryKeyField) {
			const primaryKeyFieldValue = path ? [...path, primaryKeyField.field].join('.') : primaryKeyField.field;

			if (!fields.includes(primaryKeyFieldValue)) {
				fields.push(primaryKeyFieldValue);
			}
		}

		return fields;
	},
});<|MERGE_RESOLUTION|>--- conflicted
+++ resolved
@@ -19,9 +19,6 @@
 		const relatedCollection = relations.o2m?.collection ?? relations.m2o?.related_collection;
 		const canDisplayInline = relations.o2m !== undefined || relations.m2m !== undefined;
 
-<<<<<<< HEAD
-		const fields = [
-=======
 		const displayTemplateMeta =
 			editing === '+'
 				? {
@@ -39,8 +36,7 @@
 						width: 'full',
 				  };
 
-		return [
->>>>>>> c8200d38
+		const fields = [
 			{
 				field: 'template',
 				name: '$t:display_template',
@@ -48,7 +44,7 @@
 			},
 		];
 
-		if (canDisplayInline) {
+		if (canDisplayInline && editing === '+') {
 			fields.push(
 				{
 					field: 'displayInline',
