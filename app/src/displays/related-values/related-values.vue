<template>
	<value-null v-if="!relatedCollection" />
	<v-menu
		v-else-if="['o2m', 'm2m', 'm2a', 'translations', 'files'].includes(localType.toLowerCase())"
		show-arrow
		:disabled="value.length === 0"
	>
		<template #activator="{ toggle }">
			<div v-if="!displayInline" class="toggle" :class="{ subdued: value.length === 0 }" @click.stop="toggle">
				<div class="label">
					{{ value.length }}
					<template v-if="value.length >= 100">+</template>
					{{ unit }}
				</div>
			</div>

			<div v-else class="chips-container" @click.stop="toggle">
				<div class="chips w-full">
					<div v-for="item in inlineResults" :key="item[primaryKeyFieldPath]" class="chip">
						<render-template :template="internalTemplate" :item="item" :collection="relatedCollection" />
					</div>

					<div v-if="value.length > inlineMaxResults">
						{{ inlineResultsMoreCount }}
					</div>
				</div>
			</div>
		</template>

		<v-list class="links">
			<v-list-item v-for="item in value" :key="item[primaryKeyFieldPath]">
				<v-list-item-content>
					<render-template
						:template="internalTemplate"
						:item="item"
						:collection="junctionCollection ?? relatedCollection"
					/>
				</v-list-item-content>
				<v-list-item-icon>
					<router-link :to="getLinkForItem(item)"><v-icon name="launch" small /></router-link>
				</v-list-item-icon>
			</v-list-item>
		</v-list>
	</v-menu>
	<render-template v-else :template="internalTemplate" :item="value" :collection="relatedCollection" />
</template>

<script lang="ts">
import { useI18n } from 'vue-i18n';
import { defineComponent, computed, PropType } from 'vue';
import getRelatedCollection from '@/utils/get-related-collection';
import { useCollection } from '@directus/shared/composables';
import ValueNull from '@/views/private/components/value-null';
import { getLocalTypeForField } from '../../modules/settings/routes/data-model/get-local-type';
import { get } from 'lodash';

export default defineComponent({
	components: { ValueNull },
	props: {
		collection: {
			type: String,
			required: true,
		},
		field: {
			type: String,
			required: true,
		},
		value: {
			type: [Array, Object] as PropType<Record<string, any> | Record<string, any>[]>,
			default: null,
		},
		template: {
			type: String,
			default: null,
		},
		displayInline: {
			type: Boolean,
			default: false,
		},
		inlineMaxResults: {
			type: Number,
			default: 3,
		},
	},
	setup(props) {
		const { t, te } = useI18n();

		const relatedCollectionData = computed(() => {
			return getRelatedCollection(props.collection, props.field);
		});

		const relatedCollection = computed(() => {
			return relatedCollectionData.value.relatedCollection;
		});

		const junctionCollection = computed(() => {
			return relatedCollectionData.value.junctionCollection;
		});

		const localType = computed(() => {
			return getLocalTypeForField(props.collection, props.field);
		});

		const { primaryKeyField } = useCollection(relatedCollection);

		const primaryKeyFieldPath = computed(() => {
			return relatedCollectionData.value.path
				? [...relatedCollectionData.value.path, primaryKeyField.value?.field].join('.')
				: primaryKeyField.value?.field;
		});

		const internalTemplate = computed(() => {
			return props.template || `{{ ${primaryKeyFieldPath.value!} }}`;
		});

		const unit = computed(() => {
			if (Array.isArray(props.value)) {
				if (props.value.length === 1) {
					if (te(`collection_names_singular.${relatedCollection.value}`)) {
						return t(`collection_names_singular.${relatedCollection.value}`);
					} else {
						return t('item');
					}
				} else {
					if (te(`collection_names_plural.${relatedCollection.value}`)) {
						return t(`collection_names_plural.${relatedCollection.value}`);
					} else {
						return t('items');
					}
				}
			}

			return null;
		});

<<<<<<< HEAD
		const inlineResults = computed(() => {
			return !props.displayInline ? [] : props.value.slice(0, props.inlineMaxResults);
		});

		const inlineResultsMoreCount = computed(() => {
			return t('displays.related-values.more_results', { count: props.value.length - props.inlineMaxResults });
		});

		return {
			relatedCollection,
=======
		return {
			relatedCollection,
			junctionCollection,
>>>>>>> 8d87302f
			primaryKeyFieldPath,
			getLinkForItem,
			internalTemplate,
			unit,
			localType,
<<<<<<< HEAD
			inlineResults,
			inlineResultsMoreCount,
=======
>>>>>>> 8d87302f
		};

		function getLinkForItem(item: any) {
			if (!relatedCollectionData.value || !primaryKeyFieldPath.value) return null;
			const primaryKey = get(item, primaryKeyFieldPath.value);

			return `/content/${relatedCollection.value}/${encodeURIComponent(primaryKey)}`;
		}
	},
});
</script>

<style lang="scss" scoped>
.toggle {
	position: relative;

	&::before {
		position: absolute;
		top: -6px;
		left: -6px;
		z-index: 1;
		width: calc(100% + 12px);
		height: calc(100% + 12px);
		background-color: var(--background-normal);
		border-radius: var(--border-radius);
		opacity: 0;
		transition: opacity var(--fast) var(--transition);
		content: '';
	}

	.label {
		position: relative;
		z-index: 2;
	}

	&:not(.subdued):hover::before {
		opacity: 1;
	}

	&:not(.subdued):active::before {
		background-color: var(--background-normal-alt);
	}
}

.subdued {
	color: var(--foreground-subdued);
}

.links {
	.v-list-item-content {
		height: var(--v-list-item-min-height);
	}
}

.chips-container {
	width: 100%;
	height: calc(var(--table-row-height) - 16px);
}

.chips {
	display: flex;
	gap: 5px;
	align-items: center;
	width: 100%;
	font-size: 0.9rem;

	.chip {
		height: calc(var(--table-row-height) - 16px);
		padding-right: 7px;
		padding-left: 7px;
		background-color: var(--background-normal);
		border-radius: var(--border-radius);
	}
}
</style>

<style lang="scss">
.chips .chip {
	.render-template {
		padding-right: 0;
	}

	img {
		max-height: calc(100% - 8px);
		margin-right: 5px;
	}
}
</style><|MERGE_RESOLUTION|>--- conflicted
+++ resolved
@@ -133,7 +133,6 @@
 			return null;
 		});
 
-<<<<<<< HEAD
 		const inlineResults = computed(() => {
 			return !props.displayInline ? [] : props.value.slice(0, props.inlineMaxResults);
 		});
@@ -142,23 +141,16 @@
 			return t('displays.related-values.more_results', { count: props.value.length - props.inlineMaxResults });
 		});
 
-		return {
-			relatedCollection,
-=======
 		return {
 			relatedCollection,
 			junctionCollection,
->>>>>>> 8d87302f
 			primaryKeyFieldPath,
 			getLinkForItem,
 			internalTemplate,
 			unit,
 			localType,
-<<<<<<< HEAD
 			inlineResults,
 			inlineResultsMoreCount,
-=======
->>>>>>> 8d87302f
 		};
 
 		function getLinkForItem(item: any) {
