--- conflicted
+++ resolved
@@ -25,13 +25,8 @@
 		value: false,
 		labelOn: null,
 		labelOff: null,
-<<<<<<< HEAD
-		iconOn: null,
-		iconOff: null,
-=======
 		iconOn: 'check',
 		iconOff: 'close',
->>>>>>> d16c3896
 		colorOn: 'var(--primary)',
 		colorOff: 'var(--foreground-subdued)',
 	}
