<<<<<<< HEAD
import { defineDisplay } from '@directus/utils';
=======
>>>>>>> d16c3896
import { readableMimeType } from '@/utils/readable-mime-type';
import { defineDisplay } from '@directus/utils';
import mime from 'mime/lite';
import { h } from 'vue';

export default defineDisplay({
	id: 'mime-type',
	name: '$t:displays.mime-type.mime-type',
	description: '$t:displays.mime-type.description',
	icon: 'picture_as_pdf',
	options: [
		{
			field: 'showAsExtension',
			name: '$t:displays.mime-type.extension_only',
			type: 'boolean',
			meta: {
				interface: 'boolean',
				options: {
					label: '$t:displays.mime-type.extension_only_label',
				},
			},
			schema: {
				default_value: false,
			},
		},
	],
	types: ['string'],
	component: ({ value, showAsExtension }: { value: string; showAsExtension: boolean }) => {
		if (showAsExtension) {
			return h('span', mime.getExtension(value) as string);
		}

		return h('span', readableMimeType(value) as string);
	},
	handler: (value, options) => {
		if (options.showAsExtension) {
			return mime.getExtension(value);
		}

		return readableMimeType(value);
	},
});<|MERGE_RESOLUTION|>--- conflicted
+++ resolved
@@ -1,7 +1,3 @@
-<<<<<<< HEAD
-import { defineDisplay } from '@directus/utils';
-=======
->>>>>>> d16c3896
 import { readableMimeType } from '@/utils/readable-mime-type';
 import { defineDisplay } from '@directus/utils';
 import mime from 'mime/lite';
