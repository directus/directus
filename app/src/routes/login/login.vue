--- conflicted
+++ resolved
@@ -11,11 +11,7 @@
 
 		<ldap-form v-else-if="driver === 'ldap'" :provider="provider" />
 
-<<<<<<< HEAD
-		<login-form v-else-if="driver === DEFAULT_AUTH_DRIVER" :provider="provider" />
-=======
-		<login-form v-else-if="driver === 'default' || driver === 'local'" :provider="provider" />
->>>>>>> b90f7207
+		<login-form v-else-if="driver === DEFAULT_AUTH_DRIVER || driver === 'local'" :provider="provider" />
 
 		<sso-links v-if="!authenticated" :providers="auth.providers" />
 
