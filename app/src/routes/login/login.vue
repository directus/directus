<template>
	<public-view>
		<div class="header">
			<h1 class="type-title">{{ t('sign_in') }}</h1>
			<div v-if="!authenticated && providerOptions.length > 1" class="provider-select">
				<v-select v-model="providerSelect" inline :items="providerOptions" label />
			</div>
		</div>

		<continue-as v-if="authenticated" />

		<ldap-form v-else-if="driver === 'ldap'" :provider="provider" />

		<login-form v-else-if="driver === DEFAULT_AUTH_DRIVER || driver === 'local'" :provider="provider" />

		<sso-links v-if="!authenticated" :providers="auth.providers" />

<<<<<<< HEAD
		<template v-if="authenticated" #notice>
			<v-icon name="lock_open" left />
			{{ t('authenticated') }}
		</template>
		<template v-else #notice>
			<v-icon name="lock" left />
			{{
				logoutReason && te(`logoutReason.${logoutReason}`) ? t(`logoutReason.${logoutReason}`) : t('not_authenticated')
			}}
=======
		<template #notice>
			<div v-if="authenticated">
				<v-icon name="lock_open" left />
				{{ t('authenticated') }}
			</div>
			<div v-else>
				{{
					logoutReason && te(`logoutReason.${logoutReason}`)
						? t(`logoutReason.${logoutReason}`)
						: t('not_authenticated')
				}}
			</div>
>>>>>>> d16c3896
		</template>
	</public-view>
</template>

<script lang="ts" setup>
import { DEFAULT_AUTH_DRIVER, DEFAULT_AUTH_PROVIDER } from '@/constants';
import { useAppStore } from '@/stores/app';
import { useServerStore } from '@/stores/server';
import { storeToRefs } from 'pinia';
import { computed, ref, unref } from 'vue';
import { useI18n } from 'vue-i18n';
import ContinueAs from './components/continue-as.vue';
import { LdapForm, LoginForm } from './components/login-form/';
import SsoLinks from './components/sso-links.vue';

interface Props {
	logoutReason?: string | null;
}

withDefaults(defineProps<Props>(), {
	logoutReason: null,
});

const { t, te } = useI18n();

const appStore = useAppStore();
const serverStore = useServerStore();
const { auth, providerOptions } = storeToRefs(serverStore);

const driver = ref(unref(auth).disableDefault ? unref(providerOptions)?.[0]?.driver : DEFAULT_AUTH_DRIVER);
const provider = ref(unref(auth).disableDefault ? unref(providerOptions)?.[0]?.value : DEFAULT_AUTH_PROVIDER);

const providerSelect = computed({
	get() {
		return provider.value;
	},
	set(value: string) {
		provider.value = value;
		driver.value = unref(auth).providers.find((provider) => provider.name === value)?.driver ?? DEFAULT_AUTH_DRIVER;
	},
});

const authenticated = computed(() => appStore.authenticated);
</script>

<style lang="scss" scoped>
h1 {
	margin-bottom: 20px;
}

.header {
	display: flex;
	align-items: end;
	justify-content: space-between;
	margin-bottom: 20px;

	.type-title {
		margin-bottom: 0;
	}

	.provider-select {
		margin-bottom: 8px;
	}
}
</style><|MERGE_RESOLUTION|>--- conflicted
+++ resolved
@@ -15,17 +15,6 @@
 
 		<sso-links v-if="!authenticated" :providers="auth.providers" />
 
-<<<<<<< HEAD
-		<template v-if="authenticated" #notice>
-			<v-icon name="lock_open" left />
-			{{ t('authenticated') }}
-		</template>
-		<template v-else #notice>
-			<v-icon name="lock" left />
-			{{
-				logoutReason && te(`logoutReason.${logoutReason}`) ? t(`logoutReason.${logoutReason}`) : t('not_authenticated')
-			}}
-=======
 		<template #notice>
 			<div v-if="authenticated">
 				<v-icon name="lock_open" left />
@@ -38,7 +27,6 @@
 						: t('not_authenticated')
 				}}
 			</div>
->>>>>>> d16c3896
 		</template>
 	</public-view>
 </template>
