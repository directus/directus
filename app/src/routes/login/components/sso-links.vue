--- conflicted
+++ resolved
@@ -50,21 +50,11 @@
 					value: providerName,
 				}));
 
-<<<<<<< HEAD
 				oauthProviders.value = oauthResponse.data.data?.map((providerName: string) => ({
 					name: formatTitle(providerName),
 					link: `${getRootPath()}auth/oauth/${providerName.toLowerCase()}?redirect=${window.location.href}`,
 				}));
-			} catch (err) {
-=======
-				providers.value = response.data.data?.map((providerName: string) => {
-					return {
-						name: providerName,
-						link: `${getRootPath()}auth/oauth/${providerName.toLowerCase()}?redirect=${window.location.href}`,
-					};
-				});
 			} catch (err: any) {
->>>>>>> d2ca0d09
 				unexpectedError(err);
 			} finally {
 				loading.value = false;
