<template>
	<div class="sso-links">
		<template v-if="ssoProviders.length > 0">
			<v-divider />

			<v-notice v-if="errorFormatted" type="warning">
				{{ errorFormatted }}
			</v-notice>

			<a v-for="provider in ssoProviders" :key="provider.name" class="sso-link" :href="provider.link">
				<div class="sso-icon">
					<v-icon :name="provider.icon" />
				</div>
				<div class="sso-title">
					{{ t('log_in_with', { provider: provider.label }) }}
				</div>
			</a>
		</template>
	</div>
</template>

<script setup lang="ts">
import { AUTH_SSO_DRIVERS } from '@/constants';
import { translateAPIError } from '@/lang';
import { AuthProvider } from '@/types/login';
import { getRootPath } from '@/utils/get-root-path';
import formatTitle from '@directus/format-title';
import { computed, ref, toRefs, watch } from 'vue';
import { useI18n } from 'vue-i18n';
import { useRoute } from 'vue-router';

<<<<<<< HEAD
export default defineComponent({
	props: {
		providers: {
			type: Array as PropType<AuthProvider[]>,
			default: () => [],
		},
	},
	setup(props) {
		const { t } = useI18n();

		const router = useRouter();

		const { providers } = toRefs(props);
		const ssoProviders = ref<{ name: string; link: string; icon: string }[]>([]);

		watch(
			providers,
			() => {
				ssoProviders.value = providers.value
					.filter((provider: AuthProvider) => AUTH_SSO_DRIVERS.includes(provider.driver))
					.map((provider: AuthProvider) => {
						const ssoLoginLink = new URL(window.location.origin);
						ssoLoginLink.pathname = `${getRootPath()}auth/login/${provider.name}`;

						const redirectToLink = new URL(window.location.href);
						redirectToLink.searchParams.set('continue', '');

						ssoLoginLink.searchParams.set('redirect', redirectToLink.toString());

						return {
							name: provider.name,
							label: provider.label || formatTitle(provider.name),
							link: ssoLoginLink.toString(),
							icon: provider.icon ?? 'account_circle',
						};
					});
			},
			{ immediate: true }
		);

		const errorFormatted = computed(() => {
			const validReasons = ['SIGN_OUT', 'SESSION_EXPIRED'];

			if (router.currentRoute.value.query.reason && !validReasons.includes(router.currentRoute.value.query.reason)) {
				return translateAPIError(router.currentRoute.value.query.reason);
			}

			return null;
		});

		return { t, ssoProviders, errorFormatted };
=======
const props = defineProps<{
	providers: AuthProvider[];
}>();

const { t } = useI18n();

const route = useRoute();

const { providers } = toRefs(props);
const ssoProviders = ref<{ name: string; label: string; link: string; icon: string }[]>([]);

watch(
	providers,
	() => {
		ssoProviders.value = providers.value
			.filter((provider) => AUTH_SSO_DRIVERS.includes(provider.driver))
			.map((provider) => {
				const ssoLoginLink = new URL(window.location.origin);
				ssoLoginLink.pathname = `${getRootPath()}auth/login/${provider.name}`;

				const redirectToLink = new URL(window.location.href);
				redirectToLink.searchParams.set('continue', '');

				ssoLoginLink.searchParams.set('redirect', redirectToLink.toString());

				return {
					name: provider.name,
					label: provider.label || formatTitle(provider.name),
					link: ssoLoginLink.toString(),
					icon: provider.icon ?? 'account_circle',
				};
			});
>>>>>>> d16c3896
	},
	{ immediate: true }
);

const errorFormatted = computed(() => {
	const validReasons = ['SIGN_OUT', 'SESSION_EXPIRED'];

	const reason = Array.isArray(route.query.reason) ? route.query.reason[0] : route.query.reason;

	if (reason && !validReasons.includes(reason)) {
		return translateAPIError(reason);
	}

	return null;
});
</script>

<style lang="scss" scoped>
.v-divider {
	margin: 24px 0;
}

.v-notice {
	margin-bottom: 20px;
}

.sso-link {
	$sso-link-border-width: 2px;

	display: flex;
	width: 100%;
	height: var(--input-height);
	background-color: var(--background-normal);
	border: $sso-link-border-width var(--background-normal) solid;
	border-radius: var(--border-radius);
	transition: border-color var(--fast) var(--transition);

	.sso-icon {
		display: flex;
		align-items: center;
		justify-content: center;
		width: var(--input-height);
		margin: -$sso-link-border-width;
		background-color: var(--background-normal-alt);
		border-radius: var(--border-radius);

		span {
			--v-icon-size: 28px;
		}
	}

	.sso-title {
		display: flex;
		align-items: center;
		padding: 0 16px 0 20px;
		font-size: 16px;
	}

	&:hover {
		border-color: var(--background-normal-alt);
	}

	& + & {
		margin-top: 12px;
	}
}
</style><|MERGE_RESOLUTION|>--- conflicted
+++ resolved
@@ -29,59 +29,6 @@
 import { useI18n } from 'vue-i18n';
 import { useRoute } from 'vue-router';
 
-<<<<<<< HEAD
-export default defineComponent({
-	props: {
-		providers: {
-			type: Array as PropType<AuthProvider[]>,
-			default: () => [],
-		},
-	},
-	setup(props) {
-		const { t } = useI18n();
-
-		const router = useRouter();
-
-		const { providers } = toRefs(props);
-		const ssoProviders = ref<{ name: string; link: string; icon: string }[]>([]);
-
-		watch(
-			providers,
-			() => {
-				ssoProviders.value = providers.value
-					.filter((provider: AuthProvider) => AUTH_SSO_DRIVERS.includes(provider.driver))
-					.map((provider: AuthProvider) => {
-						const ssoLoginLink = new URL(window.location.origin);
-						ssoLoginLink.pathname = `${getRootPath()}auth/login/${provider.name}`;
-
-						const redirectToLink = new URL(window.location.href);
-						redirectToLink.searchParams.set('continue', '');
-
-						ssoLoginLink.searchParams.set('redirect', redirectToLink.toString());
-
-						return {
-							name: provider.name,
-							label: provider.label || formatTitle(provider.name),
-							link: ssoLoginLink.toString(),
-							icon: provider.icon ?? 'account_circle',
-						};
-					});
-			},
-			{ immediate: true }
-		);
-
-		const errorFormatted = computed(() => {
-			const validReasons = ['SIGN_OUT', 'SESSION_EXPIRED'];
-
-			if (router.currentRoute.value.query.reason && !validReasons.includes(router.currentRoute.value.query.reason)) {
-				return translateAPIError(router.currentRoute.value.query.reason);
-			}
-
-			return null;
-		});
-
-		return { t, ssoProviders, errorFormatted };
-=======
 const props = defineProps<{
 	providers: AuthProvider[];
 }>();
@@ -114,7 +61,6 @@
 					icon: provider.icon ?? 'account_circle',
 				};
 			});
->>>>>>> d16c3896
 	},
 	{ immediate: true }
 );
