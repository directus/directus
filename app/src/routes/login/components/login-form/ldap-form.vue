<template>
	<form @submit.prevent="onSubmit">
		<v-input v-model="identifier" autofocus autocomplete="username" :placeholder="t('identifier')" />
		<v-input v-model="password" type="password" autocomplete="current-password" :placeholder="t('password')" />

		<transition-expand>
			<v-input v-if="requiresTFA" v-model="otp" type="text" :placeholder="t('otp')" autofocus />
		</transition-expand>

		<v-notice v-if="error" type="warning">
			{{ errorFormatted }}
		</v-notice>
		<v-button type="submit" :loading="loggingIn" large>{{ t('sign_in') }}</v-button>
	</form>
</template>

<script lang="ts" setup>
import { RequestError } from '@/api';
import { login } from '@/auth';
import { translateAPIError } from '@/lang';
import { useUserStore } from '@/stores/user';
import { computed, ref, toRefs, watch } from 'vue';
import { useI18n } from 'vue-i18n';
import { useRouter } from 'vue-router';

type Credentials = {
	identifier: string;
	password: string;
	otp?: string;
};

<<<<<<< HEAD
export default defineComponent({
	props: {
		provider: {
			type: String,
			required: true,
		},
	},
	setup(props) {
		const { t } = useI18n();

		const router = useRouter();

		const { provider } = toRefs(props);
		const loggingIn = ref(false);
		const identifier = ref<string | null>(null);
		const password = ref<string | null>(null);
		const error = ref<RequestError | string | null>(null);
		const otp = ref<string | null>(null);
		const requiresTFA = ref(false);
		const userStore = useUserStore();

		watch(identifier, () => {
			if (requiresTFA.value === true) requiresTFA.value = false;
		});

		watch(provider, () => {
			identifier.value = null;
			password.value = null;
			error.value = null;
			otp.value = null;
			requiresTFA.value = false;
		});

		const errorFormatted = computed(() => {
			if (error.value === 'INVALID_PAYLOAD') {
				return translateAPIError('INVALID_CREDENTIALS');
			}

			if (error.value) {
				return translateAPIError(error.value);
			}

			return null;
		});

		return {
			t,
			errorFormatted,
			error,
			identifier,
			password,
			onSubmit,
			loggingIn,
			translateAPIError,
			otp,
			requiresTFA,
=======
const props = defineProps<{
	provider: string;
}>();

const { t } = useI18n();

const router = useRouter();

const { provider } = toRefs(props);
const loggingIn = ref(false);
const identifier = ref<string | null>(null);
const password = ref<string | null>(null);
const error = ref<RequestError | string | null>(null);
const otp = ref<string | null>(null);
const requiresTFA = ref(false);
const userStore = useUserStore();

watch(identifier, () => {
	if (requiresTFA.value === true) requiresTFA.value = false;
});

watch(provider, () => {
	identifier.value = null;
	password.value = null;
	error.value = null;
	otp.value = null;
	requiresTFA.value = false;
});

const errorFormatted = computed(() => {
	if (error.value === 'INVALID_PAYLOAD') {
		return translateAPIError('INVALID_CREDENTIALS');
	}

	if (error.value) {
		return translateAPIError(error.value);
	}

	return null;
});

async function onSubmit() {
	if (identifier.value === null || password.value === null) return;

	try {
		loggingIn.value = true;

		const credentials: Credentials = {
			identifier: identifier.value,
			password: password.value,
>>>>>>> d16c3896
		};

		if (otp.value) {
			credentials.otp = otp.value;
		}

		await login({ provider: provider.value, credentials });

		let lastPage: string | undefined;

		if (userStore.currentUser && 'last_page' in userStore.currentUser) {
			lastPage = userStore.currentUser.last_page;
		}

		router.push(lastPage || '/content');
	} catch (err: any) {
		if (err.response?.data?.errors?.[0]?.extensions?.code === 'INVALID_OTP' && requiresTFA.value === false) {
			requiresTFA.value = true;
		} else {
			error.value = err.response?.data?.errors?.[0]?.extensions?.code || err;
		}
	} finally {
		loggingIn.value = false;
	}
}
</script>

<style lang="scss" scoped>
.v-input,
.v-notice {
	margin-bottom: 20px;
}
</style><|MERGE_RESOLUTION|>--- conflicted
+++ resolved
@@ -29,64 +29,6 @@
 	otp?: string;
 };
 
-<<<<<<< HEAD
-export default defineComponent({
-	props: {
-		provider: {
-			type: String,
-			required: true,
-		},
-	},
-	setup(props) {
-		const { t } = useI18n();
-
-		const router = useRouter();
-
-		const { provider } = toRefs(props);
-		const loggingIn = ref(false);
-		const identifier = ref<string | null>(null);
-		const password = ref<string | null>(null);
-		const error = ref<RequestError | string | null>(null);
-		const otp = ref<string | null>(null);
-		const requiresTFA = ref(false);
-		const userStore = useUserStore();
-
-		watch(identifier, () => {
-			if (requiresTFA.value === true) requiresTFA.value = false;
-		});
-
-		watch(provider, () => {
-			identifier.value = null;
-			password.value = null;
-			error.value = null;
-			otp.value = null;
-			requiresTFA.value = false;
-		});
-
-		const errorFormatted = computed(() => {
-			if (error.value === 'INVALID_PAYLOAD') {
-				return translateAPIError('INVALID_CREDENTIALS');
-			}
-
-			if (error.value) {
-				return translateAPIError(error.value);
-			}
-
-			return null;
-		});
-
-		return {
-			t,
-			errorFormatted,
-			error,
-			identifier,
-			password,
-			onSubmit,
-			loggingIn,
-			translateAPIError,
-			otp,
-			requiresTFA,
-=======
 const props = defineProps<{
 	provider: string;
 }>();
@@ -137,7 +79,6 @@
 		const credentials: Credentials = {
 			identifier: identifier.value,
 			password: password.value,
->>>>>>> d16c3896
 		};
 
 		if (otp.value) {
