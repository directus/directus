<template>
	<form @submit.prevent="onSubmit">
		<v-input v-model="identifier" autofocus autocomplete="username" :placeholder="t('identifier')" />
		<v-input v-model="password" type="password" autocomplete="current-password" :placeholder="t('password')" />

		<transition-expand>
			<v-input v-if="requiresTFA" v-model="otp" type="text" :placeholder="t('otp')" autofocus />
		</transition-expand>

		<v-notice v-if="error" type="warning">
			{{ errorFormatted }}
		</v-notice>
		<v-button type="submit" :loading="loggingIn" large>{{ t('sign_in') }}</v-button>
	</form>
</template>

<script lang="ts" setup>
import { RequestError } from '@/api';
import { login } from '@/auth';
import { translateAPIError } from '@/lang';
import { useUserStore } from '@/stores/user';
import { computed, ref, toRefs, watch } from 'vue';
import { useI18n } from 'vue-i18n';
import { useRouter } from 'vue-router';

type Credentials = {
	identifier: string;
	password: string;
	otp?: string;
};

const props = defineProps<{
	provider: string;
}>();

const { t } = useI18n();

const router = useRouter();

const { provider } = toRefs(props);
const loggingIn = ref(false);
const identifier = ref<string | null>(null);
const password = ref<string | null>(null);
const error = ref<RequestError | string | null>(null);
const otp = ref<string | null>(null);
const requiresTFA = ref(false);
const userStore = useUserStore();

watch(identifier, () => {
	if (requiresTFA.value === true) requiresTFA.value = false;
});

watch(provider, () => {
	identifier.value = null;
	password.value = null;
	error.value = null;
	otp.value = null;
	requiresTFA.value = false;
});

const errorFormatted = computed(() => {
	if (error.value === 'INVALID_PAYLOAD') {
		return translateAPIError('INVALID_CREDENTIALS');
	}

	if (error.value) {
		return translateAPIError(error.value);
	}

	return null;
});

async function onSubmit() {
	if (identifier.value === null || password.value === null) return;

	try {
		loggingIn.value = true;

		const credentials: Credentials = {
			identifier: identifier.value,
			password: password.value,
		};

		if (otp.value) {
			credentials.otp = otp.value;
		}

		await login({ provider: provider.value, credentials });

<<<<<<< HEAD
		// Stores are hydrated after login
		const lastPage = userStore.currentUser?.last_page;
=======
		let lastPage: string | undefined;

		if (userStore.currentUser && 'last_page' in userStore.currentUser) {
			lastPage = userStore.currentUser.last_page;
		}

>>>>>>> beb60bce
		router.push(lastPage || '/content');
	} catch (err: any) {
		if (err.response?.data?.errors?.[0]?.extensions?.code === 'INVALID_OTP' && requiresTFA.value === false) {
			requiresTFA.value = true;
		} else {
			error.value = err.response?.data?.errors?.[0]?.extensions?.code || err;
		}
	} finally {
		loggingIn.value = false;
	}
}
</script>

<style lang="scss" scoped>
.v-input,
.v-notice {
	margin-bottom: 20px;
}
</style><|MERGE_RESOLUTION|>--- conflicted
+++ resolved
@@ -87,17 +87,12 @@
 
 		await login({ provider: provider.value, credentials });
 
-<<<<<<< HEAD
-		// Stores are hydrated after login
-		const lastPage = userStore.currentUser?.last_page;
-=======
 		let lastPage: string | undefined;
 
 		if (userStore.currentUser && 'last_page' in userStore.currentUser) {
 			lastPage = userStore.currentUser.last_page;
 		}
 
->>>>>>> beb60bce
 		router.push(lastPage || '/content');
 	} catch (err: any) {
 		if (err.response?.data?.errors?.[0]?.extensions?.code === 'INVALID_OTP' && requiresTFA.value === false) {
