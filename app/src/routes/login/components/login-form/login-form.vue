<template>
	<form @submit.prevent="onSubmit">
<<<<<<< HEAD
		<v-input
			v-if="provider"
			autofocus
			autocomplete="username"
			type="text"
			v-model="identifier"
			:placeholder="t('identifier')"
		/>
		<v-input v-else autofocus autocomplete="username" type="email" v-model="email" :placeholder="t('email')" />
		<v-input type="password" autocomplete="current-password" v-model="password" :placeholder="t('password')" />
=======
		<v-input v-model="email" autofocus autocomplete="username" type="email" :placeholder="t('email')" />
		<v-input v-model="password" type="password" autocomplete="current-password" :placeholder="t('password')" />
>>>>>>> 6f0729c9

		<transition-expand>
			<v-input v-if="requiresTFA" v-model="otp" type="text" :placeholder="t('otp')" autofocus />
		</transition-expand>

		<v-notice v-if="error" type="warning">
			{{ errorFormatted }}
		</v-notice>
		<div class="buttons">
			<v-button type="submit" :loading="loggingIn" large>{{ t('sign_in') }}</v-button>
			<router-link v-if="provider" to="/login" class="auth-link">
				{{ t('back') }}
			</router-link>
			<router-link v-else to="/reset-password" class="auth-link">
				{{ t('forgot_password') }}
			</router-link>
		</div>

		<sso-links v-if="!provider" />
	</form>
</template>

<script lang="ts">
import { useI18n } from 'vue-i18n';
import { defineComponent, ref, computed, watch, toRefs } from 'vue';
import { useRouter } from 'vue-router';
import ssoLinks from '../sso-links.vue';
import { login } from '@/auth';
import { RequestError } from '@/api';
import { translateAPIError } from '@/lang';
import { useUserStore } from '@/stores';

type Credentials = {
	identifier?: string;
	email?: string;
	password: string;
	otp?: string;
};

export default defineComponent({
	props: {
		provider: {
			type: String,
			default: null,
		},
	},
	components: { ssoLinks },
	setup(props) {
		const { t } = useI18n();
		const { provider } = toRefs(props);

		const router = useRouter();

		const loggingIn = ref(false);
		const identifier = ref<string | null>(null);
		const email = ref<string | null>(null);
		const password = ref<string | null>(null);
		const error = ref<RequestError | string | null>(null);
		const otp = ref<string | null>(null);
		const requiresTFA = ref(false);
		const userStore = useUserStore();

		watch(provider, () => {
			identifier.value = null;
			email.value = null;
			password.value = null;
			error.value = null;
			otp.value = null;
			requiresTFA.value = false;
		});

		watch([identifier, email], () => {
			if (requiresTFA.value === true) requiresTFA.value = false;
		});

		const errorFormatted = computed(() => {
			if (error.value === 'INVALID_PAYLOAD') {
				return translateAPIError('INVALID_CREDENTIALS');
			}

			if (error.value) {
				return translateAPIError(error.value);
			}
			return null;
		});

		return {
			t,
			errorFormatted,
			error,
			identifier,
			email,
			password,
			onSubmit,
			loggingIn,
			translateAPIError,
			otp,
			requiresTFA,
		};

		async function onSubmit() {
			if ((!identifier.value && !email.value) || !password.value) return;

			try {
				loggingIn.value = true;

				const credentials: Credentials = {
					password: password.value,
				};

				if (email.value) {
					credentials.email = email.value;
				} else {
					credentials.identifier = identifier.value;
				}

				if (provider.value) {
					credentials.provider = provider.value;
				}

				if (otp.value) {
					credentials.otp = otp.value;
				}

				await login(credentials);

				// Stores are hydrated after login
				const lastPage = userStore.currentUser?.last_page;
				router.push(lastPage || '/collections');
			} catch (err) {
				if (err.response?.data?.errors?.[0]?.extensions?.code === 'INVALID_OTP' && requiresTFA.value === false) {
					requiresTFA.value = true;
				} else {
					error.value = err.response?.data?.errors?.[0]?.extensions?.code || err;
				}
			} finally {
				loggingIn.value = false;
			}
		}
	},
});
</script>

<style lang="scss" scoped>
.v-input,
.v-notice {
	margin-bottom: 20px;
}

.buttons {
	display: flex;
	align-items: center;
	justify-content: space-between;
}

.auth-link {
	color: var(--foreground-subdued);
	transition: color var(--fast) var(--transition);

	&:hover {
		color: var(--foreground-normal);
	}
}
</style><|MERGE_RESOLUTION|>--- conflicted
+++ resolved
@@ -1,20 +1,15 @@
 <template>
 	<form @submit.prevent="onSubmit">
-<<<<<<< HEAD
 		<v-input
 			v-if="provider"
+			v-model="identifier"
 			autofocus
 			autocomplete="username"
 			type="text"
-			v-model="identifier"
 			:placeholder="t('identifier')"
 		/>
-		<v-input v-else autofocus autocomplete="username" type="email" v-model="email" :placeholder="t('email')" />
-		<v-input type="password" autocomplete="current-password" v-model="password" :placeholder="t('password')" />
-=======
-		<v-input v-model="email" autofocus autocomplete="username" type="email" :placeholder="t('email')" />
+		<v-input v-else v-model="email" autofocus autocomplete="username" type="email" :placeholder="t('email')" />
 		<v-input v-model="password" type="password" autocomplete="current-password" :placeholder="t('password')" />
->>>>>>> 6f0729c9
 
 		<transition-expand>
 			<v-input v-if="requiresTFA" v-model="otp" type="text" :placeholder="t('otp')" autofocus />
@@ -55,13 +50,13 @@
 };
 
 export default defineComponent({
+	components: { ssoLinks },
 	props: {
 		provider: {
 			type: String,
 			default: null,
 		},
 	},
-	components: { ssoLinks },
 	setup(props) {
 		const { t } = useI18n();
 		const { provider } = toRefs(props);
