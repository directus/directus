--- conflicted
+++ resolved
@@ -280,31 +280,7 @@
 
 const fieldsWritable = useSync(props, 'fields', emit);
 
-<<<<<<< HEAD
 const { getFromAliasedItem } = useAliasFields(fieldsWritable, collection);
-=======
-const { aliasedFields, aliasedKeys } = useAliasFields(fieldsWritable, collection);
-
-function getDisplayValue(item: Item, key: string) {
-	const aliasInfo = Object.values(aliasedFields.value).find((field) => field.key === key);
-
-	if (!aliasInfo) return get(item, key);
-
-	const dealiasedItem = Object.keys(item).reduce<Item>((result, key) => {
-		if (aliasedKeys.value.includes(key)) {
-			if (key !== aliasInfo.fieldAlias) return result;
-			const name = aliasedFields.value[key].fieldName;
-			result[name] = item[key];
-		} else {
-			result[key] = item[key];
-		}
-
-		return result;
-	}, {});
-
-	return get(dealiasedItem, key);
-}
->>>>>>> 3ced7627
 
 function addField(fieldKey: string) {
 	fieldsWritable.value = [...fieldsWritable.value, fieldKey];
