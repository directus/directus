<template>
	<div class="layout-tabular">
<<<<<<< HEAD
		<portal to="layout-options">
			<div class="field">
				<div class="type-label">{{ $t('layouts.tabular.spacing') }}</div>
				<v-select
					v-model="tableSpacing"
					:items="[
						{
							text: $t('layouts.tabular.compact'),
							value: 'compact',
						},
						{
							text: $t('layouts.tabular.cozy'),
							value: 'cozy',
						},
						{
							text: $t('layouts.tabular.comfortable'),
							value: 'comfortable',
						},
					]"
				/>
			</div>

			<div class="field">
				<div class="type-label">{{ $t('layouts.tabular.fields') }}</div>
				<draggable v-model="activeFields" handle=".drag-handle" :set-data="hideDragImage" :force-fallback="true">
					<v-checkbox
						v-for="field in activeFields"
						v-model="fields"
						:key="field.field"
						:value="field.field"
						:label="field.name"
					>
						<template #append>
							<div class="spacer" />
							<v-icon @click.stop name="drag_handle" class="drag-handle" />
						</template>
					</v-checkbox>
				</draggable>

				<v-checkbox
					v-for="field in availableFields.filter((field) => fields.includes(field.field) === false)"
					v-model="fields"
					:key="field.field"
					:value="field.field"
					:label="field.name"
				/>
			</div>
		</portal>

		<portal to="sidebar">
			<filter-sidebar-detail v-model="_filters" :collection="collection" :loading="loading" />
			<export-sidebar-detail
				:layout-query="layoutQuery"
				:filters="_filters"
				:search-query="searchQuery"
				:collection="collection"
			/>
			<import-sidebar-detail :collection="collection" @refresh="refresh" />
		</portal>

		<portal to="actions:prepend">
			<transition name="fade">
				<span class="item-count" v-if="itemCount">
					{{ showingCount }}
				</span>
			</transition>
		</portal>

=======
>>>>>>> 976baa72
		<v-table
			v-model="props.selection"
			v-if="loading || itemCount > 0"
			class="table"
			ref="table"
			fixed-header
			:show-select="props.readonly ? false : props.selection !== undefined"
			show-resize
			must-sort
			:sort="tableSort"
			:items="items"
			:loading="loading"
			v-model:headers="tableHeaders"
			:row-height="tableRowHeight"
			:server-sort="itemCount === limit || totalPages > 1"
			:item-key="primaryKeyField.field"
			:show-manual-sort="sortField !== null"
			:manual-sort-key="sortField"
			selection-use-keys
			@click:row="onRowClick"
			@update:sort="onSortChange"
			@manual-sort="changeManualSort"
		>
			<template v-for="header in tableHeaders" :key="header.value" v-slot:[`item.${header.value}`]="{ item }">
				<render-display
					:value="item[header.value]"
					:display="header.field.display"
					:options="header.field.displayOptions"
					:interface="header.field.interface"
					:interface-options="header.field.interfaceOptions"
					:type="header.field.type"
					:collection="props.collection"
					:field="header.field.field"
				/>
			</template>

			<template #footer>
				<div class="footer">
					<div class="pagination">
						<v-pagination
							v-if="totalPages > 1"
							:length="totalPages"
							:total-visible="7"
							show-first-last
							:model-value="page"
							@update:model-value="toPage"
						/>
					</div>

					<div v-if="loading === false && items.length >= 25" class="per-page">
						<span>{{ t('per_page') }}</span>
						<v-select
							@update:model-value="limit = +$event"
							:model-value="`${limit}`"
							:items="['25', '50', '100', '250', '500', ' 1000']"
							inline
						/>
					</div>
				</div>
			</template>
		</v-table>

		<v-info v-else-if="error" type="danger" :title="t('unexpected_error')" icon="error" center>
			{{ t('unexpected_error_copy') }}

			<template #append>
				<v-error :error="error" />

				<v-button small @click="resetPresetAndRefresh" class="reset-preset">
					{{ t('reset_page_preferences') }}
				</v-button>
			</template>
		</v-info>

		<slot v-else-if="itemCount === 0 && activeFilterCount > 0" name="no-results" />
		<slot v-else-if="itemCount === 0" name="no-items" />
	</div>
</template>

<script lang="ts">
import { useI18n } from 'vue-i18n';
import { defineComponent, toRefs } from 'vue';

<<<<<<< HEAD
import { HeaderRaw, Item } from '@/components/v-table/types';
import { Field, Filter } from '@/types';
import router from '@/router';
import useSync from '@/composables/use-sync';
import { debounce, clone } from 'lodash';
import Draggable from 'vuedraggable';
import ExportSidebarDetail from '@/views/private/components/export-sidebar-detail';
import ImportSidebarDetail from '@/views/private/components/import-sidebar-detail';
import useCollection from '@/composables/use-collection';
import useItems from '@/composables/use-items';
import i18n from '@/lang';
import adjustFieldsForDisplays from '@/utils/adjust-fields-for-displays';
import hideDragImage from '@/utils/hide-drag-image';
import useShortcut from '@/composables/use-shortcut';
import { getDefaultDisplayForType } from '@/utils/get-default-display-for-type';

type layoutOptions = {
	widths?: {
		[field: string]: number;
	};
	limit?: number;
	spacing?: 'comfortable' | 'cozy' | 'compact';
};

type layoutQuery = {
	fields?: string[];
	sort?: string;
};

export default defineComponent({
	components: { Draggable, ExportSidebarDetail, ImportSidebarDetail },
	props: {
		collection: {
			type: String,
			required: true,
		},
		selection: {
			type: Array as PropType<Item[]>,
			default: undefined,
		},
		layoutOptions: {
			type: Object as PropType<layoutOptions>,
			default: () => ({}),
		},
		layoutQuery: {
			type: Object as PropType<layoutQuery>,
			default: () => ({}),
		},
		filters: {
			type: Array as PropType<Filter[]>,
			default: () => [],
		},
		searchQuery: {
			type: String as PropType<string | null>,
			default: null,
		},
		selectMode: {
			type: Boolean,
			default: false,
		},
		readonly: {
			type: Boolean,
			default: false,
		},
		resetPreset: {
			type: Function as PropType<() => Promise<void>>,
			default: null,
		},
	},
	setup(props, { emit }) {
		const table = ref<Vue>();
		const mainElement = inject('main-element', ref<Element | null>(null));

		const _selection = useSync(props, 'selection', emit);
		const _layoutOptions: Ref<any> = useSync(props, 'layoutOptions', emit);
		const _layoutQuery: Ref<any> = useSync(props, 'layoutQuery', emit);
		const _filters = useSync(props, 'filters', emit);
		const _searchQuery = useSync(props, 'searchQuery', emit);

		const { collection, searchQuery } = toRefs(props);
		const { info, primaryKeyField, fields: fieldsInCollection, sortField } = useCollection(collection);

		const { sort, limit, page, fields, fieldsWithRelational } = useItemOptions();

		const { items, loading, error, totalPages, itemCount, totalCount, changeManualSort, getItems } = useItems(
			collection,
			{
				sort,
				limit,
				page,
				fields: fieldsWithRelational,
				filters: _filters,
				searchQuery: _searchQuery,
			}
		);

		const {
			tableSort,
			tableHeaders,
			tableRowHeight,
			onRowClick,
			onSortChange,
			activeFields,
			tableSpacing,
		} = useTable();

		const showingCount = computed(() => {
			if ((itemCount.value || 0) < (totalCount.value || 0)) {
				if (itemCount.value === 1) {
					return i18n.t('one_filtered_item');
				}
				return i18n.t('start_end_of_count_filtered_items', {
					start: i18n.n((+page.value - 1) * limit.value + 1),
					end: i18n.n(Math.min(page.value * limit.value, itemCount.value || 0)),
					count: i18n.n(itemCount.value || 0),
				});
			}
			if (itemCount.value === 1) {
				return i18n.t('one_item');
			}
			return i18n.t('start_end_of_count_items', {
				start: i18n.n((+page.value - 1) * limit.value + 1),
				end: i18n.n(Math.min(page.value * limit.value, itemCount.value || 0)),
				count: i18n.n(itemCount.value || 0),
			});
		});

		const activeFilterCount = computed(() => {
			let count = _filters.value.filter((filter) => !filter.locked).length;

			if (searchQuery.value && searchQuery.value.length > 0) count++;

			return count;
		});

		const availableFields = computed(() => {
			return fieldsInCollection.value.filter((field: Field) => field.meta?.special?.includes('no-data') !== true);
		});

		useShortcut(
			'meta+a',
			() => {
				_selection.value = clone(items.value).map((item: any) => item[primaryKeyField.value.field]);
			},
			table
		);
=======
import { useLayoutState } from '@/composables/use-layout';

export default defineComponent({
	setup() {
		const { t } = useI18n();

		const layoutState = useLayoutState();
		const {
			props,
			table,
			tableHeaders,
			items,
			loading,
			error,
			totalPages,
			tableSort,
			onRowClick,
			onSortChange,
			tableRowHeight,
			page,
			toPage,
			itemCount,
			totalCount,
			fieldsInCollection,
			fields,
			limit,
			activeFields,
			tableSpacing,
			primaryKeyField,
			info,
			showingCount,
			sortField,
			changeManualSort,
			hideDragImage,
			activeFilterCount,
			refresh,
			resetPresetAndRefresh,
			availableFields,
		} = toRefs(layoutState.value);
>>>>>>> 976baa72

		return {
			t,
			props,
			table,
			tableHeaders,
			items,
			loading,
			error,
			totalPages,
			tableSort,
			onRowClick,
			onSortChange,
			tableRowHeight,
			page,
			toPage,
			itemCount,
			totalCount,
			fieldsInCollection,
			fields,
			limit,
			activeFields,
			tableSpacing,
			primaryKeyField,
			info,
			showingCount,
			sortField,
			changeManualSort,
			hideDragImage,
			activeFilterCount,
			refresh,
			resetPresetAndRefresh,
			availableFields,
		};
	},
});
</script>

<style lang="scss" scoped>
.layout-tabular {
	display: contents;
	margin: var(--content-padding);
	margin-bottom: var(--content-padding-bottom);
}

.v-table {
	--v-table-sticky-offset-top: var(--layout-offset-top);

	display: contents;

	& > :deep(table) {
		min-width: calc(100% - var(--content-padding)) !important;
		margin-left: var(--content-padding);

		tr {
			margin-right: var(--content-padding);
		}
	}
}

.footer {
	position: sticky;
	left: 0;
	display: flex;
	align-items: center;
	justify-content: space-between;
	width: 100%;
	padding: 32px var(--content-padding);

	.pagination {
		display: inline-block;
	}

	.per-page {
		display: flex;
		align-items: center;
		justify-content: flex-end;
		width: 240px;
		color: var(--foreground-subdued);

		span {
			width: auto;
			margin-right: 4px;
		}

		.v-select {
			color: var(--foreground-normal);
		}
	}
}

.reset-preset {
	margin-top: 24px;
}
</style><|MERGE_RESOLUTION|>--- conflicted
+++ resolved
@@ -1,76 +1,5 @@
 <template>
 	<div class="layout-tabular">
-<<<<<<< HEAD
-		<portal to="layout-options">
-			<div class="field">
-				<div class="type-label">{{ $t('layouts.tabular.spacing') }}</div>
-				<v-select
-					v-model="tableSpacing"
-					:items="[
-						{
-							text: $t('layouts.tabular.compact'),
-							value: 'compact',
-						},
-						{
-							text: $t('layouts.tabular.cozy'),
-							value: 'cozy',
-						},
-						{
-							text: $t('layouts.tabular.comfortable'),
-							value: 'comfortable',
-						},
-					]"
-				/>
-			</div>
-
-			<div class="field">
-				<div class="type-label">{{ $t('layouts.tabular.fields') }}</div>
-				<draggable v-model="activeFields" handle=".drag-handle" :set-data="hideDragImage" :force-fallback="true">
-					<v-checkbox
-						v-for="field in activeFields"
-						v-model="fields"
-						:key="field.field"
-						:value="field.field"
-						:label="field.name"
-					>
-						<template #append>
-							<div class="spacer" />
-							<v-icon @click.stop name="drag_handle" class="drag-handle" />
-						</template>
-					</v-checkbox>
-				</draggable>
-
-				<v-checkbox
-					v-for="field in availableFields.filter((field) => fields.includes(field.field) === false)"
-					v-model="fields"
-					:key="field.field"
-					:value="field.field"
-					:label="field.name"
-				/>
-			</div>
-		</portal>
-
-		<portal to="sidebar">
-			<filter-sidebar-detail v-model="_filters" :collection="collection" :loading="loading" />
-			<export-sidebar-detail
-				:layout-query="layoutQuery"
-				:filters="_filters"
-				:search-query="searchQuery"
-				:collection="collection"
-			/>
-			<import-sidebar-detail :collection="collection" @refresh="refresh" />
-		</portal>
-
-		<portal to="actions:prepend">
-			<transition name="fade">
-				<span class="item-count" v-if="itemCount">
-					{{ showingCount }}
-				</span>
-			</transition>
-		</portal>
-
-=======
->>>>>>> 976baa72
 		<v-table
 			v-model="props.selection"
 			v-if="loading || itemCount > 0"
@@ -154,154 +83,6 @@
 import { useI18n } from 'vue-i18n';
 import { defineComponent, toRefs } from 'vue';
 
-<<<<<<< HEAD
-import { HeaderRaw, Item } from '@/components/v-table/types';
-import { Field, Filter } from '@/types';
-import router from '@/router';
-import useSync from '@/composables/use-sync';
-import { debounce, clone } from 'lodash';
-import Draggable from 'vuedraggable';
-import ExportSidebarDetail from '@/views/private/components/export-sidebar-detail';
-import ImportSidebarDetail from '@/views/private/components/import-sidebar-detail';
-import useCollection from '@/composables/use-collection';
-import useItems from '@/composables/use-items';
-import i18n from '@/lang';
-import adjustFieldsForDisplays from '@/utils/adjust-fields-for-displays';
-import hideDragImage from '@/utils/hide-drag-image';
-import useShortcut from '@/composables/use-shortcut';
-import { getDefaultDisplayForType } from '@/utils/get-default-display-for-type';
-
-type layoutOptions = {
-	widths?: {
-		[field: string]: number;
-	};
-	limit?: number;
-	spacing?: 'comfortable' | 'cozy' | 'compact';
-};
-
-type layoutQuery = {
-	fields?: string[];
-	sort?: string;
-};
-
-export default defineComponent({
-	components: { Draggable, ExportSidebarDetail, ImportSidebarDetail },
-	props: {
-		collection: {
-			type: String,
-			required: true,
-		},
-		selection: {
-			type: Array as PropType<Item[]>,
-			default: undefined,
-		},
-		layoutOptions: {
-			type: Object as PropType<layoutOptions>,
-			default: () => ({}),
-		},
-		layoutQuery: {
-			type: Object as PropType<layoutQuery>,
-			default: () => ({}),
-		},
-		filters: {
-			type: Array as PropType<Filter[]>,
-			default: () => [],
-		},
-		searchQuery: {
-			type: String as PropType<string | null>,
-			default: null,
-		},
-		selectMode: {
-			type: Boolean,
-			default: false,
-		},
-		readonly: {
-			type: Boolean,
-			default: false,
-		},
-		resetPreset: {
-			type: Function as PropType<() => Promise<void>>,
-			default: null,
-		},
-	},
-	setup(props, { emit }) {
-		const table = ref<Vue>();
-		const mainElement = inject('main-element', ref<Element | null>(null));
-
-		const _selection = useSync(props, 'selection', emit);
-		const _layoutOptions: Ref<any> = useSync(props, 'layoutOptions', emit);
-		const _layoutQuery: Ref<any> = useSync(props, 'layoutQuery', emit);
-		const _filters = useSync(props, 'filters', emit);
-		const _searchQuery = useSync(props, 'searchQuery', emit);
-
-		const { collection, searchQuery } = toRefs(props);
-		const { info, primaryKeyField, fields: fieldsInCollection, sortField } = useCollection(collection);
-
-		const { sort, limit, page, fields, fieldsWithRelational } = useItemOptions();
-
-		const { items, loading, error, totalPages, itemCount, totalCount, changeManualSort, getItems } = useItems(
-			collection,
-			{
-				sort,
-				limit,
-				page,
-				fields: fieldsWithRelational,
-				filters: _filters,
-				searchQuery: _searchQuery,
-			}
-		);
-
-		const {
-			tableSort,
-			tableHeaders,
-			tableRowHeight,
-			onRowClick,
-			onSortChange,
-			activeFields,
-			tableSpacing,
-		} = useTable();
-
-		const showingCount = computed(() => {
-			if ((itemCount.value || 0) < (totalCount.value || 0)) {
-				if (itemCount.value === 1) {
-					return i18n.t('one_filtered_item');
-				}
-				return i18n.t('start_end_of_count_filtered_items', {
-					start: i18n.n((+page.value - 1) * limit.value + 1),
-					end: i18n.n(Math.min(page.value * limit.value, itemCount.value || 0)),
-					count: i18n.n(itemCount.value || 0),
-				});
-			}
-			if (itemCount.value === 1) {
-				return i18n.t('one_item');
-			}
-			return i18n.t('start_end_of_count_items', {
-				start: i18n.n((+page.value - 1) * limit.value + 1),
-				end: i18n.n(Math.min(page.value * limit.value, itemCount.value || 0)),
-				count: i18n.n(itemCount.value || 0),
-			});
-		});
-
-		const activeFilterCount = computed(() => {
-			let count = _filters.value.filter((filter) => !filter.locked).length;
-
-			if (searchQuery.value && searchQuery.value.length > 0) count++;
-
-			return count;
-		});
-
-		const availableFields = computed(() => {
-			return fieldsInCollection.value.filter((field: Field) => field.meta?.special?.includes('no-data') !== true);
-		});
-
-		useShortcut(
-			'meta+a',
-			() => {
-				_selection.value = clone(items.value).map((item: any) => item[primaryKeyField.value.field]);
-			},
-			table
-		);
-=======
 import { useLayoutState } from '@/composables/use-layout';
 
 export default defineComponent({
@@ -341,7 +122,6 @@
 			resetPresetAndRefresh,
 			availableFields,
 		} = toRefs(layoutState.value);
->>>>>>> 976baa72
 
 		return {
 			t,
