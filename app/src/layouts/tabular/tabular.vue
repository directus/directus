<template>
	<div class="layout-tabular">
		<v-table
			v-if="loading || (itemCount && itemCount > 0 && !error)"
			ref="table"
			v-model="selectionWritable"
			v-model:headers="tableHeadersWritable"
			class="table"
			fixed-header
			:show-select="showSelect ? showSelect : selection !== undefined"
			show-resize
			must-sort
			:sort="tableSort"
			:items="items"
			:loading="loading"
			:row-height="tableRowHeight"
			:item-key="primaryKeyField?.field"
			:show-manual-sort="showManualSort"
			:manual-sort-key="sortField"
			allow-header-reorder
			selection-use-keys
			@click:row="onRowClick"
			@update:sort="onSortChange"
			@manual-sort="changeManualSort"
		>
			<template v-for="header in tableHeaders" :key="header.value" #[`item.${header.value}`]="{ item }">
				<render-display
<<<<<<< HEAD
					:value="getFromAliasedItem(item, header.key)"
=======
					:value="getDisplayValue(item, header.value)"
>>>>>>> 964e3023
					:display="header.field.display"
					:options="header.field.displayOptions"
					:interface="header.field.interface"
					:interface-options="header.field.interfaceOptions"
					:type="header.field.type"
					:collection="header.field.collection"
					:field="header.field.field"
				/>
			</template>

			<template #header-context-menu="{ header }">
				<v-list>
					<v-list-item
						:disabled="!header.sortable"
						:active="tableSort?.by === header.value && tableSort?.desc === false"
						clickable
						@click="onSortChange({ by: header.value, desc: false })"
					>
						<v-list-item-icon>
							<v-icon name="sort" class="flip" />
						</v-list-item-icon>
						<v-list-item-content>
							{{ t('sort_asc') }}
						</v-list-item-content>
					</v-list-item>

					<v-list-item
						:active="tableSort?.by === header.value && tableSort?.desc === true"
						:disabled="!header.sortable"
						clickable
						@click="onSortChange({ by: header.value, desc: true })"
					>
						<v-list-item-icon>
							<v-icon name="sort" />
						</v-list-item-icon>
						<v-list-item-content>
							{{ t('sort_desc') }}
						</v-list-item-content>
					</v-list-item>

					<v-divider />

					<v-list-item :active="header.align === 'left'" clickable @click="onAlignChange?.(header.value, 'left')">
						<v-list-item-icon>
							<v-icon name="format_align_left" />
						</v-list-item-icon>
						<v-list-item-content>
							{{ t('left_align') }}
						</v-list-item-content>
					</v-list-item>
					<v-list-item :active="header.align === 'center'" clickable @click="onAlignChange?.(header.value, 'center')">
						<v-list-item-icon>
							<v-icon name="format_align_center" />
						</v-list-item-icon>
						<v-list-item-content>
							{{ t('center_align') }}
						</v-list-item-content>
					</v-list-item>
					<v-list-item :active="header.align === 'right'" clickable @click="onAlignChange?.(header.value, 'right')">
						<v-list-item-icon>
							<v-icon name="format_align_right" />
						</v-list-item-icon>
						<v-list-item-content>
							{{ t('right_align') }}
						</v-list-item-content>
					</v-list-item>

					<v-divider />

					<v-list-item :active="header.align === 'right'" clickable @click="removeField(header.value)">
						<v-list-item-icon>
							<v-icon name="remove" />
						</v-list-item-icon>
						<v-list-item-content>
							{{ t('hide_field') }}
						</v-list-item-content>
					</v-list-item>
				</v-list>
			</template>

			<template #header-append>
				<v-menu placement="bottom-end" show-arrow :close-on-content-click="false">
					<template #activator="{ toggle, active }">
						<v-icon
							v-tooltip="t('add_field')"
							class="add-field"
							name="add"
							:class="{ active }"
							clickable
							@click="toggle"
						/>
					</template>

					<v-field-list
						:collection="collection"
						:disabled-fields="fields"
						:allow-select-all="false"
						@add="addField($event[0])"
					/>
				</v-menu>
			</template>

			<template #footer>
				<div class="footer">
					<div class="pagination">
						<v-pagination
							v-if="totalPages > 1"
							:length="totalPages"
							:total-visible="7"
							show-first-last
							:model-value="page"
							@update:model-value="toPage"
						/>
					</div>

					<div v-if="loading === false && items.length >= 25" class="per-page">
						<span>{{ t('per_page') }}</span>
						<v-select
							:model-value="`${limit}`"
							:items="['25', '50', '100', '250', '500', ' 1000']"
							inline
							@update:model-value="limitWritable = +$event"
						/>
					</div>
				</div>
			</template>
		</v-table>

		<v-info v-else-if="error" type="danger" :title="t('unexpected_error')" icon="error" center>
			{{ t('unexpected_error_copy') }}

			<template #append>
				<v-error :error="error" />

				<v-button small class="reset-preset" @click="resetPresetAndRefresh">
					{{ t('reset_page_preferences') }}
				</v-button>
			</template>
		</v-info>

		<slot v-else-if="itemCount === 0 && (filterUser || search)" name="no-results" />
		<slot v-else-if="itemCount === 0" name="no-items" />
	</div>
</template>

<script lang="ts">
export default {
	inheritAttrs: false,
};
</script>

<script lang="ts" setup>
import { HeaderRaw } from '@/components/v-table/types';
import { useAliasFields } from '@/composables/use-alias-fields';
import { useShortcut } from '@/composables/use-shortcut';
import { usePermissionsStore } from '@/stores/permissions';
import { useUserStore } from '@/stores/user';
import { Collection } from '@/types/collections';
import { useSync } from '@directus/composables';
import { Field, Filter, Item, ShowSelect } from '@directus/types';
import { ComponentPublicInstance, Ref, computed, inject, ref, toRefs, watch } from 'vue';
import { useI18n } from 'vue-i18n';
<<<<<<< HEAD
=======
import { get } from '@directus/utils';
import { AliasFields } from '@/composables/use-alias-fields';
import { usePermissionsStore } from '@/stores/permissions';
import { useUserStore } from '@/stores/user';
import { HeaderRaw } from '@/components/v-table/types';
>>>>>>> 964e3023

interface Props {
	collection: string;
	selection?: Item[];
	readonly: boolean;
	tableHeaders: HeaderRaw[];
	showSelect?: ShowSelect;
	items: Item[];
	loading: boolean;
	error?: any;
	totalPages: number;
	tableSort?: { by: string; desc: boolean } | null;
	onRowClick: (item: Item) => void;
	tableRowHeight: number;
	page: number;
	toPage: (newPage: number) => void;
	itemCount?: number;
	fields: string[];
	limit: number;
	primaryKeyField?: Field;
	info?: Collection;
	sortField?: string;
	changeManualSort: (data: any) => Promise<void>;
	resetPresetAndRefresh: () => Promise<void>;
	selectAll: () => void;
	filterUser?: Filter;
	search?: string;
	aliasedFields: Record<string, AliasFields>;
	aliasedKeys: string[];
	onSortChange: (newSort: { by: string; desc: boolean }) => void;
	onAlignChange?: (field: 'string', align: 'left' | 'center' | 'right') => void;
}

const props = withDefaults(defineProps<Props>(), {
	selection: () => [],
	showSelect: 'none',
	error: null,
	itemCount: undefined,
	tableSort: undefined,
	primaryKeyField: undefined,
	info: undefined,
	sortField: undefined,
	filterUser: undefined,
	search: undefined,
	onAlignChange: () => undefined,
});

const emit = defineEmits(['update:selection', 'update:tableHeaders', 'update:limit', 'update:fields']);

const { t } = useI18n();
const { collection, aliasedFields, aliasedKeys } = toRefs(props);

const selectionWritable = useSync(props, 'selection', emit);
const tableHeadersWritable = useSync(props, 'tableHeaders', emit);
const limitWritable = useSync(props, 'limit', emit);

const mainElement = inject<Ref<Element | undefined>>('main-element');

const table = ref<ComponentPublicInstance>();

watch(
	() => props.page,
	() => mainElement?.value?.scrollTo({ top: 0, behavior: 'smooth' })
);

useShortcut(
	'meta+a',
	() => {
		props.selectAll();
	},
	table
);

const permissionsStore = usePermissionsStore();
const userStore = useUserStore();

const showManualSort = computed(() => {
	if (!props.sortField) return false;

	const isAdmin = userStore.currentUser?.role?.admin_access;

	if (isAdmin) return true;

	const permission = permissionsStore.getPermissionsForUser(props.collection, 'update');

	if (!permission) return false;

	if (Array.isArray(permission.fields) && permission.fields.length > 0)
		return permission.fields.includes(props.sortField) || permission.fields.includes('*');
	return true;
});

const fieldsWritable = useSync(props, 'fields', emit);

<<<<<<< HEAD
const { getFromAliasedItem } = useAliasFields(fieldsWritable, collection);
=======
function getDisplayValue(item: Item, key: string) {
	const aliasInfo = Object.values(aliasedFields.value).find((field) => field.key === key);

	if (!aliasInfo) return get(item, key);

	const dealiasedItem = Object.keys(item).reduce<Item>((result, itemKey) => {
		if (aliasedKeys.value.includes(itemKey)) {
			if (itemKey !== aliasInfo.fieldAlias) return result;
			const name = aliasedFields.value[itemKey].fieldName;
			result[name] = item[itemKey];
		} else {
			// Don't overwrite already dealiased keys
			if (itemKey in result === false) result[itemKey] = item[itemKey];
		}

		return result;
	}, {});

	return get(dealiasedItem, key);
}
>>>>>>> 964e3023

function addField(fieldKey: string) {
	fieldsWritable.value = [...fieldsWritable.value, fieldKey];
}

function removeField(fieldKey: string) {
	fieldsWritable.value = fieldsWritable.value.filter((field) => field !== fieldKey);
}
</script>

<style lang="scss" scoped>
.layout-tabular {
	display: contents;
	margin: var(--content-padding);
	margin-bottom: var(--content-padding-bottom);
}

.v-table {
	--v-table-sticky-offset-top: var(--layout-offset-top);

	display: contents;

	& > :deep(table) {
		min-width: calc(100% - var(--content-padding)) !important;
		margin-left: var(--content-padding);

		tr {
			margin-right: var(--content-padding);
		}
	}
}

.footer {
	position: sticky;
	left: 0;
	display: flex;
	align-items: center;
	justify-content: space-between;
	width: 100%;
	padding: 32px var(--content-padding);

	.pagination {
		display: inline-block;
	}

	.per-page {
		display: flex;
		align-items: center;
		justify-content: flex-end;
		width: 240px;
		color: var(--foreground-subdued);

		span {
			width: auto;
			margin-right: 4px;
		}

		.v-select {
			color: var(--foreground-normal);
		}
	}
}

.reset-preset {
	margin-top: 24px;
}

.add-field {
	--v-icon-color-hover: var(--foreground-normal);

	&.active {
		--v-icon-color: var(--foreground-normal);
	}
}

.flip {
	transform: scaleY(-1);
}
</style><|MERGE_RESOLUTION|>--- conflicted
+++ resolved
@@ -25,11 +25,7 @@
 		>
 			<template v-for="header in tableHeaders" :key="header.value" #[`item.${header.value}`]="{ item }">
 				<render-display
-<<<<<<< HEAD
 					:value="getFromAliasedItem(item, header.key)"
-=======
-					:value="getDisplayValue(item, header.value)"
->>>>>>> 964e3023
 					:display="header.field.display"
 					:options="header.field.displayOptions"
 					:interface="header.field.interface"
@@ -192,14 +188,11 @@
 import { Field, Filter, Item, ShowSelect } from '@directus/types';
 import { ComponentPublicInstance, Ref, computed, inject, ref, toRefs, watch } from 'vue';
 import { useI18n } from 'vue-i18n';
-<<<<<<< HEAD
-=======
 import { get } from '@directus/utils';
 import { AliasFields } from '@/composables/use-alias-fields';
 import { usePermissionsStore } from '@/stores/permissions';
 import { useUserStore } from '@/stores/user';
 import { HeaderRaw } from '@/components/v-table/types';
->>>>>>> 964e3023
 
 interface Props {
 	collection: string;
@@ -294,30 +287,7 @@
 
 const fieldsWritable = useSync(props, 'fields', emit);
 
-<<<<<<< HEAD
 const { getFromAliasedItem } = useAliasFields(fieldsWritable, collection);
-=======
-function getDisplayValue(item: Item, key: string) {
-	const aliasInfo = Object.values(aliasedFields.value).find((field) => field.key === key);
-
-	if (!aliasInfo) return get(item, key);
-
-	const dealiasedItem = Object.keys(item).reduce<Item>((result, itemKey) => {
-		if (aliasedKeys.value.includes(itemKey)) {
-			if (itemKey !== aliasInfo.fieldAlias) return result;
-			const name = aliasedFields.value[itemKey].fieldName;
-			result[name] = item[itemKey];
-		} else {
-			// Don't overwrite already dealiased keys
-			if (itemKey in result === false) result[itemKey] = item[itemKey];
-		}
-
-		return result;
-	}, {});
-
-	return get(dealiasedItem, key);
-}
->>>>>>> 964e3023
 
 function addField(fieldKey: string) {
 	fieldsWritable.value = [...fieldsWritable.value, fieldKey];
