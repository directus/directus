<template>
	<div class="layout-tabular">
		<portal to="layout-options">
			<div class="field">
				<div class="type-label">{{ $t('layouts.tabular.spacing') }}</div>
				<v-select
					v-model="tableSpacing"
					:items="[
						{
							text: $t('layouts.tabular.compact'),
							value: 'compact',
						},
						{
							text: $t('layouts.tabular.cozy'),
							value: 'cozy',
						},
						{
							text: $t('layouts.tabular.comfortable'),
							value: 'comfortable',
						},
					]"
				/>
			</div>

			<div class="field">
				<div class="type-label">{{ $t('layouts.tabular.fields') }}</div>
				<draggable v-model="activeFields" handle=".drag-handle" :set-data="hideDragImage" :force-fallback="true">
					<v-checkbox
						v-for="field in activeFields"
						v-model="fields"
						:key="field.field"
						:value="field.field"
						:label="field.name"
					>
						<template #append>
							<div class="spacer" />
							<v-icon @click.stop name="drag_handle" class="drag-handle" />
						</template>
					</v-checkbox>
				</draggable>

				<v-field-select :collection="collection" v-model="fields" hide-value class="add-field" addable-parent />
			</div>
		</portal>

		<portal to="sidebar">
			<filter-sidebar-detail v-model="_filters" :collection="collection" :loading="loading" />
		</portal>

		<portal to="actions:prepend">
			<transition name="fade">
				<span class="item-count" v-if="itemCount">
					{{ showingCount }}
				</span>
			</transition>
		</portal>

		<v-table
			v-model="_selection"
			v-if="loading || itemCount > 0"
			class="table"
			ref="table"
			fixed-header
			:show-select="readonly ? false : selection !== undefined"
			show-resize
			must-sort
			:sort="tableSort"
			:items="items"
			:loading="loading"
			:headers.sync="tableHeaders"
			:row-height="tableRowHeight"
			:server-sort="itemCount === limit || totalPages > 1"
			:item-key="primaryKeyField.field"
			:show-manual-sort="sortField !== null"
			:manual-sort-key="sortField"
			selection-use-keys
			@click:row="onRowClick"
			@update:sort="onSortChange"
			@manual-sort="changeManualSort"
		>
			<template v-for="header in tableHeaders" v-slot:[`item.${header.value}`]="{ item }">
				<render-display
					:key="header.value"
					:value="get(item, header.value, collection)"
					:display="header.field.display"
					:options="header.field.displayOptions"
					:interface="header.field.interface"
					:interface-options="header.field.interfaceOptions"
					:type="header.field.type"
					:collection="collection"
					:field="header.field.field"
				/>
			</template>

			<template #footer>
				<div class="footer">
					<div class="pagination">
						<v-pagination
							v-if="totalPages > 1"
							:length="totalPages"
							:total-visible="7"
							show-first-last
							:value="page"
							@input="toPage"
						/>
					</div>

					<div v-if="loading === false && items.length >= 25" class="per-page">
						<span>{{ $t('per_page') }}</span>
						<v-select
							@input="limit = +$event"
							:value="`${limit}`"
							:items="['25', '50', '100', '250', '500', ' 1000']"
							inline
						/>
					</div>
				</div>
			</template>
		</v-table>

		<v-info v-else-if="error" type="danger" :title="$t('unexpected_error')" icon="error" center>
			{{ $t('unexpected_error_copy') }}

			<template #append>
				<v-error :error="error" />

				<v-button small @click="resetPresetAndRefresh" class="reset-preset">
					{{ $t('reset_page_preferences') }}
				</v-button>
			</template>
		</v-info>

		<slot v-else-if="itemCount === 0 && activeFilterCount > 0" name="no-results" />
		<slot v-else-if="itemCount === 0" name="no-items" />
	</div>
</template>

<script lang="ts">
import Vue from 'vue';
import { defineComponent, PropType, ref, computed, inject, toRefs, Ref, watch } from '@vue/composition-api';

import { HeaderRaw, Item } from '@/components/v-table/types';
import { Field, Filter, FieldMeta } from '@/types';
import router from '@/router';
import useSync from '@/composables/use-sync';
import { debounce, clone } from 'lodash';
import Draggable from 'vuedraggable';
import useCollection from '@/composables/use-collection';
import useItems from '@/composables/use-items';
import i18n from '@/lang';
import adjustFieldsForDisplays from '@/utils/adjust-fields-for-displays';
import hideDragImage from '@/utils/hide-drag-image';
import useShortcut from '@/composables/use-shortcut';
import get from '@/utils/get-nested-field';
import useFieldTree from '@/composables/use-field-tree';
import { TranslateResult } from 'vue-i18n';

type FieldTree = Field & {
	key: string;
	children?: FieldTree[];
};

type layoutOptions = {
	widths?: {
		[field: string]: number;
	};
	limit?: number;
	spacing?: 'comfortable' | 'cozy' | 'compact';
};

type layoutQuery = {
	fields?: string[];
	sort?: string;
};

export default defineComponent({
	components: { Draggable },
	props: {
		collection: {
			type: String,
			required: true,
		},
		selection: {
			type: Array as PropType<Item[]>,
			default: undefined,
		},
		layoutOptions: {
			type: Object as PropType<layoutOptions>,
			default: () => ({}),
		},
		layoutQuery: {
			type: Object as PropType<layoutQuery>,
			default: () => ({}),
		},
		filters: {
			type: Array as PropType<Filter[]>,
			default: () => [],
		},
		searchQuery: {
			type: String as PropType<string | null>,
			default: null,
		},
		selectMode: {
			type: Boolean,
			default: false,
		},
		readonly: {
			type: Boolean,
			default: false,
		},
		resetPreset: {
			type: Function as PropType<() => Promise<void>>,
			default: null,
		},
	},
	setup(props, { emit }) {
		const table = ref<Vue>();
		const mainElement = inject('main-element', ref<Element | null>(null));

		const _selection = useSync(props, 'selection', emit);
		const _layoutOptions: Ref<any> = useSync(props, 'layoutOptions', emit);
		const _layoutQuery: Ref<any> = useSync(props, 'layoutQuery', emit);
		const _filters = useSync(props, 'filters', emit);
		const _searchQuery = useSync(props, 'searchQuery', emit);

		const { collection, searchQuery } = toRefs(props);
		const { info, primaryKeyField, sortField } = useCollection(collection);

		const { tree } = useFieldTree(collection);

		function flatten(tree: FieldTree[]) {
			const flat: FieldTree[] = [];
			function walk(tree: FieldTree[], baseName: string | undefined = undefined) {
				tree.forEach((item) => {
					flat.push({ ...item, field: item.key, name: baseName ? `${baseName} ${item.name}` : item.name });
					if (item.children) {
						walk(item.children, baseName ? `${baseName} ${item.name}` : `${item.name}`);
					}
				});
			}
			walk(tree);
			return flat;
		}

		const fieldsInCollection = computed<FieldTree[]>(() => {
			return flatten(tree.value);
		});

		const { sort, limit, page, fields, fieldsWithRelational } = useItemOptions();

		const { items, loading, error, totalPages, itemCount, totalCount, changeManualSort, getItems } = useItems(
			collection,
			{
				sort,
				limit,
				page,
				fields: fieldsWithRelational,
				filters: _filters,
				searchQuery: _searchQuery,
			}
		);

		const {
			tableSort,
			tableHeaders,
			tableRowHeight,
			onRowClick,
			onSortChange,
			activeFields,
			tableSpacing,
		} = useTable();

		const showingCount = computed(() => {
			if ((itemCount.value || 0) < (totalCount.value || 0)) {
				if (itemCount.value === 1) {
					return i18n.t('one_filtered_item');
				}
				return i18n.t('start_end_of_count_filtered_items', {
					start: i18n.n((+page.value - 1) * limit.value + 1),
					end: i18n.n(Math.min(page.value * limit.value, itemCount.value || 0)),
					count: i18n.n(itemCount.value || 0),
				});
			}
			if (itemCount.value === 1) {
				return i18n.t('one_item');
			}
			return i18n.t('start_end_of_count_items', {
				start: i18n.n((+page.value - 1) * limit.value + 1),
				end: i18n.n(Math.min(page.value * limit.value, itemCount.value || 0)),
				count: i18n.n(itemCount.value || 0),
			});
		});

		const activeFilterCount = computed(() => {
			let count = _filters.value.filter((filter) => !filter.locked).length;

			if (searchQuery.value && searchQuery.value.length > 0) count++;

			return count;
		});

		const availableFields = computed(() => {
			return fieldsInCollection.value.filter((field) => field.meta?.special?.includes('no-data') !== true);
		});

		useShortcut(
			'meta+a',
			() => {
				_selection.value = clone(items.value).map((item: any) => item[primaryKeyField.value.field]);
			},
			table
		);

		return {
			_selection,
			table,
			tableHeaders,
			items,
			loading,
			error,
			totalPages,
			tableSort,
			onRowClick,
			onSortChange,
			tableRowHeight,
			page,
			toPage,
			itemCount,
			totalCount,
			fieldsInCollection,
			fields,
			limit,
			activeFields,
			tableSpacing,
			primaryKeyField,
			_filters,
			info,
			showingCount,
			sortField,
			changeManualSort,
			hideDragImage,
			activeFilterCount,
			refresh,
			resetPresetAndRefresh,
			availableFields,
			get,
		};

		async function resetPresetAndRefresh() {
			await props?.resetPreset?.();
			refresh();
		}

		function refresh() {
			getItems();
		}

		function toPage(newPage: number) {
			page.value = newPage;
			mainElement.value?.scrollTo({
				top: 0,
				behavior: 'smooth',
			});
		}

		function useItemOptions() {
			const page = computed({
				get() {
					return _layoutQuery.value?.page || 1;
				},
				set(newPage: number) {
					_layoutQuery.value = {
						...(_layoutQuery.value || {}),
						page: newPage,
					};
				},
			});

			const sort = computed({
				get() {
					return _layoutQuery.value?.sort || primaryKeyField.value?.field;
				},
				set(newSort: string) {
					_layoutQuery.value = {
						...(_layoutQuery.value || {}),
						page: 1,
						sort: newSort,
					};
				},
			});

			const limit = computed({
				get() {
					return _layoutQuery.value?.limit || 25;
				},
				set(newLimit: number) {
					_layoutQuery.value = {
						...(_layoutQuery.value || {}),
						page: 1,
						limit: newLimit,
					};
				},
			});

			const fields = computed({
				get() {
					if (_layoutQuery.value?.fields) {
						// This shouldn't be the case, but double check just in case it's stored
						// differently in the DB from previous versions
						if (typeof _layoutQuery.value.fields === 'string') {
							return (_layoutQuery.value.fields as string).split(',');
						}

						if (Array.isArray(_layoutQuery.value.fields)) return _layoutQuery.value.fields;
					}

					const fields =
						_layoutQuery.value?.fields ||
						fieldsInCollection.value
							.filter((field) => !!field.meta?.hidden === false)
							.slice(0, 4)
							.sort((a?: Field, b?: Field) => {
								if (a!.field < b!.field) return -1;
								else if (a!.field > b!.field) return 1;
								else return 1;
							})
							.map(({ field }) => field);

					return fields;
				},
				set(newFields: string[]) {
					_layoutQuery.value = {
						...(_layoutQuery.value || {}),
						fields: newFields,
					};
				},
			});

			const fieldsWithRelational = computed(() => adjustFieldsForDisplays(fields.value, props.collection));

			return { sort, limit, page, fields, fieldsWithRelational };
		}

		function useTable() {
			const tableSort = computed(() => {
				if (sort.value?.startsWith('-')) {
					return { by: sort.value.substring(1), desc: true };
				} else {
					return { by: sort.value, desc: false };
				}
			});

			const localWidths = ref<{ [field: string]: number }>({});

			watch(
				() => _layoutOptions.value,
				() => {
					localWidths.value = {};
				}
			);

			const saveWidthsTolayoutOptions = debounce(() => {
				_layoutOptions.value = {
					...(_layoutOptions.value || {}),
					widths: localWidths.value,
				};
			}, 350);

			const activeFields = computed<FieldTree[]>({
				get() {
					return fields.value
						.map((key) => fieldsInCollection.value.find((field) => field.key === key))
						.filter((f) => f) as FieldTree[];
				},
				set(val) {
					fields.value = val.map((field) => field.field);
				},
			});

			const tableHeaders = computed<HeaderRaw[]>({
				get() {
					return activeFields.value.map((field) => ({
						text: field.name,
						value: field.key,
						width: localWidths.value[field.field] || _layoutOptions.value?.widths?.[field.field] || null,
						field: {
							display: field.meta?.display,
							displayOptions: field.meta?.display_options,
							interface: field.meta?.interface,
							interfaceOptions: field.meta?.options,
							type: field.type,
							field: field.field,
						},
						sortable:
<<<<<<< HEAD
							['json', 'o2m', 'm2o', 'file', 'files', 'alias', 'presentation'].includes(field.type) === false &&
							!field.key.includes('.'),
=======
							['json', 'o2m', 'm2o', 'm2m', 'm2a', 'file', 'files', 'alias', 'presentation', 'translations'].includes(
								field.type
							) === false,
>>>>>>> 0dfad1e9
					}));
				},
				set(val) {
					const widths = {} as { [field: string]: number };

					val.forEach((header) => {
						if (header.width) {
							widths[header.value] = header.width;
						}
					});

					localWidths.value = widths;

					saveWidthsTolayoutOptions();
				},
			});

			const tableSpacing = computed({
				get() {
					return _layoutOptions.value?.spacing || 'cozy';
				},
				set(newSpacing: 'compact' | 'cozy' | 'comfortable') {
					_layoutOptions.value = {
						...(_layoutOptions.value || {}),
						spacing: newSpacing,
					};
				},
			});

			const tableRowHeight = computed<number>(() => {
				switch (tableSpacing.value) {
					case 'compact':
						return 32;
					case 'cozy':
					default:
						return 48;
					case 'comfortable':
						return 64;
				}
			});

			return {
				tableSort,
				tableHeaders,
				tableSpacing,
				tableRowHeight,
				onRowClick,
				onSortChange,
				activeFields,
				getFieldDisplay,
			};

			function onRowClick(item: Item) {
				if (props.readonly === true) return;

				if (props.selectMode || _selection.value?.length > 0) {
					(table.value as any).onItemSelected({
						item,
						value: _selection.value?.includes(item[primaryKeyField.value.field]) === false,
					});
				} else {
					// eslint-disable-next-line @typescript-eslint/no-non-null-assertion
					const primaryKey = item[primaryKeyField.value!.field];

					// eslint-disable-next-line @typescript-eslint/no-empty-function
					router.push(`/collections/${collection.value}/${primaryKey}`, () => {});
				}
			}

			function onSortChange(newSort: { by: string; desc: boolean }) {
				let sortString = newSort.by;
				if (newSort.desc === true) sortString = '-' + sortString;

				sort.value = sortString;
			}

			function getFieldDisplay(fieldKey: string) {
				const field = fieldsInCollection.value.find((field) => field.field === fieldKey);

				if (field === undefined) return null;
				if (!field.meta?.display) return null;

				return {
					display: field.meta?.display,
					options: field.meta?.display_options,
				};
			}
		}
	},
});
</script>

<style lang="scss" scoped>
@import '@/styles/mixins/breakpoint';

.layout-tabular {
	display: contents;
	margin: var(--content-padding);
	margin-bottom: var(--content-padding-bottom);
}

.v-table {
	--v-table-sticky-offset-top: var(--layout-offset-top);

	display: contents;

	::v-deep > table {
		min-width: calc(100% - var(--content-padding)) !important;
		margin-left: var(--content-padding);

		tr {
			margin-right: var(--content-padding);
		}
	}
}

.footer {
	position: sticky;
	left: 0;
	display: flex;
	align-items: center;
	justify-content: space-between;
	width: 100%;
	padding: 32px var(--content-padding);

	.pagination {
		display: inline-block;
	}

	.per-page {
		display: flex;
		align-items: center;
		justify-content: flex-end;
		width: 240px;
		color: var(--foreground-subdued);

		span {
			width: auto;
			margin-right: 4px;
		}

		.v-select {
			color: var(--foreground-normal);
		}
	}
}

.v-checkbox {
	width: 100%;

	.spacer {
		flex-grow: 1;
	}
}

.drag-handle {
	--v-icon-color: var(--foreground-subdued);

	cursor: ns-resize;

	&:hover {
		--v-icon-color: var(--foreground-normal);
	}
}

.item-count {
	position: relative;
	display: none;
	margin: 0 8px;
	color: var(--foreground-subdued);
	white-space: nowrap;

	@include breakpoint(small) {
		display: inline;
	}
}

.fade-enter-active,
.fade-leave-active {
	transition: opacity var(--medium) var(--transition);
}

.fade-enter,
.fade-leave-to {
	opacity: 0;
}

.reset-preset {
	margin-top: 24px;
}

.add-field {
	margin-top: 8px;
	::v-deep .v-button {
		margin: auto;
	}
}
</style><|MERGE_RESOLUTION|>--- conflicted
+++ resolved
@@ -492,14 +492,9 @@
 							field: field.field,
 						},
 						sortable:
-<<<<<<< HEAD
-							['json', 'o2m', 'm2o', 'file', 'files', 'alias', 'presentation'].includes(field.type) === false &&
-							!field.key.includes('.'),
-=======
 							['json', 'o2m', 'm2o', 'm2m', 'm2a', 'file', 'files', 'alias', 'presentation', 'translations'].includes(
 								field.type
-							) === false,
->>>>>>> 0dfad1e9
+							) === false && !field.key.includes('.'),
 					}));
 				},
 				set(val) {
