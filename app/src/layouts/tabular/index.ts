import { HeaderRaw, Item } from '@/components/v-table/types';
import { useFieldsStore } from '@/stores/fields';
import { useAliasFields } from '@/composables/use-alias-fields';
import { adjustFieldsForDisplays } from '@/utils/adjust-fields-for-displays';
import { getDefaultDisplayForType } from '@/utils/get-default-display-for-type';
import { hideDragImage } from '@/utils/hide-drag-image';
import { saveAsCSV } from '@/utils/save-as-csv';
import { syncRefProperty } from '@/utils/sync-ref-property';
<<<<<<< HEAD
import { useCollection, useItems, useSync } from '@directus/components/composables';
=======
import { formatCollectionItemsCount } from '@/utils/format-collection-items-count';
import { useCollection, useItems, useSync } from '@directus/shared/composables';
>>>>>>> ef939072
import { Field } from '@directus/shared/types';
import { defineLayout } from '@directus/shared/utils';
import { clone, debounce } from 'lodash';
import { computed, ref, toRefs, watch } from 'vue';
import { useRouter } from 'vue-router';
import TabularActions from './actions.vue';
import TabularOptions from './options.vue';
import TabularLayout from './tabular.vue';
import { LayoutOptions, LayoutQuery } from './types';

export default defineLayout<LayoutOptions, LayoutQuery>({
	id: 'tabular',
	name: '$t:layouts.tabular.tabular',
	icon: 'reorder',
	component: TabularLayout,
	slots: {
		options: TabularOptions,
		sidebar: () => undefined,
		actions: TabularActions,
	},
	setup(props, { emit }) {
		const router = useRouter();

		const fieldsStore = useFieldsStore();

		const selection = useSync(props, 'selection', emit);
		const layoutOptions = useSync(props, 'layoutOptions', emit);
		const layoutQuery = useSync(props, 'layoutQuery', emit);

		const { collection, filter, filterUser, search } = toRefs(props);

		const { info, primaryKeyField, fields: fieldsInCollection, sortField } = useCollection(collection);

		const { sort, limit, page, fields, fieldsWithRelational } = useItemOptions();

		const { aliasFields, aliasQuery } = useAliasFields(fieldsWithRelational);

		const fieldsWithRelationalAliased = computed(() => {
			if (!aliasFields.value) return fieldsWithRelational.value;
			return fieldsWithRelational.value.map((field) =>
				aliasFields.value?.[field] ? aliasFields.value[field].fullAlias : field
			);
		});

		const { items, loading, error, totalPages, itemCount, totalCount, changeManualSort, getItems } = useItems(
			collection,
			{
				sort,
				limit,
				page,
				fields: fieldsWithRelationalAliased,
				alias: aliasQuery,
				filter,
				search,
			}
		);

		const {
			tableSort,
			tableHeaders,
			tableRowHeight,
			onRowClick,
			onSortChange,
			onAlignChange,
			activeFields,
			tableSpacing,
		} = useTable();

		const showingCount = computed(() => {
			const filtering = Boolean((itemCount.value || 0) < (totalCount.value || 0) && filterUser.value);
			return formatCollectionItemsCount(itemCount.value || 0, page.value, limit.value, filtering);
		});

		return {
			tableHeaders,
			items,
			loading,
			error,
			totalPages,
			tableSort,
			onRowClick,
			onSortChange,
			onAlignChange,
			tableRowHeight,
			page,
			toPage,
			itemCount,
			totalCount,
			fieldsInCollection,
			fields,
			limit,
			activeFields,
			tableSpacing,
			primaryKeyField,
			info,
			showingCount,
			sortField,
			changeManualSort,
			hideDragImage,
			refresh,
			resetPresetAndRefresh,
			selectAll,
			filter,
			search,
			download,
		};

		async function resetPresetAndRefresh() {
			await props?.resetPreset?.();
			refresh();
		}

		function refresh() {
			getItems();
		}

		function download() {
			if (!collection.value) return;
			saveAsCSV(collection.value, fields.value, items.value);
		}

		function toPage(newPage: number) {
			page.value = newPage;
		}

		function selectAll() {
			if (!primaryKeyField.value) return;
			const pk = primaryKeyField.value;
			selection.value = clone(items.value).map((item) => item[pk.field]);
		}

		function useItemOptions() {
			const page = syncRefProperty(layoutQuery, 'page', 1);
			const limit = syncRefProperty(layoutQuery, 'limit', 25);
			const defaultSort = computed(() => (primaryKeyField.value ? [primaryKeyField.value?.field] : []));
			const sort = syncRefProperty(layoutQuery, 'sort', defaultSort);
			const fieldsDefaultValue = computed(() => {
				return fieldsInCollection.value
					.filter((field: Field) => !field.meta?.hidden)
					.slice(0, 4)
					.map(({ field }: Field) => field)
					.sort();
			});

			const fields = syncRefProperty(layoutQuery, 'fields', fieldsDefaultValue);

			const fieldsWithRelational = computed(() => {
				if (!props.collection) return [];
				return adjustFieldsForDisplays(fields.value, props.collection);
			});

			return { sort, limit, page, fields, fieldsWithRelational };
		}

		function useTable() {
			const tableSort = computed(() => {
				if (!sort.value?.[0]) {
					return null;
				} else if (sort.value?.[0].startsWith('-')) {
					return { by: sort.value[0].substring(1), desc: true };
				} else {
					return { by: sort.value[0], desc: false };
				}
			});

			const localWidths = ref<{ [field: string]: number }>({});

			watch(
				() => layoutOptions.value,
				() => {
					localWidths.value = {};
				}
			);

			const saveWidthsToLayoutOptions = debounce(() => {
				layoutOptions.value = Object.assign({}, layoutOptions.value, {
					widths: localWidths.value,
				});
			}, 350);

			const activeFields = computed<(Field & { key: string })[]>({
				get() {
					if (!collection.value) return [];

					return fields.value
						.map((key) => ({ ...fieldsStore.getField(collection.value!, key), key }))
						.filter((f) => f && f.meta?.special?.includes('no-data') !== true) as (Field & { key: string })[];
				},
				set(val) {
					fields.value = val.map((field) => field.field);
				},
			});

			const tableHeaders = computed<HeaderRaw[]>({
				get() {
					return activeFields.value.map((field) => {
						let description: string | null = null;

						const fieldParts = field.key.split('.');

						if (fieldParts.length > 1) {
							const fieldNames = fieldParts.map((fieldKey, index) => {
								const pathPrefix = fieldParts.slice(0, index);
								const field = fieldsStore.getField(collection.value!, [...pathPrefix, fieldKey].join('.'));
								return field?.name ?? fieldKey;
							});

							description = fieldNames.join(' -> ');
						}

						return {
							text: field.name,
							value: field.key,
							description,
							width: localWidths.value[field.key] || layoutOptions.value?.widths?.[field.key] || null,
							align: layoutOptions.value?.align?.[field.key] || 'left',
							field: {
								display: field.meta?.display || getDefaultDisplayForType(field.type),
								displayOptions: field.meta?.display_options,
								interface: field.meta?.interface,
								interfaceOptions: field.meta?.options,
								type: field.type,
								field: field.field,
								collection: field.collection,
							},
							sortable: ['json', 'alias', 'presentation', 'translations'].includes(field.type) === false,
						} as HeaderRaw;
					});
				},
				set(val) {
					const widths = {} as { [field: string]: number };

					val.forEach((header) => {
						if (header.width) {
							widths[header.value] = header.width;
						}
					});

					localWidths.value = widths;

					saveWidthsToLayoutOptions();

					fields.value = val.map((header) => header.value);
				},
			});

			const tableSpacing = syncRefProperty(layoutOptions, 'spacing', 'cozy');

			const tableRowHeight = computed<number>(() => {
				switch (tableSpacing.value) {
					case 'compact':
						return 32;
					case 'cozy':
					default:
						return 48;
					case 'comfortable':
						return 64;
				}
			});

			return {
				tableSort,
				tableHeaders,
				tableSpacing,
				tableRowHeight,
				onRowClick,
				onSortChange,
				onAlignChange,
				activeFields,
				getFieldDisplay,
			};

			function onRowClick({ item, event }: { item: Item; event: PointerEvent }) {
				if (props.readonly === true || !primaryKeyField.value) return;

				const primaryKey = item[primaryKeyField.value.field];

				if (props.selectMode || selection.value?.length > 0) {
					if (selection.value?.includes(primaryKey) === false) {
						selection.value = selection.value.concat(primaryKey);
					} else {
						selection.value = selection.value.filter((item) => item !== primaryKey);
					}
				} else {
					const next = router.resolve(`/content/${collection.value}/${encodeURIComponent(primaryKey)}`);

					if (event.ctrlKey || event.metaKey) window.open(next.href, '_blank');
					else router.push(next);
				}
			}

			function onSortChange(newSort: { by: string; desc: boolean }) {
				let sortString = newSort.by;
				if (!newSort.by) {
					sort.value = [];
					return;
				}
				if (newSort.desc === true) {
					sortString = '-' + sortString;
				}
				sort.value = [sortString];
			}

			function onAlignChange(field: string, align: 'left' | 'center' | 'right') {
				layoutOptions.value = Object.assign({}, layoutOptions.value, {
					align: {
						...(layoutOptions.value?.align ?? {}),
						[field]: align,
					},
				});
			}

			function getFieldDisplay(fieldKey: string) {
				const field = fieldsInCollection.value.find((field: Field) => field.field === fieldKey);

				if (!field?.meta?.display) return null;

				return {
					display: field.meta.display,
					options: field.meta.display_options,
				};
			}
		}
	},
});<|MERGE_RESOLUTION|>--- conflicted
+++ resolved
@@ -6,12 +6,8 @@
 import { hideDragImage } from '@/utils/hide-drag-image';
 import { saveAsCSV } from '@/utils/save-as-csv';
 import { syncRefProperty } from '@/utils/sync-ref-property';
-<<<<<<< HEAD
+import { formatCollectionItemsCount } from '@/utils/format-collection-items-count';
 import { useCollection, useItems, useSync } from '@directus/components/composables';
-=======
-import { formatCollectionItemsCount } from '@/utils/format-collection-items-count';
-import { useCollection, useItems, useSync } from '@directus/shared/composables';
->>>>>>> ef939072
 import { Field } from '@directus/shared/types';
 import { defineLayout } from '@directus/shared/utils';
 import { clone, debounce } from 'lodash';
