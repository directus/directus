--- conflicted
+++ resolved
@@ -261,12 +261,8 @@
 
 						return {
 							text: field.name,
-<<<<<<< HEAD
 							value: fieldParts[0],
-=======
-							value: field.key,
 							key: field.key,
->>>>>>> d6fb0fcd
 							description,
 							width: localWidths.value[field.key] || layoutOptions.value?.widths?.[field.key] || null,
 							align: layoutOptions.value?.align?.[field.key] || 'left',
