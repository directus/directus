--- conflicted
+++ resolved
@@ -53,7 +53,6 @@
 		});
 
 		const {
-<<<<<<< HEAD
 				items: itemsRaw,
 				loading,
 				error,
@@ -62,6 +61,8 @@
 				totalCount,
 				changeManualSort,
 				getItems,
+			  getItemCount,
+			  getTotalCount,
 			} = useItems(collection, {
 				sort,
 				limit,
@@ -74,27 +75,6 @@
 			items = computed(() => {
 				return getAliasedItems(itemsRaw.value);
 			});
-=======
-			items,
-			loading,
-			error,
-			totalPages,
-			itemCount,
-			totalCount,
-			changeManualSort,
-			getItems,
-			getItemCount,
-			getTotalCount,
-		} = useItems(collection, {
-			sort,
-			limit,
-			page,
-			fields: fieldsWithRelationalAliased,
-			alias: aliasQuery,
-			filter,
-			search,
-		});
->>>>>>> bb176c44
 
 		const {
 			tableSort,
