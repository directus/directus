import { getRootPath } from '@/utils/get-root-path';
import { App } from 'vue';
import { getLayouts } from './index';
import { LayoutConfig } from '@directus/shared/types';

const { layoutsRaw } = getLayouts();

export async function registerLayouts(app: App): Promise<void> {
	const layoutModules = import.meta.globEager('./*/**/index.ts');

	const layouts: LayoutConfig[] = Object.values(layoutModules).map((module) => module.default);

	try {
<<<<<<< HEAD
		if (import.meta.env.DEV) {
			const customLayoutModules = import.meta.globEager('../../../api/extensions/layouts/*/index.js');
			const customLayouts: LayoutConfig[] = Object.values(customLayoutModules).map((module) => module.default);
			layouts.push(...customLayouts);
		} else {
			const customLayouts: { default: LayoutConfig[] } = await import(
				/* @vite-ignore */ `${getRootPath()}extensions/layouts/index.js`
			);
			layouts.push(...customLayouts.default);
		}
	} catch {
=======
		const customLayouts: { default: LayoutConfig[] } = import.meta.env.DEV
			? await import('@directus-extensions-layout')
			: await import(/* @vite-ignore */ `${getRootPath()}extensions/layouts/index.js`);

		layouts.push(...customLayouts.default);
	} catch (err: any) {
>>>>>>> b3135c3a
		// eslint-disable-next-line no-console
		console.warn(`Couldn't load custom layouts`);
		// eslint-disable-next-line no-console
		console.warn(err);
	}

	layoutsRaw.value = layouts;

	layoutsRaw.value.forEach((layout) => {
		app.component('layout-' + layout.id, layout.component);
		app.component('layout-options-' + layout.id, layout.slots.options);
		app.component('layout-sidebar-' + layout.id, layout.slots.sidebar);
		app.component('layout-actions-' + layout.id, layout.slots.actions);
	});
}<|MERGE_RESOLUTION|>--- conflicted
+++ resolved
@@ -11,26 +11,18 @@
 	const layouts: LayoutConfig[] = Object.values(layoutModules).map((module) => module.default);
 
 	try {
-<<<<<<< HEAD
 		if (import.meta.env.DEV) {
 			const customLayoutModules = import.meta.globEager('../../../api/extensions/layouts/*/index.js');
 			const customLayouts: LayoutConfig[] = Object.values(customLayoutModules).map((module) => module.default);
 			layouts.push(...customLayouts);
 		} else {
-			const customLayouts: { default: LayoutConfig[] } = await import(
-				/* @vite-ignore */ `${getRootPath()}extensions/layouts/index.js`
-			);
+			const customLayouts: { default: LayoutConfig[] } = import.meta.env.DEV
+				? await import('@directus-extensions-layout')
+				: await import(/* @vite-ignore */ `${getRootPath()}extensions/layouts/index.js`);
+
 			layouts.push(...customLayouts.default);
 		}
-	} catch {
-=======
-		const customLayouts: { default: LayoutConfig[] } = import.meta.env.DEV
-			? await import('@directus-extensions-layout')
-			: await import(/* @vite-ignore */ `${getRootPath()}extensions/layouts/index.js`);
-
-		layouts.push(...customLayouts.default);
 	} catch (err: any) {
->>>>>>> b3135c3a
 		// eslint-disable-next-line no-console
 		console.warn(`Couldn't load custom layouts`);
 		// eslint-disable-next-line no-console
