--- conflicted
+++ resolved
@@ -6,10 +6,8 @@
 	id: string;
 	name: string;
 	icon: string;
+	smallHeader?: boolean;
 	component: Component;
-<<<<<<< HEAD
-	smallHeader?: boolean;
-=======
 	slots: {
 		options: Component;
 		sidebar: Component;
@@ -28,7 +26,6 @@
 	selectMode: boolean;
 	readonly: boolean;
 	resetPreset?: () => Promise<void>;
->>>>>>> 46c77f70
 }
 
 export type LayoutContext = Record<string, any>;
