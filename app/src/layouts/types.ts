--- conflicted
+++ resolved
@@ -6,12 +6,8 @@
 	name: string;
 	icon: string;
 	component: Component;
-<<<<<<< HEAD
 	smallHeader?: boolean;
 };
-=======
-}
->>>>>>> f8f843e5
 
 export type LayoutContext = {};
 
