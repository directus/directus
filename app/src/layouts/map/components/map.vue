--- conflicted
+++ resolved
@@ -26,114 +26,12 @@
 import { WatchStopHandle, computed, onMounted, onUnmounted, ref, toRefs, watch } from 'vue';
 import { useI18n } from 'vue-i18n';
 
-<<<<<<< HEAD
-import { ShowSelect } from '@directus/types';
-=======
->>>>>>> d16c3896
 import { useAppStore } from '@/stores/app';
 import { useSettingsStore } from '@/stores/settings';
 import { getBasemapSources, getStyleFromBasemapSource } from '@/utils/geometry/basemap';
 import { BoxSelectControl, ButtonControl } from '@/utils/geometry/controls';
 import { ShowSelect } from '@directus/types';
 
-<<<<<<< HEAD
-export default defineComponent({
-	components: {},
-	props: {
-		data: {
-			type: Object as PropType<GeoJSON.FeatureCollection>,
-			required: true,
-		},
-		source: {
-			type: Object as PropType<GeoJSONSource>,
-			required: true,
-		},
-		layers: {
-			type: Array as PropType<AnyLayer[]>,
-			default: () => [],
-		},
-		camera: {
-			type: Object as PropType<CameraOptions & { bbox: any }>,
-			default: () => ({} as any),
-		},
-		bounds: {
-			type: Array as unknown as PropType<GeoJSON.BBox>,
-			default: undefined,
-		},
-		featureId: {
-			type: String,
-			default: undefined,
-		},
-		selection: {
-			type: Array as PropType<Array<string | number>>,
-			default: () => [],
-		},
-		showSelect: {
-			type: String as PropType<ShowSelect>,
-			default: 'multiple',
-		},
-	},
-	emits: ['moveend', 'featureclick', 'featureselect', 'fitdata', 'updateitempopup'],
-	setup(props, { emit }) {
-		const { t } = useI18n();
-		const appStore = useAppStore();
-		const settingsStore = useSettingsStore();
-		let map: Map;
-		const hoveredFeature = ref<MapboxGeoJSONFeature>();
-		const hoveredCluster = ref<boolean>();
-		const selectMode = ref<boolean>();
-		const container = ref<HTMLElement>();
-		const unwatchers = [] as WatchStopHandle[];
-		const { sidebarOpen, basemap } = toRefs(appStore);
-		const mapboxKey = settingsStore.settings?.mapbox_key;
-		const basemaps = getBasemapSources();
-
-		const style = computed(() => {
-			const source = basemaps.find((source) => source.name === basemap.value) ?? basemaps[0];
-			return getStyleFromBasemapSource(source);
-		});
-
-		const attributionControl = new AttributionControl();
-
-		const navigationControl = new NavigationControl({
-			showCompass: false,
-		});
-
-		const geolocateControl = new GeolocateControl();
-
-		const fitDataControl = new ButtonControl('mapboxgl-ctrl-fitdata', () => {
-			emit('fitdata');
-		});
-
-		const boxSelectControl = new BoxSelectControl({
-			boxElementClass: 'map-selection-box',
-			selectButtonClass: 'mapboxgl-ctrl-select',
-			layers: ['__directus_polygons', '__directus_points', '__directus_lines'],
-		});
-
-		let geocoderControl: MapboxGeocoder | undefined;
-
-		if (mapboxKey) {
-			const marker = document.createElement('div');
-			marker.className = 'mapboxgl-user-location-dot mapboxgl-search-location-dot';
-
-			geocoderControl = new MapboxGeocoder({
-				accessToken: mapboxKey,
-				collapsed: true,
-				marker: { element: marker } as any,
-				flyTo: { speed: 1.4 },
-				mapboxgl: maplibre as any,
-				placeholder: t('layouts.map.find_location'),
-			});
-		}
-
-		onMounted(() => {
-			setupMap();
-		});
-
-		onUnmounted(() => {
-			map.remove();
-=======
 const props = withDefaults(
 	defineProps<{
 		data: GeoJSON.FeatureCollection;
@@ -289,7 +187,6 @@
 			padding: 100,
 			speed: 1.3,
 			maxZoom: 14,
->>>>>>> d16c3896
 		});
 	}
 }
@@ -310,74 +207,6 @@
 	);
 }
 
-<<<<<<< HEAD
-			if (geocoderControl) {
-				map.addControl(geocoderControl as any, 'top-right');
-			}
-
-			map.addControl(attributionControl, 'bottom-left');
-			map.addControl(navigationControl, 'top-left');
-			map.addControl(geolocateControl, 'top-left');
-			map.addControl(fitDataControl, 'top-left');
-			map.addControl(boxSelectControl, 'top-left');
-
-			map.on('load', () => {
-				watch(() => style.value, updateStyle);
-				watch(() => props.bounds, fitBounds);
-				const activeLayers = ['__directus_polygons', '__directus_points', '__directus_lines'];
-
-				for (const layer of activeLayers) {
-					map.on('click', layer, onFeatureClick);
-					map.on('mousemove', layer, updatePopup);
-					map.on('mouseleave', layer, updatePopup);
-				}
-
-				map.on('move', updatePopupLocation);
-				map.on('click', '__directus_clusters', expandCluster);
-				map.on('mousemove', '__directus_clusters', hoverCluster);
-				map.on('mouseleave', '__directus_clusters', hoverCluster);
-				map.on('select.enable', () => (selectMode.value = true));
-				map.on('select.disable', () => (selectMode.value = false));
-
-				map.on('select.end', (event: MapLayerMouseEvent) => {
-					const ids = event.features?.map((f) => f.id);
-					emit('featureselect', { ids, replace: !event.alt });
-				});
-
-				map.on('moveend', () => {
-					emit('moveend', {
-						center: map.getCenter(),
-						zoom: map.getZoom(),
-						bearing: map.getBearing(),
-						pitch: map.getPitch(),
-						bbox: map.getBounds().toArray().flat(),
-					});
-				});
-
-				startWatchers();
-			});
-
-			watch(
-				() => sidebarOpen.value,
-				(opened) => {
-					if (!opened) setTimeout(() => map.resize(), 300);
-				}
-			);
-
-			setTimeout(() => map.resize(), 300);
-		}
-
-		function fitBounds() {
-			const bbox = props.data.bbox;
-
-			if (map && bbox) {
-				map.fitBounds(bbox as LngLatBoundsLike, {
-					padding: 100,
-					speed: 1.3,
-					maxZoom: 14,
-				});
-			}
-=======
 function updateData(newData: any) {
 	const source = map.getSource('__directus');
 	(source as GeoJSONSource).setData(newData);
@@ -390,7 +219,6 @@
 	for (const layer of props.layers) {
 		if (layersId.has(layer.id)) {
 			map.removeLayer(layer.id);
->>>>>>> d16c3896
 		}
 	}
 
@@ -406,104 +234,6 @@
 
 	map.addSource('__directus', { ...newSource, data: props.data });
 
-<<<<<<< HEAD
-		function updateSource(newSource: GeoJSONSource) {
-			const layersId = new Set(map.getStyle().layers?.map(({ id }) => id));
-
-			for (const layer of props.layers) {
-				if (layersId.has(layer.id)) {
-					map.removeLayer(layer.id);
-				}
-			}
-
-			if (props.featureId) {
-				(newSource as any).promoteId = props.featureId;
-			} else {
-				(newSource as any).generateId = true;
-			}
-
-			if (map.getStyle().sources?.['__directus']) {
-				map.removeSource('__directus');
-			}
-
-			map.addSource('__directus', { ...newSource, data: props.data });
-
-			map.once('sourcedata', () => {
-				setTimeout(() => props.layers.forEach((layer) => map.addLayer(layer)));
-			});
-		}
-
-		function updateLayers(newLayers?: AnyLayer[], previousLayers?: AnyLayer[]) {
-			const currentMapLayersId = new Set(map.getStyle().layers?.map(({ id }) => id));
-
-			previousLayers?.forEach((layer) => {
-				if (currentMapLayersId.has(layer.id)) map.removeLayer(layer.id);
-			});
-
-			newLayers?.forEach((layer) => {
-				map.addLayer(layer);
-			});
-		}
-
-		function updateSelection(newSelection?: (string | number)[], previousSelection?: (string | number)[]) {
-			previousSelection?.forEach((id) => {
-				map.setFeatureState({ id, source: '__directus' }, { selected: false });
-				map.removeFeatureState({ id, source: '__directus' });
-			});
-
-			newSelection?.forEach((id) => {
-				map.setFeatureState({ id, source: '__directus' }, { selected: true });
-			});
-		}
-
-		function onFeatureClick(event: MapLayerMouseEvent) {
-			const feature = event.features?.[0];
-			const replace = props.showSelect === 'multiple' ? false : !event.originalEvent.altKey;
-
-			if (feature && props.featureId) {
-				if (boxSelectControl.active()) {
-					emit('featureselect', { ids: [feature.id], replace });
-				} else {
-					emit('featureclick', { id: feature.id, replace });
-				}
-			}
-		}
-
-		function updatePopup(event: MapLayerMouseEvent) {
-			const feature = map.queryRenderedFeatures(event.point, {
-				layers: ['__directus_polygons', '__directus_points', '__directus_lines'],
-			})[0];
-
-			const previousId = hoveredFeature.value?.id;
-			const featureChanged = previousId !== feature?.id;
-
-			if (previousId && featureChanged) {
-				map.setFeatureState({ id: previousId, source: '__directus' }, { hovered: false });
-			}
-
-			if (feature && feature.properties) {
-				if (feature.geometry.type === 'Point') {
-					const { x, y } = map.project(feature.geometry.coordinates as LngLatLike);
-					const rect = map.getContainer().getBoundingClientRect();
-					emit('updateitempopup', { position: { x: rect.x + x, y: rect.y + y } });
-				} else {
-					const { clientX: x, clientY: y } = event.originalEvent;
-					emit('updateitempopup', { position: { x, y } });
-				}
-
-				if (featureChanged) {
-					map.setFeatureState({ id: feature.id, source: '__directus' }, { hovered: true });
-					hoveredFeature.value = feature;
-					emit('updateitempopup', { item: feature.id });
-				}
-			} else {
-				if (featureChanged) {
-					hoveredFeature.value = feature;
-					emit('updateitempopup', { item: null });
-				}
-			}
-		}
-=======
 	map.once('sourcedata', () => {
 		setTimeout(() => props.layers.forEach((layer) => map.addLayer(layer)));
 	});
@@ -535,7 +265,6 @@
 function onFeatureClick(event: MapLayerMouseEvent) {
 	const feature = event.features?.[0];
 	const replace = props.showSelect === 'multiple' ? false : !event.originalEvent.altKey;
->>>>>>> d16c3896
 
 	if (feature && props.featureId) {
 		if (boxSelectControl.active()) {
@@ -546,25 +275,6 @@
 	}
 }
 
-<<<<<<< HEAD
-		function expandCluster(event: MapLayerMouseEvent) {
-			const features = map.queryRenderedFeatures(event.point, {
-				layers: ['__directus_clusters'],
-			});
-
-			const clusterId = features[0]?.properties?.cluster_id;
-			const source = map.getSource('__directus') as GeoJSONSource;
-
-			source.getClusterExpansionZoom(clusterId, (err: any, zoom: number) => {
-				if (err) return;
-
-				map.flyTo({
-					center: (features[0].geometry as GeoJSON.Point).coordinates as LngLatLike,
-					zoom: zoom,
-					speed: 1.3,
-				});
-			});
-=======
 function updatePopup(event: MapLayerMouseEvent) {
 	const feature = map.queryRenderedFeatures(event.point, {
 		layers: ['__directus_polygons', '__directus_points', '__directus_lines'],
@@ -585,7 +295,6 @@
 		} else {
 			const { clientX: x, clientY: y } = event.originalEvent;
 			emit('updateitempopup', { position: { x, y } });
->>>>>>> d16c3896
 		}
 
 		if (featureChanged) {
