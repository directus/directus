--- conflicted
+++ resolved
@@ -229,20 +229,8 @@
 			selection.value = Array.from(new Set(ids));
 		}
 
-<<<<<<< HEAD
-		function pushSelection(ids: Array<string | number>) {
-			const uniqueSelection = new Set(ids);
-
-			if (selection.value.some((id) => uniqueSelection.has(id))) {
-				selection.value = selection.value.filter((id) => !uniqueSelection.has(id));
-				return;
-			}
-
-			selection.value = [...selection.value, ...uniqueSelection];
-=======
 		function pushSelection(ids: Item[]) {
 			selection.value = Array.from(new Set(selection.value.concat(ids)));
->>>>>>> b1af0a1c
 		}
 
 		function handleSelect({ ids, replace }: { ids: Item[]; replace: boolean }) {
