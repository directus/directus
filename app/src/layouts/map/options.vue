--- conflicted
+++ resolved
@@ -40,10 +40,6 @@
 <script lang="ts" setup>
 import { useAppStore } from '@/stores/app';
 import { getBasemapSources } from '@/utils/geometry/basemap';
-<<<<<<< HEAD
-import { GeometryOptions, Item } from '@directus/types';
-import { useSync } from '@directus/composables';
-=======
 import { useSync } from '@directus/composables';
 import { GeometryOptions, Item } from '@directus/types';
 import { toRefs } from 'vue';
@@ -57,7 +53,6 @@
 	clusterData?: boolean;
 	displayTemplate?: string;
 }>();
->>>>>>> d16c3896
 
 const emit = defineEmits<{
 	(e: 'update:geometryField', geometryField: string): void;
