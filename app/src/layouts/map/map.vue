--- conflicted
+++ resolved
@@ -103,11 +103,6 @@
 import { GeometryOptions } from '@directus/types';
 import { useI18n } from 'vue-i18n';
 import MapComponent from './components/map.vue';
-<<<<<<< HEAD
-import { useSync } from '@directus/composables';
-import { GeometryOptions, Item } from '@directus/types';
-=======
->>>>>>> d16c3896
 
 const props = withDefaults(
 	defineProps<{
