--- conflicted
+++ resolved
@@ -105,11 +105,7 @@
 });
 
 function toggleSelection() {
-<<<<<<< HEAD
 	if (!props.item) return null;
-=======
-	if (props.item === undefined) return null;
->>>>>>> beb60bce
 
 	if (props.modelValue.includes(props.item[props.itemKey])) {
 		emit(
