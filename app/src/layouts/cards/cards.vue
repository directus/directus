--- conflicted
+++ resolved
@@ -83,12 +83,8 @@
 import useElementSize from '@/composables/use-element-size';
 import { Field, Item } from '@directus/shared/types';
 import { useSync } from '@directus/shared/composables';
-<<<<<<< HEAD
-import { Collection, Filter, ShowSelect } from '@directus/shared/types';
-=======
 import { Collection } from '@/types';
-import { Filter } from '@directus/shared/types';
->>>>>>> 2065df83
+import { Filter, ShowSelect } from '@directus/shared/types';
 
 export default defineComponent({
 	components: { Card, CardsHeader },
