--- conflicted
+++ resolved
@@ -83,11 +83,7 @@
 import useElementSize from '@/composables/use-element-size';
 import { Field, Item } from '@directus/shared/types';
 import { useSync } from '@directus/shared/composables';
-<<<<<<< HEAD
-import { Collection, ShowSelect } from '@directus/shared/types';
-=======
-import { Collection, Filter } from '@directus/shared/types';
->>>>>>> e944fb97
+import { Collection, Filter, ShowSelect } from '@directus/shared/types';
 
 export default defineComponent({
 	components: { Card, CardsHeader },
