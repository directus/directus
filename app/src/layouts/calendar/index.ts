import api from '@/api';
import { useCollection } from '@directus/shared/composables';
import { formatISO, parse, format } from 'date-fns';
import { useItems } from '@directus/shared/composables';
import { router } from '@/router';
import { useAppStore } from '@/stores/app';
import { getFieldsFromTemplate } from '@directus/shared/utils';
import getFullcalendarLocale from '@/utils/get-fullcalendar-locale';
import { renderPlainStringTemplate } from '@/utils/render-string-template';
import { unexpectedError } from '@/utils/unexpected-error';
import { Field, Item } from '@directus/shared/types';
import { defineLayout } from '@directus/shared/utils';
import { Calendar, CalendarOptions as FullCalendarOptions, EventInput } from '@fullcalendar/core';
import dayGridPlugin from '@fullcalendar/daygrid';
import interactionPlugin from '@fullcalendar/interaction';
import listPlugin from '@fullcalendar/list';
import timeGridPlugin from '@fullcalendar/timegrid';
import { computed, ref, Ref, toRefs, watch } from 'vue';
import { useI18n } from 'vue-i18n';
import CalendarActions from './actions.vue';
import CalendarLayout from './calendar.vue';
import CalendarOptions from './options.vue';
import { useSync } from '@directus/shared/composables';
import { LayoutOptions } from './types';
import { syncRefProperty } from '@/utils/sync-ref-property';

export default defineLayout<LayoutOptions>({
	id: 'calendar',
	name: '$t:layouts.calendar.calendar',
	icon: 'event',
	component: CalendarLayout,
	slots: {
		options: CalendarOptions,
		sidebar: () => undefined,
		actions: CalendarActions,
	},
	setup(props, { emit }) {
		const { t, locale } = useI18n();

		const calendar = ref<Calendar>();

		const appStore = useAppStore();

		const layoutOptions = useSync(props, 'layoutOptions', emit);
<<<<<<< HEAD
		const filter = useSync(props, 'filter', () => {
			// no emit
		});
		const search = useSync(props, 'search', () => {
			// no emit
		});
=======
>>>>>>> c1659280

		const { selection, collection, filter, search } = toRefs(props);

		const { primaryKeyField, fields: fieldsInCollection } = useCollection(collection);

		const dateFields = computed(() =>
			fieldsInCollection.value.filter((field: Field) => {
				return ['timestamp', 'dateTime', 'date'].includes(field.type);
			})
		);

		const calendarFilter = computed(() => {
			if (!calendar.value || !startDateField.value) {
				return;
			}
			const start = formatISO(calendar.value.view.activeStart);
			const end = formatISO(calendar.value.view.activeEnd);
			const startsHere = { [startDateField.value]: { _between: [start, end] } };
			if (!endDateField.value) {
				return startsHere;
			}
			const endsHere = { [endDateField.value]: { _between: [start, end] } };
			const startsBefore = { [startDateField.value]: { _lte: start } };
			const endsAfter = { [endDateField.value]: { _gte: end } };
			const overlapsHere = { _and: [startsBefore, endsAfter] };
			return { _or: [startsHere, endsHere, overlapsHere] };
		});

		const filterWithCalendarView = computed(() => {
			if (!calendarFilter.value) return filter.value;
			if (!filter.value) return null;

			return {
				_and: [filter.value, calendarFilter.value],
			};
		});

		const template = syncRefProperty(layoutOptions, 'template', undefined);
		const viewInfo = syncRefProperty(layoutOptions, 'viewInfo', undefined);

		const startDateField = syncRefProperty(layoutOptions, 'startDateField', undefined);
		const startDateFieldInfo = computed(() => {
			return fieldsInCollection.value.find((field: Field) => field.field === startDateField.value);
		});

		const endDateField = syncRefProperty(layoutOptions, 'endDateField', undefined);
		const endDateFieldInfo = computed(() => {
			return fieldsInCollection.value.find((field: Field) => field.field === endDateField.value);
		});

		const { items, loading, error, totalPages, itemCount, totalCount, changeManualSort, getItems } = useItems(
			collection,
			{
				sort: computed(() => [primaryKeyField.value?.field || '']),
				page: ref(1),
				limit: ref(-1),
				fields: computed(() => {
					if (!primaryKeyField.value) return [];

					const fields = [primaryKeyField.value.field];
					if (template.value) fields.push(...getFieldsFromTemplate(template.value));
					if (startDateField.value) fields.push(startDateField.value);
					if (endDateField.value) fields.push(endDateField.value);
					return fields;
				}),
				filter: filterWithCalendarView,
				search: search,
			},
			false
		);

		const events: Ref<EventInput> = computed(
			() => items.value.map((item: Item) => parseEvent(item)).filter((e: EventInput | null) => e) || []
		);

		const fullFullCalendarOptions = computed<FullCalendarOptions>(() => {
			const options: FullCalendarOptions = {
				editable: true,
				eventStartEditable: true,
				eventResizableFromStart: true,
				eventDurationEditable: true,
				dayMaxEventRows: true,
				height: '100%',
				nextDayThreshold: '01:00:00',
				plugins: [dayGridPlugin, timeGridPlugin, listPlugin, interactionPlugin],
				initialView: viewInfo.value?.type ?? 'dayGridMonth',
				headerToolbar: {
					left: 'prevYear,prev,next,nextYear today',
					center: 'title',
					right: 'dayGridMonth,dayGridWeek,dayGridDay,listWeek',
				},
				events: events.value,
				initialDate: viewInfo.value?.startDateStr ?? formatISO(new Date()),
				eventClick(info) {
					if (!collection.value) return;

					if (props.selectMode || selection.value?.length > 0) {
						const item = items.value.find((item) => item[primaryKeyField.value!.field] == info.event.id);

						if (item) {
							if (selection.value.includes(item)) {
								selection.value = selection.value.filter((selectedItem) => selectedItem !== item);
							} else {
								selection.value = [...selection.value, item];
							}

							updateCalendar();
						}
					} else {
						const primaryKey = info.event.id;

						const endpoint = collection.value.startsWith('directus')
							? collection.value.substring(9)
							: `content/${collection.value}`;

						router.push(`/${endpoint}/${primaryKey}`);
					}
				},
				async eventChange(info) {
					if (!collection.value || !startDateField.value || !startDateFieldInfo.value) return;

					const itemChanges: Partial<Item> = {
						[startDateField.value]: adjustForType(info.event.startStr, startDateFieldInfo.value.type),
					};

					if (endDateField.value && endDateFieldInfo.value && info.event.endStr) {
						itemChanges[endDateField.value] = adjustForType(info.event.endStr, endDateFieldInfo.value.type);
					}

					const endpoint = collection.value.startsWith('directus')
						? collection.value.substring(9)
						: `/items/${collection.value}`;

					try {
						await api.patch(`${endpoint}/${info.event.id}`, itemChanges);
					} catch (err: any) {
						unexpectedError(err);
					}
				},
			};

			if (startDateFieldInfo.value?.type === 'dateTime' || startDateFieldInfo.value?.type === 'timestamp') {
				options.headerToolbar = {
					...options.headerToolbar,
					right: 'dayGridMonth,timeGridWeek,timeGridDay,listWeek',
				};
			}

			return options;
		});

		// Make sure to re-render the size of the calendar when the available space changes due to the
		// sidebar being manipulated
		watch(
			() => appStore.sidebarOpen,
			() => setTimeout(() => calendar.value?.updateSize(), 300)
		);

		watch(fullFullCalendarOptions, () => updateCalendar(), { deep: true, immediate: true });

		watch(
			[calendar, locale],
			async () => {
				if (calendar.value) {
					const calendarLocale = await getFullcalendarLocale(locale.value);
					calendar.value.setOption('locale', calendarLocale);
				}
			},
			{ immediate: true }
		);

		const showingCount = computed(() => {
			if (!itemCount.value) return null;

			return t('item_count', itemCount.value);
		});

		return {
			items,
			loading,
			error,
			totalPages,
			itemCount,
			totalCount,
			changeManualSort,
			getItems,
			filterWithCalendarView,
			template,
			dateFields,
			startDateField,
			endDateField,
			showingCount,
			createCalendar,
			destroyCalendar,
		};

		function updateCalendar() {
			if (calendar.value) {
				calendar.value.pauseRendering();
				calendar.value.resetOptions(fullFullCalendarOptions.value);
				calendar.value.resumeRendering();
				calendar.value.render();
			}
		}

		function createCalendar(calendarElement: HTMLElement) {
			calendar.value = new Calendar(calendarElement, fullFullCalendarOptions.value);

			calendar.value.on('datesSet', (args) => {
				viewInfo.value = {
					type: args.view.type,
					startDateStr: formatISO(args.view.currentStart),
				};
			});

			calendar.value.render();
		}

		function destroyCalendar() {
			calendar.value?.destroy();
		}

		function parseEvent(item: Item): EventInput | null {
			if (!startDateField.value || !primaryKeyField.value) return null;

			let endDate: string | undefined = undefined;

			// If the end date is a date-field (so no time), we can safely assume the item is meant to
			// last all day
			const allDay = endDateFieldInfo.value && endDateFieldInfo.value.type === 'date';

			if (endDateField.value) {
				if (allDay) {
					const date = parse(item[endDateField.value], 'yyyy-MM-dd', new Date());
					// FullCalendar uses exclusive end moments, so we'll have to increment the end date by 1 to get the
					// expected result in the calendar
					date.setDate(date.getDate() + 1);
					endDate = format(date, 'yyyy-MM-dd');
				} else {
					endDate = item[endDateField.value];
				}
			}

			return {
				id: item[primaryKeyField.value.field],
				title: renderPlainStringTemplate(template.value || `{{ ${primaryKeyField.value.field} }}`, item) || undefined,
				start: item[startDateField.value],
				end: endDate,
				allDay,
				className: selection.value.includes(item) ? 'selected' : undefined,
			};
		}

		function adjustForType(dateString: string, type: string) {
			if (type === 'dateTime') {
				return dateString.substring(0, 19);
			}
			return dateString;
		}
	},
});<|MERGE_RESOLUTION|>--- conflicted
+++ resolved
@@ -42,15 +42,6 @@
 		const appStore = useAppStore();
 
 		const layoutOptions = useSync(props, 'layoutOptions', emit);
-<<<<<<< HEAD
-		const filter = useSync(props, 'filter', () => {
-			// no emit
-		});
-		const search = useSync(props, 'search', () => {
-			// no emit
-		});
-=======
->>>>>>> c1659280
 
 		const { selection, collection, filter, search } = toRefs(props);
 
