--- conflicted
+++ resolved
@@ -1,210 +1,19 @@
 <template>
 	<div class="calendar-layout">
 		<div ref="calendarEl" />
-<<<<<<< HEAD
-
-		<portal to="sidebar">
-			<filter-sidebar-detail v-model="_filters" :collection="collection" :loading="loading" />
-			<export-sidebar-detail :filters="filtersWithCalendarView" :search-query="searchQuery" :collection="collection" />
-			<import-sidebar-detail :collection="collection" @refresh="refresh" />
-		</portal>
-
-		<portal to="actions:prepend">
-			<transition name="fade">
-				<span class="item-count" v-if="itemCount">
-					{{ showingCount }}
-				</span>
-			</transition>
-		</portal>
-
-		<portal to="layout-options">
-			<div class="field">
-				<div class="type-label">{{ $t('display_template') }}</div>
-				<v-field-template :collection="collection" v-model="template" />
-			</div>
-
-			<div class="field">
-				<div class="type-label">{{ $t('layouts.calendar.start_date_field') }}</div>
-				<v-select show-deselect :items="dateFields" item-text="name" item-value="field" v-model="startDateField" />
-			</div>
-
-			<div class="field">
-				<div class="type-label">{{ $t('layouts.calendar.end_date_field') }}</div>
-				<v-select show-deselect :items="dateFields" item-text="name" item-value="field" v-model="endDateField" />
-			</div>
-		</portal>
-=======
->>>>>>> 976baa72
 	</div>
 </template>
 
 <script lang="ts">
-<<<<<<< HEAD
-import '@fullcalendar/core/vdom';
-import { Calendar, CalendarOptions, EventInput } from '@fullcalendar/core';
-import dayGridPlugin from '@fullcalendar/daygrid';
-import timeGridPlugin from '@fullcalendar/timegrid';
-import listPlugin from '@fullcalendar/list';
-import interactionPlugin from '@fullcalendar/interaction';
-import {
-	defineComponent,
-	onMounted,
-	onUnmounted,
-	ref,
-	watch,
-	PropType,
-	Ref,
-	toRefs,
-	computed,
-} from '@vue/composition-api';
-import { useAppStore } from '@/stores/app';
-import { Item, Filter, Field } from '@/types';
-import useItems from '@/composables/use-items';
-import useSync from '@/composables/use-sync';
-import useCollection from '@/composables/use-collection';
-import ExportSidebarDetail from '@/views/private/components/export-sidebar-detail';
-import ImportSidebarDetail from '@/views/private/components/import-sidebar-detail';
-import { formatISO } from 'date-fns';
-import router from '@/router';
-import { renderPlainStringTemplate } from '@/utils/render-string-template';
-import { getFieldsFromTemplate } from '@/utils/get-fields-from-template';
-import { i18n } from '@/lang';
-import api from '@/api';
-import { unexpectedError } from '@/utils/unexpected-error';
-=======
 import { useI18n } from 'vue-i18n';
 import { defineComponent, onMounted, onUnmounted, toRefs } from 'vue';
->>>>>>> 976baa72
 
 import '@fullcalendar/core/vdom';
 import { useLayoutState } from '@/composables/use-layout';
 
 export default defineComponent({
-<<<<<<< HEAD
-	components: { ExportSidebarDetail, ImportSidebarDetail },
-	props: {
-		collection: {
-			type: String,
-			required: true,
-		},
-		selection: {
-			type: Array as PropType<Item[]>,
-			default: undefined,
-		},
-		layoutOptions: {
-			type: Object as PropType<layoutOptions>,
-			default: () => ({}),
-		},
-		filters: {
-			type: Array as PropType<Filter[]>,
-			default: () => [],
-		},
-		searchQuery: {
-			type: String as PropType<string | null>,
-			default: null,
-		},
-	},
-	setup(props, { emit }) {
-		const calendarEl = ref<HTMLElement>();
-		const calendar = ref<Calendar>();
-
-		const appStore = useAppStore();
-
-		const { collection } = toRefs(props);
-
-		const _layoutOptions: Ref<any> = useSync(props, 'layoutOptions', emit);
-		const _filters = useSync(props, 'filters', emit);
-		const _searchQuery = useSync(props, 'searchQuery', emit);
-
-		const { primaryKeyField, fields: fieldsInCollection } = useCollection(collection);
-
-		const dateFields = computed(() =>
-			fieldsInCollection.value.filter((field: Field) => {
-				return ['timestamp', 'dateTime', 'date'].includes(field.type);
-			})
-		);
-
-		const filtersWithCalendarView = computed<Filter[]>(() => {
-			if (!calendar.value || !startDateField.value) return _filters.value;
-
-			return [
-				..._filters.value,
-				{
-					key: 'start_date',
-					field: startDateField.value,
-					operator: 'gte',
-					value: formatISO(calendar.value.view.currentStart),
-					hidden: true,
-				},
-				{
-					key: 'end_date',
-					field: startDateField.value,
-					operator: 'lte',
-					value: formatISO(calendar.value.view.currentEnd),
-					hidden: true,
-				},
-			];
-		});
-
-		const template = computed({
-			get() {
-				return _layoutOptions.value?.template;
-			},
-			set(newTemplate: string | null) {
-				_layoutOptions.value = {
-					...(_layoutOptions.value || {}),
-					template: newTemplate,
-				};
-			},
-		});
-
-		const viewInfo = computed<layoutOptions['viewInfo']>({
-			get() {
-				return _layoutOptions.value?.viewInfo || {};
-			},
-			set(newViewInfo: layoutOptions['viewInfo']) {
-				_layoutOptions.value = {
-					...(_layoutOptions.value || {}),
-					viewInfo: newViewInfo,
-				};
-			},
-		});
-
-		const startDateField = computed({
-			get() {
-				return _layoutOptions.value?.startDateField;
-			},
-			set(newStartDateField: string | null) {
-				_layoutOptions.value = {
-					...(_layoutOptions.value || {}),
-					startDateField: newStartDateField,
-				};
-			},
-		});
-
-		const startDateFieldInfo = computed<Field>(() => {
-			return fieldsInCollection.value.find((field: Field) => field.field === startDateField.value);
-		});
-
-		const endDateField = computed({
-			get() {
-				return _layoutOptions.value?.endDateField;
-			},
-			set(newEndDateField: string | null) {
-				_layoutOptions.value = {
-					...(_layoutOptions.value || {}),
-					endDateField: newEndDateField,
-				};
-			},
-		});
-
-		const endDateFieldInfo = computed<Field>(() => {
-			return fieldsInCollection.value.find((field: Field) => field.field === endDateField.value);
-		});
-=======
 	setup() {
 		const { t } = useI18n();
->>>>>>> 976baa72
 
 		const layoutState = useLayoutState();
 		const { calendarEl, createCalendar, destroyCalendar } = toRefs(layoutState.value);
