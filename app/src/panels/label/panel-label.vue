--- conflicted
+++ resolved
@@ -1,19 +1,3 @@
-<template>
-	<div
-		ref="labelContainer"
-		class="label type-title selectable"
-		:class="[font, { 'has-header': showHeader }]"
-		:style="{ color: color, alignItems: showHeader ? 'flex-start' : 'center' }"
-	>
-		<p
-			ref="labelText"
-			:style="{ whiteSpace, fontWeight, textAlign, fontStyle, fontSize: fontSize !== 'auto' ? fontSize : undefined }"
-		>
-			{{ text }}
-		</p>
-	</div>
-</template>
-
 <script setup lang="ts">
 import { onMounted, onBeforeUnmount, onUpdated, ref } from 'vue';
 import { useAutoFontFit } from '@/composables/use-auto-fit-text';
@@ -120,9 +104,6 @@
 });
 </script>
 
-<<<<<<< HEAD
-<style lang="scss" scoped>
-=======
 <template>
 	<div
 		ref="labelContainer"
@@ -140,7 +121,6 @@
 </template>
 
 <style scoped>
->>>>>>> ef75a1ed
 .label {
 	display: flex;
 	justify-content: center;
@@ -153,19 +133,11 @@
 	&.sans-serif {
 		font-family: var(--family-sans-serif);
 	}
-<<<<<<< HEAD
 
 	&.serif {
 		font-family: var(--family-serif);
 	}
 
-=======
-
-	&.serif {
-		font-family: var(--family-serif);
-	}
-
->>>>>>> ef75a1ed
 	&.monospace {
 		font-family: var(--family-monospace);
 	}
