<<<<<<< HEAD
<template>
	<div
		ref="labelContainer"
		class="label type-title selectable"
		:class="[font, { 'has-header': showHeader }]"
		:style="{ color: color, alignItems: showHeader ? 'flex-start' : 'center' }"
	>
		<p
			ref="labelText"
			:style="{ whiteSpace, fontWeight, textAlign, fontStyle, fontSize: fontSize !== 'auto' ? fontSize : undefined }"
		>
			{{ text }}
		</p>
	</div>
</template>

=======
>>>>>>> 8e44b398
<script setup lang="ts">
import { onMounted, onBeforeUnmount, onUpdated, ref } from 'vue';
import { useAutoFontFit } from '@/composables/use-auto-fit-text';

const props = withDefaults(
	defineProps<{
		showHeader?: boolean;
		text?: string;
		whiteSpace?: string | undefined;
		color?: string | undefined;
		textAlign?: string | undefined;
		fontSize?: 'sm' | 'md' | 'lg' | 'auto';
		fontWeight?: number | undefined;
		fontStyle?: string | undefined;
		font?: 'sans-serif' | 'serif' | 'monospace';
	}>(),
	{
		showHeader: false,
		text: '',
		color: undefined,
		whiteSpace: 'normal',
		textAlign: 'center',
		fontSize: 'auto',
		fontWeight: 800,
		fontStyle: undefined,
		font: 'sans-serif',
	}
);

const labelContainer = ref<HTMLDivElement | null>(null);
const labelText = ref<HTMLParagraphElement | null>(null);

const { adjustFontSize } = useAutoFontFit(labelContainer, labelText);

let resizeObserver: ResizeObserver | null = null;

function adjustPadding() {
	const container = labelContainer.value;
	if (!container) return '0px';

	const paddingWidth = container.offsetWidth * 0.05;
	const paddingHeight = container.offsetHeight * 0.05;

	const padding = Math.round(Math.max(12, Math.min(paddingWidth, paddingHeight)));

	if (props.showHeader == true) {
		container.style.padding = '0px 12px 12px 12px';
	} else {
		container.style.padding = `${padding}px`;
	}

	return;
}

function updateFit() {
	adjustPadding();
	adjustFontSize();

	if (!resizeObserver) {
		const container = labelContainer.value;
		if (!container) return;

		// Create a ResizeObserver to watch for changes in the container's dimensions
		resizeObserver = new ResizeObserver(() => {
			updateFit();
		});

		resizeObserver.observe(container);
	}

	adjustFontSize();
}

onMounted(() => {
	if (props.fontSize == 'auto') {
		updateFit();

		// Delay the initial font size adjustment to allow the text/font to render fully
		setTimeout(() => {
			updateFit();
		}, 500);
	}
});

onUpdated(() => {
	if (props.fontSize == 'auto') {
		updateFit();
	}
});

onBeforeUnmount(() => {
	if (resizeObserver) {
		resizeObserver.disconnect();
		resizeObserver = null;
	}
});
</script>

<script lang="ts">
import { defineComponent } from 'vue';

export default defineComponent({
	inheritAttrs: false,
});
</script>

<<<<<<< HEAD
<style lang="scss" scoped>
=======
<template>
	<div class="label type-title selectable" :class="{ 'has-header': showHeader }" :style="{ color: color }">
		{{ text }}
	</div>
</template>

<style scoped>
>>>>>>> 8e44b398
.label {
	display: flex;
	justify-content: center;
	width: 100%;
	height: 100%;
	color: var(--color-text);
	font-weight: 500;
	line-height: 1.2;

	&.sans-serif {
		font-family: var(--family-sans-serif);
	}

	&.serif {
		font-family: var(--family-serif);
	}

	&.monospace {
		font-family: var(--family-monospace);
	}
}

</style><|MERGE_RESOLUTION|>--- conflicted
+++ resolved
@@ -1,22 +1,3 @@
-<<<<<<< HEAD
-<template>
-	<div
-		ref="labelContainer"
-		class="label type-title selectable"
-		:class="[font, { 'has-header': showHeader }]"
-		:style="{ color: color, alignItems: showHeader ? 'flex-start' : 'center' }"
-	>
-		<p
-			ref="labelText"
-			:style="{ whiteSpace, fontWeight, textAlign, fontStyle, fontSize: fontSize !== 'auto' ? fontSize : undefined }"
-		>
-			{{ text }}
-		</p>
-	</div>
-</template>
-
-=======
->>>>>>> 8e44b398
 <script setup lang="ts">
 import { onMounted, onBeforeUnmount, onUpdated, ref } from 'vue';
 import { useAutoFontFit } from '@/composables/use-auto-fit-text';
@@ -123,17 +104,23 @@
 });
 </script>
 
-<<<<<<< HEAD
-<style lang="scss" scoped>
-=======
 <template>
-	<div class="label type-title selectable" :class="{ 'has-header': showHeader }" :style="{ color: color }">
-		{{ text }}
+	<div
+		ref="labelContainer"
+		class="label type-title selectable"
+		:class="[font, { 'has-header': showHeader }]"
+		:style="{ color: color, alignItems: showHeader ? 'flex-start' : 'center' }"
+	>
+		<p
+			ref="labelText"
+			:style="{ whiteSpace, fontWeight, textAlign, fontStyle, fontSize: fontSize !== 'auto' ? fontSize : undefined }"
+		>
+			{{ text }}
+		</p>
 	</div>
 </template>
 
 <style scoped>
->>>>>>> 8e44b398
 .label {
 	display: flex;
 	justify-content: center;
