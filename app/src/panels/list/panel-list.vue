<template>
	<div class="list" :class="{ 'has-header': showHeader }">
		<div>
			<v-list>
				<v-list-item v-for="row in data" :key="row[primaryKeyField.field]" class="selectable">
					<render-template :item="row" :collection="collection" :template="displayTemplate" />
					<div class="spacer" />
				</v-list-item>
			</v-list>
		</div>
	</div>
</template>

<script setup lang="ts">
import { useFieldsStore } from '@/stores/fields';
import { computed } from 'vue';

const props = withDefaults(
	defineProps<{
		showHeader?: boolean;
		displayTemplate?: string;
		collection: string;
<<<<<<< HEAD
		limit?: number;
		filter?: Filter;
		// eslint-disable-next-line @typescript-eslint/ban-types
=======
>>>>>>> 02988f11
		data?: object;
	}>(),
	{
		showHeader: false,
		displayTemplate: '',
		sortDirection: 'desc',
		data: () => ({}),
	}
);

const fieldsStore = useFieldsStore();

const primaryKeyField = computed(() => fieldsStore.getPrimaryKeyFieldForCollection(props.collection));
</script>

<style scoped>
.list {
	--v-list-padding: 0;
	--v-list-border-radius: 0;
	--v-list-item-border-radius: 0;
	--v-list-item-padding: 6px;
	--v-list-item-margin: 0;

	height: 100%;
	padding: 0 12px;
	overflow-y: auto;
}

.v-list-item {
	height: 48px;
	border-top: var(--border-width) solid var(--border-subdued);
}

.v-list-item:last-child {
	border-bottom: var(--border-width) solid var(--border-subdued);
}
</style><|MERGE_RESOLUTION|>--- conflicted
+++ resolved
@@ -20,12 +20,7 @@
 		showHeader?: boolean;
 		displayTemplate?: string;
 		collection: string;
-<<<<<<< HEAD
-		limit?: number;
-		filter?: Filter;
 		// eslint-disable-next-line @typescript-eslint/ban-types
-=======
->>>>>>> 02988f11
 		data?: object;
 	}>(),
 	{
