<template>
	<div ref="labelContainer" class="metric type-title selectable" :class="{ 'has-header': showHeader }">
		<p
			ref="labelText"
			:style="{ color, fontWeight, textAlign, fontStyle, fontSize: fontSize !== 'auto' ? fontSize : undefined }"
		>
			{{ prefix }}
			{{ displayValue(metric) }}
			{{ suffix }}
		</p>
	</div>
</template>

<script setup lang="ts">
import { Filter } from '@directus/types';
import { cssVar } from '@directus/utils/browser';
import { isNil } from 'lodash';
import { computed, ref, onMounted, onUpdated, onBeforeUnmount } from 'vue';
import { useI18n } from 'vue-i18n';
import { useAutoFontFit } from '@/composables/use-auto-fit-text';
import { formatNumber } from '@/utils/format-number';
import type { Style, Notation, Unit } from '@/utils/format-number';

interface Props {
	showHeader?: boolean;
	sortField?: string;
	collection: string;
	field: string;
	function: string;
	filter?: Filter;
	data?: Record<string, any>[];
	notation?: Notation;
	numberStyle?: Style;
	unit?: Unit;
	prefix?: string | null;
	suffix?: string | null;
	minimumFractionDigits?: number;
	maximumFractionDigits?: number;
	conditionalFormatting?: Record<string, any>[];
	textAlign?: string | undefined;
	fontSize?: string;
	fontWeight?: number | undefined;
	fontStyle?: string | undefined;
	font?: 'sans-serif' | 'serif' | 'monospace';
}

const props = withDefaults(defineProps<Props>(), {
	showHeader: false,
	sortField: undefined,
	data: () => [],
	filter: () => ({}),
	notation: 'standard',
	numberStyle: 'decimal',
	unit: undefined,
	prefix: '',
	suffix: '',
	minimumFractionDigits: 0,
	maximumFractionDigits: 0,
	conditionalFormatting: () => [],
	fontSize: 'auto',
	fontWeight: 800,
	font: 'sans-serif',
});

const { locale } = useI18n();

const labelContainer = ref<HTMLDivElement | null>(null);
const labelText = ref<HTMLParagraphElement | null>(null);

const { adjustFontSize } = useAutoFontFit(labelContainer, labelText);

let resizeObserver: ResizeObserver | null = null;

function adjustPadding() {
	const container = labelContainer.value;
	if (!container) return;

	const paddingWidth = container.offsetWidth * 0.05;
	const paddingHeight = container.offsetHeight * 0.05;

	const padding = Math.round(Math.max(8, Math.min(paddingWidth, paddingHeight)));

	if (props.showHeader == true) {
		container.style.padding = '0px 12px 12px 12px';
	} else {
		container.style.padding = `${padding}px`;
	}

	return;
}

function updateFit() {
	adjustPadding();
	adjustFontSize();

	if (!resizeObserver) {
		const container = labelContainer.value;
		if (!container) return;

		// Create a ResizeObserver to watch for changes in the container's dimensions
		resizeObserver = new ResizeObserver(() => {
			updateFit();
		});

		resizeObserver.observe(container);
	}

	adjustFontSize();
}

onMounted(() => {
	if (props.fontSize == 'auto') {
		updateFit();

		// Delay the initial font size adjustment to allow the text/font to render fully
		setTimeout(() => {
			updateFit();
		}, 500);
	}
});

onUpdated(() => {
	if (props.fontSize == 'auto') {
		updateFit();
	}
});

onBeforeUnmount(() => {
	if (resizeObserver) {
		resizeObserver.disconnect();
		resizeObserver = null;
	}
});

const metric = computed(() => {
	if (!props.data || props.data.length === 0) return null;

	if (props.field) {
		if (props.function === 'first' || props.function === 'last') {
			if (typeof props.data[0][props.field] === 'string') {
				return props.data[0][props.field];
			} else {
				return Number(props.data[0][props.field]);
			}
		} else {
			return Number(props.data[0][props.function][props.field]);
		}
	} else {
		return Number(props.data[0][props.function]);
	}
});

function displayValue(value: number) {
	if (value === null || value === undefined) {
		return 0;
	}

	return formatNumber(Number(value), locale.value, {
		notation: props.notation,
		style: props.numberStyle,
		unit: props.unit,
		minimumFractionDigits: props.minimumFractionDigits,
		maximumFractionDigits: props.maximumFractionDigits,
	});
}

const color = computed(() => {
	if (isNil(metric.value)) return null;

	let matchingFormat = null;

	for (const format of props.conditionalFormatting || []) {
		if (matchesOperator(format)) {
			matchingFormat = format;
		}
	}

	return matchingFormat ? matchingFormat.color || cssVar('--primary') : null;

	function matchesOperator(format: Record<string, any>) {
		if (typeof metric.value === 'string') {
			const value = metric.value;
			const compareValue = format.value ?? '';

			switch (format.operator || '>=') {
				case '=':
					return value === compareValue;
				case '!=':
					return value !== compareValue;
			}
		} else {
			const value = Number(metric.value);
			const compareValue = Number(format.value ?? 0);

			switch (format.operator || '>=') {
				case '=':
					return value === compareValue;
				case '!=':
					return value !== compareValue;
				case '>':
					return value > compareValue;
				case '>=':
					return value >= compareValue;
				case '<':
					return value < compareValue;
				case '<=':
					return value < compareValue;
			}
		}

		return false;
	}
});
</script>

<<<<<<< HEAD
=======
<template>
	<div ref="labelContainer" class="metric type-title selectable" :class="{ 'has-header': showHeader }">
		<p
			ref="labelText"
			:style="{ color, fontWeight, textAlign, fontStyle, fontSize: fontSize !== 'auto' ? fontSize : undefined }"
		>
			{{ prefix }}
			{{ displayValue(metric) }}
			{{ suffix }}
		</p>
	</div>
</template>

>>>>>>> ef75a1ed
<style scoped>
.metric {
	display: flex;
	align-items: center;
	justify-content: center;
	width: 100%;
	height: 100%;
	font-weight: 800;
	white-space: nowrap;
	line-height: 1.2;
	padding: 12px;
}
</style><|MERGE_RESOLUTION|>--- conflicted
+++ resolved
@@ -1,16 +1,3 @@
-<template>
-	<div ref="labelContainer" class="metric type-title selectable" :class="{ 'has-header': showHeader }">
-		<p
-			ref="labelText"
-			:style="{ color, fontWeight, textAlign, fontStyle, fontSize: fontSize !== 'auto' ? fontSize : undefined }"
-		>
-			{{ prefix }}
-			{{ displayValue(metric) }}
-			{{ suffix }}
-		</p>
-	</div>
-</template>
-
 <script setup lang="ts">
 import { Filter } from '@directus/types';
 import { cssVar } from '@directus/utils/browser';
@@ -213,8 +200,6 @@
 });
 </script>
 
-<<<<<<< HEAD
-=======
 <template>
 	<div ref="labelContainer" class="metric type-title selectable" :class="{ 'has-header': showHeader }">
 		<p
@@ -228,7 +213,6 @@
 	</div>
 </template>
 
->>>>>>> ef75a1ed
 <style scoped>
 .metric {
 	display: flex;
