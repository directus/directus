--- conflicted
+++ resolved
@@ -57,31 +57,7 @@
 	}
 );
 
-<<<<<<< HEAD
 const { d, t, n } = useI18n();
-=======
-		const yAxisRange = computed(() => {
-			let min = isNil(props.min) ? undefined : Number(props.min);
-			let max = isNil(props.max) ? undefined : Number(props.max);
-
-			if (max !== undefined && !min) {
-				min = 0;
-			}
-
-			if (max !== undefined && min !== undefined && max < min) {
-				max = min;
-				min = Number(props.max);
-			}
-
-			return { max, min };
-		});
-
-		const valueLabel = computed(() => {
-			const field = fieldsStore.getField(props.collection, props.valueField)!;
-			const operation = t(props.function);
-			return `${field.name} (${operation})`;
-		});
->>>>>>> c44c0e7f
 
 const fieldsStore = useFieldsStore();
 
@@ -94,6 +70,22 @@
 	const field = fieldsStore.getField(props.collection, props.valueField)!;
 	const operation = t(props.function);
 	return `${field.name} (${operation})`;
+});
+
+const yAxisRange = computed(() => {
+	let min = isNil(props.min) ? undefined : Number(props.min);
+	let max = isNil(props.max) ? undefined : Number(props.max);
+
+	if (max !== undefined && !min) {
+		min = 0;
+	}
+
+	if (max !== undefined && min !== undefined && max < min) {
+		max = min;
+		min = Number(props.max);
+	}
+
+	return { max, min };
 });
 
 watch(
@@ -267,13 +259,6 @@
 								maximumFractionDigits: props.decimals ?? 0,
 						  } as any);
 				},
-<<<<<<< HEAD
-				style: {
-					fontFamily: 'var(--family-sans-serif)',
-					foreColor: 'var(--foreground-subdued)',
-					fontWeight: 600,
-					fontSize: '10px',
-=======
 				yaxis: {
 					show: props.showYAxis ?? true,
 					forceNiceScale: true,
@@ -298,7 +283,6 @@
 							fontSize: '10px',
 						},
 					},
->>>>>>> c44c0e7f
 				},
 			},
 		},
