--- conflicted
+++ resolved
@@ -68,13 +68,6 @@
 					rawPermission.validation = parseFilter(rawPermission.validation, userStore.cachedFilterContext);
 				}
 
-<<<<<<< HEAD
-				if (rawPermission.presets) {
-					rawPermission.presets = parseFilter(rawPermission.presets, userStore.cachedFilterContext);
-				}
-
-=======
->>>>>>> 45344284
 				return rawPermission;
 			});
 		},
