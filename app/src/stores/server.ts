--- conflicted
+++ resolved
@@ -43,12 +43,9 @@
 		default: number;
 		max: number;
 	};
-<<<<<<< HEAD
+	version?: string;
 	showAdminOnboarding?: boolean;
 	telemetry?: boolean;
-=======
-	version?: string;
->>>>>>> c28fbdcd
 };
 
 export type Auth = {
@@ -89,12 +86,9 @@
 
 		info.project = serverInfoResponse.data.data?.project;
 		info.queryLimit = serverInfoResponse.data.data?.queryLimit;
-<<<<<<< HEAD
+		info.version = serverInfoResponse.data.data?.version;
 		info.showAdminOnboarding = serverInfoResponse.data.data?.showAdminOnboarding;
 		info.telemetry = serverInfoResponse.data.data?.telemetry;
-=======
-		info.version = serverInfoResponse.data.data?.version;
->>>>>>> c28fbdcd
 
 		auth.providers = authResponse.data.data;
 		auth.disableDefault = authResponse.data.disableDefault;
