<<<<<<< HEAD
import { FlowRaw } from '@directus/types';
=======
>>>>>>> d16c3896
import api from '@/api';
import { usePermissionsStore } from '@/stores/permissions';
import { useUserStore } from '@/stores/user';
import { FlowRaw } from '@directus/types';
import { defineStore } from 'pinia';
import { ref } from 'vue';

export const useFlowsStore = defineStore('flowsStore', () => {
	const flows = ref<FlowRaw[]>([]);

	return {
		flows,
		hydrate,
		dehydrate,
		getManualFlowsForCollection,
	};

	async function hydrate() {
		const { isAdmin } = useUserStore();
		const { hasPermission } = usePermissionsStore();

		if (isAdmin !== true && !hasPermission('directus_flows', 'read')) {
			flows.value = [];
		} else {
			try {
				const response = await api.get<any>('/flows', {
					params: { limit: -1, fields: ['*', 'operations.*'] },
				});

				flows.value = response.data.data;
			} catch {
				flows.value = [];
			}
		}
	}

	async function dehydrate() {
		flows.value = [];
	}

	function getManualFlowsForCollection(collection: string): FlowRaw[] {
		return flows.value.filter(
			(flow) => flow.trigger === 'manual' && flow.status === 'active' && flow.options?.collections?.includes(collection)
		);
	}
});<|MERGE_RESOLUTION|>--- conflicted
+++ resolved
@@ -1,7 +1,3 @@
-<<<<<<< HEAD
-import { FlowRaw } from '@directus/types';
-=======
->>>>>>> d16c3896
 import api from '@/api';
 import { usePermissionsStore } from '@/stores/permissions';
 import { useUserStore } from '@/stores/user';
