--- conflicted
+++ resolved
@@ -66,40 +66,6 @@
  */
 let currentUpdate: string;
 
-<<<<<<< HEAD
-export const useFieldsStore = defineStore({
-	id: 'fieldsStore',
-	state: () => ({
-		fields: [] as Field[],
-	}),
-	actions: {
-		async hydrate(options?: HydrateOptions) {
-			const fieldsResponse = await api.get<any>(`/fields`);
-
-			const fields: FieldRaw[] = fieldsResponse.data.data;
-			this.fields = [...fields.map(this.parseField), fakeFilesField];
-			if (options?.skipTranslation !== true) this.translateFields();
-		},
-		async dehydrate() {
-			this.$reset();
-		},
-		parseField(field: FieldRaw): Field {
-			let name = formatTitle(field.field);
-
-			const localesToKeep =
-				field.meta && !isNil(field.meta.translations) && Array.isArray(field.meta.translations)
-					? field.meta.translations.map((translation) => translation.language)
-					: [];
-
-			for (const locale of i18n.global.availableLocales) {
-				if (
-					i18n.global.te(`fields.${field.collection}.${field.field}`, locale) &&
-					!localesToKeep.includes(locale) &&
-					!field.meta?.system
-				) {
-					i18n.global.mergeLocaleMessage(locale, { fields: { [field.collection]: { [field.field]: undefined } } });
-				}
-=======
 export const useFieldsStore = defineStore('fieldsStore', () => {
 	const fields = ref<Field[]>([]);
 
@@ -123,7 +89,7 @@
 	};
 
 	async function hydrate(options?: HydrateOptions) {
-		const fieldsResponse = await api.get<any>(`/fields`, { params: { limit: -1 } });
+		const fieldsResponse = await api.get<any>(`/fields`);
 
 		const fieldsRaw: FieldRaw[] = fieldsResponse.data.data;
 		fields.value = [...fieldsRaw.map(parseField), fakeFilesField];
@@ -149,7 +115,6 @@
 				!field.meta?.system
 			) {
 				i18n.global.mergeLocaleMessage(locale, { fields: { [field.collection]: { [field.field]: undefined } } });
->>>>>>> 7994d364
 			}
 		}
 
