--- conflicted
+++ resolved
@@ -221,12 +221,8 @@
 		},
 		getPrimaryKeyFieldForCollection(collection: string): Field {
 			/** @NOTE it's safe to assume every collection has a primary key */
-<<<<<<< HEAD
 			// eslint-disable-next-line @typescript-eslint/no-non-null-assertion
 			const primaryKeyField = this.fields.find(
-=======
-			const primaryKeyField = this.state.fields.find(
->>>>>>> 93353724
 				(field) => field.collection === collection && field.schema?.is_primary_key === true
 			)!;
 
