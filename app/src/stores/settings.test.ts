--- conflicted
+++ resolved
@@ -5,13 +5,9 @@
 import { createTestingPinia } from '@pinia/testing';
 import { AxiosRequestConfig } from 'axios';
 import { setActivePinia } from 'pinia';
-<<<<<<< HEAD
 import { afterEach, beforeAll, beforeEach, describe, expect, SpyInstance, test, vi } from 'vitest';
 import { useSettingsStore } from './settings';
 import { useUserStore } from './user';
-=======
-import { afterEach, beforeEach, describe, expect, SpyInstance, test, vi } from 'vitest';
->>>>>>> 6141092f
 
 beforeEach(() => {
 	setActivePinia(
