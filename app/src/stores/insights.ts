--- conflicted
+++ resolved
@@ -114,14 +114,9 @@
 					fetchAll<any>('/dashboards', { params: { fields: ['*'], sort: ['name'] } }),
 					fetchAll<any>('/panels', { params: { fields: ['*'], sort: ['dashboard'] } }),
 				]);
-<<<<<<< HEAD
 				dashboards.value = dashboardsResponse;
 				panels.value = panelsResponse;
-=======
-
-				dashboards.value = dashboardsResponse.data.data;
-				panels.value = panelsResponse.data.data;
->>>>>>> 2609c954
+
 			} catch {
 				dashboards.value = [];
 				panels.value = [];
