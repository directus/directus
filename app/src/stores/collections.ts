import api from '@/api';
import { i18n } from '@/lang';
import { Collection as CollectionRaw, DeepPartial, Field } from '@directus/shared/types';
import { Collection } from '@/types';
import { getCollectionType } from '@directus/shared/utils';
import { notEmpty } from '@/utils/is-empty/';
import { notify } from '@/utils/notify';
import { unexpectedError } from '@/utils/unexpected-error';
import formatTitle from '@directus/format-title';
import { defineStore } from 'pinia';
import { COLLECTIONS_DENY_LIST } from '@/constants';
import { isEqual, orderBy, omit } from 'lodash';
<<<<<<< HEAD
=======
import { useFieldsStore, useRelationsStore } from '.';
>>>>>>> 485c9842

export const useCollectionsStore = defineStore({
	id: 'collectionsStore',
	state: () => ({
		collections: [] as Collection[],
	}),
	getters: {
		visibleCollections(): Collection[] {
			return this.collections
				.filter(({ collection }) => collection.startsWith('directus_') === false)
				.filter((collection) => collection.meta?.hidden !== true);
		},
		allCollections(): Collection[] {
			return this.collections.filter(({ collection }) => collection.startsWith('directus_') === false);
		},
		crudSafeSystemCollections(): Collection[] {
			return orderBy(
				this.collections.filter((collection) => {
					return collection.collection.startsWith('directus_') === true;
				}),
				['collection'],
				['asc']
			).filter((collection) => COLLECTIONS_DENY_LIST.includes(collection.collection) === false);
		},
	},
	actions: {
		async hydrate() {
			const response = await api.get<any>(`/collections`, { params: { limit: -1 } });

			const collections: CollectionRaw[] = response.data.data;

			this.collections = collections.map(this.prepareCollectionForApp);
		},
		prepareCollectionForApp(collection: CollectionRaw): Collection {
			const icon = collection.meta?.icon || 'label';
			const color = collection.meta?.color;
			let name = formatTitle(collection.collection);
			const type = getCollectionType(collection);

			if (collection.meta && notEmpty(collection.meta.translations)) {
				for (let i = 0; i < collection.meta.translations.length; i++) {
					const { language, translation, singular, plural } = collection.meta.translations[i];

					i18n.global.mergeLocaleMessage(language, {
						collection_names: {
							[collection.collection]: translation,
						},
						collection_names_singular: {
							[collection.collection]: singular,
						},
						collection_names_plural: {
							[collection.collection]: plural,
						},
					});
				}
			}

			if (i18n.global.te(`collection_names.${collection.collection}`)) {
				name = i18n.global.t(`collection_names.${collection.collection}`);
			}

			return {
				...collection,
				name,
				type,
				icon,
				color,
			};
		},
		async dehydrate() {
			this.$reset();
		},
		translateCollections() {
			this.collections = this.collections.map((collection) => {
				if (i18n.global.te(`collection_names.${collection.collection}`)) {
					collection.name = i18n.global.t(`collection_names.${collection.collection}`);
				}

				return collection;
			});
		},
		async upsertCollection(collection: string, values: DeepPartial<Collection & { fields: Field[] }>) {
			const existing = this.getCollection(collection);

			// Strip out any fields the app might've auto-generated at some point
			const rawValues = omit(values, ['name', 'type', 'icon', 'color']);

			try {
				if (existing) {
					if (isEqual(existing, values)) return;

					const updatedCollectionResponse = await api.patch<{ data: CollectionRaw }>(
						`/collections/${collection}`,
						rawValues
					);

					this.collections = this.collections.map((existingCollection: Collection) => {
						if (existingCollection.collection === collection) {
							return this.prepareCollectionForApp(updatedCollectionResponse.data.data);
						}

						return existingCollection;
					});
				} else {
					const createdCollectionResponse = await api.post<{ data: CollectionRaw }>('/collections', rawValues);

					this.collections = [...this.collections, this.prepareCollectionForApp(createdCollectionResponse.data.data)];
				}
			} catch (err: any) {
				unexpectedError(err);
			}
		},
		async updateCollection(collection: string, updates: DeepPartial<Collection>) {
			try {
				await api.patch(`/collections/${collection}`, updates);
				await this.hydrate();
				notify({
					type: 'success',
					title: i18n.global.t('update_collection_success'),
				});
			} catch (err: any) {
				unexpectedError(err);
			}
		},
		async deleteCollection(collection: string) {
			const relationsStore = useRelationsStore();

			try {
				await api.delete(`/collections/${collection}`);
				await this.hydrate();
				await relationsStore.hydrate();
				notify({
					type: 'success',
					title: i18n.global.t('delete_collection_success'),
				});
			} catch (err: any) {
				unexpectedError(err);
			}
		},
		getCollection(collectionKey: string): Collection | null {
			return this.collections.find((collection) => collection.collection === collectionKey) || null;
		},
	},
});<|MERGE_RESOLUTION|>--- conflicted
+++ resolved
@@ -10,10 +10,6 @@
 import { defineStore } from 'pinia';
 import { COLLECTIONS_DENY_LIST } from '@/constants';
 import { isEqual, orderBy, omit } from 'lodash';
-<<<<<<< HEAD
-=======
-import { useFieldsStore, useRelationsStore } from '.';
->>>>>>> 485c9842
 
 export const useCollectionsStore = defineStore({
 	id: 'collectionsStore',
