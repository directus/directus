import api from '@/api';
import { i18n } from '@/lang';
import { Collection, CollectionRaw } from '@/types';
import { notEmpty } from '@/utils/is-empty/';
import { notify } from '@/utils/notify';
import { unexpectedError } from '@/utils/unexpected-error';
import formatTitle from '@directus/format-title';
import { defineStore } from 'pinia';

export const useCollectionsStore = defineStore({
	id: 'collectionsStore',
	state: () => ({
		collections: [] as Collection[],
	}),
	getters: {
		visibleCollections() {
			return this.collections
				.filter(({ collection }) => collection.startsWith('directus_') === false)
				.filter((collection) => collection.meta?.hidden !== true);
		},
		hiddenCollections() {
			return this.collections
				.filter(({ collection }) => collection.startsWith('directus_') === false)
				.filter((collection) => collection.meta?.hidden !== false);
		},
	},
	actions: {
		async hydrate() {
			const response = await api.get(`/collections`, { params: { limit: -1 } });

			const collections: CollectionRaw[] = response.data.data;

			this.collections = collections.map((collection: CollectionRaw) => {
				const icon = collection.meta?.icon || 'label';
				const color = collection.meta?.color;
				const name = formatTitle(collection.collection);

				if (collection.meta && notEmpty(collection.meta.translations)) {
					for (let i = 0; i < collection.meta.translations.length; i++) {
						const { language, translation, singular, plural } = collection.meta.translations[i];

						i18n.global.mergeLocaleMessage(language, {
							collection_names: {
								[collection.collection]: translation,
							},
							collection_names_singular: {
								[collection.collection]: singular,
							},
							collection_names_plural: {
								[collection.collection]: plural,
							},
						});
					}
				}

				return {
					...collection,
					name,
					icon,
					color,
				};
			});

			this.translateCollections();
		},
		translateCollections() {
<<<<<<< HEAD
			this.collections = this.collections.map((collection: CollectionRaw) => {
				let name: string;
=======
			this.state.collections = this.state.collections.map((collection: Collection) => {
				let name: string | VueI18n.TranslateResult;
>>>>>>> a11c6e88

				if (i18n.global.te(`collection_names.${collection.collection}`)) {
					name = i18n.global.t(`collection_names.${collection.collection}`);
				} else {
					name = formatTitle(collection.collection);
				}

				return {
					...collection,
					name,
				};
			});
		},
		async dehydrate() {
			this.$reset();
		},
		async updateCollection(collection: string, updates: Partial<Collection>) {
			try {
				await api.patch(`/collections/${collection}`, updates);
				await this.hydrate();
				notify({
					type: 'success',
					title: i18n.global.t('update_collection_success'),
				});
			} catch (err) {
				unexpectedError(err);
			}
		},
		async deleteCollection(collection: string) {
			try {
				await api.delete(`/collections/${collection}`);
				await this.hydrate();
				notify({
					type: 'success',
					title: i18n.global.t('delete_collection_success'),
				});
			} catch (err) {
				unexpectedError(err);
			}
		},
		getCollection(collectionKey: string): Collection | null {
			return this.collections.find((collection) => collection.collection === collectionKey) || null;
		},
	},
});<|MERGE_RESOLUTION|>--- conflicted
+++ resolved
@@ -6,6 +6,7 @@
 import { unexpectedError } from '@/utils/unexpected-error';
 import formatTitle from '@directus/format-title';
 import { defineStore } from 'pinia';
+import { TranslateResult } from 'vue-i18n';
 
 export const useCollectionsStore = defineStore({
 	id: 'collectionsStore',
@@ -64,13 +65,8 @@
 			this.translateCollections();
 		},
 		translateCollections() {
-<<<<<<< HEAD
-			this.collections = this.collections.map((collection: CollectionRaw) => {
-				let name: string;
-=======
-			this.state.collections = this.state.collections.map((collection: Collection) => {
-				let name: string | VueI18n.TranslateResult;
->>>>>>> a11c6e88
+			this.collections = this.collections.map((collection: Collection) => {
+				let name: string | TranslateResult;
 
 				if (i18n.global.te(`collection_names.${collection.collection}`)) {
 					name = i18n.global.t(`collection_names.${collection.collection}`);
