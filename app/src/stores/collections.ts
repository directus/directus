import api from '@/api';
import { COLLECTIONS_DENY_LIST } from '@/constants';
import { i18n } from '@/lang';
<<<<<<< HEAD
import { Collection as CollectionRaw, DeepPartial, Field } from '@directus/types';
import { Collection } from '@/types/collections';
import { getCollectionType } from '@directus/utils';
import { notify } from '@/utils/notify';
=======
import { Collection } from '@/types/collections';
>>>>>>> d16c3896
import { getLiteralInterpolatedTranslation } from '@/utils/get-literal-interpolated-translation';
import { notify } from '@/utils/notify';
import { unexpectedError } from '@/utils/unexpected-error';
import formatTitle from '@directus/format-title';
import { Collection as CollectionRaw, DeepPartial, Field } from '@directus/types';
import { getCollectionType } from '@directus/utils';
import { isEqual, isNil, omit, orderBy } from 'lodash';
import { defineStore } from 'pinia';
import { computed, ref } from 'vue';
import { useRelationsStore } from './relations';

export const useCollectionsStore = defineStore('collectionsStore', () => {
	const collections = ref<Collection[]>([]);

	const visibleCollections = computed(() =>
		collections.value
			.filter(({ collection }) => collection.startsWith('directus_') === false)
			.filter((collection) => collection.meta && collection.meta?.hidden !== true)
	);

	const allCollections = computed(() =>
		collections.value.filter(({ collection }) => collection.startsWith('directus_') === false)
	);

	const databaseCollections = computed(() => allCollections.value.filter((collection) => collection.schema));

	const crudSafeSystemCollections = computed(() =>
		orderBy(
			collections.value.filter((collection) => {
				return collection.collection.startsWith('directus_') === true;
			}),
			['collection'],
			['asc']
		).filter((collection) => COLLECTIONS_DENY_LIST.includes(collection.collection) === false)
	);

	return {
		collections,
		visibleCollections,
		allCollections,
		databaseCollections,
		crudSafeSystemCollections,
		hydrate,
		dehydrate,
		prepareCollectionForApp,
		translateCollections,
		upsertCollection,
		updateCollection,
		deleteCollection,
		getCollection,
	};

	async function hydrate() {
		const response = await api.get<any>(`/collections`, { params: { limit: -1 } });

		const rawCollections: CollectionRaw[] = response.data.data;

		collections.value = rawCollections.map(prepareCollectionForApp);
	}

	async function dehydrate() {
		collections.value = [];
	}

	function prepareCollectionForApp(collection: CollectionRaw): Collection {
		const icon = collection.meta?.icon || 'label';
		const color = collection.meta?.color;
		let name = formatTitle(collection.collection);
		const type = getCollectionType(collection);

		const localesToKeep =
			collection.meta && !isNil(collection.meta.translations) && Array.isArray(collection.meta.translations)
				? collection.meta.translations.map((translation) => translation.language)
				: [];

		for (const locale of i18n.global.availableLocales) {
			if (i18n.global.te(`collection_names.${collection.collection}`, locale) && !localesToKeep.includes(locale)) {
				i18n.global.mergeLocaleMessage(locale, { collection_names: { [collection.collection]: undefined } });
			}
		}

		if (collection.meta && !isNil(collection.meta.translations) && Array.isArray(collection.meta.translations)) {
			for (let i = 0; i < collection.meta.translations.length; i++) {
				const { language, translation, singular, plural } = collection.meta.translations[i];

				i18n.global.mergeLocaleMessage(language, {
					...(translation
						? {
								collection_names: {
									[collection.collection]: getLiteralInterpolatedTranslation(translation),
								},
						  }
						: {}),
					...(singular
						? {
								collection_names_singular: {
									[collection.collection]: getLiteralInterpolatedTranslation(singular),
								},
						  }
						: {}),
					...(plural
						? {
								collection_names_plural: {
									[collection.collection]: getLiteralInterpolatedTranslation(plural),
								},
						  }
						: {}),
				});
			}
		}

		if (i18n.global.te(`collection_names.${collection.collection}`)) {
			name = i18n.global.t(`collection_names.${collection.collection}`);
		}

		return {
			...collection,
			name,
			type,
			icon,
			color,
		};
	}

	function translateCollections() {
		collections.value = collections.value.map((collection) => {
			if (i18n.global.te(`collection_names.${collection.collection}`)) {
				collection.name = i18n.global.t(`collection_names.${collection.collection}`);
			}

<<<<<<< HEAD
			return {
				...collection,
				name,
				type,
				icon,
				color,
			};
		},
		async dehydrate() {
			this.$reset();
		},
		translateCollections() {
			this.collections = this.collections.map((collection) => {
				if (i18n.global.te(`collection_names.${collection.collection}`)) {
					collection.name = i18n.global.t(`collection_names.${collection.collection}`);
				}

				return collection;
			});
		},
		async upsertCollection(collection: string, values: DeepPartial<Collection & { fields: Field[] }>) {
			const existing = this.getCollection(collection);

			// Strip out any fields the app might've auto-generated at some point
			const rawValues = omit(values, ['name', 'type', 'icon', 'color']);

			try {
				if (existing) {
					if (isEqual(existing, values)) return;

					const updatedCollectionResponse = await api.patch<{ data: CollectionRaw }>(
						`/collections/${collection}`,
						rawValues
					);

					this.collections = this.collections.map((existingCollection: Collection) => {
						if (existingCollection.collection === collection) {
							return this.prepareCollectionForApp(updatedCollectionResponse.data.data);
						}

						return existingCollection;
					});
				} else {
					const createdCollectionResponse = await api.post<{ data: CollectionRaw }>('/collections', rawValues);

					this.collections = [...this.collections, this.prepareCollectionForApp(createdCollectionResponse.data.data)];
				}
			} catch (err: any) {
				unexpectedError(err);
			}
		},
		async updateCollection(collection: string, updates: DeepPartial<Collection>) {
			try {
				await api.patch(`/collections/${collection}`, updates);
				await this.hydrate();

				notify({
					title: i18n.global.t('update_collection_success'),
				});
			} catch (err: any) {
				unexpectedError(err);
			}
		},
		async deleteCollection(collection: string) {
			const relationsStore = useRelationsStore();
=======
			return collection;
		});
	}
>>>>>>> d16c3896

	async function upsertCollection(collection: string, values: DeepPartial<Collection & { fields: Field[] }>) {
		const existing = getCollection(collection);

		// Strip out any fields the app might've auto-generated at some point
		const rawValues = omit(values, ['name', 'type', 'icon', 'color']);

		try {
			if (existing) {
				if (isEqual(existing, values)) return;

				const updatedCollectionResponse = await api.patch<{ data: CollectionRaw }>(
					`/collections/${collection}`,
					rawValues
				);

				collections.value = collections.value.map((existingCollection: Collection) => {
					if (existingCollection.collection === collection) {
						return prepareCollectionForApp(updatedCollectionResponse.data.data);
					}

					return existingCollection;
				});
			} else {
				const createdCollectionResponse = await api.post<{ data: CollectionRaw }>('/collections', rawValues);

				collections.value = [...collections.value, prepareCollectionForApp(createdCollectionResponse.data.data)];
			}
		} catch (err: any) {
			unexpectedError(err);
		}
	}

	async function updateCollection(collection: string, updates: DeepPartial<Collection>) {
		try {
			await api.patch(`/collections/${collection}`, updates);
			await hydrate();

			notify({
				title: i18n.global.t('update_collection_success'),
			});
		} catch (err: any) {
			unexpectedError(err);
		}
	}

	async function deleteCollection(collection: string) {
		const relationsStore = useRelationsStore();

		try {
			await api.delete(`/collections/${collection}`);
			await Promise.all([hydrate(), relationsStore.hydrate()]);

			notify({
				title: i18n.global.t('delete_collection_success'),
			});
		} catch (err: any) {
			unexpectedError(err);
		}
	}

	function getCollection(collectionKey: string): Collection | null {
		return collections.value.find((collection) => collection.collection === collectionKey) || null;
	}
});<|MERGE_RESOLUTION|>--- conflicted
+++ resolved
@@ -1,14 +1,7 @@
 import api from '@/api';
 import { COLLECTIONS_DENY_LIST } from '@/constants';
 import { i18n } from '@/lang';
-<<<<<<< HEAD
-import { Collection as CollectionRaw, DeepPartial, Field } from '@directus/types';
 import { Collection } from '@/types/collections';
-import { getCollectionType } from '@directus/utils';
-import { notify } from '@/utils/notify';
-=======
-import { Collection } from '@/types/collections';
->>>>>>> d16c3896
 import { getLiteralInterpolatedTranslation } from '@/utils/get-literal-interpolated-translation';
 import { notify } from '@/utils/notify';
 import { unexpectedError } from '@/utils/unexpected-error';
@@ -139,77 +132,9 @@
 				collection.name = i18n.global.t(`collection_names.${collection.collection}`);
 			}
 
-<<<<<<< HEAD
-			return {
-				...collection,
-				name,
-				type,
-				icon,
-				color,
-			};
-		},
-		async dehydrate() {
-			this.$reset();
-		},
-		translateCollections() {
-			this.collections = this.collections.map((collection) => {
-				if (i18n.global.te(`collection_names.${collection.collection}`)) {
-					collection.name = i18n.global.t(`collection_names.${collection.collection}`);
-				}
-
-				return collection;
-			});
-		},
-		async upsertCollection(collection: string, values: DeepPartial<Collection & { fields: Field[] }>) {
-			const existing = this.getCollection(collection);
-
-			// Strip out any fields the app might've auto-generated at some point
-			const rawValues = omit(values, ['name', 'type', 'icon', 'color']);
-
-			try {
-				if (existing) {
-					if (isEqual(existing, values)) return;
-
-					const updatedCollectionResponse = await api.patch<{ data: CollectionRaw }>(
-						`/collections/${collection}`,
-						rawValues
-					);
-
-					this.collections = this.collections.map((existingCollection: Collection) => {
-						if (existingCollection.collection === collection) {
-							return this.prepareCollectionForApp(updatedCollectionResponse.data.data);
-						}
-
-						return existingCollection;
-					});
-				} else {
-					const createdCollectionResponse = await api.post<{ data: CollectionRaw }>('/collections', rawValues);
-
-					this.collections = [...this.collections, this.prepareCollectionForApp(createdCollectionResponse.data.data)];
-				}
-			} catch (err: any) {
-				unexpectedError(err);
-			}
-		},
-		async updateCollection(collection: string, updates: DeepPartial<Collection>) {
-			try {
-				await api.patch(`/collections/${collection}`, updates);
-				await this.hydrate();
-
-				notify({
-					title: i18n.global.t('update_collection_success'),
-				});
-			} catch (err: any) {
-				unexpectedError(err);
-			}
-		},
-		async deleteCollection(collection: string) {
-			const relationsStore = useRelationsStore();
-=======
 			return collection;
 		});
 	}
->>>>>>> d16c3896
 
 	async function upsertCollection(collection: string, values: DeepPartial<Collection & { fields: Field[] }>) {
 		const existing = getCollection(collection);
