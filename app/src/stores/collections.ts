--- conflicted
+++ resolved
@@ -1,21 +1,11 @@
-<<<<<<< HEAD
-import { defineStore } from 'pinia';
 import api from '@/api';
-import { Collection, CollectionRaw } from '@/types';
 import { i18n } from '@/lang';
-import { notEmpty } from '@/utils/is-empty/';
-import formatTitle from '@directus/format-title';
-=======
-import api from '@/api';
-import i18n from '@/lang/';
 import { Collection, CollectionRaw } from '@/types';
 import { notEmpty } from '@/utils/is-empty/';
->>>>>>> 99fcf12e
 import { notify } from '@/utils/notify';
 import { unexpectedError } from '@/utils/unexpected-error';
 import formatTitle from '@directus/format-title';
-import { createStore } from 'pinia';
-import VueI18n from 'vue-i18n';
+import { defineStore } from 'pinia';
 
 export const useCollectionsStore = defineStore({
 	id: 'collectionsStore',
