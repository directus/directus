--- conflicted
+++ resolved
@@ -12,16 +12,13 @@
 import { defineStore } from 'pinia';
 import { computed, ref } from 'vue';
 import { useRelationsStore } from './relations';
-<<<<<<< HEAD
 import { useUserStore } from '../stores/user';
-=======
 import { isSystemCollection } from '@directus/system-data';
->>>>>>> 6fad0576
 
 export const useCollectionsStore = defineStore('collectionsStore', () => {
 	const collections = ref<Collection[]>([]);
 
-<<<<<<< HEAD
+
 	const visibleCollections = computed(() => {
 		const userStore = useUserStore(); // Assuming useUserStore is a function that returns a store object
 
@@ -43,13 +40,6 @@
 		}
 	});
 
-=======
-	const visibleCollections = computed(() =>
-		collections.value
-			.filter(({ collection }) => isSystemCollection(collection) === false)
-			.filter((collection) => collection.meta && collection.meta?.hidden !== true),
-	);
->>>>>>> 6fad0576
 
 	const allCollections = computed(() =>
 		collections.value.filter(({ collection }) => isSystemCollection(collection) === false),
