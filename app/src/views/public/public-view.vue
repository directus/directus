--- conflicted
+++ resolved
@@ -2,13 +2,8 @@
 	<div class="public-view" :class="{ branded: isBranded }">
 		<div class="container" :class="{ wide }">
 			<div class="title-box">
-<<<<<<< HEAD
-				<div v-if="branding?.project_logo" class="logo" :style="{ backgroundColor: branding.project_color }">
-					<v-image :src="logoURL" :alt="branding.project_name || 'Logo'" />
-=======
 				<div v-if="info?.project?.project_logo" class="logo" :style="{ backgroundColor: info?.project.project_color }">
-					<img :src="logoURL" :alt="info?.project.project_name || 'Logo'" />
->>>>>>> 6006b121
+					<v-image :src="logoURL" :alt="info?.project.project_name || 'Logo'" />
 				</div>
 				<div v-else class="logo" :style="{ backgroundColor: info?.project?.project_color }">
 					<img src="./logo-light.svg" alt="Directus" class="directus-logo" />
@@ -52,11 +47,7 @@
 			</svg>
 
 			<transition name="scale">
-<<<<<<< HEAD
-				<v-image v-if="foregroundURL" class="foreground" :src="foregroundURL" :alt="branding?.project_name" />
-=======
-				<img v-if="foregroundURL" class="foreground" :src="foregroundURL" :alt="info?.project?.project_name" />
->>>>>>> 6006b121
+				<v-image v-if="foregroundURL" class="foreground" :src="foregroundURL" :alt="info?.project?.project_name" />
 			</transition>
 			<div class="note-container">
 				<div v-if="info?.project?.public_note" v-md="info?.project.public_note" class="note" />
