<template>
	<div class="public-view" :class="{ branded: isBranded }">
		<div class="container" :class="{ wide }">
			<div class="title-box">
				<div v-if="branding && branding.project_logo" class="logo" :style="{ backgroundColor: branding.project_color }">
					<img :src="logoURL" :alt="branding.project_name || 'Logo'" />
				</div>
				<div v-else class="logo" :style="{ backgroundColor: branding.project_color }">
					<img src="./logo-light.svg" alt="Directus" class="directus-logo" />
				</div>
				<div class="title">
					<h1 class="type-title">{{ branding && branding.project_name }}</h1>
					<p class="subtitle">Admin App</p>
				</div>
			</div>

			<div class="content">
				<slot />
			</div>
			<div class="notice">
				<slot name="notice" />
			</div>
		</div>
		<div class="art" :style="artStyles">
			<transition name="scale">
				<img class="foreground" v-if="foregroundURL" :src="foregroundURL" :alt="branding && branding.project_name" />
			</transition>
			<div class="note-container">
				<div class="note" v-if="branding && branding.public_note" v-html="md(branding.public_note)" />
			</div>
		</div>
	</div>
</template>

<script lang="ts">
import { version } from '../../../package.json';
import { defineComponent, computed } from 'vue';
import { useServerStore } from '@/stores';
import { md } from '@/utils/md';
import { getRootPath } from '@/utils/get-root-path';

export default defineComponent({
	props: {
		wide: {
			type: Boolean,
			default: false,
		},
	},
	setup() {
		const serverStore = useServerStore();

		const isBranded = computed(() => {
			return serverStore.info?.project?.project_color ? true : false;
		});

		const backgroundStyles = computed<string>(() => {
			const defaultColor = '#263238';

			if (serverStore.info?.project?.public_background) {
				const url = getRootPath() + `assets/${serverStore.info.project?.public_background}`;
				return `url(${url})`;
			}

			return serverStore.info?.project?.project_color || defaultColor;
		});

		const artStyles = computed(() => ({
			background: backgroundStyles.value,
			backgroundSize: 'cover',
			backgroundPosition: 'center center',
		}));

		const foregroundURL = computed(() => {
			if (!serverStore.info?.project?.public_foreground) return null;
			return getRootPath() + `assets/${serverStore.info.project?.public_foreground}`;
		});

		const logoURL = computed<string | null>(() => {
			if (!serverStore.info?.project?.project_logo) return null;
			return getRootPath() + `assets/${serverStore.info.project?.project_logo}`;
		});

		return {
			version,
			artStyles,
<<<<<<< HEAD
			marked,
			branding: serverStore.info?.project,
=======
			md,
			branding: serverStore.state.info?.project,
>>>>>>> 6f51fa44
			foregroundURL,
			logoURL,
			isBranded,
		};
	},
});
</script>

<style lang="scss" scoped>
@import '@/styles/mixins/breakpoint';

.public-view {
	display: flex;
	width: 100%;
	height: 100%;
	color: #263238;

	&.branded {
		::v-deep {
			.v-button {
				--v-button-background-color: var(--foreground-normal-alt);
				--v-button-background-color-hover: var(--foreground-normal-alt);
				--v-button-background-color-activated: var(--foreground-normal-alt);
			}

			.v-input {
				--v-input-border-color-focus: var(--foreground-normal);
			}
		}
	}

	// @TODO3 This is needed to affect the slot style. Maybe we should move the style to the parent.
	::v-slotted(.v-icon) {
		--v-icon-color: var(--foreground-subdued);

		margin-left: 4px;
	}

	.container {
		--border-radius: 6px;
		--input-height: 60px;
		--input-padding: 16px; // (60 - 4 - 24) / 2

		display: flex;
		flex-direction: column;
		justify-content: space-between;
		width: 100%;
		max-width: 500px;
		height: 100%;
		padding: 20px;
		overflow-x: hidden;
		overflow-y: auto;

		// Page Content Spacing
		font-size: 15px;
		line-height: 24px;
		background-color: #fff;
		box-shadow: 0 0 40px 0 rgba(0, 0, 0, 0.25);
		transition: max-width var(--medium) var(--transition);

		// @TODO3 This is needed to affect the slot style. Maybe we should move the style to the parent.
		::v-slotted(.type-title) {
			font-weight: 800;
			font-size: 42px;
			line-height: 52px;
		}

		.content {
			width: 340px;
			max-width: 100%;
		}

		&.wide {
			max-width: 872px;

			.content {
				width: 712px;
			}
		}

		@include breakpoint(small) {
			padding: 40px 80px;
		}
	}

	.art {
		position: relative;
		display: none;
		flex-grow: 1;
		align-items: center;
		justify-content: center;
		height: 100%;
		background-position: center center;
		background-size: cover;

		.foreground {
			width: 80%;
			max-width: 400px;
		}

		.note-container {
			position: absolute;
			right: 0;
			bottom: 34px;
			left: 0;
			display: flex;
			align-items: flex-end;
			justify-content: center;
			height: 10px;
			.note {
				max-width: 340px;
				margin: 0 auto;
				padding: 8px 12px;
				color: var(--white);
				font-size: 15px;
				line-height: 24px;
				background-color: rgba(38, 50, 56, 0.25);
				border-radius: 6px;
				backdrop-filter: blur(2px);
			}
		}

		@include breakpoint(small) {
			display: flex;
		}
	}

	.notice {
		display: flex;
		color: var(--foreground-subdued);
	}

	.title-box {
		display: flex;
		align-items: center;
		width: max-content;
		max-width: 100%;
		height: 64px;

		.title {
			margin-top: 2px;
			margin-left: 16px;
			h1 {
				color: var(--foreground-subdued);
				color: var(--brand);
				font-weight: 700;
				font-size: 24px;
				line-height: 24px;
			}
			.subtitle {
				width: 100%;
				color: var(--foreground-subdued);
				color: var(--brand);
				opacity: 0.6;
			}
		}
	}

	.logo {
		display: flex;
		align-items: center;
		justify-content: center;
		width: 64px;
		height: 64px;
		background-color: var(--brand);
		border-radius: var(--border-radius);

		img {
			width: 40px;
			height: 40px;
			object-fit: contain;
			object-position: center center;
		}
	}
}

.scale-enter-active,
.scale-leave-active {
	transition: all 600ms var(--transition);
}

.scale-enter-from,
.scale-leave-to {
	position: absolute;
	transform: scale(0.95);
	opacity: 0;
}
</style><|MERGE_RESOLUTION|>--- conflicted
+++ resolved
@@ -83,13 +83,8 @@
 		return {
 			version,
 			artStyles,
-<<<<<<< HEAD
-			marked,
 			branding: serverStore.info?.project,
-=======
 			md,
-			branding: serverStore.state.info?.project,
->>>>>>> 6f51fa44
 			foregroundURL,
 			logoURL,
 			isBranded,
