<script setup lang="ts">
<<<<<<< HEAD
import { useUserStore } from '@/stores/user';
=======
import { BREAKPOINTS } from '@/constants';
>>>>>>> de66b11e
import { SplitPanel } from '@directus/vue-split-panel';
import { breakpointsTailwind, useBreakpoints } from '@vueuse/core';
import { computed, watch } from 'vue';
import ModuleBar from '../../components/module-bar.vue';
import { useNavBarStore } from '../stores/nav-bar';
import { useSidebarStore } from '../stores/sidebar';
import PrivateViewDrawer from './private-view-drawer.vue';
import PrivateViewMain from './private-view-main.vue';
import PrivateViewNav from './private-view-nav.vue';
import PrivateViewResizeHandle from './private-view-resize-handle.vue';
<<<<<<< HEAD
import type { PrivateViewProps } from './private-view.vue';
=======
import { useBreakpoints } from '@vueuse/core';
import PrivateViewDrawer from './private-view-drawer.vue';
import { computed, watch } from 'vue';
import { useSidebarStore } from '../stores/sidebar';
>>>>>>> de66b11e

const { lg, xl } = useBreakpoints(BREAKPOINTS);

const userStore = useUserStore();
const navBarStore = useNavBarStore();
const sidebarStore = useSidebarStore();

defineProps<PrivateViewProps>();

const inlineNav = computed(() => {
	return sidebarStore.collapsed ? lg.value : xl.value;
});

watch(inlineNav, (inline) => {
	if (!inline) navBarStore.collapse();
	else navBarStore.expand();
});

const splitterCollapsed = computed({
	get() {
		if (inlineNav.value === false) return true;
		return navBarStore.collapsed;
	},
	set(val: boolean) {
		if (inlineNav.value === false) return;
		navBarStore.collapsed = val;
	},
});
</script>

<template>
	<div class="private-view">
		<ModuleBar v-if="lg" class="module-bar" />

		<SplitPanel
			v-model:size="navBarStore.size"
			v-model:collapsed="splitterCollapsed"
			size-unit="px"
			collapsible
			:collapse-threshold="70"
			:min-size="220"
			:max-size="340"
			:snap-points="[250]"
			:snap-threshold="6"
			:direction="userStore.textDirection"
			divider-hit-area="24px"
			:transition-duration="125"
			primary="start"
			class="root-split"
			:disabled="!inlineNav"
		>
			<template #start>
				<PrivateViewNav v-if="inlineNav">
					<template #navigation><slot name="navigation" /></template>
				</PrivateViewNav>

				<PrivateViewDrawer v-else v-model:collapsed="navBarStore.collapsed" placement="left">
					<ModuleBar class="module-bar" />

					<PrivateViewNav class="mobile-nav">
						<template #navigation><slot name="navigation" /></template>
					</PrivateViewNav>
				</PrivateViewDrawer>
			</template>

			<template #divider>
				<PrivateViewResizeHandle />
			</template>

			<template #end>
				<PrivateViewMain v-bind="$props" :inline-nav>
					<template #actions:append><slot name="actions:append" /></template>
					<template #actions:prepend><slot name="actions:prepend" /></template>
					<template #actions><slot name="actions" /></template>
					<template #headline><slot name="headline" /></template>
					<template #title-outer:append><slot name="title-outer:append" /></template>
					<template #title-outer:prepend><slot name="title-outer:prepend" /></template>
					<template #title:append><slot name="title:append" /></template>
					<template #title:prepend><slot name="title:prepend" /></template>
					<template #title><slot name="title" /></template>
					<template #sidebar><slot name="sidebar" /></template>
					<slot />
				</PrivateViewMain>
			</template>
		</SplitPanel>
	</div>
</template>

<style scoped>
.private-view {
	block-size: 100%;
	display: flex;

	--content-padding: 12px;
	--content-padding-bottom: 60px;

	@media (width > 640px) {
		--content-padding: 20px;
	}
}

.module-bar {
	flex-shrink: 0;
}

.root-split {
	flex-grow: 1;
	block-size: 100%;
	position: relative;
}

:deep(.root-split > :is(.sp-start, .sp-end)) {
	overflow-y: auto;
}

.mobile-nav {
	inline-size: 0;
	max-inline-size: 340px;
	flex-grow: 1;
	flex-shrink: 1;
}

.root-split.sp-dragging :deep(iframe),
.root-split:active :deep(iframe) {
	pointer-events: none !important;
}
</style><|MERGE_RESOLUTION|>--- conflicted
+++ resolved
@@ -1,11 +1,8 @@
 <script setup lang="ts">
-<<<<<<< HEAD
+import { BREAKPOINTS } from '@/constants';
 import { useUserStore } from '@/stores/user';
-=======
-import { BREAKPOINTS } from '@/constants';
->>>>>>> de66b11e
 import { SplitPanel } from '@directus/vue-split-panel';
-import { breakpointsTailwind, useBreakpoints } from '@vueuse/core';
+import { useBreakpoints } from '@vueuse/core';
 import { computed, watch } from 'vue';
 import ModuleBar from '../../components/module-bar.vue';
 import { useNavBarStore } from '../stores/nav-bar';
@@ -14,14 +11,7 @@
 import PrivateViewMain from './private-view-main.vue';
 import PrivateViewNav from './private-view-nav.vue';
 import PrivateViewResizeHandle from './private-view-resize-handle.vue';
-<<<<<<< HEAD
 import type { PrivateViewProps } from './private-view.vue';
-=======
-import { useBreakpoints } from '@vueuse/core';
-import PrivateViewDrawer from './private-view-drawer.vue';
-import { computed, watch } from 'vue';
-import { useSidebarStore } from '../stores/sidebar';
->>>>>>> de66b11e
 
 const { lg, xl } = useBreakpoints(BREAKPOINTS);
 
