--- conflicted
+++ resolved
@@ -1,103 +1,3 @@
-<<<<<<< HEAD
-<template>
-	<v-info v-if="appAccess === false" center :title="t('no_app_access')" type="danger" icon="block">
-		{{ t('no_app_access_copy') }}
-
-		<template #append>
-			<v-button to="/logout">{{ t('switch_user') }}</v-button>
-		</template>
-	</v-info>
-
-	<div v-else class="private-view" :class="{ appearance, 'full-screen': fullScreen, splitView }">
-		<aside
-			id="navigation"
-			role="navigation"
-			aria-label="Module Navigation"
-			:class="{ 'is-open': navOpen, 'has-shadow': sidebarShadow }"
-		>
-			<module-bar />
-			<v-resizeable
-				v-model:width="navWidth"
-				:min-width="SIZES.minModuleNavWidth"
-				:max-width="maxWidthNav"
-				:options="navResizeOptions"
-				@dragging="(value) => (isDraggingNav = value)"
-				@transition-end="onNavTransitionEnd"
-			>
-				<div class="module-nav alt-colors">
-					<project-info />
-
-					<div class="module-nav-content">
-						<slot name="navigation" />
-					</div>
-				</div>
-			</v-resizeable>
-		</aside>
-		<div id="main-content" ref="contentEl" class="content">
-			<header-bar
-				ref="headerBarEl"
-				:small="smallHeader || splitView"
-				:shadow="headerShadow || splitView"
-				show-sidebar-toggle
-				:title="title"
-				@toggle:sidebar="sidebarOpen = !sidebarOpen"
-				@primary="navOpen = !navOpen"
-			>
-				<template v-for="(_, scopedSlotName) in $slots" #[scopedSlotName]="slotData">
-					<slot :name="scopedSlotName" v-bind="slotData" />
-				</template>
-			</header-bar>
-
-			<div class="content-wrapper">
-				<v-resizeable
-					v-model:width="mainWidth"
-					:min-width="SIZES.minContentWidth"
-					:max-width="maxWidthMain"
-					:disabled="!splitViewWritable"
-					:options="mainResizeOptions"
-					@dragging="(value) => (isDraggingMain = value)"
-				>
-					<main v-show="showMain">
-						<slot />
-					</main>
-				</v-resizeable>
-
-				<div v-if="splitView" id="split-content" :class="{ 'is-dragging': isDraggingMain }">
-					<slot name="splitView" />
-				</div>
-			</div>
-		</div>
-		<aside
-			id="sidebar"
-			ref="sidebarEl"
-			role="contentinfo"
-			class="alt-colors"
-			aria-label="Module Sidebar"
-			:class="{ 'is-open': sidebarOpen, 'has-shadow': sidebarShadow }"
-			@click="openSidebar"
-		>
-			<div class="flex-container">
-				<sidebar-detail-group :sidebar-open="sidebarOpen">
-					<slot name="sidebar" />
-				</sidebar-detail-group>
-
-				<div class="spacer" />
-
-				<notifications-preview v-model="notificationsPreviewActive" :sidebar-open="sidebarOpen" />
-			</div>
-		</aside>
-
-		<v-overlay class="nav-overlay" :active="navOpen" @click="navOpen = false" />
-		<v-overlay class="sidebar-overlay" :active="sidebarOpen" @click="sidebarOpen = false" />
-
-		<notifications-drawer />
-		<notifications-group v-if="notificationsPreviewActive === false" :sidebar-open="sidebarOpen" />
-		<notification-dialogs />
-	</div>
-</template>
-
-=======
->>>>>>> 46ea2f20
 <script setup lang="ts">
 import VResizeable, { ResizeableOptions } from '@/components/v-resizeable.vue';
 import { useLocalStorage } from '@/composables/use-local-storage';
