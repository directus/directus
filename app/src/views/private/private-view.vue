<template>
	<v-info v-if="appAccess === false" center :title="t('no_app_access')" type="danger" icon="block">
		{{ t('no_app_access_copy') }}

		<template #append>
			<v-button to="/logout">Switch User</v-button>
		</template>
	</v-info>

	<div v-else class="private-view" :class="{ theme }">
		<aside role="navigation" aria-label="Module Navigation" class="navigation" :class="{ 'is-open': navOpen }">
			<module-bar />
			<div class="module-nav alt-colors">
				<project-info />

				<div class="module-nav-content">
					<slot name="navigation" />
				</div>
			</div>
		</aside>
		<div ref="contentEl" class="content">
			<header-bar
				:small="smallHeader"
				show-sidebar-toggle
				:title="title"
				@toggle:sidebar="sidebarOpen = !sidebarOpen"
				@primary="navOpen = !navOpen"
			>
				<template v-for="(_, scopedSlotName) in $slots" #[scopedSlotName]="slotData">
					<slot :name="scopedSlotName" v-bind="slotData" />
				</template>
			</header-bar>

			<main>
				<slot />
			</main>
		</div>
		<aside
			role="contentinfo"
			class="sidebar alt-colors"
			aria-label="Module Sidebar"
			:class="{ 'is-open': sidebarOpen }"
			@click="openSidebar"
		>
			<div class="flex-container">
				<sidebar-detail-group :sidebar-open="sidebarOpen">
					<slot name="sidebar" />
				</sidebar-detail-group>

				<div class="spacer" />

				<notifications-preview v-model="notificationsPreviewActive" :sidebar-open="sidebarOpen" />
			</div>
		</aside>

		<v-overlay class="nav-overlay" :active="navOpen" @click="navOpen = false" />
		<v-overlay class="sidebar-overlay" :active="sidebarOpen" @click="sidebarOpen = false" />

		<notifications-group v-if="notificationsPreviewActive === false" :dense="sidebarOpen === false" />
		<notification-dialogs />
	</div>
</template>

<script lang="ts">
import { useI18n } from 'vue-i18n';
import { defineComponent, ref, provide, toRefs, computed } from 'vue';
import ModuleBar from './components/module-bar.vue';
import SidebarDetailGroup from './components/sidebar-detail-group/';
import HeaderBar from './components/header-bar';
import ProjectInfo from './components/project-info';
import NotificationsGroup from './components/notifications-group/';
import NotificationsPreview from './components/notifications-preview/';
import NotificationDialogs from './components/notification-dialogs/';
import { useUserStore, useAppStore } from '@/stores';
import { useRouter } from 'vue-router';
import useTitle from '@/composables/use-title';

export default defineComponent({
	components: {
		ModuleBar,
		SidebarDetailGroup,
		HeaderBar,
		ProjectInfo,
		NotificationsGroup,
		NotificationsPreview,
		NotificationDialogs,
	},
	props: {
		title: {
			type: String,
			default: null,
		},
		smallHeader: {
			type: Boolean,
			default: false,
		},
	},
	setup(props) {
		const { t } = useI18n();

		const router = useRouter();

		const { title } = toRefs(props);
		const navOpen = ref(false);
		const contentEl = ref<Element>();
		const userStore = useUserStore();
		const appStore = useAppStore();

		const appAccess = computed(() => {
			if (!userStore.currentUser) return true;
			return userStore.currentUser?.role?.app_access || false;
		});

		const notificationsPreviewActive = ref(false);

		const { sidebarOpen } = toRefs(appStore);

		const theme = computed(() => {
			return userStore.currentUser?.theme || 'auto';
		});

		provide('main-element', contentEl);

		router.afterEach(async () => {
			contentEl.value?.scrollTo({ top: 0 });
		});

		useTitle(title);

		return { t, navOpen, contentEl, theme, sidebarOpen, openSidebar, notificationsPreviewActive, appAccess };

		function openSidebar(event: PointerEvent) {
			if (event.target && (event.target as HTMLElement).classList.contains('close') === false) {
				sidebarOpen.value = true;
			}
		}
	},
});
</script>

<style lang="scss" scoped>
.private-view {
	--content-padding: 12px;
	--content-padding-bottom: 60px;

	display: flex;
	width: 100%;
	height: 100%;
	overflow-x: hidden;
	background-color: var(--background-page);

	.nav-overlay {
		--v-overlay-z-index: 49;

		@media (min-width: 960px) {
			display: none;
		}
	}

	.sidebar-overlay {
		--v-overlay-z-index: 29;

		@media (min-width: 1260px) {
			display: none;
		}
	}

	.navigation {
		position: fixed;
		top: 0;
		left: 0;
		z-index: 50;
		display: flex;
		height: 100%;
		font-size: 0;
		transform: translateX(-100%);
		transition: transform var(--slow) var(--transition);

		&.is-open {
			transform: translateX(0);
		}

		.module-nav {
			display: inline-block;
			width: 220px;
			height: 100%;
			font-size: 1rem;
			background-color: var(--background-normal);

			&-content {
				--v-list-item-background-color-hover: var(--background-normal-alt);
				--v-list-item-background-color-active: var(--background-normal-alt);

				height: calc(100% - 64px);
				overflow-x: hidden;
				overflow-y: auto;
			}
		}

		@media (min-width: 960px) {
			position: relative;
			transform: none;
		}
	}

	.content {
		--border-radius: 6px;
		--input-height: 60px;
		--input-padding: 16px; // (60 - 4 - 24) / 2

		position: relative;
		flex-grow: 1;
		width: 100%;
		height: 100%;
		overflow: auto;
		scroll-padding-top: 100px;

		// Page Content Spacing (Could be converted to Project Setting toggle)
		font-size: 15px;
		line-height: 24px;

		main {
			display: contents;
		}

		// Offset for partially visible sidebar
		@media (min-width: 960px) {
			margin-right: 64px;
		}

		@media (min-width: 1260px) {
			margin-right: 0;
		}
	}

	.sidebar {
		position: fixed;
		top: 0;
		right: 0;
		z-index: 30;
		width: 280px;
		height: 100%;
		overflow: hidden;
		background-color: var(--background-normal);
		transform: translateX(100%);
		transition: transform var(--slow) var(--transition);

		.spacer {
			flex-grow: 1;
		}

		&.is-open {
			transform: translateX(0);
		}

		.flex-container {
			display: flex;
			flex-direction: column;
			width: 280px;
			height: 100%;
		}

		@media (min-width: 960px) {
			transform: translateX(calc(100% - 60px));
		}

		@media (min-width: 1260px) {
			position: relative;
			flex-basis: 60px;
			flex-shrink: 0;
			transition: flex-basis var(--slow) var(--transition), transform var(--slow) var(--transition);

			&.is-open {
<<<<<<< HEAD
				flex-basis: 284px;
=======
				flex-basis: 280px;
				transform: none;
>>>>>>> 91bb10b4
			}
		}
	}

	@media (min-width: 600px) {
		--content-padding: 32px;
		--content-padding-bottom: 132px;
	}
}
</style><|MERGE_RESOLUTION|>--- conflicted
+++ resolved
@@ -271,12 +271,7 @@
 			transition: flex-basis var(--slow) var(--transition), transform var(--slow) var(--transition);
 
 			&.is-open {
-<<<<<<< HEAD
-				flex-basis: 284px;
-=======
 				flex-basis: 280px;
-				transform: none;
->>>>>>> 91bb10b4
 			}
 		}
 	}
