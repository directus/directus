--- conflicted
+++ resolved
@@ -7,37 +7,21 @@
 		</template>
 	</v-info>
 
-<<<<<<< HEAD
 	<div v-else class="private-view" :class="{ theme, 'full-screen': fullScreen, splitView }">
-		<aside id="navigation" role="navigation" aria-label="Module Navigation" :class="{ 'is-open': navOpen }">
-=======
-	<div v-else class="private-view" :class="{ theme, 'full-screen': fullScreen }">
 		<aside
 			id="navigation"
 			role="navigation"
 			aria-label="Module Navigation"
 			:class="{ 'is-open': navOpen, 'has-shadow': sidebarShadow }"
 		>
->>>>>>> 6141092f
 			<module-bar />
-			<v-nav
-				class="module-nav alt-colors"
-				resizeable
-				:min-width="moduleNavMinWidth"
-				:max-width="moduleNavMaxWidth"
-				:width="moduleNavWidth"
-				@update:width="updateModuleNavWidth"
-			>
+			<div ref="moduleNavEl" class="module-nav alt-colors">
 				<project-info />
 
 				<div class="module-nav-content">
 					<slot name="navigation" />
 				</div>
-<<<<<<< HEAD
 			</div>
-=======
-			</v-nav>
->>>>>>> 6141092f
 		</aside>
 		<div id="main-content" ref="contentEl" class="content">
 			<header-bar
@@ -92,25 +76,16 @@
 	</div>
 </template>
 
-<<<<<<< HEAD
-<script lang="ts" setup>
-import { useElementSize, useSync } from '@directus/composables';
+<script setup lang="ts">
+import { useLocalStorage } from '@/composables/use-local-storage';
 import { useResize } from '@/composables/use-resize';
-=======
-<script setup lang="ts">
-import { useElementSize } from '@directus/composables';
->>>>>>> 6141092f
-import { useLocalStorage } from '@/composables/use-local-storage';
 import { useTitle } from '@/composables/use-title';
 import { useWindowSize } from '@/composables/use-window-size';
 import { useAppStore } from '@/stores/app';
 import { useUserStore } from '@/stores/user';
+import { useElementSize, useSync } from '@directus/composables';
 import { storeToRefs } from 'pinia';
-<<<<<<< HEAD
 import { computed, provide, ref, toRefs } from 'vue';
-=======
-import { computed, provide, ref, toRefs, watch } from 'vue';
->>>>>>> 6141092f
 import { useI18n } from 'vue-i18n';
 import { useRouter } from 'vue-router';
 import HeaderBar from './components/header-bar.vue';
@@ -126,27 +101,19 @@
 	title?: string | null;
 	smallHeader?: boolean;
 	headerShadow?: boolean;
-<<<<<<< HEAD
 	splitView?: boolean;
-=======
 	sidebarShadow?: boolean;
->>>>>>> 6141092f
 }
 
 const props = withDefaults(defineProps<Props>(), {
 	title: null,
 	smallHeader: false,
-<<<<<<< HEAD
 	splitView: false,
 	headerShadow: true,
+	sidebarShadow: false,
 });
 
 const emit = defineEmits(['update:splitView']);
-=======
-	headerShadow: true,
-	sidebarShadow: false,
-});
->>>>>>> 6141092f
 
 const { t } = useI18n();
 
@@ -161,7 +128,6 @@
 const { width: windowWidth } = useWindowSize();
 const { width: sidebarWidth } = useElementSize(sidebarEl);
 
-<<<<<<< HEAD
 const moduleNavEl = ref<HTMLElement>();
 
 const { data } = useLocalStorage<{
@@ -237,13 +203,6 @@
 		],
 	};
 });
-=======
-const { data: localStorageModuleNavWidth } = useLocalStorage('module-nav-width');
-const moduleNavMinWidth = 220;
-const moduleNavMaxWidth = ref();
-const moduleNavWidth = ref(localStorageModuleNavWidth.value);
-const moduleNavCurrentWidth = ref();
->>>>>>> 6141092f
 
 useResize(moduleNavEl, ref(220), maxWithNav, ref(220), navWidth, ref(true), navResizeOptions);
 
@@ -302,40 +261,6 @@
 
 useTitle(title);
 
-<<<<<<< HEAD
-=======
-function updateModuleNavWidth(width: number) {
-	moduleNavCurrentWidth.value = width;
-
-	if (width === moduleNavMinWidth) {
-		localStorageModuleNavWidth.value = null;
-	} else {
-		localStorageModuleNavWidth.value = width;
-	}
-}
-
-watch(
-	[windowWidth, contentWidth, sidebarWidth],
-	() => {
-		if (windowWidth.value > 1260) {
-			// 590 = minimum content width, 60 = module bar width, and dynamic side bar width
-			moduleNavMaxWidth.value = windowWidth.value - (590 + 60 + sidebarWidth.value);
-		} else if (windowWidth.value > 960) {
-			// 590 = minimum content width, 60 = module bar width, 60 = side bar width
-			moduleNavMaxWidth.value = windowWidth.value - (590 + 60 + 60);
-		} else {
-			// first 60 = module bar width, second 60 = room for overlay
-			moduleNavMaxWidth.value = windowWidth.value - (60 + 60);
-		}
-
-		if (moduleNavCurrentWidth.value && moduleNavCurrentWidth.value > moduleNavMaxWidth.value) {
-			moduleNavWidth.value = Math.max(220, moduleNavMaxWidth.value);
-		}
-	},
-	{ immediate: true }
-);
-
->>>>>>> 6141092f
 function openSidebar(event: PointerEvent) {
 	if (event.target && (event.target as HTMLElement).classList.contains('close') === false) {
 		sidebarOpen.value = true;
