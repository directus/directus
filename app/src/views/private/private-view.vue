--- conflicted
+++ resolved
@@ -69,13 +69,8 @@
 </template>
 
 <script lang="ts" setup>
-<<<<<<< HEAD
-import { useElementSize, useSync } from '@directus/shared/composables';
+import { useElementSize, useSync } from '@directus/composables';
 import { useResize } from '@/composables/use-resize';
-=======
-import { useElementSize } from '@directus/composables';
-import { useEventListener } from '@/composables/use-event-listener';
->>>>>>> 34f97aab
 import { useLocalStorage } from '@/composables/use-local-storage';
 import { useTitle } from '@/composables/use-title';
 import { useWindowSize } from '@/composables/use-window-size';
@@ -97,19 +92,18 @@
 interface Props {
 	title?: string | null;
 	smallHeader?: boolean;
-<<<<<<< HEAD
+	headerShadow?: boolean;
 	splitView?: boolean;
 }
 
-const props = withDefaults(defineProps<Props>(), { title: null, smallHeader: false, splitView: false });
+const props = withDefaults(defineProps<Props>(), {
+	title: null,
+	smallHeader: false,
+	splitView: false,
+	headerShadow: true,
+});
 
 const emit = defineEmits(['update:splitView']);
-=======
-	headerShadow?: boolean;
-}
-
-const props = withDefaults(defineProps<Props>(), { title: null, smallHeader: false, headerShadow: true });
->>>>>>> 34f97aab
 
 const { t } = useI18n();
 
@@ -132,29 +126,29 @@
 
 const navWidth = computed({
 	get() {
-		const val = data.value?.nav
-		return val && !Number.isNaN(val)? Number(val) : 220;
+		const val = data.value?.nav;
+		return val && !Number.isNaN(val) ? Number(val) : 220;
 	},
 	set(value) {
 		data.value = {
-			...data.value ?? {},
-			nav: value
-		}
+			...(data.value ?? {}),
+			nav: value,
+		};
 	},
-})
+});
 
 const mainWidth = computed({
 	get() {
-		const val = data.value?.main
-		return val && !Number.isNaN(val)? Number(val) : 590;
+		const val = data.value?.main;
+		return val && !Number.isNaN(val) ? Number(val) : 590;
 	},
 	set(value) {
 		data.value = {
-			...data.value ?? {},
-			main: value
-		}
+			...(data.value ?? {}),
+			main: value,
+		};
 	},
-})
+});
 
 const maxWithNav = computed(() => {
 	const useMainWidth = props.splitView ? mainWidth.value : 590;
@@ -187,35 +181,37 @@
 const navResizeOptions = computed(() => {
 	return {
 		snapZones: [
-			{width: 20, snapPos: 220 },
+			{ width: 20, snapPos: 220 },
 			{
 				width: 100,
 				snapPos: maxWithNav.value,
 				onPointerUp: () => {
-					if(splitViewWritable.value === true)
-						splitViewWritable.value = false;
+					if (splitViewWritable.value === true) splitViewWritable.value = false;
 				},
-			}
+			},
 		],
-	}
-})
+	};
+});
 
 useResize(moduleNavEl, ref(220), maxWithNav, ref(220), navWidth, ref(true), navResizeOptions);
 
 const mainResizeOptions = computed(() => {
 	return {
-		snapZones: [{
-			width: 100,
-			snapPos: maxWithMain.value,
-			onPointerUp: () => {
-				splitViewWritable.value = false;
+		snapZones: [
+			{
+				width: 100,
+				snapPos: maxWithMain.value,
+				onPointerUp: () => {
+					splitViewWritable.value = false;
+				},
 			},
-		}, {
-			width: 20,
-			snapPos: maxWithMain.value / 2,
-		}]
-	}
-})
+			{
+				width: 20,
+				snapPos: maxWithMain.value / 2,
+			},
+		],
+	};
+});
 
 useResize(contentEl, ref(590), maxWithMain, ref(590), mainWidth, splitViewWritable, mainResizeOptions);
 
