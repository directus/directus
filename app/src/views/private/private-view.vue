--- conflicted
+++ resolved
@@ -61,11 +61,7 @@
 </template>
 
 <script lang="ts">
-<<<<<<< HEAD
 import { defineComponent, ref, provide, toRefs, computed, onUpdated, nextTick } from 'vue';
-=======
-import { defineComponent, ref, provide, toRefs, computed } from '@vue/composition-api';
->>>>>>> 99fcf12e
 import ModuleBar from './components/module-bar/';
 import SidebarDetailGroup from './components/sidebar-detail-group/';
 import HeaderBar from './components/header-bar';
