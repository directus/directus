--- conflicted
+++ resolved
@@ -1,11 +1,6 @@
 <template>
-<<<<<<< HEAD
 	<header class="header-bar" ref="headerEl" :class="{ collapsed, small }">
-		<v-button secondary class="nav-toggle" icon rounded @click="$emit('primary')" v-if="$listeners.primary">
-=======
-	<header class="header-bar" ref="headerEl" :class="{ collapsed: collapsed }">
 		<v-button secondary class="nav-toggle" icon rounded @click="$emit('primary')">
->>>>>>> 46c77f70
 			<v-icon :name="primaryActionIcon" />
 		</v-button>
 
@@ -205,13 +200,9 @@
 		}
 	}
 
-<<<<<<< HEAD
-	@include breakpoint(small) {
-=======
 	@media (min-width: 600px) {
-		margin: 24px 0;
->>>>>>> 46c77f70
 		padding: 0 32px;
+
 		&:not(.small) {
 			margin: 24px 0;
 		}
