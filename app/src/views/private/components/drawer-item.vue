--- conflicted
+++ resolved
@@ -87,14 +87,6 @@
 import { getDefaultValuesFromFields } from '@/utils/get-default-values-from-fields';
 import { unexpectedError } from '@/utils/unexpected-error';
 import { validateItem } from '@/utils/validate-item';
-<<<<<<< HEAD
-import { useCollection } from '@directus/composables';
-import { Field, Relation } from '@directus/types';
-import { getDefaultValuesFromFields } from '@/utils/get-default-values-from-fields';
-import { useEditsGuard } from '@/composables/use-edits-guard';
-import { useRouter } from 'vue-router';
-import { getEndpoint } from '@directus/utils';
-=======
 import FilePreview from '@/views/private/components/file-preview.vue';
 import { useCollection } from '@directus/composables';
 import { Field, Relation } from '@directus/types';
@@ -103,7 +95,6 @@
 import { computed, ref, toRefs, watch } from 'vue';
 import { useI18n } from 'vue-i18n';
 import { useRouter } from 'vue-router';
->>>>>>> d16c3896
 
 interface Props {
 	collection: string;
