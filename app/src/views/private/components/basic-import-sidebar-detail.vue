<script setup lang="ts">
import api from '@/api';
import { useCollectionPermissions } from '@/composables/use-permissions';
import { notify } from '@/utils/notify';
import { readableMimeType } from '@/utils/readable-mime-type';
import { unexpectedError } from '@/utils/unexpected-error';
import type { AxiosProgressEvent } from 'axios';
import { computed, ref, toRefs } from 'vue';
import { useI18n } from 'vue-i18n';
import ImportErrorDialog from './import-error-dialog.vue';
import type { APIError } from '@/types/error';

const props = defineProps<{
	collection: string;
}>();

const emit = defineEmits(['refresh', 'download']);

const { t } = useI18n();

const { collection } = toRefs(props);

const { createAllowed } = useCollectionPermissions(collection);

const fileInput = ref<HTMLInputElement | null>(null);

const file = ref<File | null>(null);
const { uploading, progress, importing, uploadFile } = useUpload();

const errorDialogActive = ref(false);
const errorDialogRows = ref<APIError[]>([]);

const fileExtension = computed(() => {
	if (file.value === null) return null;
	return readableMimeType(file.value.type, true);
});

function onChange(event: Event) {
	const files = (event.target as HTMLInputElement)?.files;

	if (files && files.length > 0) {
		file.value = files.item(0)!;
	}
}

function clearFileInput() {
	if (fileInput.value) fileInput.value.value = '';
	file.value = null;
}

function importData() {
	uploadFile(file.value!);
}

function useUpload() {
	const uploading = ref(false);
	const importing = ref(false);
	const progress = ref(0);

	return { uploading, progress, importing, uploadFile };

	async function uploadFile(file: File) {
		uploading.value = true;
		importing.value = false;
		progress.value = 0;

		const formData = new FormData();
		formData.append('file', file);

		try {
			await api.post(`/utils/import/${collection.value}`, formData, {
				onUploadProgress: (progressEvent: AxiosProgressEvent) => {
					const percentCompleted = Math.floor((progressEvent.loaded * 100) / progressEvent.total!);
					progress.value = percentCompleted;
					importing.value = percentCompleted === 100 ? true : false;
				},
			});

			clearFileInput();

			emit('refresh');

			notify({
				title: t('import_data_success', { filename: file.name }),
			});
		} catch (error: any) {
			const errors = error?.response?.data?.errors;
			const code = errors?.[0]?.extensions?.code;

			if (code === 'FAILED_VALIDATION' && Array.isArray(errors)) {
				errorDialogRows.value = errors;
				errorDialogActive.value = true;
			} else {
				unexpectedError(error);
			}
		} finally {
			uploading.value = false;
			importing.value = false;
			progress.value = 0;
		}
	}
}
</script>

<template>
<<<<<<< HEAD
	<sidebar-detail id="import" icon="publish" :title="t('label_import')">
=======
	<sidebar-detail icon="publish" :title="$t('label_import')">
>>>>>>> 58d55437
		<div class="fields">
			<template v-if="createAllowed">
				<div class="field full">
					<div v-if="uploading || importing" class="uploading">
						<div class="type-text">
							<span>{{ importing ? $t('import_data_indeterminate') : $t('upload_file_indeterminate') }}</span>
							<span v-if="!importing">{{ progress }}%</span>
						</div>
						<v-progress-linear :indeterminate="importing" :value="progress" rounded />
					</div>
					<template v-else>
						<p class="type-label">{{ $t('label_import') }}</p>
						<v-input clickable>
							<template #prepend>
								<div class="preview" :class="{ 'has-file': file }">
									<span v-if="fileExtension" class="extension">{{ fileExtension }}</span>
									<v-icon v-else name="folder_open" />
								</div>
							</template>
							<template #input>
								<label v-tooltip="file && file.name" for="import-file" class="import-file-label">
									<input
										id="import-file"
										ref="fileInput"
										type="file"
										accept="text/csv, application/json"
										@change="onChange"
									/>
								</label>
								<span class="import-file-text" :class="{ 'no-file': !file }">
									{{ file ? file.name : $t('import_data_input_placeholder') }}
								</span>
							</template>
							<template #append>
								<div class="item-actions">
									<v-remove v-if="file" deselect @action="clearFileInput" />

									<v-icon v-else name="attach_file" />
								</div>
							</template>
						</v-input>
					</template>
				</div>

				<div class="field full">
					<v-button small full-width :disabled="!file" :loading="uploading || importing" @click="importData">
						{{ $t('import_data_button') }}
					</v-button>
				</div>
			</template>
		</div>

		<import-error-dialog v-model="errorDialogActive" :errors="errorDialogRows" :collection="collection" />
	</sidebar-detail>
</template>

<style lang="scss" scoped>
@use '@/styles/mixins';

.item-actions {
	@include mixins.list-interface-item-actions;
}

.fields,
.export-fields {
	@include mixins.form-grid;

	.v-divider {
		grid-column: 1 / span 2;
	}
}

.fields {
	--theme--form--row-gap: 24px;

	.type-label {
		font-size: 1rem;
	}
}

.export-fields {
	--folder-picker-background-color: var(--theme--background-subdued);
	--folder-picker-color: var(--theme--background-normal);

	margin-block-start: 24px;
	padding: var(--content-padding);
}

.v-checkbox {
	inline-size: 100%;
	margin-block-start: 8px;
	overflow: hidden;
	white-space: nowrap;
	text-overflow: ellipsis;
}

.uploading {
	--v-progress-linear-color: var(--white);
	--v-progress-linear-background-color: rgb(255 255 255 / 0.25);

	display: flex;
	flex-direction: column;
	justify-content: center;
	block-size: var(--theme--form--field--input--height);
	padding: var(--theme--form--field--input--padding);
	padding-block: 0;
	color: var(--white);
	background-color: var(--theme--primary);
	border: var(--theme--border-width) solid var(--theme--primary);
	border-radius: var(--theme--border-radius);

	.type-text {
		display: flex;
		justify-content: space-between;
		margin-block-end: 4px;
		color: var(--white);
	}

	.v-progress-linear {
		margin-block-end: 4px;
	}
}

.preview {
	--v-icon-color: var(--theme--foreground-subdued);

	display: flex;
	align-items: center;
	justify-content: center;
	inline-size: 40px;
	block-size: 40px;
	margin-inline-start: -8px;
	overflow: hidden;
	background-color: var(--theme--background-normal);
	border-radius: var(--theme--border-radius);

	&.has-file {
		background-color: var(--theme--primary-background);
	}
}

.extension {
	color: var(--theme--primary);
	font-weight: 600;
	font-size: 11px;
	text-transform: uppercase;
}

.import-file-label {
	position: absolute;
	inset-block-start: 0;
	inset-inline-start: 0;
	display: block;
	inline-size: 100%;
	block-size: 100%;
	cursor: pointer;
	opacity: 0;
	appearance: none;
	overflow: hidden;
}

.import-file-text {
	flex-grow: 1;
	overflow: hidden;
	line-height: normal;
	white-space: nowrap;
	text-overflow: ellipsis;

	&.no-file {
		color: var(--theme--foreground-subdued);
	}
}

:deep(.v-button) .button:disabled {
	--v-button-background-color-disabled: var(--theme--background-accent);
}

.download-local {
	color: var(--theme--foreground-subdued);
	text-align: center;
	display: block;
	inline-size: 100%;
	margin-block-start: 8px;
	transition: color var(--fast) var(--transition);

	&:hover {
		color: var(--theme--primary);
	}
}
</style><|MERGE_RESOLUTION|>--- conflicted
+++ resolved
@@ -103,11 +103,7 @@
 </script>
 
 <template>
-<<<<<<< HEAD
-	<sidebar-detail id="import" icon="publish" :title="t('label_import')">
-=======
-	<sidebar-detail icon="publish" :title="$t('label_import')">
->>>>>>> 58d55437
+	<sidebar-detail id="import" icon="publish" :title="$t('label_import')">
 		<div class="fields">
 			<template v-if="createAllowed">
 				<div class="field full">
