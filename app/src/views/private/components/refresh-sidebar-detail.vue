<script setup lang="ts">
import { Events, emitter } from '@/events';
import { computed, onUnmounted, ref, watch } from 'vue';
import { useI18n } from 'vue-i18n';

const model = defineModel<number | null>({ required: true });

const emit = defineEmits<{
	refresh: [];
}>();

const { t } = useI18n();

const active = computed(() => model.value && model.value > 0);
const interval = ref<NodeJS.Timeout>();

const setRefreshInterval = (value: number | null) => {
	clearInterval(interval.value);

	if (!value || value <= 0) return;

	interval.value = setInterval(() => {
		emit('refresh');
	}, value * 1000);
};

const onIdle = () => clearInterval(interval.value);

const onActive = () => {
	if (active.value) emit('refresh');
	setRefreshInterval(model.value);
};

emitter.on(Events.tabIdle, onIdle);
emitter.on(Events.tabActive, onActive);

onUnmounted(() => {
	emitter.off(Events.tabIdle, onIdle);
	emitter.off(Events.tabActive, onActive);
});

watch(model, (value) => setRefreshInterval(value), { immediate: true });

const items = computed(() => {
	const intervals = [null, 10, 30, 60, 300];

	return intervals.map((seconds) => {
		if (seconds === null) {
			return {
				text: t('no_refresh'),
				value: null,
			};
		}

		return seconds >= 60 && seconds % 60 === 0
			? {
					text: t('refresh_interval_minutes', { minutes: seconds / 60 }, seconds / 60),
					value: seconds,
				}
			: {
					text: t('refresh_interval_seconds', { seconds }, seconds),
					value: seconds,
				};
	});
});
</script>

<template>
<<<<<<< HEAD
	<sidebar-detail id="refresh" :icon="active ? 'sync' : 'sync_disabled'" :title="t('auto_refresh')" :badge="active">
=======
	<sidebar-detail :icon="active ? 'sync' : 'sync_disabled'" :title="$t('auto_refresh')" :badge="active">
>>>>>>> 58d55437
		<div class="fields">
			<div class="field full">
				<p class="type-label">{{ $t('refresh_interval') }}</p>
				<v-select v-model="model" :items="items" />
			</div>
		</div>
	</sidebar-detail>
</template>

<style lang="scss" scoped>
@use '@/styles/mixins';

.fields {
	--theme--form--row-gap: 24px;

	@include mixins.form-grid;

	.type-label {
		font-size: 1rem;
	}
}

.v-checkbox {
	margin-block-start: 8px;
}
</style><|MERGE_RESOLUTION|>--- conflicted
+++ resolved
@@ -66,11 +66,7 @@
 </script>
 
 <template>
-<<<<<<< HEAD
-	<sidebar-detail id="refresh" :icon="active ? 'sync' : 'sync_disabled'" :title="t('auto_refresh')" :badge="active">
-=======
-	<sidebar-detail :icon="active ? 'sync' : 'sync_disabled'" :title="$t('auto_refresh')" :badge="active">
->>>>>>> 58d55437
+	<sidebar-detail id="refresh" :icon="active ? 'sync' : 'sync_disabled'" :title="$t('auto_refresh')" :badge="active">
 		<div class="fields">
 			<div class="field full">
 				<p class="type-label">{{ $t('refresh_interval') }}</p>
