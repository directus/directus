--- conflicted
+++ resolved
@@ -28,67 +28,8 @@
 	get() {
 		return props.modelValue;
 	},
-<<<<<<< HEAD
-	emits: ['update:modelValue', 'refresh'],
-	setup(props, { emit }) {
-		const { t } = useI18n();
-
-		const interval = computed<number | null>({
-			get() {
-				return props.modelValue;
-			},
-			set(newVal) {
-				emit('update:modelValue', newVal);
-			},
-		});
-
-		const activeInterval = ref<NodeJS.Timeout | null>(null);
-
-		watch(
-			interval,
-			(newInterval) => {
-				if (activeInterval.value !== null) {
-					clearInterval(activeInterval.value);
-				}
-
-				if (newInterval !== null && newInterval > 0) {
-					activeInterval.value = setInterval(() => {
-						emit('refresh');
-					}, newInterval * 1000);
-				}
-			},
-			{ immediate: true }
-		);
-
-		const items = computed(() => {
-			const intervals = [null, 10, 30, 60, 300];
-
-			return intervals.map((seconds) => {
-				if (seconds === null)
-					return {
-						text: t('no_refresh'),
-						value: null,
-					};
-
-				return seconds >= 60 && seconds % 60 === 0
-					? {
-							text: t('refresh_interval_minutes', { minutes: seconds / 60 }, seconds / 60),
-							value: seconds,
-					  }
-					: {
-							text: t('refresh_interval_seconds', { seconds }, seconds),
-							value: seconds,
-					  };
-			});
-		});
-
-		const active = computed(() => interval.value !== null);
-
-		return { t, active, interval, items };
-=======
 	set(newVal) {
 		emit('update:modelValue', newVal);
->>>>>>> d16c3896
 	},
 });
 
