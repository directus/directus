--- conflicted
+++ resolved
@@ -77,7 +77,6 @@
 	</sidebar-detail>
 </template>
 
-<<<<<<< HEAD
 <script lang="ts">
 import { useI18n } from 'vue-i18n';
 import { computed, defineComponent, ref, watch } from 'vue';
@@ -182,8 +181,6 @@
 });
 </script>
 
-=======
->>>>>>> ec8b0129
 <style lang="scss" scoped>
 @import '@/styles/mixins/form-grid';
 
