<template>
	<div>
		<v-drawer
			v-model="internalActive"
			:title="title"
			icon="change_history"
			:sidebar-label="t(currentTab[0])"
			@cancel="internalActive = false"
		>
			<template #subtitle>
				<revisions-drawer-picker v-model:current="internalCurrent" :revisions="revisions" />
			</template>

			<template #sidebar>
				<v-tabs v-model="currentTab" vertical>
					<v-tab v-for="tab in tabs" :key="tab.value" :value="tab.value">
						{{ tab.text }}
					</v-tab>
				</v-tabs>
			</template>

			<div class="content">
				<revisions-drawer-updates
					v-if="currentTab[0] === 'updates_made'"
					:revision="currentRevision"
					:revisions="revisions"
				/>
				<revisions-drawer-preview v-if="currentTab[0] === 'revision_preview'" :revision="currentRevision" />
			</div>

			<template #actions>
				<v-button v-if="hasPastRevision" v-tooltip.bottom="t('revert')" secondary icon rounded @click="revert">
					<v-icon name="restore" />
				</v-button>
				<v-button v-tooltip.bottom="t('done')" icon rounded @click="internalActive = false">
					<v-icon name="check" />
				</v-button>
			</template>
		</v-drawer>
	</div>
</template>

<script lang="ts">
import { useI18n } from 'vue-i18n';
import { defineComponent, PropType, computed, ref, watchEffect } from 'vue';
<<<<<<< HEAD
import { useSync } from '@directus/shared/composables';
=======
import { useSync } from '@directus/composables';
>>>>>>> 15b91dee
import { Revision } from '@/types/revisions';
import RevisionsDrawerPicker from './revisions-drawer-picker.vue';
import RevisionsDrawerPreview from './revisions-drawer-preview.vue';
import RevisionsDrawerUpdates from './revisions-drawer-updates.vue';
import { isEqual } from 'lodash';

export default defineComponent({
	components: { RevisionsDrawerPicker, RevisionsDrawerPreview, RevisionsDrawerUpdates },
	props: {
		revisions: {
			type: Array as PropType<Revision[]>,
			required: true,
		},
		current: {
			type: [Number, String],
			default: null,
		},
		active: {
			type: Boolean,
			default: false,
		},
	},
	emits: ['revert', 'update:active', 'update:current'],
	setup(props, { emit }) {
		const { t } = useI18n();

		const internalActive = useSync(props, 'active', emit);
		const internalCurrent = useSync(props, 'current', emit);

		const currentTab = ref(['updates_made']);

		const title = computed(() => {
			return currentRevision.value?.activity.action === 'create' ? t('item_creation') : t('item_revision');
		});

		const currentRevision = computed(() => {
			return props.revisions.find((revision) => revision.id === props.current);
		});

		const previousRevision = computed<Revision | undefined>(() => {
			const currentIndex = props.revisions.findIndex((revision) => revision.id === props.current);

			// This is assuming props.revisions is in chronological order from newest to oldest
			return props.revisions[currentIndex + 1];
		});

		const tabs = computed(() => {
			return currentRevision.value?.activity.action === 'create'
				? [
						{
							text: t('creation_preview'),
							value: 'revision_preview',
						},
				  ]
				: [
						{
							text: t('updates_made'),
							value: 'updates_made',
						},
						{
							text: t('revision_preview'),
							value: 'revision_preview',
						},
				  ];
		});

		const hasPastRevision = computed(() => {
			return currentRevision.value?.activity.action !== 'create' ? true : false;
		});

		watchEffect(() => (currentTab.value = [tabs.value[0].value]));

		return { t, internalActive, internalCurrent, title, currentRevision, currentTab, tabs, hasPastRevision, revert };

		function revert() {
			if (!currentRevision.value) return;

			const revertToValues: Record<string, any> = {};

			for (const [field, newValue] of Object.entries(currentRevision.value.delta)) {
				const previousValue = previousRevision.value?.data[field] ?? null;
				if (isEqual(newValue, previousValue)) continue;
				revertToValues[field] = previousValue;
			}

			emit('revert', revertToValues);

			internalActive.value = false;
		}
	},
});
</script>

<style lang="scss" scoped>
.content {
	padding: var(--content-padding);
	padding-top: 0;
	padding-bottom: var(--content-padding);
}
</style><|MERGE_RESOLUTION|>--- conflicted
+++ resolved
@@ -43,11 +43,7 @@
 <script lang="ts">
 import { useI18n } from 'vue-i18n';
 import { defineComponent, PropType, computed, ref, watchEffect } from 'vue';
-<<<<<<< HEAD
-import { useSync } from '@directus/shared/composables';
-=======
 import { useSync } from '@directus/composables';
->>>>>>> 15b91dee
 import { Revision } from '@/types/revisions';
 import RevisionsDrawerPicker from './revisions-drawer-picker.vue';
 import RevisionsDrawerPreview from './revisions-drawer-preview.vue';
