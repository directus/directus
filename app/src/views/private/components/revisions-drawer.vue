<template>
	<div>
		<v-drawer
			v-model="internalActive"
			:title="title"
			icon="change_history"
			:sidebar-label="t(currentTab[0])"
			@cancel="internalActive = false"
		>
			<template #subtitle>
				<revisions-drawer-picker v-model:current="internalCurrent" :revisions="revisions" />
			</template>

			<template #sidebar>
				<v-tabs v-model="currentTab" vertical>
					<v-tab v-for="tab in tabs" :key="tab.value" :value="tab.value">
						{{ tab.text }}
					</v-tab>
				</v-tabs>
			</template>

			<div class="content">
				<revisions-drawer-updates
					v-if="currentTab[0] === 'updates_made'"
					:revision="currentRevision"
					:revisions="revisions"
				/>
				<revisions-drawer-preview v-if="currentTab[0] === 'revision_preview'" :revision="currentRevision" />
			</div>

			<template #actions>
				<v-button v-if="hasPastRevision" v-tooltip.bottom="t('revert')" secondary icon rounded @click="revert">
					<v-icon name="restore" />
				</v-button>
				<v-button v-tooltip.bottom="t('done')" icon rounded @click="internalActive = false">
					<v-icon name="check" />
				</v-button>
			</template>
		</v-drawer>
	</div>
</template>

<script lang="ts" setup>
<<<<<<< HEAD
import { useI18n } from 'vue-i18n';
import { computed, ref, watchEffect } from 'vue';
import { isEqual } from 'lodash';
import { useSync } from '@directus/composables';
=======
>>>>>>> beb60bce
import { Revision } from '@/types/revisions';
import { useSync } from '@directus/composables';
import { isEqual } from 'lodash';
import { computed, ref, watchEffect } from 'vue';
import { useI18n } from 'vue-i18n';
import RevisionsDrawerPicker from './revisions-drawer-picker.vue';
import RevisionsDrawerPreview from './revisions-drawer-preview.vue';
import RevisionsDrawerUpdates from './revisions-drawer-updates.vue';

const props = defineProps<{
	revisions: Revision[];
<<<<<<< HEAD
	current?: number | string;
	active?: boolean;
=======
	current?: number | string | null;
	active: boolean;
>>>>>>> beb60bce
}>();

const emit = defineEmits<{
	(e: 'revert', value: Record<string, unknown>): void;
	(e: 'update:active', value: boolean): void;
<<<<<<< HEAD
	(e: 'update:current', value: number | string): void;
=======
	(e: 'update:current', value: number | string | null): void;
>>>>>>> beb60bce
}>();

const { t } = useI18n();

const internalActive = useSync(props, 'active', emit);
const internalCurrent = useSync(props, 'current', emit);

const currentTab = ref(['updates_made']);

const title = computed(() => {
	return currentRevision.value?.activity.action === 'create' ? t('item_creation') : t('item_revision');
<<<<<<< HEAD
});

const currentRevision = computed(() => {
	return props.revisions.find((revision) => revision.id === props.current);
});

const previousRevision = computed<Revision | undefined>(() => {
	const currentIndex = props.revisions.findIndex((revision) => revision.id === props.current);

	// This is assuming props.revisions is in chronological order from newest to oldest
	return props.revisions[currentIndex + 1];
});

=======
});

const currentRevision = computed(() => {
	return props.revisions.find((revision) => revision.id === props.current);
});

const previousRevision = computed<Revision | undefined>(() => {
	const currentIndex = props.revisions.findIndex((revision) => revision.id === props.current);

	// This is assuming props.revisions is in chronological order from newest to oldest
	return props.revisions[currentIndex + 1];
});

>>>>>>> beb60bce
const tabs = computed(() => {
	return currentRevision.value?.activity.action === 'create'
		? [
				{
					text: t('creation_preview'),
					value: 'revision_preview',
				},
		  ]
		: [
				{
					text: t('updates_made'),
					value: 'updates_made',
				},
				{
					text: t('revision_preview'),
					value: 'revision_preview',
				},
		  ];
});

const hasPastRevision = computed(() => {
	return currentRevision.value?.activity.action !== 'create';
});

watchEffect(() => (currentTab.value = [tabs.value[0].value]));

function revert() {
	if (!currentRevision.value) return;

	const revertToValues: Record<string, any> = {};

	for (const [field, newValue] of Object.entries(currentRevision.value.delta)) {
		const previousValue = previousRevision.value?.data[field] ?? null;
		if (isEqual(newValue, previousValue)) continue;
		revertToValues[field] = previousValue;
	}

	emit('revert', revertToValues);

	internalActive.value = false;
}
</script>

<style lang="scss" scoped>
.content {
	padding: var(--content-padding);
	padding-top: 0;
	padding-bottom: var(--content-padding);
}
</style><|MERGE_RESOLUTION|>--- conflicted
+++ resolved
@@ -41,13 +41,6 @@
 </template>
 
 <script lang="ts" setup>
-<<<<<<< HEAD
-import { useI18n } from 'vue-i18n';
-import { computed, ref, watchEffect } from 'vue';
-import { isEqual } from 'lodash';
-import { useSync } from '@directus/composables';
-=======
->>>>>>> beb60bce
 import { Revision } from '@/types/revisions';
 import { useSync } from '@directus/composables';
 import { isEqual } from 'lodash';
@@ -59,23 +52,14 @@
 
 const props = defineProps<{
 	revisions: Revision[];
-<<<<<<< HEAD
 	current?: number | string;
 	active?: boolean;
-=======
-	current?: number | string | null;
-	active: boolean;
->>>>>>> beb60bce
 }>();
 
 const emit = defineEmits<{
 	(e: 'revert', value: Record<string, unknown>): void;
 	(e: 'update:active', value: boolean): void;
-<<<<<<< HEAD
 	(e: 'update:current', value: number | string): void;
-=======
-	(e: 'update:current', value: number | string | null): void;
->>>>>>> beb60bce
 }>();
 
 const { t } = useI18n();
@@ -87,7 +71,6 @@
 
 const title = computed(() => {
 	return currentRevision.value?.activity.action === 'create' ? t('item_creation') : t('item_revision');
-<<<<<<< HEAD
 });
 
 const currentRevision = computed(() => {
@@ -101,21 +84,6 @@
 	return props.revisions[currentIndex + 1];
 });
 
-=======
-});
-
-const currentRevision = computed(() => {
-	return props.revisions.find((revision) => revision.id === props.current);
-});
-
-const previousRevision = computed<Revision | undefined>(() => {
-	const currentIndex = props.revisions.findIndex((revision) => revision.id === props.current);
-
-	// This is assuming props.revisions is in chronological order from newest to oldest
-	return props.revisions[currentIndex + 1];
-});
-
->>>>>>> beb60bce
 const tabs = computed(() => {
 	return currentRevision.value?.activity.action === 'create'
 		? [
