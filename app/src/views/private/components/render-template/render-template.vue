<template>
	<div class="render-template" ref="templateEl">
		<span class="vertical-aligner" />
		<template v-for="(part, index) in parts">
			<value-null :key="index" v-if="part === null || part.value === null" />
			<component
				v-else-if="typeof part === 'object' && part.component"
				:is="`display-${part.component}`"
				:key="index"
				:value="part.value"
				:interface="part.interface"
				:interface-options="part.interfaceOptions"
				:type="part.type"
				:collection="part.collection"
				:field="part.field"
				v-bind="part.options"
			/>
			<span :key="index" v-else>{{ part }}</span>
		</template>
	</div>
</template>

<script lang="ts">
import { defineComponent, PropType, computed, ref } from '@vue/composition-api';
import { useFieldsStore } from '@/stores';
import get from '@/utils/get-nested-field';
import { Field } from '@/types';
import { getDisplays } from '@/displays';
import ValueNull from '@/views/private/components/value-null';
import { DisplayConfig, DisplayHandlerFunction } from '@/displays/types';

export default defineComponent({
	components: { ValueNull },
	props: {
		collection: {
			type: String,
			default: null,
		},
		fields: {
			type: Array as PropType<Field[]>,
			default: null,
		},
		item: {
			type: Object as PropType<Record<string, any>>,
			required: true,
		},
		template: {
			type: String,
			required: true,
		},
	},
	setup(props) {
		const fieldsStore = useFieldsStore();
		const { displays } = getDisplays();

		const templateEl = ref<HTMLElement>();

		const regex = /({{.*?}})/g;

		const parts = computed(() =>
			props.template
				.split(regex)
				.filter((p) => p)
				.map((part) => {
					if (part.startsWith('{{') === false) return part;

					let fieldKey = part.replace(/{{/g, '').replace(/}}/g, '').trim();
					const field: Field | undefined =
						fieldsStore.getField(props.collection, fieldKey) || props.fields?.find((field) => field.field === fieldKey);

					/**
					 * This is for cases where you are rendering a display template directly on
					 * directus_files. The $thumbnail fields doesn't exist, but instead renders a
					 * thumbnail based on the other fields in the file info. In that case, the value
					 * should be the whole related file object, not just the fake "thumbnail" field. By
					 * stripping out the thumbnail part in the field key path, the rest of the function
					 * will extract the value correctly.
					 */
					if (field && field.collection === 'directus_files' && field.field === '$thumbnail') {
						fieldKey = fieldKey
							.split('.')
							.filter((part) => part !== '$thumbnail')
							.join('.');
					}

					// Try getting the value from the item, return some question marks if it doesn't exist
					const value = get(props.item, fieldKey, props.collection);
					if (value === undefined) return null;

					// If no display is configured, we can render the raw value
					if (!field || !field.meta?.display) return value;

<<<<<<< HEAD
					const displayInfo = displays.value.find((display) => display.id === field.meta?.display);
=======
					const displayInfo = displays.value.find((display: DisplayConfig) => display.id === field.meta?.display);

>>>>>>> c653b167
					// If used display doesn't exist in the current project, return raw value
					if (!displayInfo) return value;

					// If the display handler is a function, we parse the value and return the result
					if (typeof displayInfo.handler === 'function') {
						const handler = displayInfo.handler as DisplayHandlerFunction;
						return handler(value, field.meta?.display_options);
					}

					return {
						component: field.meta?.display,
						options: field.meta?.display_options,
						value: value,
						interface: field.meta?.interface,
						interfaceOptions: field.meta?.options,
						type: field.type,
						collection: field.collection,
						field: field.field,
					};
				})
				.map((p) => p || null)
		);

		return { parts, templateEl };
	},
});
</script>

<style lang="scss" scoped>
@import '@/styles/mixins/no-wrap';

.render-template {
	position: relative;
	max-width: 100%;
	height: 100%;
	padding-right: 8px;

	.vertical-aligner {
		display: inline-block;
		width: 0;
		height: 100%;
		vertical-align: middle;
	}

	@include no-wrap;

	> * {
		vertical-align: middle;
	}
}

.subdued {
	color: var(--foreground-subdued);
}
</style><|MERGE_RESOLUTION|>--- conflicted
+++ resolved
@@ -90,12 +90,8 @@
 					// If no display is configured, we can render the raw value
 					if (!field || !field.meta?.display) return value;
 
-<<<<<<< HEAD
-					const displayInfo = displays.value.find((display) => display.id === field.meta?.display);
-=======
 					const displayInfo = displays.value.find((display: DisplayConfig) => display.id === field.meta?.display);
 
->>>>>>> c653b167
 					// If used display doesn't exist in the current project, return raw value
 					if (!displayInfo) return value;
 
