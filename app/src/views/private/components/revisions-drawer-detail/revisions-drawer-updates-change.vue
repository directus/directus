<template>
	<div class="change-line" :class="{ added, deleted, updated, 'no-highlight': wholeThing }">
		<v-icon :name="added ? 'add' : deleted ? 'remove' : 'warning'" />
		<div class="delta">
			<span v-for="(part, index) in changesFiltered" :key="index" :class="{ changed: part.added || part.removed }">
				<template v-if="part.updated">{{ t('revision_delta_update_message') }}</template>
				<template v-else-if="part.value">{{ part.value }}</template>
				<template v-else>
					<span class="no-value">{{ t('no_value') }}</span>
				</template>
			</span>
		</div>
	</div>
</template>

<script lang="ts">
import { useI18n } from 'vue-i18n';
import { defineComponent, PropType, computed } from 'vue';
import { ArrayChange } from 'diff';

export type Change = {
	added?: boolean;
	removed?: boolean;
	updated?: boolean;
	count?: number;
	value: string;
};

export default defineComponent({
	props: {
		changes: {
			type: Array as PropType<Change[] | ArrayChange<any>[]>,
			required: true,
		},
		added: {
			type: Boolean,
			default: false,
		},
		deleted: {
			type: Boolean,
			default: false,
		},
		updated: {
			type: Boolean,
			default: false,
		},
	},
	setup(props) {
		const { t } = useI18n();
		const changesFiltered = computed(() => {
			return (props.changes as Change[]).filter((change: any) => {
				if (props.updated) return true;

				if (props.added === true) {
					return change.removed !== true;
				}

				return change.added !== true;
			});
		});

		// The whole value changed instead of parts, this should disable the highlighting
		const wholeThing = computed(() => {
			return props.changes.length === 2; // before/after
		});

		return { t, changesFiltered, wholeThing };
	},
});
</script>

<style lang="scss" scoped>
.change-line {
	position: relative;
	width: 100%;
	padding: 8px 12px 8px 40px;
	border-radius: var(--g-border-radius);

	.v-icon {
		position: absolute;
		top: 8px;
		left: 8px;
	}

	&.added {
		color: var(--success);
		background-color: var(--success-alt);
		border-radius: 0 0 var(--border-radius) var(--border-radius);

		.changed {
			background-color: var(--success-25);
		}
	}

	&.deleted {
		color: var(--danger);
		background-color: var(--danger-alt);
		border-radius: var(--border-radius) var(--border-radius) 0 0;

		.changed {
			background-color: var(--danger-25);
		}
	}

	&.updated {
		color: var(--warning);
		background-color: var(--warning-alt);
		border-radius: var(--border-radius);
	}
}

.changed {
	position: relative;
	margin-right: 0.2em;
	padding: 2px;
	border-radius: var(--g-border-radius);
}

<<<<<<< HEAD
.added {
	color: var(--g-color-success-normal);
	background-color: var(--g-color-success-subtle);
	border-radius: 0 0 var(--g-border-radius) var(--g-border-radius) !important;

	.changed {
		background-color: var(--g-color-success-subtle);
	}
}

.deleted {
	color: var(--g-color-danger-normal);
	background-color: var(--g-color-danger-subtle);
	border-radius: var(--g-border-radius) var(--g-border-radius) 0 0 !important;

	.changed {
		background-color: var(--g-color-danger-subtle);
	}
}

=======
>>>>>>> 9f10d1d9
.no-value {
	font-style: italic;
	opacity: 0.25;
}

.no-highlight .changed {
	background-color: transparent;
}
</style><|MERGE_RESOLUTION|>--- conflicted
+++ resolved
@@ -83,29 +83,29 @@
 	}
 
 	&.added {
-		color: var(--success);
-		background-color: var(--success-alt);
-		border-radius: 0 0 var(--border-radius) var(--border-radius);
+	  color: var(--g-color-success-normal);
+	  background-color: var(--g-color-success-subtle);
+	  border-radius: 0 0 var(--g-border-radius) var(--g-border-radius) !important;
 
-		.changed {
-			background-color: var(--success-25);
-		}
-	}
+	  .changed {
+	  	background-color: var(--g-color-success-subtle);
+	  }
+  }
 
-	&.deleted {
-		color: var(--danger);
-		background-color: var(--danger-alt);
-		border-radius: var(--border-radius) var(--border-radius) 0 0;
+  &.deleted {
+  	color: var(--g-color-danger-normal);
+  	background-color: var(--g-color-danger-subtle);
+  	border-radius: var(--g-border-radius) var(--g-border-radius) 0 0 !important;
 
-		.changed {
-			background-color: var(--danger-25);
-		}
-	}
+  	.changed {
+		  background-color: var(--g-color-danger-subtle);
+	  }
+  }
 
 	&.updated {
-		color: var(--warning);
-		background-color: var(--warning-alt);
-		border-radius: var(--border-radius);
+		color: var(--g-color-warning-normal);
+		background-color: var(--g-color-danger-subtle);
+		border-radius: var(--g-border-radius);
 	}
 }
 
@@ -116,29 +116,6 @@
 	border-radius: var(--g-border-radius);
 }
 
-<<<<<<< HEAD
-.added {
-	color: var(--g-color-success-normal);
-	background-color: var(--g-color-success-subtle);
-	border-radius: 0 0 var(--g-border-radius) var(--g-border-radius) !important;
-
-	.changed {
-		background-color: var(--g-color-success-subtle);
-	}
-}
-
-.deleted {
-	color: var(--g-color-danger-normal);
-	background-color: var(--g-color-danger-subtle);
-	border-radius: var(--g-border-radius) var(--g-border-radius) 0 0 !important;
-
-	.changed {
-		background-color: var(--g-color-danger-subtle);
-	}
-}
-
-=======
->>>>>>> 9f10d1d9
 .no-value {
 	font-style: italic;
 	opacity: 0.25;
