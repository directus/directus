<template>
	<sidebar-detail
		:title="t('revisions')"
		icon="change_history"
		:badge="!loading && revisions ? abbreviateNumber(revisionsCount) : null"
	>
		<v-progress-linear v-if="loading" indeterminate />

		<template v-else>
			<template v-for="group in revisionsByDate" :key="group.date.toString()">
				<RevisionsDateGroup :group="group" @click="openModal" />
			</template>

			<template v-if="page == pagesCount && !created">
				<v-divider v-if="revisionsByDate.length > 0" />

				<div class="external">
					{{ t('revision_delta_created_externally') }}
				</div>
			</template>
			<v-pagination v-if="pagesCount > 1" v-model="page" :length="pagesCount" :total-visible="2" />
		</template>

		<revisions-drawer
			v-if="revisions"
			v-model:current="modalCurrentRevision"
			v-model:active="modalActive"
			:revisions="revisions"
			@revert="$emit('revert', $event)"
		/>
	</sidebar-detail>
</template>

<script lang="ts">
import { useI18n } from 'vue-i18n';
import { defineComponent, ref, watch } from 'vue';
import { Revision, RevisionsByDate } from './types';

import api from '@/api';
import { groupBy, orderBy } from 'lodash';
import { isToday, isYesterday, isThisYear } from 'date-fns';
import formatLocalized from '@/utils/localized-format';
import RevisionsDateGroup from './revisions-date-group.vue';
import RevisionsDrawer from './revisions-drawer.vue';
import { unexpectedError } from '@/utils/unexpected-error';
import { abbreviateNumber } from '@/utils/abbreviate-number';

export default defineComponent({
	components: { RevisionsDrawer, RevisionsDateGroup },
	props: {
		collection: {
			type: String,
			required: true,
		},
		primaryKey: {
			type: [String, Number],
			required: true,
		},
	},
	emits: ['revert'],
	setup(props) {
		const { t } = useI18n();

		const { revisions, revisionsByDate, loading, refresh, revisionsCount, pagesCount, created } = useRevisions(
			props.collection,
			props.primaryKey
		);

		const modalActive = ref(false);
		const modalCurrentRevision = ref<number | null>(null);
		const page = ref<number>(1);

		watch(
			() => page.value,
			(newPage) => {
				refresh(newPage);
			}
		);

		return {
			t,
			revisions,
			revisionsByDate,
			loading,
			refresh,
			modalActive,
			modalCurrentRevision,
			openModal,
			revisionsCount,
			created,
			page,
			pagesCount,
			abbreviateNumber,
		};

		function openModal(id: number) {
			modalCurrentRevision.value = id;
			modalActive.value = true;
		}

		function useRevisions(collection: string, primaryKey: number | string) {
			const revisions = ref<Revision[] | null>(null);
			const revisionsByDate = ref<RevisionsByDate[] | null>(null);
			const loading = ref(false);
			const revisionsCount = ref(0);
			const created = ref<Revision>();
			const pagesCount = ref(0);

			getRevisions();

			return { created, revisions, revisionsByDate, loading, refresh, revisionsCount, pagesCount };

			async function getRevisions(page = 0) {
				loading.value = true;
				const pageSize = 100;

				try {
					const response = await api.get(`/revisions`, {
						params: {
							filter: {
								collection: {
									_eq: collection,
								},
								item: {
									_eq: primaryKey,
								},
							},
							sort: '-id',
							limit: pageSize,
							page,
							fields: [
								'id',
								'data',
								'delta',
								'collection',
								'item',
								'activity.action',
								'activity.timestamp',
								'activity.user.id',
								'activity.user.email',
								'activity.user.first_name',
								'activity.user.last_name',
								'activity.ip',
								'activity.user_agent',
							],
							meta: ['filter_count'],
						},
					});

					const createdResponse = await api.get(`/revisions`, {
						params: {
							filter: {
								collection: {
									_eq: collection,
								},
								item: {
									_eq: primaryKey,
								},
								activity: {
									action: {
										_eq: 'create',
									},
								},
							},
							sort: '-id',
							limit: 1,
							fields: [
								'id',
								'data',
								'delta',
								'collection',
								'item',
								'activity.action',
								'activity.timestamp',
								'activity.user.id',
								'activity.user.email',
								'activity.user.first_name',
								'activity.user.last_name',
								'activity.ip',
								'activity.user_agent',
							],
							meta: ['filter_count'],
						},
					});

					created.value = createdResponse.data.data?.[0];

					const revisionsGroupedByDate = groupBy(
						response.data.data.filter((revision: any) => !!revision.activity),
						(revision: Revision) => {
							// revision's timestamp date is in iso-8601
							const date = new Date(new Date(revision.activity.timestamp).toDateString());
							return date;
						}
					);

					const revisionsGrouped: RevisionsByDate[] = [];

					for (const [key, value] of Object.entries(revisionsGroupedByDate)) {
						const date = new Date(key);
						const today = isToday(date);
						const yesterday = isYesterday(date);
						const thisYear = isThisYear(date);

						let dateFormatted: string;

						if (today) dateFormatted = t('today');
						else if (yesterday) dateFormatted = t('yesterday');
						else if (thisYear) dateFormatted = await formatLocalized(date, String(t('date-fns_date_short_no_year')));
						else dateFormatted = await formatLocalized(date, String(t('date-fns_date_short')));

						revisionsGrouped.push({
							date: date,
							dateFormatted: String(dateFormatted),
							revisions: orderBy(value, ['activity.timestamp'], ['desc']),
						});
					}

					revisionsByDate.value = orderBy(revisionsGrouped, ['date'], ['desc']);
					revisions.value = orderBy(response.data.data, ['activity.timestamp'], ['desc']);
					revisionsCount.value = response.data.meta.filter_count;
					pagesCount.value = Math.ceil(revisionsCount.value / pageSize);
				} catch (err) {
					unexpectedError(err);
				} finally {
					loading.value = false;
				}
			}

			async function refresh(page = 0) {
				await getRevisions(page);
			}
		}
	},
});
</script>

<style lang="scss" scoped>
.v-progress-linear {
	margin: 24px 0;
}

<<<<<<< HEAD
=======
.v-divider {
	--v-divider-color: var(--background-normal-alt);

	position: sticky;
	top: 0;
	z-index: 3;
	margin-top: 8px;
	margin-right: -8px;
	margin-bottom: 6px;
	margin-left: -8px;
	padding-top: 8px;
	padding-right: 8px;
	padding-left: 8px;
	background-color: var(--background-normal);
	box-shadow: 0 0 2px 2px var(--background-normal);

	&:first-of-type {
		margin-top: 0;
	}
}

>>>>>>> aadb699e
.empty {
	margin-top: 16px;
	margin-bottom: 16px;
	color: var(--foreground-subdued);
	font-style: italic;
}

.external {
	margin-left: 20px;
	color: var(--foreground-subdued);
	font-style: italic;
}

.other {
	--v-divider-label-color: var(--foreground-subdued);

	font-style: italic;
}

.v-pagination {
	justify-content: center;
}
</style><|MERGE_RESOLUTION|>--- conflicted
+++ resolved
@@ -240,8 +240,6 @@
 	margin: 24px 0;
 }
 
-<<<<<<< HEAD
-=======
 .v-divider {
 	--v-divider-color: var(--background-normal-alt);
 
@@ -263,7 +261,6 @@
 	}
 }
 
->>>>>>> aadb699e
 .empty {
 	margin-top: 16px;
 	margin-bottom: 16px;
