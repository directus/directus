--- conflicted
+++ resolved
@@ -162,20 +162,6 @@
 								_eq: props.collection,
 							},
 						},
-<<<<<<< HEAD
-						sort: 'name',
-					},
-				});
-
-				count.value = response.data.data.length;
-				shares.value = response.data.data;
-			} catch (error: any) {
-				error.value = error;
-			} finally {
-				loading.value = false;
-			}
-		}
-=======
 						{
 							item: {
 								_eq: props.primaryKey,
@@ -186,7 +172,6 @@
 				sort: 'name',
 			},
 		});
->>>>>>> d16c3896
 
 		count.value = response.data.data.length;
 		shares.value = response.data.data;
