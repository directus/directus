<template>
	<sidebar-detail
		:title="t('revisions')"
		icon="change_history"
		:badge="!loading && revisionsCount > 0 ? abbreviateNumber(revisionsCount) : null"
	>
		<v-progress-linear v-if="!revisions && loading" indeterminate />

		<div v-else-if="revisionsCount === 0" class="empty">
			<div class="content">{{ t('no_revisions') }}</div>
		</div>

		<template v-else>
			<template v-for="group in revisionsByDate" :key="group.date.toString()">
				<revisions-date-group :group="group" @click="openModal" />
			</template>

			<template v-if="page == pagesCount && !created">
				<v-divider v-if="revisionsByDate!.length > 0" />

				<div class="external">
					{{ t('revision_delta_created_externally') }}
				</div>
			</template>
			<v-pagination v-if="pagesCount > 1" v-model="page" :length="pagesCount" :total-visible="3" />
		</template>

		<revisions-drawer
			v-if="revisions"
			v-model:current="modalCurrentRevision"
			v-model:active="modalActive"
			:revisions="revisions"
			@revert="$emit('revert', $event)"
		/>
	</sidebar-detail>
</template>

<script setup lang="ts">
import { useRevisions } from '@/composables/use-revisions';
<<<<<<< HEAD
import { Branch } from '@directus/types';
=======
import { Version } from '@directus/types';
>>>>>>> ef75a1ed
import { abbreviateNumber } from '@directus/utils';
import { ref, toRefs, watch } from 'vue';
import { useI18n } from 'vue-i18n';
import RevisionsDateGroup from './revisions-date-group.vue';
import RevisionsDrawer from './revisions-drawer.vue';

interface Props {
	collection: string;
	primaryKey: string | number;
<<<<<<< HEAD
	branch: Branch | null;
=======
	version: Version | null;
>>>>>>> ef75a1ed
}

const props = defineProps<Props>();

defineEmits(['revert']);

const { t } = useI18n();

<<<<<<< HEAD
const { collection, primaryKey, branch } = toRefs(props);
=======
const { collection, primaryKey, version } = toRefs(props);
>>>>>>> ef75a1ed

const { revisions, revisionsByDate, loading, refresh, revisionsCount, pagesCount, created } = useRevisions(
	collection,
	primaryKey,
<<<<<<< HEAD
	branch
=======
	version
>>>>>>> ef75a1ed
);

const modalActive = ref(false);
const modalCurrentRevision = ref<number | null>(null);
const page = ref<number>(1);

watch(
	() => page.value,
	(newPage) => {
		refresh(newPage);
	}
);

function openModal(id: number) {
	modalCurrentRevision.value = id;
	modalActive.value = true;
}

defineExpose({
	refresh,
});
</script>

<style lang="scss" scoped>
.v-progress-linear {
	margin: 24px 0;
}

.v-divider {
	--v-divider-color: var(--background-normal-alt);

	position: sticky;
	top: 0;
	z-index: 3;
	margin-top: 8px;
	margin-right: -8px;
	margin-bottom: 6px;
	margin-left: -8px;
	padding-top: 8px;
	padding-right: 8px;
	padding-left: 8px;
	background-color: var(--background-normal);
	box-shadow: 0 0 2px 2px var(--background-normal);

	&:first-of-type {
		margin-top: 0;
	}
}

.empty {
	margin-top: 16px;
	margin-bottom: 16px;
	margin-left: 2px;
	color: var(--foreground-subdued);
	font-style: italic;
}

.external {
	margin-left: 20px;
	color: var(--foreground-subdued);
	font-style: italic;
}

.other {
	--v-divider-label-color: var(--foreground-subdued);

	font-style: italic;
}

.v-pagination {
	justify-content: center;
	margin-top: 24px;
}
</style><|MERGE_RESOLUTION|>--- conflicted
+++ resolved
@@ -37,11 +37,7 @@
 
 <script setup lang="ts">
 import { useRevisions } from '@/composables/use-revisions';
-<<<<<<< HEAD
-import { Branch } from '@directus/types';
-=======
 import { Version } from '@directus/types';
->>>>>>> ef75a1ed
 import { abbreviateNumber } from '@directus/utils';
 import { ref, toRefs, watch } from 'vue';
 import { useI18n } from 'vue-i18n';
@@ -51,11 +47,7 @@
 interface Props {
 	collection: string;
 	primaryKey: string | number;
-<<<<<<< HEAD
-	branch: Branch | null;
-=======
 	version: Version | null;
->>>>>>> ef75a1ed
 }
 
 const props = defineProps<Props>();
@@ -64,20 +56,12 @@
 
 const { t } = useI18n();
 
-<<<<<<< HEAD
-const { collection, primaryKey, branch } = toRefs(props);
-=======
 const { collection, primaryKey, version } = toRefs(props);
->>>>>>> ef75a1ed
 
 const { revisions, revisionsByDate, loading, refresh, revisionsCount, pagesCount, created } = useRevisions(
 	collection,
 	primaryKey,
-<<<<<<< HEAD
-	branch
-=======
 	version
->>>>>>> ef75a1ed
 );
 
 const modalActive = ref(false);
