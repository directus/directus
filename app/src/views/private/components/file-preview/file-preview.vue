<template>
<<<<<<< HEAD
	<div v-if="type && !imgError" class="file-preview">
		<div
			v-if="type === 'image'"
			class="image"
			:class="{ svg: isSVG, 'max-size': inModal === false }"
			@click="$emit('click')"
		>
			<v-image :src="src" :width="width" :height="height" :alt="title" @error="imgError = true" />
			<v-icon v-if="inModal === false" name="upload" />
		</div>

		<v-media v-else-if="type === 'video' || type === 'audio'" controls :src="src" :mime="mime" max-height="500px" />
=======
	<div v-if="type && !imgError" class="file-preview" :class="{ modal: inModal, small: isSmall, svg: isSVG }">
		<div v-if="type === 'image'" class="image" @click="$emit('click')">
			<img :src="src" :width="width" :height="height" :alt="title" @error="imgError = true" />
		</div>

		<video v-else-if="type === 'video'" controls :src="src" />

		<audio v-else-if="type === 'audio'" controls :src="src" />

		<div v-else class="fallback">
			<v-icon-file :ext="type" />
		</div>
>>>>>>> 09d9b4b3
	</div>
</template>

<script lang="ts" setup>
import { ref, computed } from 'vue';
import { readableMimeType } from '@/utils/readable-mime-type';

interface Props {
	mime: string;
	width?: number;
	height?: number;
	src: string;
	title: string;
	inModal?: boolean;
}

defineEmits(['click']);

const props = withDefaults(defineProps<Props>(), { width: undefined, height: undefined, inModal: false });

const imgError = ref(false);

const type = computed<'image' | 'video' | 'audio' | string>(() => {
	if (props.mime === null) return 'unknown';

	if (props.mime.startsWith('image')) {
		return 'image';
	}

	if (props.mime.startsWith('video')) {
		return 'video';
	}

	if (props.mime.startsWith('audio')) {
		return 'audio';
	}

	return readableMimeType(props.mime, true) ?? 'unknown';
});

const isSVG = computed(() => props.mime.includes('svg'));

const maxHeight = computed(() => Math.min(props.height ?? 528, 528) + 'px');
const isSmall = computed(() => props.height < 528);
</script>

<style lang="scss" scoped>
.file-preview {
	position: relative;
	max-width: calc((var(--form-column-max-width) * 2) + var(--form-horizontal-gap));

	img,
	video,
	audio {
		width: auto;
		max-width: 100%;
		height: auto;
		max-height: v-bind(maxHeight);
		object-fit: contain;
		border-radius: var(--border-radius);
	}

	.image {
		background-color: var(--background-normal);
		border-radius: var(--border-radius);

		img {
			z-index: 1;
			display: block;
			margin: 0 auto;
		}
	}

	.fallback {
		background-color: var(--background-normal);
		display: flex;
		align-items: center;
		justify-content: center;
		height: var(--input-height-tall);
		border-radius: var(--border-radius);
	}

	&.svg,
	&.small {
		.image {
			padding: 64px;
		}
	}

	&.modal {
		.image {
			background-color: transparent;
			border-radius: 0;
		}
	}
}
</style><|MERGE_RESOLUTION|>--- conflicted
+++ resolved
@@ -1,31 +1,14 @@
 <template>
-<<<<<<< HEAD
-	<div v-if="type && !imgError" class="file-preview">
-		<div
-			v-if="type === 'image'"
-			class="image"
-			:class="{ svg: isSVG, 'max-size': inModal === false }"
-			@click="$emit('click')"
-		>
+	<div v-if="type && !imgError" class="file-preview" :class="{ modal: inModal, small: isSmall, svg: isSVG }">
+		<div v-if="type === 'image'" class="image" @click="$emit('click')">
 			<v-image :src="src" :width="width" :height="height" :alt="title" @error="imgError = true" />
-			<v-icon v-if="inModal === false" name="upload" />
 		</div>
 
 		<v-media v-else-if="type === 'video' || type === 'audio'" controls :src="src" :mime="mime" max-height="500px" />
-=======
-	<div v-if="type && !imgError" class="file-preview" :class="{ modal: inModal, small: isSmall, svg: isSVG }">
-		<div v-if="type === 'image'" class="image" @click="$emit('click')">
-			<img :src="src" :width="width" :height="height" :alt="title" @error="imgError = true" />
-		</div>
-
-		<video v-else-if="type === 'video'" controls :src="src" />
-
-		<audio v-else-if="type === 'audio'" controls :src="src" />
 
 		<div v-else class="fallback">
 			<v-icon-file :ext="type" />
 		</div>
->>>>>>> 09d9b4b3
 	</div>
 </template>
 
