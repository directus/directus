<template>
	<div class="file-preview" v-if="type && !imgError">
		<div
			v-if="type === 'image'"
			class="image"
			:class="{ svg: isSVG, 'max-size': inModal === false }"
			@click="$emit('click')"
		>
			<img :src="src" :width="width" :height="height" :alt="title" @error="imgError = true" />
			<v-icon v-if="inModal === false" name="upload" />
		</div>

		<video v-else-if="type === 'video'" controls :src="src" />

		<audio v-else-if="type === 'audio'" controls :src="src" />
	</div>
</template>

<script lang="ts">
<<<<<<< HEAD
import { defineComponent, computed } from 'vue';
=======
import { defineComponent, computed, ref } from '@vue/composition-api';
>>>>>>> 7f5e59b1

export default defineComponent({
	emits: ['click'],
	props: {
		mime: {
			type: String,
			required: true,
		},
		width: {
			type: Number,
			default: null,
		},
		height: {
			type: Number,
			default: null,
		},
		src: {
			type: String,
			required: true,
		},
		title: {
			type: String,
			required: true,
		},
		inModal: {
			type: Boolean,
			default: false,
		},
	},
	setup(props) {
		const imgError = ref(false);

		const type = computed<'image' | 'video' | 'audio' | null>(() => {
			if (props.mime === null) return null;

			if (props.mime.startsWith('image')) {
				return 'image';
			}

			if (props.mime.startsWith('video')) {
				return 'video';
			}

			if (props.mime.startsWith('audio')) {
				return 'audio';
			}

			return null;
		});

		const isSVG = computed(() => props.mime.includes('svg'));

		return { type, isSVG, imgError };
	},
});
</script>

<style lang="scss" scoped>
.file-preview {
	position: relative;
	width: 100%;
	max-width: calc((var(--form-column-max-width) * 2) + var(--form-horizontal-gap));
	height: 100%;
	margin-bottom: var(--form-vertical-gap);
}

img,
video,
audio {
	width: 100%;
	max-height: 500px;
	object-fit: contain;
	border-radius: var(--border-radius);
}

.image {
	width: 100%;
	height: 100%;
	cursor: pointer;

	&.max-size {
		max-height: 75vh;
		background-color: var(--background-normal);
		border-radius: var(--border-radius);
	}

	img {
		z-index: 1;
		display: block;
		margin: 0 auto;
	}

	.v-icon {
		position: absolute;
		right: 12px;
		bottom: 12px;
		z-index: 2;
		color: white;
		text-shadow: 0px 0px 8px rgba(0, 0, 0, 0.75);
		opacity: 0;
		transition: opacity var(--fast) var(--transition);
	}

	&:hover {
		.v-icon {
			opacity: 1;
		}
	}
}

.svg {
	padding: 64px;
	background-color: var(--background-normal);
	border-radius: var(--border-radius);

	&.max-size img {
		// Max height - padding * 2
		max-height: calc(75vh - 128px);
	}
}
</style><|MERGE_RESOLUTION|>--- conflicted
+++ resolved
@@ -17,11 +17,7 @@
 </template>
 
 <script lang="ts">
-<<<<<<< HEAD
-import { defineComponent, computed } from 'vue';
-=======
-import { defineComponent, computed, ref } from '@vue/composition-api';
->>>>>>> 7f5e59b1
+import { defineComponent, computed, ref } from 'vue';
 
 export default defineComponent({
 	emits: ['click'],
