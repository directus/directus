<template>
	<sidebar-detail :badge="filters.length > 0 ? filters.length : null" icon="filter_list" :title="t('advanced_filter')">
		<field-filter
			v-for="filter in filters"
			:key="filter.key"
			:filter="filter"
			:collection="collection"
			:disabled="loading"
			@update="updateFilter(filter.key, $event)"
			@remove="removeFilter(filter.key)"
		/>

		<v-divider v-if="filters.length" />

		<v-menu attached :disabled="loading">
			<template #activator="{ toggle, active }">
				<v-input
					clickable
					@click="toggle"
					:class="{ active }"
					readonly
					:model-value="t('add_filter')"
					:disabled="loading"
				>
					<template #prepend><v-icon name="add" /></template>
					<template #append><v-icon name="expand_more" /></template>
				</v-input>
			</template>

			<v-list>
				<field-list-item @add="addFilterForField" v-for="field in fieldTree" :key="field.field" :field="field" />
			</v-list>
		</v-menu>

		<template v-if="showArchiveToggle">
			<v-divider />

			<v-checkbox v-model="archived" :label="t('show_archived_items')" />
		</template>
	</sidebar-detail>
</template>

<script lang="ts">
<<<<<<< HEAD
import { useI18n } from 'vue-i18n';
import { defineComponent, PropType, computed, ref, watch, toRefs } from 'vue';
import { Filter } from '@/types';
=======
import { defineComponent, PropType, computed, ref, watch, toRefs } from '@vue/composition-api';
import { Field, Filter } from '@/types';
>>>>>>> 7f5e59b1
import { useFieldsStore } from '@/stores';
import FieldFilter from './field-filter.vue';
import { nanoid } from 'nanoid';
import { debounce } from 'lodash';
import FieldListItem from './field-list-item.vue';
import { useCollection } from '@/composables/use-collection';
import getAvailableOperatorsForType from './get-available-operators-for-type';
import { useFieldTree } from '@/composables/use-field-tree';

export default defineComponent({
	emits: ['update:modelValue'],
	components: { FieldFilter, FieldListItem },
	props: {
		modelValue: {
			type: Array as PropType<Filter[]>,
			required: true,
		},
		collection: {
			type: String,
			required: true,
		},
		loading: {
			type: Boolean,
			default: false,
		},
	},
	setup(props, { emit }) {
		const { t } = useI18n();

		const fieldsStore = useFieldsStore();

		const { collection } = toRefs(props);
		const { info: collectionInfo } = useCollection(collection);

		const { tree: fieldTree } = useFieldTree(collection);

		const localFilters = ref<Filter[]>([]);

		watch(
			() => props.modelValue,
			() => {
				localFilters.value = props.modelValue;
			},
			{ immediate: true }
		);

		const syncWithProp = debounce(() => {
			emit('update:modelValue', localFilters.value);
		}, 850);

		const filters = computed<Filter[]>({
			get() {
				return localFilters.value.filter((filter) => {
					return filter.locked !== true;
				});
			},
			set(newFilters) {
				localFilters.value = newFilters;
				syncWithProp();
			},
		});

		const showArchiveToggle = computed(
			() => !!collectionInfo.value?.meta?.archive_field && !!collectionInfo.value?.meta?.archive_app_filter
		);

		const archived = computed({
			get() {
				return (
					props.modelValue.find((filter) => filter.locked === true && filter.key === 'hide-archived') === undefined
				);
			},
			set(showArchived: boolean) {
				if (!collectionInfo.value?.meta?.archive_field) return;

				if (showArchived === false) {
					emit('update:modelValue', [
						...filters.value,
						{
							key: 'hide-archived',
							field: collectionInfo.value.meta.archive_field,
							operator: 'neq',
							value: collectionInfo.value.meta.archive_value!,
							locked: true,
						},
					]);
				} else {
					emit(
						'update:modelValue',
						filters.value.filter((filter) => filter.key !== 'hide-archived')
					);
				}
			},
		});

		return { t, fieldTree, addFilterForField, filters, removeFilter, updateFilter, showArchiveToggle, archived };

		function addFilterForField(fieldKey: string) {
			const field = fieldsStore.getField(props.collection, fieldKey) as Field;
			const defaultOperator = getAvailableOperatorsForType(field.type).operators[0];

			emit('update:modelValue', [
				...props.modelValue,
				{
					key: nanoid(),
					field: fieldKey,
					operator: defaultOperator || 'contains',
					value: field.type === 'boolean' ? true : '',
				},
			]);
		}

		function updateFilter(key: string, updates: Filter) {
			filters.value = filters.value.map((filter) => {
				if (filter.key === key) {
					return { ...filter, ...updates };
				}

				return filter;
			});
		}

		function removeFilter(key: string) {
			filters.value = filters.value.filter((filter) => filter.key !== key);
		}
	},
});
</script>

<style lang="scss" scoped>
.v-divider {
	margin: 16px 0;
}

.field-filter {
	margin-bottom: 16px;
}
</style><|MERGE_RESOLUTION|>--- conflicted
+++ resolved
@@ -41,14 +41,9 @@
 </template>
 
 <script lang="ts">
-<<<<<<< HEAD
 import { useI18n } from 'vue-i18n';
 import { defineComponent, PropType, computed, ref, watch, toRefs } from 'vue';
-import { Filter } from '@/types';
-=======
-import { defineComponent, PropType, computed, ref, watch, toRefs } from '@vue/composition-api';
 import { Field, Filter } from '@/types';
->>>>>>> 7f5e59b1
 import { useFieldsStore } from '@/stores';
 import FieldFilter from './field-filter.vue';
 import { nanoid } from 'nanoid';
