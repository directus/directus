--- conflicted
+++ resolved
@@ -83,14 +83,10 @@
 		watch(
 			() => props.value,
 			() => {
-<<<<<<< HEAD
 				localFilters.value = props.value?.filter((filter) => {
 					const { collections, nestedField } = getNestedPropsFromField(filter.field);
 					return !!fieldsStore.getField(collections.slice(-1)[0], nestedField);
 				});
-=======
-				localFilters.value = props.value;
->>>>>>> 5d1db825
 			},
 			{ immediate: true }
 		);
@@ -153,7 +149,16 @@
 			},
 		});
 
-		return { fieldTree, addFilterForField, filters, parsedFilters, removeFilter, updateFilter, showArchiveToggle, archived };
+		return {
+			fieldTree,
+			addFilterForField,
+			filters,
+			parsedFilters,
+			removeFilter,
+			updateFilter,
+			showArchiveToggle,
+			archived,
+		};
 
 		function addFilterForField(fieldKey: string) {
 			const { collections, nestedField } = getNestedPropsFromField(fieldKey);
