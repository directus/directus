<template>
	<sidebar-detail icon="save_alt" :title="$t('export_data')">
		<div class="fields">
			<div class="field full">
				<p class="type-label">{{ $t('format') }}</p>
				<v-select
					:items="[
						{
							text: $t('csv'),
							value: 'csv',
						},
						{
							text: $t('json'),
							value: 'json',
						},
						{
							text: $t('xml'),
							value: 'xml',
						},
					]"
					v-model="format"
				/>
				<v-checkbox v-model="useFilters" :label="$t('use_current_filters_settings')" />
			</div>

			<div class="field full">
				<v-button full-width @click="exportData">
					{{ $t('export_collection', { collection: collection.name }) }}
				</v-button>
			</div>
		</div>
	</sidebar-detail>
</template>

<script lang="ts">
<<<<<<< HEAD
import { defineComponent, ref, Ref, toRefs, PropType } from '@vue/composition-api';
import { Field, Filter } from '@/types';
import filtersToQuery from '@/utils/filters-to-query';
import useSync from '@/composables/use-sync';
=======
import { defineComponent, ref, PropType } from '@vue/composition-api';
import { Collection, Filter } from '@/types';
>>>>>>> 9ac9a8d4
import api from '@/api';
import { getRootPath } from '@/utils/get-root-path';
import filtersToQuery from '@/utils/filters-to-query';

type layoutQuery = {
	fields?: string[];
	sort?: string;
};

export default defineComponent({
	props: {
<<<<<<< HEAD
		fields: {
			type: Array as PropType<Field[]>,
=======
		filters: {
			type: Array as PropType<Filter[]>,
>>>>>>> 9ac9a8d4
			default: () => [],
		},
		layoutQuery: {
			type: Object as PropType<layoutQuery>,
			default: () => ({}),
		},
		filters: {
			type: Array as PropType<Filter[]>,
			default: () => [],
		},
		searchQuery: {
			type: String as PropType<string | null>,
			default: null,
		},
		collection: {
			type: String,
			required: true,
		},
	},
	setup(props, { emit }) {
		const format = ref('csv');
		const useFilters = ref(true);

		const { fields, searchQuery, filters } = toRefs(props);
		const layoutQuery: Ref<any> = useSync(props, 'layoutQuery', emit);

		return { format, useFilters, exportData };

		function exportData() {
			const url = getRootPath() + `items/${props.collection}`;

			let params: Record<string, any> = {
				access_token: api.defaults.headers.Authorization.substring(7),
			};

			if (format.value === 'csv' || format.value === 'xml' || format.value === 'json') params.export = format.value;
			else params.export = 'json';

			if (useFilters.value === true) {
				if (layoutQuery.value && layoutQuery.value.sort) params.sort = layoutQuery.value.sort;
				if (fields.value) params.fields = [...fields.value];
				if (searchQuery.value) params.search = searchQuery.value;

				if (filters.value) {
					let parsed_filter = filtersToQuery(filters.value);
					var filter = [] as any;

					Object.keys(parsed_filter).forEach(function (item) {
						filter.push(JSON.stringify(parsed_filter[item]));
					});

<<<<<<< HEAD
					params.filter = encodeURI(filter);
=======
				if (props.filters?.length) {
					params = {
						...params,
						...filtersToQuery(props.filters),
					};
				}

				if (props.searchQuery) {
					params.search = props.searchQuery;
>>>>>>> 9ac9a8d4
				}
			}

			const exportUrl = api.getUri({
				url,
				params,
			});

			window.open(exportUrl);
		}
	},
});
</script>

<style lang="scss" scoped>
@import '@/styles/mixins/form-grid';

.fields {
	--form-vertical-gap: 24px;

	@include form-grid;

	.type-label {
		font-size: 1rem;
	}
}

.v-checkbox {
	width: 100%;
	margin-top: 8px;
	overflow: hidden;
	white-space: nowrap;
	text-overflow: ellipsis;
}
</style><|MERGE_RESOLUTION|>--- conflicted
+++ resolved
@@ -33,38 +33,22 @@
 </template>
 
 <script lang="ts">
-<<<<<<< HEAD
-import { defineComponent, ref, Ref, toRefs, PropType } from '@vue/composition-api';
-import { Field, Filter } from '@/types';
-import filtersToQuery from '@/utils/filters-to-query';
-import useSync from '@/composables/use-sync';
-=======
 import { defineComponent, ref, PropType } from '@vue/composition-api';
-import { Collection, Filter } from '@/types';
->>>>>>> 9ac9a8d4
+import { Filter } from '@/types';
 import api from '@/api';
 import { getRootPath } from '@/utils/get-root-path';
 import filtersToQuery from '@/utils/filters-to-query';
 
-type layoutQuery = {
+type LayoutQuery = {
 	fields?: string[];
 	sort?: string;
 };
 
 export default defineComponent({
 	props: {
-<<<<<<< HEAD
-		fields: {
-			type: Array as PropType<Field[]>,
-=======
-		filters: {
-			type: Array as PropType<Filter[]>,
->>>>>>> 9ac9a8d4
-			default: () => [],
-		},
 		layoutQuery: {
-			type: Object as PropType<layoutQuery>,
-			default: () => ({}),
+			type: Object as PropType<LayoutQuery>,
+			default: (): LayoutQuery => ({}),
 		},
 		filters: {
 			type: Array as PropType<Filter[]>,
@@ -79,41 +63,25 @@
 			required: true,
 		},
 	},
-	setup(props, { emit }) {
+	setup(props) {
 		const format = ref('csv');
 		const useFilters = ref(true);
-
-		const { fields, searchQuery, filters } = toRefs(props);
-		const layoutQuery: Ref<any> = useSync(props, 'layoutQuery', emit);
 
 		return { format, useFilters, exportData };
 
 		function exportData() {
 			const url = getRootPath() + `items/${props.collection}`;
 
-			let params: Record<string, any> = {
+			let params: Record<string, unknown> = {
 				access_token: api.defaults.headers.Authorization.substring(7),
+				export: format.value || 'json',
 			};
 
-			if (format.value === 'csv' || format.value === 'xml' || format.value === 'json') params.export = format.value;
-			else params.export = 'json';
+			if (useFilters.value === true) {
+				if (props.layoutQuery && props.layoutQuery.sort) params.sort = props.layoutQuery.sort;
+				if (props.layoutQuery && props.layoutQuery.fields) params.fields = props.layoutQuery.fields;
+				if (props.searchQuery) params.search = props.searchQuery;
 
-			if (useFilters.value === true) {
-				if (layoutQuery.value && layoutQuery.value.sort) params.sort = layoutQuery.value.sort;
-				if (fields.value) params.fields = [...fields.value];
-				if (searchQuery.value) params.search = searchQuery.value;
-
-				if (filters.value) {
-					let parsed_filter = filtersToQuery(filters.value);
-					var filter = [] as any;
-
-					Object.keys(parsed_filter).forEach(function (item) {
-						filter.push(JSON.stringify(parsed_filter[item]));
-					});
-
-<<<<<<< HEAD
-					params.filter = encodeURI(filter);
-=======
 				if (props.filters?.length) {
 					params = {
 						...params,
@@ -123,7 +91,6 @@
 
 				if (props.searchQuery) {
 					params.search = props.searchQuery;
->>>>>>> 9ac9a8d4
 				}
 			}
 
