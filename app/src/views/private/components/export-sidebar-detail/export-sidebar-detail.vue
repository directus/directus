<template>
	<sidebar-detail icon="save_alt" :title="t('export_data')">
		<div class="fields">
			<div class="field full">
				<p class="type-label">{{ t('format') }}</p>
				<v-select
					:items="[
						{
							text: t('csv'),
							value: 'csv',
						},
						{
							text: t('json'),
							value: 'json',
						},
						{
							text: t('xml'),
							value: 'xml',
						},
					]"
					v-model="format"
				/>
				<v-checkbox v-model="useFilters" :label="t('use_current_filters_settings')" />
				<v-checkbox v-model="useSelected" :label="t('use_only_selected_items')" />
			</div>

			<div class="field full">
				<v-button full-width @click="exportData">
					{{ t('export_collection', { collection }) }}
				</v-button>
			</div>
		</div>
	</sidebar-detail>
</template>

<script lang="ts">
import { useI18n } from 'vue-i18n';
<<<<<<< HEAD
import { defineComponent, ref, PropType, computed } from 'vue';
import { Filter } from '@/types';
=======
import { defineComponent, ref, PropType } from 'vue';
import { Filter } from '@directus/shared/types';
>>>>>>> 3f9b5880
import api from '@/api';
import { getRootPath } from '@/utils/get-root-path';
import filtersToQuery from '@/utils/filters-to-query';
import { useFieldsStore } from '@/stores';
import { nanoid } from 'nanoid';

type LayoutQuery = {
	fields?: string[];
	sort?: string;
};

export default defineComponent({
	props: {
		layoutQuery: {
			type: Object as PropType<LayoutQuery>,
			default: (): LayoutQuery => ({}),
		},
		filters: {
			type: Array as PropType<Filter[]>,
			default: () => [],
		},
		searchQuery: {
			type: String as PropType<string | null>,
			default: null,
		},
		collection: {
			type: String,
			required: true,
		},
		selection: {
			type: Array as PropType<Record<string | number, any>>,
			default: () => [],
		},
		allItemsSelected: {
			type: Boolean,
			required: false,
			default: false,
		},
	},
	setup(props) {
		const { t } = useI18n();

		const format = ref('csv');
		const fieldsStore = useFieldsStore();
		const primaryKeyField = usePrimaryKeyField();
		const useFilters = ref(true);
		const useSelected = ref(false);

		return { t, format, useFilters, useSelected, exportData };

		function usePrimaryKeyField() {
			const primaryKeyField = computed(() => fieldsStore.getPrimaryKeyFieldForCollection(props.collection));
			return primaryKeyField;
		}

		function exportData() {
			const url = getRootPath() + `items/${props.collection}`;

			let params: Record<string, unknown> = {
				access_token: api.defaults.headers.Authorization.substring(7),
				export: format.value || 'json',
			};

			if (useFilters.value === true) {
				if (props.layoutQuery && props.layoutQuery.sort) params.sort = props.layoutQuery.sort;
				if (props.layoutQuery && props.layoutQuery.fields) params.fields = props.layoutQuery.fields;
				if (props.searchQuery) params.search = props.searchQuery;

				if (props.filters?.length) {
					params = {
						...params,
						...filtersToQuery(props.filters),
					};
				}

				if (props.searchQuery) {
					params.search = props.searchQuery;
				}
			}

			if (!props.allItemsSelected && useSelected.value === true && props.selection && props.selection.length > 0) {
				const filters = [
					...(useFilters.value === true ? props.filters : []),
					{
						key: nanoid(),
						locked: true,
						field: primaryKeyField.value.name,
						operator: 'in',
						value: props.selection,
					},
				];
				params = {
					...params,
					...filtersToQuery(filters as Filter[]),
				};
			}

			const exportUrl = api.getUri({
				url,
				params,
			});

			window.open(exportUrl);
		}
	},
});
</script>

<style lang="scss" scoped>
@import '@/styles/mixins/form-grid';

.fields {
	--form-vertical-gap: 24px;

	@include form-grid;

	.type-label {
		font-size: 1rem;
	}
}

.v-checkbox {
	width: 100%;
	margin-top: 8px;
	overflow: hidden;
	white-space: nowrap;
	text-overflow: ellipsis;
}
</style><|MERGE_RESOLUTION|>--- conflicted
+++ resolved
@@ -35,13 +35,8 @@
 
 <script lang="ts">
 import { useI18n } from 'vue-i18n';
-<<<<<<< HEAD
 import { defineComponent, ref, PropType, computed } from 'vue';
-import { Filter } from '@/types';
-=======
-import { defineComponent, ref, PropType } from 'vue';
 import { Filter } from '@directus/shared/types';
->>>>>>> 3f9b5880
 import api from '@/api';
 import { getRootPath } from '@/utils/get-root-path';
 import filtersToQuery from '@/utils/filters-to-query';
