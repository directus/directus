--- conflicted
+++ resolved
@@ -52,55 +52,10 @@
 	children: Folder[];
 };
 
-<<<<<<< HEAD
-export default defineComponent({
-	components: { FolderPickerListItem },
-	props: {
-		disabledFolders: {
-			type: Array as PropType<string[]>,
-			default: () => [],
-		},
-		modelValue: {
-			type: String,
-			default: null,
-		},
-	},
-	emits: ['update:modelValue'],
-	setup(props) {
-		const { t } = useI18n();
-
-		const loading = ref(false);
-		const folders = ref<FolderRaw[]>([]);
-
-		const tree = computed<Folder[]>(() => {
-			return folders.value
-				.filter((folder) => folder.parent === null)
-				.map((folder) => {
-					return {
-						...folder,
-						children: getChildFolders(folder),
-					};
-				});
-
-			function getChildFolders(folder: FolderRaw): Folder[] {
-				return folders.value
-					.filter((childFolder) => {
-						return childFolder.parent === folder.id;
-					})
-					.map((childFolder) => {
-						return {
-							...childFolder,
-							children: getChildFolders(childFolder),
-						};
-					});
-			}
-		});
-=======
 const props = defineProps<{
 	disabledFolders?: string[];
 	modelValue: string | null;
 }>();
->>>>>>> d16c3896
 
 defineEmits<{
 	(e: 'update:modelValue', value: string | null): void;
@@ -111,16 +66,6 @@
 const loading = ref(false);
 const folders = ref<FolderRaw[]>([]);
 
-<<<<<<< HEAD
-		for (const folderID of shouldBeOpen) {
-			if (startOpenFolders.includes(folderID) === false) {
-				startOpenFolders.push(folderID);
-			}
-		}
-
-		const selectedFolder = computed(() => {
-			return folders.value.find((folder) => folder.id === props.modelValue) || {};
-=======
 const tree = computed<Folder[]>(() => {
 	return folders.value
 		.filter((folder) => folder.parent === null)
@@ -129,7 +74,6 @@
 				...folder,
 				children: getChildFolders(folder),
 			};
->>>>>>> d16c3896
 		});
 
 	function getChildFolders(folder: FolderRaw): Folder[] {
