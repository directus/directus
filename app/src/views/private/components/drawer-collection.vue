<template>
	<component
		:is="layoutWrapper"
		v-slot="{ layoutState }"
		v-model:selection="layoutSelection"
		v-model:layout-options="localOptions"
		v-model:layout-query="localQuery"
		:filter="layoutFilter"
		:search="search"
		:collection="collection"
		select-mode
		:show-select="multiple ? 'multiple' : 'one'"
	>
		<v-drawer
			v-model="internalActive"
			:title="t('select_item')"
			:small-header="currentLayout?.smallHeader"
			:header-shadow="currentLayout?.headerShadow"
			@cancel="cancel"
		>
			<template #subtitle>
				<v-breadcrumb :items="[{ name: collectionInfo!.name, disabled: true }]" />
			</template>

			<template #title-outer:prepend>
				<v-button class="header-icon" rounded icon secondary disabled>
					<v-icon :name="collectionInfo!.icon" :color="collectionInfo!.color" />
				</v-button>
			</template>

			<template #actions:prepend><component :is="`layout-actions-${localLayout}`" v-bind="layoutState" /></template>

			<template #actions>
				<search-input v-model="search" v-model:filter="presetFilter" :collection="collection" />

				<v-button v-tooltip.bottom="t('save')" icon rounded @click="save">
					<v-icon name="check" />
				</v-button>
			</template>

			<div class="layout">
				<component :is="`layout-${localLayout}`" v-bind="layoutState">
					<template #no-results>
<<<<<<< HEAD
						<v-info :title="t('item_count', 0)" :icon="collectionInfo.icon" center />
					</template>

					<template #no-items>
						<v-info :title="t('item_count', 0)" :icon="collectionInfo.icon" center />
=======
						<v-info :title="t('item_count', 0)" :icon="collectionInfo!.icon" center />
					</template>

					<template #no-items>
						<v-info :title="t('item_count', 0)" :icon="collectionInfo!.icon" center />
>>>>>>> d16c3896
					</template>
				</component>
			</div>
		</v-drawer>
	</component>
</template>

<<<<<<< HEAD
<script lang="ts">
import { useI18n } from 'vue-i18n';
import { defineComponent, PropType, ref, computed, toRefs, watch } from 'vue';
import { Filter } from '@directus/types';
import { usePreset } from '@/composables/use-preset';
import { useCollection, useLayout } from '@directus/composables';
import SearchInput from '@/views/private/components/search-input.vue';
import { useExtension } from '@/composables/use-extension';
=======
<script lang="ts" setup>
import { useExtension } from '@/composables/use-extension';
import { usePreset } from '@/composables/use-preset';
import SearchInput from '@/views/private/components/search-input.vue';
import { useCollection, useLayout } from '@directus/composables';
import { Filter } from '@directus/types';
import { computed, ref, toRefs, unref, watch } from 'vue';
import { useI18n } from 'vue-i18n';
>>>>>>> d16c3896

const props = withDefaults(
	defineProps<{
		active?: boolean;
		selection?: (number | string)[];
		collection: string;
		multiple?: boolean;
		filter?: Filter;
	}>(),
	{
		selection: () => [],
	}
);

const emit = defineEmits<{
	(e: 'update:active', value: boolean): void;
	(e: 'input', value: (number | string)[] | null): void;
}>();

const { t } = useI18n();

const { save, cancel } = useActions();
const { internalActive } = useActiveState();
const { internalSelection, onSelect } = useSelection();

const { collection } = toRefs(props);

const { info: collectionInfo } = useCollection(collection);
const { layout, layoutOptions, layoutQuery, search, filter: presetFilter } = usePreset(collection, ref(null), true);

// This is a local copy of the layout. This means that we can sync it the layout without
// having use-preset auto-save the values
const localLayout = ref(layout.value || 'tabular');
const localOptions = ref(layoutOptions.value);
const localQuery = ref(layoutQuery.value);

const currentLayout = useExtension('layout', localLayout);

const layoutSelection = computed<any>({
	get() {
		return internalSelection.value;
	},
	set(newFilters) {
		onSelect(newFilters);
	},
<<<<<<< HEAD
	emits: ['update:active', 'input'],
	setup(props, { emit }) {
		const { t } = useI18n();

		const { save, cancel } = useActions();
		const { internalActive } = useActiveState();
		const { internalSelection, onSelect } = useSelection();

		const { collection } = toRefs(props);

		const { info: collectionInfo } = useCollection(collection);
		const { layout, layoutOptions, layoutQuery, search, filter: presetFilter } = usePreset(collection, ref(null), true);

		// This is a local copy of the layout. This means that we can sync it the layout without
		// having use-preset auto-save the values
		const localLayout = ref(layout.value || 'tabular');
		const localOptions = ref(layoutOptions.value);
		const localQuery = ref(layoutQuery.value);

		const currentLayout = useExtension('layout', localLayout);

		const layoutSelection = computed<any>({
			get() {
				return internalSelection.value;
			},
			set(newFilters) {
				onSelect(newFilters);
			},
		});

		const { layoutWrapper } = useLayout(layout);

		const layoutFilter = computed({
			get() {
				if (!props.filter) return presetFilter.value;
				if (!presetFilter.value) return props.filter;

				return {
					_and: [props.filter, presetFilter.value],
				};
			},
			set(newFilter: Filter | null) {
				presetFilter.value = newFilter;
			},
		});

		return {
			t,
			save,
			cancel,
			internalActive,
			layoutWrapper,
			layoutSelection,
			layoutFilter,
			localLayout,
			localOptions,
			localQuery,
			collectionInfo,
			search,
			presetFilter,
			currentLayout,
=======
});

const { layoutWrapper } = useLayout(layout);

const layoutFilter = computed({
	get() {
		if (!props.filter) return presetFilter.value;
		if (!presetFilter.value) return props.filter;

		return {
			_and: [props.filter, presetFilter.value],
>>>>>>> d16c3896
		};
	},
	set(newFilter: Filter | null) {
		presetFilter.value = newFilter;
	},
});

function useActiveState() {
	const localActive = ref(false);

	const internalActive = computed({
		get() {
			return props.active === undefined ? localActive.value : props.active;
		},
		set(newActive: boolean) {
			localActive.value = newActive;
			emit('update:active', newActive);
		},
	});

	return { internalActive };
}

function useSelection() {
	const localSelection = ref<(string | number)[] | null>(null);

	const internalSelection = computed({
		get() {
			if (localSelection.value === null) {
				return props.selection;
			}

			return localSelection.value;
		},
		set(newSelection: (string | number)[]) {
			localSelection.value = newSelection;
		},
	});

	watch(
		() => props.active,
		() => {
			localSelection.value = null;
		}
	);

	return { internalSelection, onSelect };

	function onSelect(newSelection: (string | number)[]) {
		if (newSelection.length === 0) {
			localSelection.value = [];
			return;
		}

		if (props.multiple === true) {
			localSelection.value = newSelection;
		} else {
			localSelection.value = [newSelection[newSelection.length - 1]];
		}
	}
}

function useActions() {
	return { save, cancel };

	function save() {
		emit('input', unref(internalSelection));
		internalActive.value = false;
	}

	function cancel() {
		internalActive.value = false;
	}
}
</script>

<style lang="scss" scoped>
.layout {
	display: contents;
	--layout-offset-top: calc(var(--header-bar-height) - 1px);
}
</style><|MERGE_RESOLUTION|>--- conflicted
+++ resolved
@@ -41,19 +41,11 @@
 			<div class="layout">
 				<component :is="`layout-${localLayout}`" v-bind="layoutState">
 					<template #no-results>
-<<<<<<< HEAD
-						<v-info :title="t('item_count', 0)" :icon="collectionInfo.icon" center />
-					</template>
-
-					<template #no-items>
-						<v-info :title="t('item_count', 0)" :icon="collectionInfo.icon" center />
-=======
 						<v-info :title="t('item_count', 0)" :icon="collectionInfo!.icon" center />
 					</template>
 
 					<template #no-items>
 						<v-info :title="t('item_count', 0)" :icon="collectionInfo!.icon" center />
->>>>>>> d16c3896
 					</template>
 				</component>
 			</div>
@@ -61,16 +53,6 @@
 	</component>
 </template>
 
-<<<<<<< HEAD
-<script lang="ts">
-import { useI18n } from 'vue-i18n';
-import { defineComponent, PropType, ref, computed, toRefs, watch } from 'vue';
-import { Filter } from '@directus/types';
-import { usePreset } from '@/composables/use-preset';
-import { useCollection, useLayout } from '@directus/composables';
-import SearchInput from '@/views/private/components/search-input.vue';
-import { useExtension } from '@/composables/use-extension';
-=======
 <script lang="ts" setup>
 import { useExtension } from '@/composables/use-extension';
 import { usePreset } from '@/composables/use-preset';
@@ -79,7 +61,6 @@
 import { Filter } from '@directus/types';
 import { computed, ref, toRefs, unref, watch } from 'vue';
 import { useI18n } from 'vue-i18n';
->>>>>>> d16c3896
 
 const props = withDefaults(
 	defineProps<{
@@ -125,69 +106,6 @@
 	set(newFilters) {
 		onSelect(newFilters);
 	},
-<<<<<<< HEAD
-	emits: ['update:active', 'input'],
-	setup(props, { emit }) {
-		const { t } = useI18n();
-
-		const { save, cancel } = useActions();
-		const { internalActive } = useActiveState();
-		const { internalSelection, onSelect } = useSelection();
-
-		const { collection } = toRefs(props);
-
-		const { info: collectionInfo } = useCollection(collection);
-		const { layout, layoutOptions, layoutQuery, search, filter: presetFilter } = usePreset(collection, ref(null), true);
-
-		// This is a local copy of the layout. This means that we can sync it the layout without
-		// having use-preset auto-save the values
-		const localLayout = ref(layout.value || 'tabular');
-		const localOptions = ref(layoutOptions.value);
-		const localQuery = ref(layoutQuery.value);
-
-		const currentLayout = useExtension('layout', localLayout);
-
-		const layoutSelection = computed<any>({
-			get() {
-				return internalSelection.value;
-			},
-			set(newFilters) {
-				onSelect(newFilters);
-			},
-		});
-
-		const { layoutWrapper } = useLayout(layout);
-
-		const layoutFilter = computed({
-			get() {
-				if (!props.filter) return presetFilter.value;
-				if (!presetFilter.value) return props.filter;
-
-				return {
-					_and: [props.filter, presetFilter.value],
-				};
-			},
-			set(newFilter: Filter | null) {
-				presetFilter.value = newFilter;
-			},
-		});
-
-		return {
-			t,
-			save,
-			cancel,
-			internalActive,
-			layoutWrapper,
-			layoutSelection,
-			layoutFilter,
-			localLayout,
-			localOptions,
-			localQuery,
-			collectionInfo,
-			search,
-			presetFilter,
-			currentLayout,
-=======
 });
 
 const { layoutWrapper } = useLayout(layout);
@@ -199,7 +117,6 @@
 
 		return {
 			_and: [props.filter, presetFilter.value],
->>>>>>> d16c3896
 		};
 	},
 	set(newFilter: Filter | null) {
