--- conflicted
+++ resolved
@@ -26,20 +26,12 @@
 			</template>
 
 			<template #subtitle>
-<<<<<<< HEAD
-				<v-breadcrumb :items="[{ name: collectionInfo?.name, disabled: true }]" />
-=======
 				<v-breadcrumb :items="[{ name: collectionInfo!.name, disabled: true }]" />
->>>>>>> d16c3896
 			</template>
 
 			<template #title-outer:prepend>
 				<v-button class="header-icon" rounded icon secondary disabled>
-<<<<<<< HEAD
-					<v-icon :name="collectionInfo?.icon" :color="collectionInfo?.color" />
-=======
 					<v-icon :name="collectionInfo!.icon" :color="collectionInfo!.color" />
->>>>>>> d16c3896
 				</v-button>
 			</template>
 
@@ -56,19 +48,11 @@
 			<div class="layout">
 				<component :is="`layout-${localLayout}`" v-bind="layoutState">
 					<template #no-results>
-<<<<<<< HEAD
-						<v-info :title="t('item_count', 0)" :icon="collectionInfo?.icon" center />
-					</template>
-
-					<template #no-items>
-						<v-info :title="t('item_count', 0)" :icon="collectionInfo?.icon" center />
-=======
 						<v-info :title="t('item_count', 0)" :icon="collectionInfo!.icon" center />
 					</template>
 
 					<template #no-items>
 						<v-info :title="t('item_count', 0)" :icon="collectionInfo!.icon" center />
->>>>>>> d16c3896
 					</template>
 				</component>
 			</div>
@@ -76,76 +60,16 @@
 	</component>
 </template>
 
-<<<<<<< HEAD
-<script setup lang="ts">
-import { useI18n } from 'vue-i18n';
-import { ref, computed, watch, toRef } from 'vue';
-import { Filter } from '@directus/types';
-=======
 <script lang="ts" setup>
 import { useExtension } from '@/composables/use-extension';
->>>>>>> d16c3896
 import { usePreset } from '@/composables/use-preset';
 import SearchInput from '@/views/private/components/search-input.vue';
-<<<<<<< HEAD
-import { useExtension } from '@/composables/use-extension';
-import { mergeFilters } from '@directus/utils';
-import type { Props as VDrawerProps } from '@/components/v-drawer.vue';
-
-const props = withDefaults(
-	defineProps<{
-		collection: string;
-		active?: boolean;
-		selection?: (number | string)[];
-		multiple?: boolean;
-		filter?: Filter;
-		drawerProps?: VDrawerProps;
-	}>(),
-	{
-		selection: () => [],
-	}
-);
-
-const emit = defineEmits<{
-	(e: 'update:active', value: boolean): void;
-	(e: 'input', value: (string | number)[]): void;
-}>();
-
-const { t } = useI18n();
-
-const { save, cancel } = useActions();
-const { internalActive } = useActiveState();
-const { internalSelection, onSelect } = useSelection();
-
-const collection = toRef(props, 'collection');
-
-const { info: collectionInfo } = useCollection(collection);
-const { layout, layoutOptions, layoutQuery, search, filter: presetFilter } = usePreset(collection, ref(null), true);
-
-// This is a local copy of the layout. This means that we can sync the layout without
-// having use-preset auto-save the values.
-const localLayout = ref(layout.value || 'tabular');
-const localOptions = ref(layoutOptions.value);
-const localQuery = ref(layoutQuery.value);
-
-const currentLayout = useExtension('layout', localLayout);
-
-const layoutSelection = computed<any>({
-	get() {
-		return internalSelection.value;
-	},
-	set(newFilters) {
-		onSelect(newFilters);
-	},
-});
-
-const { layoutWrapper } = useLayout(layout);
-
-=======
 import { useCollection, useLayout } from '@directus/composables';
 import { Filter } from '@directus/types';
 import { computed, ref, toRefs, unref, watch } from 'vue';
 import { useI18n } from 'vue-i18n';
+import type { Props as VDrawerProps } from '@/components/v-drawer.vue';
+import { mergeFilters } from '@directus/utils';
 
 const props = withDefaults(
 	defineProps<{
@@ -154,6 +78,7 @@
 		collection: string;
 		multiple?: boolean;
 		filter?: Filter;
+		drawerProps?: VDrawerProps;
 	}>(),
 	{
 		selection: () => [],
@@ -195,21 +120,6 @@
 
 const { layoutWrapper } = useLayout(layout);
 
-const layoutFilter = computed({
-	get() {
-		if (!props.filter) return presetFilter.value;
-		if (!presetFilter.value) return props.filter;
-
-		return {
-			_and: [props.filter, presetFilter.value],
-		};
-	},
-	set(newFilter: Filter | null) {
-		presetFilter.value = newFilter;
-	},
-});
-
->>>>>>> d16c3896
 function useActiveState() {
 	const localActive = ref(false);
 
@@ -228,7 +138,6 @@
 
 function useSelection() {
 	const localSelection = ref<(string | number)[] | null>(null);
-<<<<<<< HEAD
 
 	const internalSelection = computed({
 		get() {
@@ -243,22 +152,6 @@
 		},
 	});
 
-=======
-
-	const internalSelection = computed({
-		get() {
-			if (localSelection.value === null) {
-				return props.selection;
-			}
-
-			return localSelection.value;
-		},
-		set(newSelection: (string | number)[]) {
-			localSelection.value = newSelection;
-		},
-	});
-
->>>>>>> d16c3896
 	watch(
 		() => props.active,
 		() => {
@@ -286,11 +179,7 @@
 	return { save, cancel };
 
 	function save() {
-<<<<<<< HEAD
-		emit('input', internalSelection.value);
-=======
 		emit('input', unref(internalSelection));
->>>>>>> d16c3896
 		internalActive.value = false;
 	}
 
