<script setup lang="ts">
import { usePreset } from '@/composables/use-preset';
import SearchInput from '@/views/private/components/search-input.vue';
import { useCollection, useLayout } from '@directus/composables';
import { Filter } from '@directus/types';
import { computed, ref, toRefs, unref, watch } from 'vue';
import type { Props as VDrawerProps } from '@/components/v-drawer.vue';
import { mergeFilters } from '@directus/utils';
import { isEqual } from 'lodash';

const props = withDefaults(
	defineProps<{
		active?: boolean;
		selection?: (number | string)[];
		collection: string;
		multiple?: boolean;
		filter?: Filter;
		drawerProps?: VDrawerProps;
	}>(),
	{
		selection: () => [],
	},
);

const emit = defineEmits<{
	(e: 'update:active', value: boolean): void;
	(e: 'input', value: (number | string)[] | null): void;
}>();

const { save, cancel } = useActions();
const { internalActive } = useActiveState();
const { internalSelection, onSelect, hasSelectionChanged } = useSelection();

const { collection } = toRefs(props);

const { info: collectionInfo } = useCollection(collection);
const { layout, layoutOptions, layoutQuery, search, filter: presetFilter } = usePreset(collection, ref(null), true);

// This is a local copy of the layout. This means that we can sync it the layout without
// having use-preset auto-save the values
const localLayout = ref(layout.value || 'tabular');
const localOptions = ref(layoutOptions.value);
const localQuery = ref(layoutQuery.value);

const layoutSelection = computed<any>({
	get() {
		return internalSelection.value;
	},
	set(newFilters) {
		onSelect(newFilters);
	},
});

const { layoutWrapper } = useLayout(layout);

function useActiveState() {
	const localActive = ref(false);

	const internalActive = computed({
		get() {
			return props.active === undefined ? localActive.value : props.active;
		},
		set(newActive: boolean) {
			localActive.value = newActive;
			emit('update:active', newActive);
		},
	});

	return { internalActive };
}

function useSelection() {
	const localSelection = ref<(string | number)[] | null>(null);
	const initialSelection = ref<(string | number)[] | null>(null);

	const internalSelection = computed({
		get() {
			if (localSelection.value === null) {
				return props.selection;
			}

			return localSelection.value;
		},
		set(newSelection: (string | number)[]) {
			localSelection.value = newSelection;
		},
	});

	const hasSelectionChanged = computed(() => {
		return !isEqual(internalSelection.value, initialSelection.value);
	});

	watch(
		() => props.active,
		(active) => {
			localSelection.value = null;

			if (active) {
				// Store a copy of the initial selection when the drawer opens
				initialSelection.value = Array.isArray(internalSelection.value)
					? [...internalSelection.value]
					: internalSelection.value;
			}
		},
	);

	return { internalSelection, onSelect, hasSelectionChanged };

	function onSelect(newSelection: (string | number)[]) {
		if (newSelection.length === 0) {
			localSelection.value = [];
			return;
		}

		if (props.multiple === true) {
			localSelection.value = newSelection;
		} else {
			localSelection.value = [newSelection[newSelection.length - 1] as string | number];
		}
	}
}

function useActions() {
	return { save, cancel };

	function save() {
		if (!hasSelectionChanged.value) return;
		emit('input', unref(internalSelection));
		internalActive.value = false;
	}

	function cancel() {
		internalActive.value = false;
	}
}
</script>

<template>
	<component
		:is="layoutWrapper"
		v-slot="{ layoutState }"
		v-model:selection="layoutSelection"
		v-model:layout-options="localOptions"
		v-model:layout-query="localQuery"
		:filter="mergeFilters(presetFilter, filter ?? null)"
		:filter-user="presetFilter"
		:filter-system="filter"
		:search="search"
		:collection="collection"
		select-mode
		:show-select="multiple ? 'multiple' : 'one'"
	>
		<v-drawer
			v-model="internalActive"
<<<<<<< HEAD
			:title="t('select_item')"
			:icon="collectionInfo!.icon"
=======
			:title="$t('select_item')"
			:small-header="currentLayout?.smallHeader"
			:header-shadow="currentLayout?.headerShadow"
>>>>>>> 12ce3400
			v-bind="drawerProps"
			@cancel="cancel"
			@apply="save"
		>
			<template v-for="(_, slot) of $slots" #[slot]="scope">
				<slot :name="slot" v-bind="scope" />
			</template>

			<template #subtitle>
				<v-breadcrumb :items="[{ name: collectionInfo!.name, disabled: true }]" />
			</template>

			<template #actions:prepend><component :is="`layout-actions-${localLayout}`" v-bind="layoutState" /></template>

			<template #actions>
				<search-input v-model="search" v-model:filter="presetFilter" :collection="collection" />

				<v-button v-tooltip.bottom="$t('save')" icon rounded :disabled="!hasSelectionChanged" @click="save">
					<v-icon name="check" />
				</v-button>
			</template>

			<div class="layout">
				<component :is="`layout-${localLayout}`" v-bind="layoutState">
					<template #no-results>
						<v-info :title="$t('item_count', 0)" :icon="collectionInfo!.icon" center />
					</template>

					<template #no-items>
						<v-info :title="$t('item_count', 0)" :icon="collectionInfo!.icon" center />
					</template>
				</component>
			</div>
		</v-drawer>
	</component>
</template>

<style lang="scss" scoped>
.layout {
	display: contents;

	--layout-offset-top: calc(var(--header-bar-height) - 1px);
}
</style><|MERGE_RESOLUTION|>--- conflicted
+++ resolved
@@ -152,14 +152,8 @@
 	>
 		<v-drawer
 			v-model="internalActive"
-<<<<<<< HEAD
-			:title="t('select_item')"
+			:title="$t('select_item')"
 			:icon="collectionInfo!.icon"
-=======
-			:title="$t('select_item')"
-			:small-header="currentLayout?.smallHeader"
-			:header-shadow="currentLayout?.headerShadow"
->>>>>>> 12ce3400
 			v-bind="drawerProps"
 			@cancel="cancel"
 			@apply="save"
