--- conflicted
+++ resolved
@@ -96,18 +96,6 @@
 		box-shadow var(--medium) var(--transition);
 	border-block-end: var(--theme--header--border-width) solid var(--theme--header--border-color);
 
-<<<<<<< HEAD
-	.title-outer-prepend {
-		display: none;
-
-		@media (min-width: 960px) {
-			display: flex;
-			gap: 3px;
-		}
-	}
-
-=======
->>>>>>> 16381b2f
 	.title-container {
 		position: relative;
 		display: flex;
