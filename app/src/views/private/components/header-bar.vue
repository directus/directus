--- conflicted
+++ resolved
@@ -185,14 +185,9 @@
 		pointer-events: none;
 	}
 
-<<<<<<< HEAD
 	&.collapsed.shadow,
 	&.small.shadow {
-		box-shadow: 0 4px 7px -4px rgb(0 0 0 / 0.2);
-=======
-	&.collapsed.shadow {
 		box-shadow: var(--header-shadow);
->>>>>>> 6141092f
 
 		.title-container {
 			.headline {
