<script setup lang="ts">
import api from '@/api';
import { localizedFormat } from '@/utils/localized-format';
import { userName } from '@/utils/user-name';
<<<<<<< HEAD
import type { Comment, PrimaryKey, User } from '@directus/types';
=======
import { useGroupable } from '@directus/composables';
import type { PrimaryKey, User } from '@directus/types';
>>>>>>> 7a360b1d
import { abbreviateNumber } from '@directus/utils';
import { isThisYear, isToday, isYesterday } from 'date-fns';
import { flatten, groupBy, orderBy } from 'lodash';
import { Ref, computed, onMounted, ref, toRefs, watch } from 'vue';
import { useI18n } from 'vue-i18n';
import CommentInput from './comment-input.vue';
import CommentItem from './comment-item.vue';

type CommentsByDateDisplay = {
	date: Date;
	dateFormatted: string;
	comments: (Comment & {
		display: string;
		user_created: Pick<User, 'id' | 'email' | 'first_name' | 'last_name' | 'avatar'>;
	})[];
};

const props = defineProps<{
	collection: string;
	primaryKey: PrimaryKey;
}>();

const { t } = useI18n();

const title = computed(() => t('comments'));

const { active: open } = useGroupable({
	value: title.value,
	group: 'sidebar-detail',
});

const { collection, primaryKey } = toRefs(props);

const { comments, getComments, loading, refresh, commentsCount, getCommentsCount, loadingCount, userPreviews } =
	useComments(collection, primaryKey);

onMounted(() => {
<<<<<<< HEAD
	getCommentsCount();
=======
	getActivityCount();
	if (open.value) getActivity();
>>>>>>> 7a360b1d
});

function onToggle(open: boolean) {
	if (open && comments.value === null) getComments();
}

function useComments(collection: Ref<string>, primaryKey: Ref<PrimaryKey>) {
	const regex = /\s@[a-zA-Z0-9]{8}-[a-zA-Z0-9]{4}-[a-zA-Z0-9]{4}-[a-zA-Z0-9]{4}-[a-zA-Z0-9]{12}/gm;
	const comments = ref<CommentsByDateDisplay[] | null>(null);
	const commentsCount = ref(0);
	const error = ref(null);
	const loading = ref(false);
	const loadingCount = ref(false);
	const userPreviews = ref<Record<string, any>>({});

	watch([collection, primaryKey], () => refresh());

	return {
		comments,
		getComments,
		error,
		loading,
		refresh,
		commentsCount,
		getCommentsCount,
		loadingCount,
		userPreviews,
	};

	async function getComments() {
		error.value = null;
		loading.value = true;

		try {
			const response = (
				await api.get(`/comments`, {
					params: {
						'filter[collection][_eq]': collection.value,
						'filter[item][_eq]': primaryKey.value,
						sort: '-date_created',
						fields: [
							'id',
							'comment',
							'date_created',
							'user_created.id',
							'user_created.email',
							'user_created.first_name',
							'user_created.last_name',
							'user_created.avatar.id',
						],
					},
				})
			).data.data as Comment[];

			userPreviews.value = await loadUserPreviews(response, regex);

			const commentsWithTaggedUsers = (response as Comment[]).map((comment) => {
				const display = (comment.comment as string).replace(
					regex,
					(match) => `<mark>${userPreviews.value[match.substring(2)]}</mark>`,
				);

				return {
					...comment,
					display,
				} as Comment & {
					display: string;
					user_created: Pick<User, 'id' | 'email' | 'first_name' | 'last_name' | 'avatar'>;
				};
			});

			const commentsByDate = groupBy(commentsWithTaggedUsers, (activity) => {
				// activity's timestamp date is in iso-8601
				const date = new Date(new Date(activity.date_created).toDateString());
				return date;
			});

			const commentsGrouped: CommentsByDateDisplay[] = [];

			for (const [key, value] of Object.entries(commentsByDate)) {
				const date = new Date(key);
				const today = isToday(date);
				const yesterday = isYesterday(date);
				const thisYear = isThisYear(date);

				let dateFormatted: string;

				if (today) dateFormatted = t('today');
				else if (yesterday) dateFormatted = t('yesterday');
				else if (thisYear) dateFormatted = localizedFormat(date, String(t('date-fns_date_short_no_year')));
				else dateFormatted = localizedFormat(date, String(t('date-fns_date_short')));

				commentsGrouped.push({
					date: date,
					dateFormatted: String(dateFormatted),
					comments: value,
				});
			}

			comments.value = orderBy(commentsGrouped, ['date'], ['desc']);
		} catch (error: any) {
			error.value = error;
		} finally {
			loading.value = false;
		}
	}

	async function getCommentsCount() {
		error.value = null;
		loadingCount.value = true;

		try {
			const response = await api.get(`/comments`, {
				params: {
					filter: {
						_and: [
							{
								collection: {
									_eq: collection.value,
								},
							},
							{
								item: {
									_eq: primaryKey.value,
								},
							},
						],
					},
					aggregate: {
						count: 'id',
					},
				},
			});

			commentsCount.value = Number(response.data.data[0].count.id);
		} catch (error: any) {
			error.value = error;
		} finally {
			loadingCount.value = false;
		}
	}

	async function refresh() {
		await getCommentsCount();
		await getComments();
	}
}

async function loadUserPreviews(comments: Comment[], regex: RegExp) {
	const userPreviews: any[] = [];

	comments.forEach((comment: Record<string, any>) => {
		userPreviews.push(comment.comment.match(regex));
	});

	const uniqIds: string[] = [...new Set(flatten(userPreviews))].filter((id) => {
		if (id) return id;
	});

	if (uniqIds.length > 0) {
		const response = await api.get('/users', {
			params: {
				filter: { id: { _in: uniqIds.map((id) => id.substring(2)) } },
				fields: ['first_name', 'last_name', 'email', 'id'],
			},
		});

		const userPreviews: Record<string, string> = {};

		response.data.data.map((user: Record<string, any>) => {
			userPreviews[user.id] = userName(user);
		});

		return userPreviews;
	}

	return {};
}
</script>

<template>
	<sidebar-detail
		:title
		icon="chat_bubble_outline"
		:badge="!loadingCount && commentsCount > 0 ? abbreviateNumber(commentsCount) : null"
		@toggle="onToggle"
	>
		<comment-input :refresh="refresh" :collection="collection" :primary-key="primaryKey" />

		<v-progress-linear v-if="loading" indeterminate />

		<div v-else-if="!comments || comments.length === 0" class="empty">
			<div class="content">{{ t('no_comments') }}</div>
		</div>

		<template v-for="group in comments" v-else :key="group.date.toString()">
			<v-divider>{{ group.dateFormatted }}</v-divider>

			<template v-for="item in group.comments" :key="item.id">
				<comment-item
					:refresh="refresh"
					:comment="item"
					:user-previews="userPreviews"
					:primary-key="primaryKey"
					:collection="collection"
				/>
			</template>
		</template>
	</sidebar-detail>
</template>

<style lang="scss" scoped>
.v-progress-linear {
	margin: 24px 0;
}

.v-divider {
	position: sticky;
	top: 0;
	z-index: 2;
	margin-top: 12px;
	margin-bottom: 2px;
	padding-top: 4px;
	padding-bottom: 4px;
	background-color: var(--theme--background-normal);
	box-shadow: 0 0 4px 2px var(--theme--background-normal);
	--v-divider-label-color: var(--theme--foreground-subdued);
}

.empty {
	margin-top: 16px;
	margin-bottom: 8px;
	margin-left: 2px;
	color: var(--theme--foreground-subdued);
	font-style: italic;
}
</style><|MERGE_RESOLUTION|>--- conflicted
+++ resolved
@@ -2,12 +2,8 @@
 import api from '@/api';
 import { localizedFormat } from '@/utils/localized-format';
 import { userName } from '@/utils/user-name';
-<<<<<<< HEAD
+import { useGroupable } from '@directus/composables';
 import type { Comment, PrimaryKey, User } from '@directus/types';
-=======
-import { useGroupable } from '@directus/composables';
-import type { PrimaryKey, User } from '@directus/types';
->>>>>>> 7a360b1d
 import { abbreviateNumber } from '@directus/utils';
 import { isThisYear, isToday, isYesterday } from 'date-fns';
 import { flatten, groupBy, orderBy } from 'lodash';
@@ -45,12 +41,8 @@
 	useComments(collection, primaryKey);
 
 onMounted(() => {
-<<<<<<< HEAD
 	getCommentsCount();
-=======
-	getActivityCount();
 	if (open.value) getActivity();
->>>>>>> 7a360b1d
 });
 
 function onToggle(open: boolean) {
