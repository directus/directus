--- conflicted
+++ resolved
@@ -477,15 +477,11 @@
 								value: 'csv',
 							},
 							{
-<<<<<<< HEAD
-								text: t('csv_utf8'),
+								text: $t('csv_utf8'),
 								value: 'csv_utf8',
 							},
 							{
-								text: t('json'),
-=======
 								text: $t('json'),
->>>>>>> 12ce3400
 								value: 'json',
 							},
 							{
