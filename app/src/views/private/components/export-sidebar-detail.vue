--- conflicted
+++ resolved
@@ -137,86 +137,44 @@
 
 				<v-notice class="full" :type="lockedToFiles !== null ? 'warning' : 'normal'">
 					<div>
-<<<<<<< HEAD
-						<p>
-							<template v-if="itemCountLoading">
-								{{ t('loading') }}
-							</template>
-
-							<template v-else-if="exportCount === 0">
-								{{ t('exporting_no_items_to_export') }}
-							</template>
-
-							<template v-else-if="itemCountTotal && exportCount >= itemCountTotal">
-								{{
-									t('exporting_all_items_in_collection', {
-										total: itemCountTotal ? n(itemCountTotal) : '??',
-										collection: collectionInfo?.name,
-									})
-								}}
-							</template>
-
-							<template v-else-if="itemCountTotal && exportCount < itemCountTotal">
-								{{
-									t('exporting_limited_items_in_collection', {
-										count: n(exportCount),
-										total: itemCountTotal ? n(itemCountTotal) : '??',
-										collection: collectionInfo?.name,
-									})
-								}}
-							</template>
-						</p>
-
-						<p>
-							<template v-if="lockedToFiles?.lockedBy === 'batchThreshold'">
-								{{ t('exporting_batch_hint_forced', { format: t(format) }) }}
-							</template>
-
-							<template v-else-if="lockedToFiles?.lockedBy === 'queryLimitThreshold'">
-								{{ t('exporting_query_limit_hint_forced', { format: t(format) }) }}
-							</template>
-
-							<template v-else-if="location === 'files'">
-								{{ t('exporting_batch_hint', { format: t(format) }) }}
-							</template>
-=======
 						<p v-if="itemCountLoading">
 							{{ t('loading') }}
 						</p>
-						<p v-else-if="exportSettings.limit === 0 || itemCount === 0">
+
+						<p v-else-if="exportCount === 0">
 							{{ t('exporting_no_items_to_export') }}
 						</p>
-						<p
-							v-else-if="
-								!exportSettings.limit || exportSettings.limit === -1 || (itemCount && exportSettings.limit >= itemCount)
-							"
-						>
+
+						<p v-else-if="itemCountTotal && exportCount >= itemCountTotal">
 							{{
 								t('exporting_all_items_in_collection', {
-									total: itemCount ? n(itemCount) : '??',
+									total: itemCountTotal ? n(itemCountTotal) : '??',
 									collection: collectionInfo?.name,
 								})
 							}}
 						</p>
 
-						<p v-else-if="itemCount && itemCount > exportSettings.limit">
+						<p v-else-if="itemCountTotal && exportCount < itemCountTotal">
 							{{
 								t('exporting_limited_items_in_collection', {
-									limit: exportSettings.limit ? n(exportSettings.limit) : '??',
-									total: itemCount ? n(itemCount) : '??',
+									count: n(exportCount),
+									total: itemCountTotal ? n(itemCountTotal) : '??',
 									collection: collectionInfo?.name,
 								})
 							}}
 						</p>
 
-						<p v-if="lockedToFiles">
+						<p v-if="lockedToFiles?.lockedBy === 'batchThreshold'">
 							{{ t('exporting_batch_hint_forced', { format: t(format) }) }}
+						</p>
+
+						<p v-else-if="lockedToFiles?.lockedBy === 'queryLimitThreshold'">
+							{{ t('exporting_query_limit_hint_forced', { format: t(format) }) }}
 						</p>
 
 						<p v-else-if="location === 'files'">
 							{{ t('exporting_batch_hint', { format: t(format) }) }}
 						</p>
->>>>>>> 62ee2d3a
 
 						<p v-else>
 							{{ t('exporting_download_hint', { format: t(format) }) }}
