--- conflicted
+++ resolved
@@ -22,13 +22,9 @@
 </template>
 
 <script lang="ts">
-<<<<<<< HEAD
 import { defineComponent, computed, ref, watch } from 'vue';
 import SidebarButton from '../sidebar-button';
 import NotificationItem from '../notification-item';
-=======
-import { defineComponent, computed } from '@vue/composition-api';
->>>>>>> 99fcf12e
 import { useNotificationsStore, useUserStore } from '@/stores/';
 import { Notification } from '@/types';
 import { useProjectInfo } from '@/modules/settings/composables/use-project-info';
