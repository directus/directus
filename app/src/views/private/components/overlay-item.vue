<script setup lang="ts">
import api from '@/api';
import { useEditsGuard } from '@/composables/use-edits-guard';
import { usePermissions } from '@/composables/use-permissions';
import { useShortcut } from '@/composables/use-shortcut';
import { useTemplateData } from '@/composables/use-template-data';
import { useNestedValidation } from '@/composables/use-nested-validation';
import { useFieldsStore } from '@/stores/fields';
import { useRelationsStore } from '@/stores/relations';
import { getDefaultValuesFromFields } from '@/utils/get-default-values-from-fields';
import { translateShortcut } from '@/utils/translate-shortcut';
import { unexpectedError } from '@/utils/unexpected-error';
import { validateItem } from '@/utils/validate-item';
import { useCollection } from '@directus/composables';
import { isSystemCollection } from '@directus/system-data';
import { Field, PrimaryKey, Relation } from '@directus/types';
import { getEndpoint } from '@directus/utils';
import { isEmpty, merge, set } from 'lodash';
import { computed, ref, toRefs, watch, type Ref } from 'vue';
import { useI18n } from 'vue-i18n';
import { useRouter } from 'vue-router';
import OverlayItemContent from './overlay-item-content.vue';

export interface OverlayItemProps {
	overlay?: 'drawer' | 'modal' | 'popover';
	collection: string;
	active?: boolean;
	primaryKey?: PrimaryKey | null;
	edits?: Record<string, any>;
	junctionField?: string | null;
	disabled?: boolean;
	// There's an interesting case where the main form can be a newly created item ('+'), while
	// it has a pre-selected related item it needs to alter. In that case, we have to fetch the
	// related data anyway.
	relatedPrimaryKey?: PrimaryKey;
	// If this drawer-item is opened from a relational interface, we need to force-block the field
	// that relates back to the parent item.
	circularField?: string | null;
	junctionFieldLocation?: string;
	selectedFields?: string[] | null;
<<<<<<< HEAD
	popoverProps?: Record<string, any>;
=======
	shortcuts?: boolean;
>>>>>>> 28da67a3
}

export interface OverlayItemEmits {
	'update:active': [value: boolean];
	input: [value: Record<string, any>];
}

const props = withDefaults(defineProps<OverlayItemProps>(), {
	overlay: 'drawer',
	primaryKey: null,
	junctionField: null,
	disabled: false,
	relatedPrimaryKey: '+',
	circularField: null,
});

const emit = defineEmits<OverlayItemEmits>();

const { t, te } = useI18n();

const validationErrors = ref<any[]>([]);

const fieldsStore = useFieldsStore();
const relationsStore = useRelationsStore();

const { internalActive } = useActiveState();

const { junctionFieldInfo, relatedCollection, relatedCollectionInfo, relatedPrimaryKeyField } = useRelation();

const { internalEdits, loading, initialValues, refresh } = useItem();
const { save, cancel, overlayActive, getTooltip } = useActions();

const { collection, primaryKey, relatedPrimaryKey } = toRefs(props);

const { info: collectionInfo, primaryKeyField } = useCollection(collection);

const isNew = computed(() => props.primaryKey === '+' && props.relatedPrimaryKey === '+');

const hasEdits = computed(() => !isEmpty(internalEdits.value));
const { confirmLeave, leaveTo } = useEditsGuard(hasEdits);
const router = useRouter();

function discardAndLeave() {
	if (!leaveTo.value) return;
	internalEdits.value = {};
	confirmLeave.value = false;
	router.push(leaveTo.value);
}

const title = computed(() => {
	const collection = relatedCollectionInfo?.value || collectionInfo.value!;

	if (te(`collection_names_singular.${collection.collection}`)) {
		return isNew.value
			? t('creating_unit', {
					unit: t(`collection_names_singular.${collection.collection}`),
			  })
			: t('editing_unit', {
					unit: t(`collection_names_singular.${collection.collection}`),
			  });
	}

	return isNew.value
		? t('creating_in', { collection: collection.name })
		: t('editing_in', { collection: collection.name });
});

const {
	itemPermissions: { fields: fieldsWithPermissions, saveAllowed },
} = usePermissions(
	collection,
	primaryKey,
	computed(() => props.primaryKey === '+'),
);

const {
	itemPermissions: { fields: relatedCollectionFields, saveAllowed: saveRelatedCollectionAllowed },
} = usePermissions(
	relatedCollection as Ref<string>,
	relatedPrimaryKey,
	computed(() => props.relatedPrimaryKey === '+'),
);

const fields = computed(() => {
	const availableFields = fieldsWithPermissions.value.map((field: Field) => {
		if (props.circularField && field.field === props.circularField) set(field, 'meta.readonly', true);
		return field;
	});

	if (!props.selectedFields?.length) return availableFields;

	const selectedGroupKeys = getSelectedGroupKeys();

	const selectedAvailableFields = availableFields.filter((field) => {
		const groupKey = field.meta?.group;

		if (groupKey && selectedGroupKeys.includes(groupKey)) return true;

		if (groupKey && !selectedGroupKeys.includes(groupKey)) field.meta!.group = null;
		return isSelected(field.field);
	});

	if (!selectedAvailableFields.length) return availableFields;

	return selectedAvailableFields;

	function isSelected(fieldKey: string) {
		return props.selectedFields!.includes(fieldKey);
	}

	function getSelectedGroupKeys() {
		const groupKeys: string[] = [];

		availableFields.forEach((field) => {
			const isGroup = field.meta?.special?.includes('group');
			if (!isGroup) return;

			if (isSelected(field.field)) groupKeys.push(field.field);
		});

		return addNestedGroupKeys(groupKeys);
	}

	function addNestedGroupKeys(groupKeys: string[]) {
		availableFields.forEach((field) => {
			const isGroup = field.meta?.special?.includes('group');
			if (!isGroup) return;

			const groupIsAlreadySelected = groupKeys.includes(field.field);
			if (groupIsAlreadySelected) return;

			const groupKey = field.meta?.group;
			if (!groupKey) return;

			const parentGroupIsSelected = groupKeys.includes(groupKey);
			if (!parentGroupIsSelected) return;

			groupKeys.push(field.field);
			groupKeys = addNestedGroupKeys(groupKeys);
		});

		return groupKeys;
	}
});

const fieldsWithoutCircular = computed(() => {
	if (props.circularField) {
		return fields.value.filter((field) => {
			return field.field !== props.circularField;
		});
	} else {
		return fields.value;
	}
});

const templatePrimaryKey = computed(() =>
	junctionFieldInfo.value ? String(props.relatedPrimaryKey) : String(props.primaryKey),
);

const templateCollection = computed(() => relatedCollectionInfo.value || collectionInfo.value);

const isSavable = computed(() => {
	if (props.disabled) return false;
	if (!relatedCollection.value) return saveAllowed.value;
	return saveAllowed.value || saveRelatedCollectionAllowed.value;
});

const {
	template,
	templateData,
	loading: templateDataLoading,
} = useTemplateData(templateCollection, templatePrimaryKey);

const overlayItemContentProps = computed(() => {
	return {
		collection: props.collection,
		primaryKey: props.primaryKey,
		junctionField: props.junctionField,
		relatedCollection: relatedCollection.value,
		initialValues: initialValues.value,
		fields: fields.value,
		disabled: props.disabled,
		loading: loading.value,
		validationErrors: validationErrors.value,
		junctionFieldLocation: props.junctionFieldLocation,
		relatedCollectionFields: relatedCollectionFields.value,
		relatedPrimaryKey: props.relatedPrimaryKey,
		refresh,
	};
});

function useActiveState() {
	const localActive = ref(false);

	const internalActive = computed({
		get() {
			return props.active ?? localActive.value;
		},
		set(newActive: boolean) {
			localActive.value = newActive;
			emit('update:active', newActive);
		},
	});

	return { internalActive };
}

function useItem() {
	const internalEdits = ref<Record<string, any>>({});
	const loading = ref(false);
	const initialValues = ref<Record<string, any> | null>(null);

	watch(
		() => props.active,
		(isActive) => {
			if (isActive) {
				if (props.primaryKey !== '+') fetchItem();
				if (props.relatedPrimaryKey !== '+') fetchRelatedItem();
				internalEdits.value = props.edits ?? {};
			} else {
				loading.value = false;
				initialValues.value = null;
				internalEdits.value = {};
			}
		},
		{ immediate: true },
	);

	return { internalEdits, loading, initialValues, refresh };

	async function refresh() {
		if (props.active) {
			loading.value = false;
			if (props.primaryKey !== '+') fetchItem();
			if (props.relatedPrimaryKey !== '+') fetchRelatedItem();
		}
	}

	function getFetchEndpoint(collection: string, primaryKey: PrimaryKey) {
		const baseEndpoint = getEndpoint(collection);
		if (isSystemCollection(collection)) return `${baseEndpoint}/${primaryKey}`;
		return `${baseEndpoint}/${encodeURIComponent(primaryKey)}`;
	}

	async function fetchItem() {
		if (!props.primaryKey) return;

		loading.value = true;

		const endpoint = getFetchEndpoint(props.collection, props.primaryKey);

		let fields = '*';

		if (props.junctionField) {
			fields = `*,${props.junctionField}.*`;
		}

		try {
			const response = await api.get(endpoint, { params: { fields } });

			initialValues.value = response.data.data;
		} catch (error) {
			internalActive.value = false;
			unexpectedError(error);
		} finally {
			loading.value = false;
		}
	}

	async function fetchRelatedItem() {
		const collection = relatedCollection.value;
		if (!collection || !junctionFieldInfo.value) return;

		loading.value = true;

		const endpoint = getFetchEndpoint(collection, props.relatedPrimaryKey);

		try {
			const response = await api.get(endpoint);

			initialValues.value = {
				...(initialValues.value || {}),
				[junctionFieldInfo.value.field]: response.data.data,
			};
		} catch (error) {
			internalActive.value = false;
			unexpectedError(error);
		} finally {
			loading.value = false;
		}
	}
}

function useRelation() {
	const junctionFieldInfo = computed(() => {
		if (!props.junctionField) return null;

		return fieldsStore.getField(props.collection, props.junctionField);
	});

	const relatedCollection = computed<string | null>(() => {
		if (!props.junctionField) return null;

		// If this is a m2m/m2a, there will be 2 relations associated with this field
		const relations = relationsStore.getRelationsForField(props.collection, props.junctionField);

		const relationForField = relations.find((relation: Relation) => {
			return relation.collection === props.collection && relation.field === props.junctionField;
		});

		if (!relationForField) return null;

		if (relationForField.related_collection) return relationForField.related_collection;

		if (relationForField.meta?.one_collection_field) {
			return (
				props.edits?.[relationForField.meta.one_collection_field] ||
				initialValues.value?.[relationForField.meta.one_collection_field]
			);
		}

		return null;
	});

	const { info: relatedCollectionInfo, primaryKeyField: relatedPrimaryKeyField } = useCollection(relatedCollection);

	return { junctionFieldInfo, relatedCollection, relatedCollectionInfo, relatedPrimaryKeyField };
}

function useActions() {
	const { nestedValidationErrors, resetNestedValidationErrors } = useNestedValidation();

	watch(internalActive, (active) => {
		if (!active) resetNestedValidationErrors();
	});

	const overlayActive = computed({
		get() {
			return internalActive.value;
		},
		set(newActive: boolean) {
			if (newActive) internalActive.value = true;
			else cancel();
		},
	});

	useShortcut('meta+s', (_event, cancelNext) => {
		if (!props.shortcuts || !internalActive.value) return;

		save();
		cancelNext();
	});

	useShortcut('escape', (_event, cancelNext) => {
		// Note that drawer and modal have an existing shortcut for canceling with the Escape key.
		if (props.overlay !== 'popover' || !props.shortcuts || !internalActive.value) return;

		cancel();
		cancelNext();
	});

	return { save, cancel, overlayActive, getTooltip };

	function getTooltip(shortcutType: 'save' | 'cancel', label: string | null = null) {
		let shortcut = null;

		if (props.shortcuts) {
			if (shortcutType === 'save') shortcut = translateShortcut(['meta', 's']);
			else shortcut = translateShortcut(['esc']);
		}

		if (label && shortcut) return `${label} (${shortcut})`;
		if (label) return label;
		if (shortcut) return shortcut;

		return null;
	}

	function save() {
		const editsToValidate = props.junctionField ? internalEdits.value[props.junctionField] : internalEdits.value;
		const fieldsToValidate = props.junctionField ? relatedCollectionFields.value : fieldsWithoutCircular.value;
		const defaultValues = getDefaultValuesFromFields(fieldsToValidate);
		const existingValues = props.junctionField ? initialValues?.value?.[props.junctionField] : initialValues?.value;

		const errors = validateItem(
			merge({}, defaultValues.value, existingValues, editsToValidate),
			fieldsToValidate,
			isNew.value,
		);

		if (nestedValidationErrors.value?.length) errors.push(...nestedValidationErrors.value);

		if (errors.length > 0) {
			validationErrors.value = errors;
			return;
		} else {
			validationErrors.value = [];
		}

		if (props.junctionField && Object.values(defaultValues.value).some((value) => value !== null)) {
			internalEdits.value[props.junctionField] = internalEdits.value[props.junctionField] ?? {};
		}

		if (props.junctionField && props.relatedPrimaryKey !== '+' && relatedPrimaryKeyField.value) {
			set(internalEdits.value, [props.junctionField, relatedPrimaryKeyField.value.field], props.relatedPrimaryKey);
		}

		if (props.primaryKey && props.primaryKey !== '+' && primaryKeyField.value) {
			internalEdits.value[primaryKeyField.value.field] = props.primaryKey;
		}

		emit('input', internalEdits.value);

		internalActive.value = false;
		internalEdits.value = {};
	}

	function cancel() {
		validationErrors.value = [];
		internalActive.value = false;
		internalEdits.value = {};
	}
}
</script>

<template>
	<v-drawer
		v-if="overlay === 'drawer'"
		v-model="overlayActive"
		:title="title"
		:icon="collectionInfo?.meta?.icon ?? undefined"
		persistent
		@cancel="cancel"
	>
		<template v-if="template !== null && templateData && primaryKey !== '+'" #title>
			<v-skeleton-loader v-if="loading || templateDataLoading" class="title-loader" type="text" />

			<h1 v-else class="type-title">
				<render-template :collection="templateCollection?.collection" :item="templateData" :template="template" />
			</h1>
		</template>

		<template #subtitle>
			<v-breadcrumb :items="[{ name: collectionInfo?.name, disabled: true }]" />
		</template>

		<template #actions>
			<slot name="actions" />

			<v-button v-tooltip.bottom="getTooltip('save', t('save'))" icon rounded :disabled="!isSavable" @click="save">
				<v-icon name="check" />
			</v-button>
		</template>

		<overlay-item-content
			v-model:internal-edits="internalEdits"
			v-bind="overlayItemContentProps"
			class="drawer-item-content"
		/>
	</v-drawer>

	<v-dialog v-else-if="overlay === 'modal'" v-model="overlayActive" persistent keep-behind @esc="cancel">
		<v-card class="modal-card">
			<v-card-title>
				<v-icon :name="collectionInfo?.meta?.icon ?? undefined" class="modal-title-icon" />
				{{ title }}
			</v-card-title>

			<overlay-item-content
				v-model:internal-edits="internalEdits"
				v-bind="overlayItemContentProps"
				class="modal-item-content"
			/>

			<div class="shadow-cover" />

			<v-card-actions>
				<slot name="actions" />
				<v-button v-tooltip="getTooltip('cancel')" secondary @click="cancel">{{ t('cancel') }}</v-button>
				<v-button v-tooltip="getTooltip('save')" :disabled="!isSavable" @click="save">{{ t('save') }}</v-button>
			</v-card-actions>
		</v-card>
	</v-dialog>

	<v-menu
		v-else-if="overlay === 'popover'"
		v-bind="popoverProps"
		v-model="overlayActive"
		:close-on-click="false"
		:close-on-content-click="false"
		placement="top-start"
		:offset-x="-16"
		show-arrow
		:arrow-padding="16"
		seamless
		keep-behind
	>
		<template #activator="activatorProps">
			<slot name="popover-activator" v-bind="activatorProps" />
		</template>

		<div class="popover-actions">
			<div class="popover-actions-inner">
				<slot name="actions" />

				<v-button v-tooltip="getTooltip('cancel', t('cancel'))" x-small rounded icon secondary @click="cancel">
					<v-icon small name="close" outline />
				</v-button>

				<v-button v-tooltip="getTooltip('save', t('save'))" x-small rounded icon :disabled="!isSavable" @click="save">
					<v-icon small name="check" outline />
				</v-button>
			</div>
		</div>

		<overlay-item-content
			v-model:internal-edits="internalEdits"
			v-bind="overlayItemContentProps"
			class="popover-item-content"
		/>
	</v-menu>

	<v-dialog v-model="confirmLeave" @esc="confirmLeave = false">
		<v-card>
			<v-card-title>{{ t('unsaved_changes') }}</v-card-title>
			<v-card-text>{{ t('unsaved_changes_copy') }}</v-card-text>
			<v-card-actions>
				<v-button secondary @click="discardAndLeave">
					{{ t('discard_changes') }}
				</v-button>
				<v-button @click="confirmLeave = false">{{ t('keep_editing') }}</v-button>
			</v-card-actions>
		</v-card>
	</v-dialog>
</template>

<style lang="scss" scoped>
.modal-card,
.modal-item-content,
.popover-item-content {
	--theme--form--column-gap: 16px;
	--theme--form--row-gap: 24px;
}

.modal-card {
	width: calc(2 * var(--form-column-width) + var(--theme--form--column-gap) + 2 * var(--v-card-padding)) !important;
	max-width: 90vw !important;

	@media (min-height: 375px) {
		--button-height: var(--v-button-height, 44px);
		--button-gap: 12px;
		--shadow-height: 7px;
		--shadow-cover-height: 10px;

		.v-card-actions {
			z-index: 100;
			position: sticky;
			bottom: calc(var(--button-gap) - var(--v-card-padding));
			padding-top: var(--button-gap);
			background: var(--v-card-background-color);
			box-shadow: 0 0 var(--shadow-height) 0 rgba(0, 0, 0, 0.2);

			.dark & {
				box-shadow: 0 0 var(--shadow-height) 0 black;
			}
		}

		.shadow-cover {
			z-index: 101;
			position: sticky;
			bottom: calc(var(--button-gap) + var(--button-height) + var(--button-gap) - var(--shadow-cover-height));
			height: calc(var(--v-card-padding) - var(--button-gap));
			width: 100%;

			&:after {
				content: '';
				position: absolute;
				bottom: 0;
				left: 0;
				width: 100%;
				height: var(--shadow-cover-height);
				background: var(--v-card-background-color);
			}
		}
	}
}

.modal-title-icon {
	margin-right: 8px;
}

.modal-item-content {
	padding: var(--v-card-padding);
	padding-bottom: var(--theme--form--column-gap);
}

.popover-item-content {
	--content-padding: var(--theme--form--column-gap);
	--content-padding-bottom: var(--theme--form--row-gap);

	padding-top: var(--content-padding-bottom);
	position: relative;
	z-index: 0;
	width: calc(2 * var(--form-column-width) + var(--theme--form--column-gap) + 2 * var(--content-padding));
	max-width: 90vw;

	:deep(.v-form:first-child .first-visible-field .field-label),
	:deep(.v-form:first-child .first-visible-field.half + .half-right .field-label) {
		--popover-action-width: 100px; // 3 * 28 (button) + 2 * 8 (gap)

		max-width: calc(100% - var(--popover-action-width));
	}

	&.empty {
		min-height: 232px;
	}
}

.popover-actions {
	position: sticky;
	top: 0;
	left: 0;
	z-index: 1;
}

.popover-actions-inner {
	position: relative;
	display: flex;
	justify-content: right;
	gap: 8px;
	top: 12px;
	right: 16px;
}

// Puts the action buttons closer to the field
.popover-actions:has(+ .popover-item-content .v-form:first-child > .field:first-child) .popover-actions-inner {
	position: absolute;
}
</style><|MERGE_RESOLUTION|>--- conflicted
+++ resolved
@@ -38,11 +38,8 @@
 	circularField?: string | null;
 	junctionFieldLocation?: string;
 	selectedFields?: string[] | null;
-<<<<<<< HEAD
 	popoverProps?: Record<string, any>;
-=======
 	shortcuts?: boolean;
->>>>>>> 28da67a3
 }
 
 export interface OverlayItemEmits {
