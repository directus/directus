--- conflicted
+++ resolved
@@ -19,56 +19,6 @@
 import { computed, ref, unref, watch } from 'vue';
 import { useI18n } from 'vue-i18n';
 import { useRouter } from 'vue-router';
-<<<<<<< HEAD
-import { computed, defineComponent, watch, ref } from 'vue';
-
-export default defineComponent({
-	props: {
-		collection: {
-			type: String,
-			default: null,
-		},
-		archive: {
-			type: String,
-			default: null,
-		},
-	},
-	setup(props) {
-		const { t } = useI18n();
-
-		const router = useRouter();
-
-		const selectedItem = ref<string | null>(props.archive);
-
-		const items = [
-			{
-				text: t('show_active_items'),
-				value: null,
-			},
-			{ text: t('show_archived_items'), value: 'archived' },
-			{ text: t('show_all_items'), value: 'all' },
-		];
-
-		const active = computed(() => selectedItem.value !== null);
-
-		watch(
-			() => selectedItem.value,
-			() => {
-				const url = new URL(router.currentRoute.value.fullPath, window.location.origin);
-
-				url.searchParams.delete('archived');
-				url.searchParams.delete('all');
-
-				if (selectedItem.value !== null) {
-					url.searchParams.set(selectedItem.value, '');
-				}
-
-				router.push(url.pathname + url.search);
-			}
-		);
-
-		return { t, active, selectedItem, items };
-=======
 
 const props = defineProps<{
 	collection?: string;
@@ -85,7 +35,6 @@
 	{
 		text: t('show_active_items'),
 		value: null,
->>>>>>> d16c3896
 	},
 	{ text: t('show_archived_items'), value: 'archived' },
 	{ text: t('show_all_items'), value: 'all' },
