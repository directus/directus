--- conflicted
+++ resolved
@@ -46,11 +46,7 @@
 </script>
 
 <template>
-<<<<<<< HEAD
-	<sidebar-detail id="archive" icon="archive" :title="t('archive')" :badge="active">
-=======
-	<sidebar-detail icon="archive" :title="$t('archive')" :badge="active">
->>>>>>> 58d55437
+	<sidebar-detail id="archive" icon="archive" :title="$t('archive')" :badge="active">
 		<div class="fields">
 			<div class="field full">
 				<v-radio
