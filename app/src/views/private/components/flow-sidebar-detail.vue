<template>
	<sidebar-detail v-if="manualFlows.length > 0" icon="bolt" :title="t('flows')">
		<div class="fields">
			<div v-for="manualFlow in manualFlows" :key="manualFlow.id" class="field full">
				<v-button
					v-tooltip="getFlowTooltip(manualFlow)"
					small
					full-width
					:loading="runningFlows.includes(manualFlow.id)"
					:disabled="isFlowDisabled(manualFlow)"
					@click="onFlowClick(manualFlow.id)"
				>
					<v-icon :name="manualFlow.icon ?? 'bolt'" small left />
					{{ manualFlow.name }}
				</v-button>
			</div>
		</div>

		<v-dialog :model-value="!!confirmRunFlow" @esc="resetConfirm">
			<v-card>
				<template v-if="confirmDetails">
					<v-card-title>{{ confirmDetails.description ?? t('run_flow_confirm') }}</v-card-title>

					<v-card-text class="confirm-form">
						<v-form
							v-if="confirmDetails.fields && confirmDetails.fields.length > 0"
							:fields="confirmDetails.fields"
							:model-value="confirmValues"
							autofocus
							primary-key="+"
							@update:model-value="confirmValues = $event"
						/>
					</v-card-text>
				</template>

				<template v-else>
					<v-card-title>{{ t('unsaved_changes') }}</v-card-title>
					<v-card-text>{{ t('run_flow_on_current_edited_confirm') }}</v-card-text>
				</template>

				<v-card-actions>
					<v-button secondary @click="resetConfirm">
						{{ t('cancel') }}
					</v-button>
					<v-button :disabled="isConfirmButtonDisabled" @click="runManualFlow(confirmRunFlow!)">
						{{ confirmButtonCTA }}
					</v-button>
				</v-card-actions>
			</v-card>
		</v-dialog>
	</sidebar-detail>
</template>

<script lang="ts" setup>
import api from '@/api';
import { useFlowsStore } from '@/stores/flows';
import { notify } from '@/utils/notify';
import { unexpectedError } from '@/utils/unexpected-error';
<<<<<<< HEAD
import { useCollection } from '@directus/composables';
import { FlowRaw } from '@directus/types';
import { computed, ref, toRefs } from 'vue';
=======
import { useCollection } from '@directus/shared/composables';
import { FlowRaw } from '@directus/shared/types';
import { computed, ref, toRefs, unref } from 'vue';
>>>>>>> bb952f93
import { useI18n } from 'vue-i18n';
import { translate } from '@/utils/translate-object-values';
import formatTitle from '@directus/format-title';

interface Props {
	collection: string;
	primaryKey?: string | number;
	selection?: (number | string)[];
	location: 'collection' | 'item';
	hasEdits?: boolean;
}

const props = withDefaults(defineProps<Props>(), {
	primaryKey: undefined,
	selection: () => [],
	hasEdits: false,
});

const emit = defineEmits(['refresh']);

const { t } = useI18n();

const { collection, primaryKey, selection, location, hasEdits } = toRefs(props);

const { primaryKeyField } = useCollection(collection);

const flowsStore = useFlowsStore();

const manualFlows = computed(() =>
	flowsStore
		.getManualFlowsForCollection(collection.value)
		.filter(
			(flow) =>
				!flow.options?.location || flow.options?.location === 'both' || flow.options?.location === props.location
		)
		.map((flow) => ({
			...flow,
			options: flow.options ? translate(flow.options) : null,
		}))
);

const runningFlows = ref<string[]>([]);

const confirmRunFlow = ref<string | null>(null);
const confirmValues = ref<Record<string, any> | null>();

const isConfirmButtonDisabled = computed(() => {
	if (!confirmRunFlow.value) return true;

	for (const field of confirmDetails.value?.fields || []) {
		if (
			field.meta?.required &&
			(!confirmValues.value ||
				confirmValues.value[field.field] === null ||
				confirmValues.value[field.field] === undefined)
		) {
			return true;
		}
	}
	return false;
});

const confirmButtonCTA = computed(() => {
	if (unref(props.location) === 'item') return t('run_flow_on_current');
	if (unref(props.selection).length === 0) return t('run_flow');
	return t('run_flow_on_selected', unref(props.selection).length);
});

const confirmDetails = computed(() => {
	if (!unref(confirmRunFlow)) return null;

	const flow = unref(manualFlows).find((flow) => flow.id === unref(confirmRunFlow));

	if (!flow) return null;

	if (!flow.options?.requireConfirmation) return null;

	return {
		description: flow.options.confirmationDescription,
		fields: (flow.options.fields ?? []).map((field: Record<string, any>) => ({
			...field,
			name: !field.name && field.field ? formatTitle(field.field) : field.name,
		})),
	};
});

const resetConfirm = () => {
	confirmRunFlow.value = null;
	confirmValues.value = null;
};

const getFlowTooltip = (manualFlow: FlowRaw) => {
	if (location.value === 'item') return t('run_flow_on_current');
	if (manualFlow.options?.requireSelection === false && selection.value.length === 0)
		return t('run_flow_on_current_collection');
	return t('run_flow_on_selected', selection.value.length);
};

const isFlowDisabled = (manualFlow: FlowRaw) => {
	if (location.value === 'item' || manualFlow.options?.requireSelection === false) return false;
	return !primaryKey.value && selection.value.length === 0;
};

const onFlowClick = async (flowId: string) => {
	const flow = unref(manualFlows).find((flow) => flow.id === flowId);

	if (!flow) return;

	if (hasEdits.value || flow.options?.requireConfirmation) {
		confirmRunFlow.value = flowId;
	} else {
		runManualFlow(flowId);
	}
};

const runManualFlow = async (flowId: string) => {
	confirmRunFlow.value = null;

	const selectedFlow = manualFlows.value.find((flow) => flow.id === flowId);

	if (!selectedFlow || !primaryKeyField.value) return;

	runningFlows.value = [...runningFlows.value, flowId];

	try {
		if (
			location.value === 'collection' &&
			selectedFlow.options?.requireSelection === false &&
			selection.value.length === 0
		) {
			await api.post(`/flows/trigger/${flowId}`, { ...(unref(confirmValues) ?? {}), collection: collection.value });
		} else {
			const keys = primaryKey.value ? [primaryKey.value] : selection.value;
			await api.post(`/flows/trigger/${flowId}`, { ...unref(confirmValues), collection: collection.value, keys });
		}

		emit('refresh');

		notify({
			title: t('run_flow_success', { flow: selectedFlow.name }),
		});

		resetConfirm();
	} catch (err: any) {
		unexpectedError(err);
	} finally {
		runningFlows.value = runningFlows.value.filter((runningFlow) => runningFlow !== flowId);
	}
};
</script>

<style lang="scss" scoped>
@import '@/styles/mixins/form-grid';

.fields {
	@include form-grid;
}

.fields {
	--form-vertical-gap: 24px;

	.type-label {
		font-size: 1rem;
	}
}

:deep(.v-button) .button:disabled {
	--v-button-background-color-disabled: var(--background-normal-alt);
}

.v-icon {
	margin-right: 8px;
}

.confirm-form {
	--form-horizontal-gap: 24px;
	--form-vertical-gap: 24px;

	margin-top: var(--v-card-padding);

	:deep(.type-label) {
		font-size: 1rem;
	}
}
</style><|MERGE_RESOLUTION|>--- conflicted
+++ resolved
@@ -56,15 +56,9 @@
 import { useFlowsStore } from '@/stores/flows';
 import { notify } from '@/utils/notify';
 import { unexpectedError } from '@/utils/unexpected-error';
-<<<<<<< HEAD
 import { useCollection } from '@directus/composables';
 import { FlowRaw } from '@directus/types';
-import { computed, ref, toRefs } from 'vue';
-=======
-import { useCollection } from '@directus/shared/composables';
-import { FlowRaw } from '@directus/shared/types';
 import { computed, ref, toRefs, unref } from 'vue';
->>>>>>> bb952f93
 import { useI18n } from 'vue-i18n';
 import { translate } from '@/utils/translate-object-values';
 import formatTitle from '@directus/format-title';
