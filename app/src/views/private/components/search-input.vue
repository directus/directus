<template>
	<v-badge bottom right class="search-badge" :value="activeFilterCount" :disabled="!activeFilterCount || filterActive">
		<div
			v-click-outside="{
				handler: disable,
				middleware: onClickOutside,
			}"
			class="search-input"
			:class="{ active, 'filter-active': filterActive, 'has-content': !!modelValue, 'filter-border': filterBorder }"
			@click="active = true"
		>
			<v-icon v-tooltip.bottom="active ? null : t('search')" name="search" class="icon-search" :clickable="!active" />
			<input ref="input" :value="modelValue" :placeholder="t('search_items')" @input="emitValue" @paste="emitValue" />
			<v-icon
				v-if="modelValue"
				clickable
				class="icon-empty"
				name="close"
				@click.stop="$emit('update:modelValue', null)"
			/>

			<v-icon
				v-tooltip.bottom="t('filter')"
				clickable
				class="icon-filter"
				name="filter_list"
				@click="filterActive = !filterActive"
			/>

			<transition-expand @before-enter="filterBorder = true" @after-leave="filterBorder = false">
				<div v-show="filterActive" ref="filterElement" class="filter">
					<interface-system-filter
						class="filter-input"
						inline
						:value="filter"
						:collection-name="collection"
						@input="$emit('update:filter', $event)"
					/>
				</div>
			</transition-expand>
		</div>
	</v-badge>
</template>

<<<<<<< HEAD
<script lang="ts">
import { useI18n } from 'vue-i18n';
import { defineComponent, ref, watch, PropType, computed, inject, Ref } from 'vue';
import { Filter } from '@directus/types';
import { isObject } from 'lodash';
import { useElementSize } from '@directus/composables';

export default defineComponent({
	props: {
		modelValue: {
			type: String,
			default: null,
		},
		collection: {
			type: String,
			required: true,
		},
		filter: {
			type: Object as PropType<Filter>,
			default: null,
		},
	},
	emits: ['update:modelValue', 'update:filter'],
	setup(props, { emit }) {
		const { t } = useI18n();

		const input = ref<HTMLInputElement | null>(null);

		const active = ref(props.modelValue !== null);
		const filterActive = ref(false);
		const filterBorder = ref(false);

		const mainElement = inject<Ref<Element | undefined>>('main-element');
		const filterElement = ref<HTMLElement>();
		const { width: mainElementWidth } = useElementSize(mainElement!);
		const { width: filterElementWidth } = useElementSize(filterElement);

		watch(
			[mainElementWidth, filterElementWidth],
			() => {
				if (!filterElement.value) return;

				const searchElement = filterElement.value.parentElement!;
				const minWidth = searchElement.offsetWidth - 4;

				if (filterElementWidth.value > minWidth) {
					filterElement.value.style.borderTopLeftRadius =
						filterElementWidth.value > minWidth + 22 ? 22 + 'px' : filterElementWidth.value - minWidth + 'px';
				} else {
					filterElement.value.style.borderTopLeftRadius = '0px';
				}
=======
<script lang="ts" setup>
import { useElementSize } from '@directus/composables';
import { Filter } from '@directus/types';
import { isObject } from 'lodash';
import { Ref, computed, inject, ref, watch } from 'vue';
import { useI18n } from 'vue-i18n';
>>>>>>> d16c3896

const props = defineProps<{
	modelValue: string | null;
	collection: string;
	filter?: Filter | null;
}>();

const emit = defineEmits<{
	(e: 'update:modelValue', value: string | null): void;
	(e: 'update:filter', value: Filter | null): void;
}>();

const { t } = useI18n();

const input = ref<HTMLInputElement | null>(null);

const active = ref(props.modelValue !== null);
const filterActive = ref(false);
const filterBorder = ref(false);

const mainElement = inject<Ref<Element | undefined>>('main-element');
const filterElement = ref<HTMLElement>();
const { width: mainElementWidth } = useElementSize(mainElement!);
const { width: filterElementWidth } = useElementSize(filterElement);

watch(
	[mainElementWidth, filterElementWidth],
	() => {
		if (!filterElement.value) return;

		const searchElement = filterElement.value.parentElement!;
		const minWidth = searchElement.offsetWidth - 4;

		if (filterElementWidth.value > minWidth) {
			filterElement.value.style.borderTopLeftRadius =
				filterElementWidth.value > minWidth + 22 ? 22 + 'px' : filterElementWidth.value - minWidth + 'px';
		} else {
			filterElement.value.style.borderTopLeftRadius = '0px';
		}

		const headerElement = mainElement?.value?.firstElementChild;

		if (!headerElement) return;

		const maxWidth =
			searchElement.getBoundingClientRect().right -
			(headerElement.getBoundingClientRect().left +
				Number(window.getComputedStyle(headerElement).paddingLeft.replace('px', '')));

		filterElement.value.style.maxWidth = maxWidth > minWidth ? `${String(maxWidth)}px` : '0px';
	},
	{ immediate: true }
);

watch(active, (newActive: boolean) => {
	if (newActive === true && input.value !== null) {
		input.value.focus();
	}
});

const activeFilterCount = computed(() => {
	if (!props.filter) return 0;

	let filterOperators: string[] = [];

	parseLevel(props.filter);

	return filterOperators.length;

	function parseLevel(level: Record<string, any>) {
		for (const [key, value] of Object.entries(level)) {
			if (key === '_and' || key === '_or') {
				value.forEach(parseLevel);
			} else if (key.startsWith('_')) {
				filterOperators.push(key);
			} else {
				if (isObject(value)) {
					parseLevel(value);
				}
			}
		}
	}
});

function onClickOutside(e: { path?: HTMLElement[]; composedPath?: () => HTMLElement[] }) {
	const path = e.path || e.composedPath!();
	if (path.some((el) => el?.classList?.contains('v-menu-content'))) return false;

	return true;
}

function disable() {
	active.value = false;
	filterActive.value = false;
}

function emitValue() {
	if (!input.value) return;
	const value = input.value?.value;
	emit('update:modelValue', value);
}
</script>

<style lang="scss" scoped>
.search-badge {
	--v-badge-background-color: var(--primary);
	--v-badge-offset-y: 8px;
	--v-badge-offset-x: 8px;
}

.search-input {
	display: flex;
	align-items: center;
	width: 72px;
	max-width: 100%;
	height: 44px;
	overflow: hidden;
	border: 2px solid var(--border-normal);
	border-radius: calc(44px / 2);
	transition: width var(--slow) var(--transition), border-bottom-left-radius var(--fast) var(--transition),
		border-bottom-right-radius var(--fast) var(--transition);

	.icon-empty {
		--v-icon-color: var(--foreground-subdued);

		display: none;
		margin-left: 8px;

		&:hover {
			--v-icon-color: var(--danger);
		}
	}

	.icon-search,
	.icon-filter {
		--v-icon-color-hover: var(--primary);
	}

	.icon-search {
		margin: 0 8px;
		margin-right: 4px;
	}

	.icon-filter {
		margin: 0 8px;
		margin-left: 0;
	}

	&:hover {
		border-color: var(--border-normal-alt);
	}

	&.has-content {
		width: 200px;

		.icon-empty {
			display: block;
		}

		.icon-filter {
			margin-left: 0;
		}
	}

	&.active {
		width: 300px;
		border-color: var(--border-normal);

		.icon-empty {
			display: block;
		}
	}

	&.filter-active {
		width: 200px;

		.icon-filter {
			--v-icon-color: var(--primary);
		}

		@media (min-width: 600px) {
			width: 250px;
		}

		@media (min-width: 960px) {
			width: 300px;
		}

		@media (min-width: 1260px) {
			width: 420px; /* blaze it */
		}
	}

	&.filter-border {
		padding-bottom: 2px;
		border-bottom: none;
		border-bottom-right-radius: 0;
		border-bottom-left-radius: 0;
		transition: border-bottom-left-radius none, border-bottom-right-radius none;

		&::after {
			position: absolute;
			right: 2px;
			bottom: -2px;
			left: 2px;
			width: auto;
			height: 2px;
			background-color: var(--border-subdued);
			content: '';
			pointer-events: none;
		}
	}

	input {
		flex-grow: 1;
		width: 0px;
		height: 100%;
		margin: 0;
		padding: 0;
		overflow: hidden;
		color: var(--foreground-normal);
		text-overflow: ellipsis;
		background-color: var(--background-page);
		border: none;
		border-radius: 0;

		&::placeholder {
			color: var(--foreground-subdued);
		}
	}
}

.value {
	overflow: hidden;
	white-space: nowrap;
	text-overflow: ellipsis;
}

.filter {
	position: absolute;
	top: 100%;
	right: 0;
	width: auto;
	min-width: 100%;
	padding: 0;
	background-color: var(--background-subdued);
	border: 2px solid var(--border-normal);
	border-bottom-right-radius: 22px;
	border-bottom-left-radius: 22px;
}

.filter-input {
	/* Use margin instead of padding to make sure transition expand takes it into account */
	margin: 10px 8px;
}
</style><|MERGE_RESOLUTION|>--- conflicted
+++ resolved
@@ -42,66 +42,12 @@
 	</v-badge>
 </template>
 
-<<<<<<< HEAD
-<script lang="ts">
-import { useI18n } from 'vue-i18n';
-import { defineComponent, ref, watch, PropType, computed, inject, Ref } from 'vue';
-import { Filter } from '@directus/types';
-import { isObject } from 'lodash';
-import { useElementSize } from '@directus/composables';
-
-export default defineComponent({
-	props: {
-		modelValue: {
-			type: String,
-			default: null,
-		},
-		collection: {
-			type: String,
-			required: true,
-		},
-		filter: {
-			type: Object as PropType<Filter>,
-			default: null,
-		},
-	},
-	emits: ['update:modelValue', 'update:filter'],
-	setup(props, { emit }) {
-		const { t } = useI18n();
-
-		const input = ref<HTMLInputElement | null>(null);
-
-		const active = ref(props.modelValue !== null);
-		const filterActive = ref(false);
-		const filterBorder = ref(false);
-
-		const mainElement = inject<Ref<Element | undefined>>('main-element');
-		const filterElement = ref<HTMLElement>();
-		const { width: mainElementWidth } = useElementSize(mainElement!);
-		const { width: filterElementWidth } = useElementSize(filterElement);
-
-		watch(
-			[mainElementWidth, filterElementWidth],
-			() => {
-				if (!filterElement.value) return;
-
-				const searchElement = filterElement.value.parentElement!;
-				const minWidth = searchElement.offsetWidth - 4;
-
-				if (filterElementWidth.value > minWidth) {
-					filterElement.value.style.borderTopLeftRadius =
-						filterElementWidth.value > minWidth + 22 ? 22 + 'px' : filterElementWidth.value - minWidth + 'px';
-				} else {
-					filterElement.value.style.borderTopLeftRadius = '0px';
-				}
-=======
 <script lang="ts" setup>
 import { useElementSize } from '@directus/composables';
 import { Filter } from '@directus/types';
 import { isObject } from 'lodash';
 import { Ref, computed, inject, ref, watch } from 'vue';
 import { useI18n } from 'vue-i18n';
->>>>>>> d16c3896
 
 const props = defineProps<{
 	modelValue: string | null;
