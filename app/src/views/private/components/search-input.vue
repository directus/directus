--- conflicted
+++ resolved
@@ -46,13 +46,8 @@
 
 <script setup lang="ts">
 import { useI18n } from 'vue-i18n';
-<<<<<<< HEAD
 import { ref, watch, computed, inject, Ref } from 'vue';
-import { Filter } from '@directus/shared/types';
-=======
-import { defineComponent, ref, watch, PropType, computed, inject, Ref } from 'vue';
 import { Filter } from '@directus/types';
->>>>>>> a76c50b5
 import { isObject } from 'lodash';
 import { useElementSize } from '@directus/composables';
 
@@ -153,7 +148,7 @@
 }
 
 function disable() {
-	if(props.alwaysActive) return;
+	if (props.alwaysActive) return;
 
 	active.value = false;
 	filterActive.value = false;
