<template>
	<v-badge bottom right class="search-badge" :value="activeFilterCount" :disabled="!activeFilterCount || filterActive">
		<div
			v-click-outside="{
				handler: disable,
				middleware: onClickOutside,
			}"
			class="search-input"
			:class="{ active, 'filter-active': filterActive, 'has-content': !!modelValue, 'filter-border': filterBorder }"
			@click="active = true"
		>
			<v-icon v-tooltip.bottom="active ? null : t('search')" name="search" class="icon-search" :clickable="!active" />
			<input ref="input" :value="modelValue" :placeholder="t('search_items')" @input="emitValue" @paste="emitValue" />
			<v-icon
				v-if="modelValue"
				clickable
				class="icon-empty"
				name="close"
				@click.stop="$emit('update:modelValue', null)"
			/>

			<v-icon
				v-tooltip.bottom="t('filter')"
				clickable
				class="icon-filter"
				name="filter_list"
				@click="filterActive = !filterActive"
			/>

			<transition-expand @before-enter="filterBorder = true" @after-leave="filterBorder = false">
				<div v-show="filterActive" ref="filterElement" class="filter">
					<interface-system-filter
						class="filter-input"
						inline
						:value="filter"
						:collection-name="collection"
						@input="$emit('update:filter', $event)"
					/>
				</div>
			</transition-expand>
		</div>
	</v-badge>
</template>

<script lang="ts" setup>
<<<<<<< HEAD
import { useI18n } from 'vue-i18n';
import { ref, watch, computed, inject, Ref } from 'vue';
=======
import { useElementSize } from '@directus/composables';
>>>>>>> beb60bce
import { Filter } from '@directus/types';
import { isObject } from 'lodash';
import { Ref, computed, inject, ref, watch } from 'vue';
import { useI18n } from 'vue-i18n';

const props = defineProps<{
	modelValue: string | null;
	collection: string;
	filter?: Filter | null;
}>();

const emit = defineEmits<{
	(e: 'update:modelValue', value: string | null): void;
	(e: 'update:filter', value: Filter | null): void;
}>();

const { t } = useI18n();

const input = ref<HTMLInputElement | null>(null);

const active = ref(props.modelValue !== null);
const filterActive = ref(false);
const filterBorder = ref(false);

const mainElement = inject<Ref<Element | undefined>>('main-element');
const filterElement = ref<HTMLElement>();
const { width: mainElementWidth } = useElementSize(mainElement!);
const { width: filterElementWidth } = useElementSize(filterElement);

watch(
	[mainElementWidth, filterElementWidth],
	() => {
		if (!filterElement.value) return;

		const searchElement = filterElement.value.parentElement!;
		const minWidth = searchElement.offsetWidth - 4;

		if (filterElementWidth.value > minWidth) {
			filterElement.value.style.borderTopLeftRadius =
				filterElementWidth.value > minWidth + 22 ? 22 + 'px' : filterElementWidth.value - minWidth + 'px';
		} else {
			filterElement.value.style.borderTopLeftRadius = '0px';
		}

		const headerElement = mainElement?.value?.firstElementChild;

		if (!headerElement) return;

		const maxWidth =
			searchElement.getBoundingClientRect().right -
			(headerElement.getBoundingClientRect().left +
				Number(window.getComputedStyle(headerElement).paddingLeft.replace('px', '')));

		filterElement.value.style.maxWidth = maxWidth > minWidth ? `${String(maxWidth)}px` : '0px';
	},
	{ immediate: true }
);

watch(active, (newActive: boolean) => {
	if (newActive === true && input.value !== null) {
		input.value.focus();
	}
});

const activeFilterCount = computed(() => {
	if (!props.filter) return 0;

	let filterOperators: string[] = [];

	parseLevel(props.filter);

	return filterOperators.length;

	function parseLevel(level: Record<string, any>) {
		for (const [key, value] of Object.entries(level)) {
			if (key === '_and' || key === '_or') {
				value.forEach(parseLevel);
			} else if (key.startsWith('_')) {
				filterOperators.push(key);
			} else {
				if (isObject(value)) {
					parseLevel(value);
				}
			}
		}
	}
});

function onClickOutside(e: { path?: HTMLElement[]; composedPath?: () => HTMLElement[] }) {
	const path = e.path || e.composedPath!();
	if (path.some((el) => el?.classList?.contains('v-menu-content'))) return false;

	return true;
}

function disable() {
	active.value = false;
	filterActive.value = false;
}

function emitValue() {
	if (!input.value) return;
	const value = input.value?.value;
	emit('update:modelValue', value);
}
</script>

<style lang="scss" scoped>
.search-badge {
	--v-badge-background-color: var(--primary);
	--v-badge-offset-y: 8px;
	--v-badge-offset-x: 8px;
}

.search-input {
	display: flex;
	align-items: center;
	width: 72px;
	max-width: 100%;
	height: 44px;
	overflow: hidden;
	border: 2px solid var(--border-normal);
	border-radius: calc(44px / 2);
	transition: width var(--slow) var(--transition), border-bottom-left-radius var(--fast) var(--transition),
		border-bottom-right-radius var(--fast) var(--transition);

	.icon-empty {
		--v-icon-color: var(--foreground-subdued);

		display: none;
		margin-left: 8px;

		&:hover {
			--v-icon-color: var(--danger);
		}
	}

	.icon-search,
	.icon-filter {
		--v-icon-color-hover: var(--primary);
	}

	.icon-search {
		margin: 0 8px;
		margin-right: 4px;
	}

	.icon-filter {
		margin: 0 8px;
		margin-left: 0;
	}

	&:hover {
		border-color: var(--border-normal-alt);
	}

	&.has-content {
		width: 200px;

		.icon-empty {
			display: block;
		}

		.icon-filter {
			margin-left: 0;
		}
	}

	&.active {
		width: 300px;
		border-color: var(--border-normal);

		.icon-empty {
			display: block;
		}
	}

	&.filter-active {
		width: 200px;

		.icon-filter {
			--v-icon-color: var(--primary);
		}

		@media (min-width: 600px) {
			width: 250px;
		}

		@media (min-width: 960px) {
			width: 300px;
		}

		@media (min-width: 1260px) {
			width: 420px; /* blaze it */
		}
	}

	&.filter-border {
		padding-bottom: 2px;
		border-bottom: none;
		border-bottom-right-radius: 0;
		border-bottom-left-radius: 0;
		transition: border-bottom-left-radius none, border-bottom-right-radius none;

		&::after {
			position: absolute;
			right: 2px;
			bottom: -2px;
			left: 2px;
			width: auto;
			height: 2px;
			background-color: var(--border-subdued);
			content: '';
			pointer-events: none;
		}
	}

	input {
		flex-grow: 1;
		width: 0px;
		height: 100%;
		margin: 0;
		padding: 0;
		overflow: hidden;
		color: var(--foreground-normal);
		text-overflow: ellipsis;
		background-color: var(--background-page);
		border: none;
		border-radius: 0;

		&::placeholder {
			color: var(--foreground-subdued);
		}
	}
}

.value {
	overflow: hidden;
	white-space: nowrap;
	text-overflow: ellipsis;
}

.filter {
	position: absolute;
	top: 100%;
	right: 0;
	width: auto;
	min-width: 100%;
	padding: 0;
	background-color: var(--background-subdued);
	border: 2px solid var(--border-normal);
	border-bottom-right-radius: 22px;
	border-bottom-left-radius: 22px;
}

.filter-input {
	/* Use margin instead of padding to make sure transition expand takes it into account */
	margin: 10px 8px;
}
</style><|MERGE_RESOLUTION|>--- conflicted
+++ resolved
@@ -43,12 +43,7 @@
 </template>
 
 <script lang="ts" setup>
-<<<<<<< HEAD
-import { useI18n } from 'vue-i18n';
-import { ref, watch, computed, inject, Ref } from 'vue';
-=======
 import { useElementSize } from '@directus/composables';
->>>>>>> beb60bce
 import { Filter } from '@directus/types';
 import { isObject } from 'lodash';
 import { Ref, computed, inject, ref, watch } from 'vue';
