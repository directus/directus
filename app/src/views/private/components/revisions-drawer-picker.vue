--- conflicted
+++ resolved
@@ -26,11 +26,7 @@
 import { useI18n } from 'vue-i18n';
 import { defineComponent, PropType, computed, watch, ref } from 'vue';
 import { Revision } from '@/types/revisions';
-<<<<<<< HEAD
-import { useSync } from '@directus/shared/composables';
-=======
 import { useSync } from '@directus/composables';
->>>>>>> 15b91dee
 import { localizedFormat } from '@/utils/localized-format';
 import { userName } from '@/utils/user-name';
 
