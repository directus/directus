--- conflicted
+++ resolved
@@ -24,10 +24,6 @@
 
 <script lang="ts" setup>
 import { Revision } from '@/types/revisions';
-<<<<<<< HEAD
-import { useSync } from '@directus/composables';
-=======
->>>>>>> d16c3896
 import { localizedFormat } from '@/utils/localized-format';
 import { userName } from '@/utils/user-name';
 import { useSync } from '@directus/composables';
