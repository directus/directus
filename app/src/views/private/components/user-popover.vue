--- conflicted
+++ resolved
@@ -33,37 +33,6 @@
 import api from '@/api';
 import { userName } from '@/utils/user-name';
 import { User } from '@directus/types';
-<<<<<<< HEAD
-import { computed, defineComponent, onUnmounted, ref, watch } from 'vue';
-import { useI18n } from 'vue-i18n';
-import { useRouter } from 'vue-router';
-
-export default defineComponent({
-	props: {
-		user: {
-			type: String,
-			required: true,
-		},
-	},
-	setup(props) {
-		const { t } = useI18n();
-
-		const router = useRouter();
-
-		const loading = ref(false);
-		const error = ref(null);
-		const data = ref<User | null>(null);
-
-		const avatarSrc = computed(() => {
-			if (data.value === null) return null;
-
-			if (data.value.avatar?.id) {
-				return `/assets/${data.value.avatar.id}?key=system-medium-cover`;
-			}
-
-			return null;
-		});
-=======
 import { computed, onUnmounted, ref, watch } from 'vue';
 import { useI18n } from 'vue-i18n';
 import { useRouter } from 'vue-router';
@@ -71,7 +40,6 @@
 const props = defineProps<{
 	user: string;
 }>();
->>>>>>> d16c3896
 
 const { t } = useI18n();
 
@@ -81,31 +49,8 @@
 const error = ref(null);
 const data = ref<User | null>(null);
 
-<<<<<<< HEAD
-		return { t, loading, error, data, active, avatarSrc, userName, navigateToUser };
-
-		async function fetchUser() {
-			loading.value = true;
-			error.value = null;
-
-			try {
-				const response = await api.get(`/users/${props.user}`, {
-					params: {
-						fields: ['id', 'first_name', 'last_name', 'avatar.id', 'role.name', 'status', 'email'],
-					},
-				});
-
-				data.value = response.data.data;
-			} catch (err: any) {
-				error.value = err;
-			} finally {
-				loading.value = false;
-			}
-		}
-=======
 const avatarSrc = computed(() => {
 	if (data.value === null) return null;
->>>>>>> d16c3896
 
 	if (data.value.avatar?.id) {
 		return `/assets/${data.value.avatar.id}?key=system-medium-cover`;
