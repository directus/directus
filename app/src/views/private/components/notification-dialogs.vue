--- conflicted
+++ resolved
@@ -80,17 +80,10 @@
 
 <template>
 	<div class="notification-dialogs">
-<<<<<<< HEAD
-		<v-dialog v-for="notification in notifications" :key="notification.id" model-value persist>
-			<v-card :class="[notification.type]">
-				<v-card-title>{{ notification.title }}</v-card-title>
-				<v-card-text v-if="notification.text || notification.error" class="notification-text">
-=======
 		<VDialog v-for="notification in notifications" :key="notification.id" model-value persist>
 			<VCard :class="[notification.type]">
 				<VCardTitle>{{ notification.title }}</VCardTitle>
-				<VCardText v-if="notification.text || notification.error">
->>>>>>> 0e0a7b52
+				<VCardText v-if="notification.text || notification.error" class="notification-text">
 					{{ notification.text }}
 
 					<VError v-if="notification.error" :error="notification.error" />
