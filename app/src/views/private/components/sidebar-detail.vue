<template>
	<div class="sidebar-detail" :class="{ open: sidebarOpen }">
		<button v-tooltip.left="!sidebarOpen && title" class="toggle" :class="{ open: active }" @click="toggle">
			<div class="icon">
				<v-badge :dot="badge === true" bordered :value="badge" :disabled="!badge">
					<v-icon :name="icon" />
				</v-badge>
			</div>
			<div v-show="sidebarOpen" class="title">
				{{ title }}
			</div>
			<div v-if="!close" class="icon">
				<v-icon class="expand-icon" :name="active ? 'expand_less' : 'expand_more'" />
			</div>
		</button>
		<div v-if="close" v-show="sidebarOpen" class="close" @click="sidebarOpen = false">
			<v-icon name="close" />
		</div>
		<transition-expand class="scroll-container">
			<div v-show="active">
				<div class="content">
					<slot />
				</div>
			</div>
		</transition-expand>
	</div>
</template>

<script lang="ts" setup>
import { toRefs } from 'vue';
import { useAppStore } from '@/stores/app';
import { useGroupable } from '@directus/composables';

<<<<<<< HEAD
export default defineComponent({
	props: {
		icon: {
			type: String,
			required: true,
		},
		title: {
			type: String,
			required: true,
		},
		badge: {
			type: [Boolean, String, Number],
			default: null,
		},
		close: {
			type: Boolean,
			default: false,
		},
	},
	setup(props) {
		const { active, toggle } = useGroupable({
			value: props.title,
			group: 'sidebar-detail',
		});

		const appStore = useAppStore();
		const { sidebarOpen } = toRefs(appStore);
		return { active, toggle, sidebarOpen };
	},
=======
const props = defineProps<{
	icon: string;
	title: string;
	badge?: boolean | string | number;
	close?: boolean;
}>();

const { active, toggle } = useGroupable({
	value: props.title,
	group: 'sidebar-detail',
>>>>>>> d16c3896
});

const appStore = useAppStore();
const { sidebarOpen } = toRefs(appStore);
</script>

<style>
body {
	--sidebar-detail-icon-color: var(--foreground-normal-alt);
	--sidebar-detail-color: var(--foreground-normal-alt);
	--sidebar-detail-color-active: var(--primary);
}
</style>

<style lang="scss" scoped>
.sidebar-detail {
	--v-badge-offset-x: 3px;
	--v-badge-offset-y: 4px;
	--v-badge-border-color: var(--background-normal-alt);
	--v-badge-background-color: var(--primary);
	--v-badge-color: var(--background-normal);

	display: contents;

	:deep(.type-label) {
		margin-bottom: 4px;
		font-size: 1rem;
	}

	.toggle {
		position: relative;
		display: flex;
		flex-shrink: 0;
		justify-content: space-between;
		width: 100%;
		height: 60px;
		color: var(--sidebar-detail-color);
		background-color: var(--background-normal-alt);

		.icon {
			--v-icon-color: var(--sidebar-detail-icon-color);

			display: flex;
			align-items: center;
			justify-content: center;
			width: 60px;
			height: 100%;
		}

		&.open,
		&:hover {
			color: var(--sidebar-detail-color-active);

			.icon {
				--v-icon-color: var(--sidebar-detail-color-active);
			}
		}
	}

	.close {
		position: absolute;
		top: 0;
		right: 0;
		z-index: 50;
		display: flex;
		align-items: center;
		justify-content: center;
		width: 60px;
		height: 60px;
		color: var(--foreground-normal);
		cursor: pointer;
		transition: opacity var(--fast) var(--transition), color var(--fast) var(--transition);

		.v-icon {
			pointer-events: none;
		}

		&:hover {
			color: var(--sidebar-detail-color-active);
		}
	}

	&.open {
		.toggle {
			.close {
				opacity: 1;
				pointer-events: auto;
			}
		}
	}

	.title {
		position: absolute;
		top: 50%;
		left: 52px;
		overflow: hidden;
		white-space: nowrap;
		transform: translateY(-50%);
	}

	.scroll-container {
		overflow-x: hidden;
		overflow-y: auto;
	}

	.content {
		padding: 16px;

		:deep(.page-description) {
			margin-bottom: 8px;
			color: var(--foreground-subdued);
		}

		:deep(.page-description a) {
			color: var(--primary);
		}
	}

	.expand-icon {
		color: var(--foreground-subdued);
	}
}
</style><|MERGE_RESOLUTION|>--- conflicted
+++ resolved
@@ -31,37 +31,6 @@
 import { useAppStore } from '@/stores/app';
 import { useGroupable } from '@directus/composables';
 
-<<<<<<< HEAD
-export default defineComponent({
-	props: {
-		icon: {
-			type: String,
-			required: true,
-		},
-		title: {
-			type: String,
-			required: true,
-		},
-		badge: {
-			type: [Boolean, String, Number],
-			default: null,
-		},
-		close: {
-			type: Boolean,
-			default: false,
-		},
-	},
-	setup(props) {
-		const { active, toggle } = useGroupable({
-			value: props.title,
-			group: 'sidebar-detail',
-		});
-
-		const appStore = useAppStore();
-		const { sidebarOpen } = toRefs(appStore);
-		return { active, toggle, sidebarOpen };
-	},
-=======
 const props = defineProps<{
 	icon: string;
 	title: string;
@@ -72,7 +41,6 @@
 const { active, toggle } = useGroupable({
 	value: props.title,
 	group: 'sidebar-detail',
->>>>>>> d16c3896
 });
 
 const appStore = useAppStore();
