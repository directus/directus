<script setup lang="ts">
import { computed } from 'vue';
<<<<<<< HEAD
import AiTextarea from './ai-textarea.vue';
import AiInputSubmit from './ai-input-submit.vue';
=======
>>>>>>> 43b03df5
import { useAiStore } from '../stores/use-ai';
import AiInputSubmit from './ai-input-submit.vue';
import AiTextarea from './ai-textarea.vue';

const aiStore = useAiStore();

const canSubmit = computed(
	() => aiStore.input.trim().length > 0 && aiStore.status !== 'streaming' && aiStore.status !== 'submitted',
);

function handleKeydown(event: KeyboardEvent) {
<<<<<<< HEAD
	if (event.key === 'Enter' && !event.shiftKey) {
=======
	if (!event.shiftKey) {
>>>>>>> 43b03df5
		event.preventDefault();

		if (canSubmit.value) {
			handleSubmit();
		}
	}
}

function handleSubmit() {
	if (!canSubmit.value) return;

<<<<<<< HEAD
	aiStore.addMessage(aiStore.input);
	aiStore.input = '';
=======
	aiStore.submit();
>>>>>>> 43b03df5
}
</script>

<template>
	<div class="ai-input-container">
		<div class="input-wrapper">
			<ai-textarea
				ref="textarea-component"
				v-model="aiStore.input"
				:placeholder="$t('ai.prompt_input_placeholder')"
				autofocus
<<<<<<< HEAD
				@keydown="handleKeydown"
=======
				@keydown.enter="handleKeydown"
>>>>>>> 43b03df5
			/>
			<div class="input-controls">
				<ai-input-submit
					:status="aiStore.status"
					:can-submit="canSubmit"
					@stop="aiStore.stop"
					@reload="aiStore.retry"
					@submit="handleSubmit"
				/>
			</div>
		</div>
	</div>
</template>

<style scoped>
.ai-input-container {
	padding: 0;
}

.input-wrapper {
	inline-size: 100%;
	display: flex;
	flex-direction: column;
	align-items: flex-end;
	gap: 8px;
	padding: 12px;
	border: var(--theme--border-width) solid var(--theme--form--field--input--border-color);
	border-radius: var(--theme--border-radius);
	background-color: var(--theme--form--field--input--background);
	transition: border-color var(--fast) var(--transition);

	&:has(.ai-textarea:disabled) {
		background-color: var(--theme--form--field--input--background-subdued);
		border-color: var(--theme--form--field--input--border-color);
	}

	&:hover {
		border-color: var(--theme--form--field--input--border-color-hover);
	}

	&:focus-within {
		border-color: var(--theme--primary);
	}
}

.input-controls {
	display: flex;
	align-items: center;
	gap: 8px;
	flex-shrink: 0;

	.submit-button {
		--v-button-background-color-disabled: var(--theme--background-accent);
	}
}
</style><|MERGE_RESOLUTION|>--- conflicted
+++ resolved
@@ -1,10 +1,5 @@
 <script setup lang="ts">
 import { computed } from 'vue';
-<<<<<<< HEAD
-import AiTextarea from './ai-textarea.vue';
-import AiInputSubmit from './ai-input-submit.vue';
-=======
->>>>>>> 43b03df5
 import { useAiStore } from '../stores/use-ai';
 import AiInputSubmit from './ai-input-submit.vue';
 import AiTextarea from './ai-textarea.vue';
@@ -16,11 +11,7 @@
 );
 
 function handleKeydown(event: KeyboardEvent) {
-<<<<<<< HEAD
-	if (event.key === 'Enter' && !event.shiftKey) {
-=======
 	if (!event.shiftKey) {
->>>>>>> 43b03df5
 		event.preventDefault();
 
 		if (canSubmit.value) {
@@ -32,12 +23,7 @@
 function handleSubmit() {
 	if (!canSubmit.value) return;
 
-<<<<<<< HEAD
-	aiStore.addMessage(aiStore.input);
-	aiStore.input = '';
-=======
 	aiStore.submit();
->>>>>>> 43b03df5
 }
 </script>
 
@@ -49,11 +35,7 @@
 				v-model="aiStore.input"
 				:placeholder="$t('ai.prompt_input_placeholder')"
 				autofocus
-<<<<<<< HEAD
-				@keydown="handleKeydown"
-=======
 				@keydown.enter="handleKeydown"
->>>>>>> 43b03df5
 			/>
 			<div class="input-controls">
 				<ai-input-submit
