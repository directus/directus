import { Directive, DirectiveBinding } from 'vue';
import { nanoid } from 'nanoid';

const tooltipDelay = 300;

const handlers: Record<string, () => void> = {};

<<<<<<< HEAD
function beforeMount(element: HTMLElement, binding: DirectiveBinding) {
=======
function bind(element: HTMLElement, binding: DirectiveBinding): void {
>>>>>>> acd41eb0
	if (binding.value) {
		element.dataset.tooltip = nanoid();
		handlers[element.dataset.tooltip] = createEnterHandler(element, binding);
		element.addEventListener('mouseenter', handlers[element.dataset.tooltip]);
		element.addEventListener('mouseleave', onLeaveTooltip);
	}
}

<<<<<<< HEAD
function unmounted(element: HTMLElement) {
=======
function unbind(element: HTMLElement): void {
>>>>>>> acd41eb0
	element.removeEventListener('mouseenter', handlers[element.dataset.tooltip as string]);
	element.removeEventListener('mouseleave', onLeaveTooltip);
	clearTimeout(tooltipTimer);
	const tooltip = getTooltip();
	tooltip.classList.remove('visible');
	delete handlers[element.dataset.tooltip as string];
}

const Tooltip: Directive = {
	beforeMount,
	unmounted,
	updated(element, binding) {
		if (binding.value && !binding.oldValue) {
			beforeMount(element, binding);
		} else if (!binding.value && binding.oldValue) {
			unmounted(element);
		} else {
			unmounted(element);
			beforeMount(element, binding);
		}
	},
};

export default Tooltip;

let tooltipTimer: number;

export function createEnterHandler(element: HTMLElement, binding: DirectiveBinding) {
	return (): void => {
		const tooltip = getTooltip();

		if (binding.modifiers.instant) {
			animateIn(tooltip);
			updateTooltip(element, binding, tooltip);
		} else {
			clearTimeout(tooltipTimer);
			tooltipTimer = window.setTimeout(() => {
				animateIn(tooltip);
				updateTooltip(element, binding, tooltip);
			}, tooltipDelay);
		}
	};
}

export function onLeaveTooltip(): void {
	const tooltip = getTooltip();

	clearTimeout(tooltipTimer);
	animateOut(tooltip);
}

export function updateTooltip(element: HTMLElement, binding: DirectiveBinding, tooltip: HTMLElement): void {
	const offset = 10;
	const arrowAlign = 20;

	const bounds = element.getBoundingClientRect();
	let top = bounds.top + pageYOffset;
	let left = bounds.left + pageXOffset;
	let transformPos;

	tooltip.innerText = binding.value;
	tooltip.classList.remove('top', 'bottom', 'left', 'right', 'start', 'end');

	if (binding.modifiers.inverted) {
		tooltip.classList.add('inverted');
	} else {
		tooltip.classList.remove('inverted');
	}

	if (binding.modifiers.bottom) {
		if (binding.modifiers.start) {
			left += arrowAlign;
			transformPos = 100;
			tooltip.classList.add('start');
		} else if (binding.modifiers.end) {
			left += bounds.width - arrowAlign;
			transformPos = 0;
			tooltip.classList.add('end');
		} else {
			left += bounds.width / 2;
			transformPos = 50;
		}

		top += bounds.height + offset;
		tooltip.style.transform = `translate(calc(${left}px - ${transformPos}%), ${top}px)`;
		tooltip.classList.add('bottom');
	} else if (binding.modifiers.left) {
		if (binding.modifiers.start) {
			top += arrowAlign;
			transformPos = 100;
			tooltip.classList.add('start');
		} else if (binding.modifiers.end) {
			top += bounds.height - arrowAlign;
			transformPos = 0;
			tooltip.classList.add('end');
		} else {
			top += bounds.height / 2;
			transformPos = 50;
		}

		left -= offset;
		tooltip.style.transform = `translate(calc(${left}px - 100%), calc(${top}px - ${transformPos}%))`;
		tooltip.classList.add('left');
	} else if (binding.modifiers.right) {
		if (binding.modifiers.start) {
			top += arrowAlign;
			transformPos = 100;
			tooltip.classList.add('start');
		} else if (binding.modifiers.end) {
			top += bounds.height - arrowAlign;
			transformPos = 0;
			tooltip.classList.add('end');
		} else {
			top += bounds.height / 2;
			transformPos = 50;
		}

		left += bounds.width + offset;
		tooltip.style.transform = `translate(${left}px, calc(${top}px - ${transformPos}%))`;
		tooltip.classList.add('right');
	} else {
		if (binding.modifiers.start) {
			left += arrowAlign;
			transformPos = 100;
			tooltip.classList.add('start');
		} else if (binding.modifiers.end) {
			left += bounds.width - arrowAlign;
			transformPos = 0;
			tooltip.classList.add('end');
		} else {
			left += bounds.width / 2;
			transformPos = 50;
		}

		top -= offset;
		tooltip.style.transform = `translate(calc(${left}px - ${transformPos}%), calc(${top}px - 100%))`;
		tooltip.classList.add('top');
	}
}

export function animateIn(tooltip: HTMLElement): void {
	tooltip.classList.add('visible', 'enter');
	tooltip.classList.remove('leave', 'leave-active');

	setTimeout(() => {
		if (tooltip.classList.contains('enter') === false) return;
		tooltip.classList.add('enter-active');
		tooltip.classList.remove('enter');
	}, 1);

	setTimeout(() => {
		tooltip.classList.remove('enter-active');
	}, 200);
}

export function animateOut(tooltip: HTMLElement): void {
	if (tooltip.classList.contains('visible') === false) return;

	tooltip.classList.add('visible', 'leave');
	tooltip.classList.remove('enter', 'enter-active');

	setTimeout(() => {
		if (tooltip.classList.contains('leave') === false) return;
		tooltip.classList.add('leave-active');
		tooltip.classList.remove('leave');
	}, 1);

	setTimeout(() => {
		if (tooltip.classList.contains('leave-active') === false) return;
		tooltip.classList.remove('leave-active');
		tooltip.classList.remove('visible');
	}, 200);
}

export function getTooltip(): HTMLElement {
	let tooltip = document.getElementById('tooltip');

	if (tooltip instanceof HTMLElement) {
		return tooltip;
	}

	tooltip = document.createElement('div');
	tooltip.id = 'tooltip';
	document.body.appendChild(tooltip);

	return tooltip;
}<|MERGE_RESOLUTION|>--- conflicted
+++ resolved
@@ -5,11 +5,7 @@
 
 const handlers: Record<string, () => void> = {};
 
-<<<<<<< HEAD
-function beforeMount(element: HTMLElement, binding: DirectiveBinding) {
-=======
-function bind(element: HTMLElement, binding: DirectiveBinding): void {
->>>>>>> acd41eb0
+function beforeMount(element: HTMLElement, binding: DirectiveBinding): void {
 	if (binding.value) {
 		element.dataset.tooltip = nanoid();
 		handlers[element.dataset.tooltip] = createEnterHandler(element, binding);
@@ -18,11 +14,7 @@
 	}
 }
 
-<<<<<<< HEAD
-function unmounted(element: HTMLElement) {
-=======
-function unbind(element: HTMLElement): void {
->>>>>>> acd41eb0
+function unmounted(element: HTMLElement): void {
 	element.removeEventListener('mouseenter', handlers[element.dataset.tooltip as string]);
 	element.removeEventListener('mouseleave', onLeaveTooltip);
 	clearTimeout(tooltipTimer);
