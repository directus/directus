import { watch, Directive, DirectiveBinding } from 'vue';

type Handler = (event: Event) => void;
type Middleware = (event: Event) => boolean;

type DirectiveConfig = {
	handler: Handler;
	middleware: Middleware;
	events: string[];
	disabled: boolean;
};

type BindingValue = {
	value: Handler | Partial<DirectiveConfig>;
	oldValue?: Handler | Partial<DirectiveConfig>;
};

interface ClickOutsideElement extends HTMLElement {
	$clickOutsideHandlers: {
		event: string;
		handler: (event: Event) => void;
	}[];
}

<<<<<<< HEAD
const beforeMount = (el: HTMLElement, { value }: Partial<DirectiveBinding>) => {
=======
const bind = (el: HTMLElement, { value }: Partial<DirectiveBinding>): void => {
>>>>>>> acd41eb0
	const { handler, middleware, events, disabled } = processValue(value);

	watch(
		() => value,
		(newVal) => {
			if (JSON.stringify(newVal) !== JSON.stringify(value)) {
				updated(el, { value: newVal, oldValue: null });
			}
		}
	);

	if (disabled === true) return;

	(el as ClickOutsideElement).$clickOutsideHandlers = events.map((event) => ({
		event,
		handler: (event) => onEvent({ event, el: el as ClickOutsideElement, handler, middleware }),
	}));

	(el as ClickOutsideElement).$clickOutsideHandlers.forEach(({ event, handler }) => {
		setTimeout(() => {
			if (!(el as ClickOutsideElement).$clickOutsideHandlers) return;
			document.documentElement.addEventListener(event, handler, false);
		});
	});
};

<<<<<<< HEAD
const unmounted = (el: HTMLElement) => {
=======
const unbind = (el: HTMLElement): void => {
>>>>>>> acd41eb0
	const handlers = (el as ClickOutsideElement).$clickOutsideHandlers || [];

	handlers.forEach(({ event, handler }) => {
		document.documentElement.removeEventListener(event, handler, false);
	});
};

<<<<<<< HEAD
const updated = (el: HTMLElement, { value, oldValue }: Partial<DirectiveBinding>) => {
=======
const update = (el: HTMLElement, { value, oldValue }: Partial<DirectiveBinding>): void => {
>>>>>>> acd41eb0
	if (JSON.stringify(value) === JSON.stringify(oldValue)) {
		return;
	}

	unmounted(el);
	beforeMount(el, { value });
};

export const directive: Directive = {
	beforeMount,
	unmounted,
	updated,
};

export default directive;

export function processValue(bindingValue: BindingValue['value']): DirectiveConfig {
	const isFunction = typeof bindingValue === 'function';

	let value: DirectiveConfig;

	if (isFunction) {
		const binding = bindingValue as Handler;
		value = {
			handler: binding,
			middleware: () => true,
			events: ['pointerdown'],
			disabled: false,
		};
	} else {
		const binding = bindingValue as Partial<DirectiveConfig>;

		value = {
			handler: binding.handler || (() => undefined),
			middleware: binding.middleware || (() => true),
			events: binding.events || ['pointerdown'],
			disabled: binding.disabled !== undefined ? !!binding.disabled : false,
		};
	}

	return value;
}

export function onEvent({
	el,
	event,
	handler,
	middleware,
}: {
	el: ClickOutsideElement;
	event: Event;
	handler: Handler;
	middleware: Middleware;
}): void {
	event.stopPropagation();
	const path = event.composedPath();
	const isClickOutside = path ? path.indexOf(el) < 0 : el.contains(event.target as Element) === false;

	if (isClickOutside === false) return;

	if (middleware(event)) {
		handler(event);
	}
}<|MERGE_RESOLUTION|>--- conflicted
+++ resolved
@@ -22,11 +22,7 @@
 	}[];
 }
 
-<<<<<<< HEAD
-const beforeMount = (el: HTMLElement, { value }: Partial<DirectiveBinding>) => {
-=======
-const bind = (el: HTMLElement, { value }: Partial<DirectiveBinding>): void => {
->>>>>>> acd41eb0
+const beforeMount = (el: HTMLElement, { value }: Partial<DirectiveBinding>): void => {
 	const { handler, middleware, events, disabled } = processValue(value);
 
 	watch(
@@ -53,11 +49,7 @@
 	});
 };
 
-<<<<<<< HEAD
-const unmounted = (el: HTMLElement) => {
-=======
-const unbind = (el: HTMLElement): void => {
->>>>>>> acd41eb0
+const unmounted = (el: HTMLElement): void => {
 	const handlers = (el as ClickOutsideElement).$clickOutsideHandlers || [];
 
 	handlers.forEach(({ event, handler }) => {
@@ -65,11 +57,7 @@
 	});
 };
 
-<<<<<<< HEAD
-const updated = (el: HTMLElement, { value, oldValue }: Partial<DirectiveBinding>) => {
-=======
-const update = (el: HTMLElement, { value, oldValue }: Partial<DirectiveBinding>): void => {
->>>>>>> acd41eb0
+const updated = (el: HTMLElement, { value, oldValue }: Partial<DirectiveBinding>): void => {
 	if (JSON.stringify(value) === JSON.stringify(oldValue)) {
 		return;
 	}
