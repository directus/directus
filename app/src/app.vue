<template>
	<div id="directus" :style="brandStyle">
		<transition name="fade">
			<div v-if="hydrating" class="hydrating">
				<v-progress-circular indeterminate />
			</div>
		</transition>

		<v-info v-if="error" type="danger" :title="t('unexpected_error')" icon="error" center>
			{{ t('unexpected_error_copy') }}

			<template #append>
				<v-error :error="error" />
			</template>
		</v-info>

		<router-view v-else-if="!hydrating" />

		<teleport to="#custom-css">{{ customCSS }}</teleport>
	</div>
</template>

<script setup lang="ts">
import { useSystem } from '@/composables/use-system';
import { useServerStore } from '@/stores/server';
import { useUserStore } from '@/stores/user';
import { setFavicon } from '@/utils/set-favicon';
import { useAppStore } from '@directus/stores';
<<<<<<< HEAD
import type { User } from '@directus/types';
=======
import { User } from '@directus/types';
import { useHead } from '@unhead/vue';
>>>>>>> 373e14e3
import { StyleValue, computed, onMounted, onUnmounted, toRefs, watch } from 'vue';
import { useI18n } from 'vue-i18n';
import { startIdleTracking, stopIdleTracking } from './idle';

const { t } = useI18n();

const appStore = useAppStore();
const userStore = useUserStore();
const serverStore = useServerStore();

const { hydrating } = toRefs(appStore);

const brandStyle = computed(() => {
	return {
		'--brand': serverStore.info?.project?.project_color || 'var(--primary)',
	} as StyleValue;
});

useHead({
	titleTemplate: computed((title?: string) => {
		const projectName = serverStore.info?.project?.project_name ?? 'Directus';
		return !title ? projectName : `${title} · ${projectName}`;
	}),
	meta: computed(() => {
		const content = serverStore.info?.project?.project_color ?? '#6644ff';

		return [
			{
				name: 'msapplication-TileColor',
				content,
			},
			{
				name: 'theme-color',
				content,
			},
		];
	}),
});

onMounted(() => startIdleTracking());
onUnmounted(() => stopIdleTracking());

watch(
	[() => serverStore.info?.project?.project_color ?? null, () => serverStore.info?.project?.project_logo ?? null],
	() => {
		const hasCustomLogo = !!serverStore.info?.project?.project_logo;
		setFavicon(serverStore.info?.project?.project_color, hasCustomLogo);
	},
	{ immediate: true }
);

watch(
	() => (userStore.currentUser as User)?.theme,
	(theme) => {
		document.body.classList.remove('dark');
		document.body.classList.remove('light');
		document.body.classList.remove('auto');

		if (theme) {
			document.body.classList.add(theme);

			document
				.querySelector('head meta[name="theme-color"]')
				?.setAttribute('content', theme === 'light' ? '#ffffff' : '#263238');
		} else {
			// Default to auto mode
			document.body.classList.add('auto');
		}
	},
	{ immediate: true }
);

const customCSS = computed(() => {
	return serverStore.info?.project?.custom_css || '';
});

const error = computed(() => appStore.error);

useSystem();
</script>

<style lang="scss" scoped>
:global(#app) {
	height: 100%;
}

#directus {
	height: 100%;
}

.hydrating {
	position: fixed;
	z-index: 1000;
	display: flex;
	align-items: center;
	justify-content: center;
	width: 100%;
	height: 100%;
	backdrop-filter: blur(10px);
}

.fade-enter-active,
.fade-leave-active {
	transition: opacity var(--medium) var(--transition);
}

.fade-enter-from,
.fade-leave-to {
	opacity: 0;
}
</style><|MERGE_RESOLUTION|>--- conflicted
+++ resolved
@@ -26,12 +26,8 @@
 import { useUserStore } from '@/stores/user';
 import { setFavicon } from '@/utils/set-favicon';
 import { useAppStore } from '@directus/stores';
-<<<<<<< HEAD
 import type { User } from '@directus/types';
-=======
-import { User } from '@directus/types';
 import { useHead } from '@unhead/vue';
->>>>>>> 373e14e3
 import { StyleValue, computed, onMounted, onUnmounted, toRefs, watch } from 'vue';
 import { useI18n } from 'vue-i18n';
 import { startIdleTracking, stopIdleTracking } from './idle';
