/* eslint-disable no-console */

import { createPinia } from 'pinia';
import { createApp } from 'vue';
import { version } from '../package.json';
import App from './app.vue';
import { registerComponents } from './components/register';
import { DIRECTUS_LOGO } from './constants';
import { registerDirectives } from './directives/register';
import { registerPanels } from './panels/register';
import { registerDisplays } from './displays/register';
import { registerInterfaces } from './interfaces/register';
import { i18n } from './lang/';
import { registerLayouts } from './layouts/register';
import { loadModules } from './modules/register';
import { router } from './router';
import './styles/main.scss';
import { registerViews } from './views/register';
<<<<<<< HEAD
import { useThemeStore } from '@/stores/theme';
=======
import { registerOperations } from './operations/register';
>>>>>>> 1f7f6e44

init();

async function init() {
	console.log(DIRECTUS_LOGO);
	console.info(
		`Hey! Interested in helping build this open-source data management platform?\nIf so, join our growing team of contributors at: https://directus.chat`
	);

	if (import.meta.env.DEV) {
		console.info(`%c🐰 Starting Directus v${version}...`, 'color:Green');
	} else {
		console.info(`%c🐰 Starting Directus...`, 'color:Green');
	}

	console.time('🕓 Application Loaded');

	const app = createApp(App);

	app.use(router);
	app.use(i18n);
	app.use(createPinia());

	/**
	 * Themes depend on Pinia stores - must come after createPinia()
	 *
	 * Populating before mounting the app (as opposed to mounting in
	 * the app routes) allows us to ensure themes are persisted on
	 * all routes, including the login screen. As well, unless
	 * explicitly re-rendered, themes will not waste load time
	 * regenerating on every route.
	 */
	const themeStore = useThemeStore();
	await themeStore.hydrate();
	await themeStore.populateStyles();
	await themeStore.populateFonts();

	registerDirectives(app);
	registerComponents(app);
	registerViews(app);

	await Promise.all([
		registerInterfaces(app),
		registerPanels(app),
		registerDisplays(app),
		registerLayouts(app),
		registerOperations(app),
		loadModules(),
	]);

	app.mount('#app');

	console.timeEnd('🕓 Application Loaded');

	console.group(`%c✨ Project Information`, 'color:DodgerBlue'); // groupCollapsed

	if (import.meta.env.DEV) {
		console.info(`%cVersion: v${version}`, 'color:DodgerBlue');
	}

	console.info(`%cEnvironment: ${import.meta.env.MODE}`, 'color:DodgerBlue');
	console.groupEnd();

	// Prevent the browser from opening files that are dragged on the window
	window.addEventListener('dragover', (e) => e.preventDefault(), false);
	window.addEventListener('drop', (e) => e.preventDefault(), false);
}<|MERGE_RESOLUTION|>--- conflicted
+++ resolved
@@ -16,11 +16,8 @@
 import { router } from './router';
 import './styles/main.scss';
 import { registerViews } from './views/register';
-<<<<<<< HEAD
 import { useThemeStore } from '@/stores/theme';
-=======
 import { registerOperations } from './operations/register';
->>>>>>> 1f7f6e44
 
 init();
 
