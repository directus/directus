--- conflicted
+++ resolved
@@ -35,16 +35,8 @@
 RUN apk add --update python3 make g++\
    && rm -rf /var/cache/apk/*
 
-<<<<<<< HEAD
-RUN #npm install
-RUN yarn
-RUN #npm install
-#RUN yarn
-#RUN npm run build
-=======
 RUN npm install -g pnpm
 RUN pnpm install
->>>>>>> b64781fd
 
 WORKDIR /directus/api
 
