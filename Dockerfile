# syntax=docker/dockerfile:1.4

####################################################################################################
## Build Packages

FROM node:18-alpine AS builder
WORKDIR /directus

ENV NODE_OPTIONS=--max-old-space-size=8192

COPY package.json .
RUN corepack enable && corepack prepare

COPY pnpm-lock.yaml .
RUN pnpm fetch
COPY . .
RUN pnpm install --recursive --offline --frozen-lockfile

RUN : \
	&& npm_config_workspace_concurrency=1 pnpm run build \
	&& pnpm --filter directus deploy --prod dist \
	&& cd dist \
	&& pnpm pack \
	&& tar -zxvf *.tgz package/package.json \
	&& mv package/package.json package.json \
	&& rm -r *.tgz package \
	&& mkdir -p database extensions uploads \
	;

####################################################################################################
## Create Production Image

FROM node:18-alpine AS runtime

USER node

WORKDIR /directus
<<<<<<< HEAD

EXPOSE 8055

ENV \
	DB_CLIENT="sqlite3" \
	DB_FILENAME="/directus/database/database.sqlite" \
	EXTENSIONS_PATH="/directus/extensions" \
	STORAGE_LOCAL_ROOT="/directus/uploads" \
	NODE_ENV="production" \
	NPM_CONFIG_UPDATE_NOTIFIER="false"

RUN npm install -g pnpm
RUN pnpm install
=======

EXPOSE 8055

ENV \
	DB_CLIENT="sqlite3" \
	DB_FILENAME="/directus/database/database.sqlite" \
	EXTENSIONS_PATH="/directus/extensions" \
	STORAGE_LOCAL_ROOT="/directus/uploads" \
	NODE_ENV="production" \
	NPM_CONFIG_UPDATE_NOTIFIER="false"
>>>>>>> d16c3896

COPY --from=builder --chown=node:node /directus/dist .

CMD : \
	&& node /directus/cli.js bootstrap \
	&& node /directus/cli.js start \
	;<|MERGE_RESOLUTION|>--- conflicted
+++ resolved
@@ -35,7 +35,6 @@
 USER node
 
 WORKDIR /directus
-<<<<<<< HEAD
 
 EXPOSE 8055
 
@@ -47,21 +46,6 @@
 	NODE_ENV="production" \
 	NPM_CONFIG_UPDATE_NOTIFIER="false"
 
-RUN npm install -g pnpm
-RUN pnpm install
-=======
-
-EXPOSE 8055
-
-ENV \
-	DB_CLIENT="sqlite3" \
-	DB_FILENAME="/directus/database/database.sqlite" \
-	EXTENSIONS_PATH="/directus/extensions" \
-	STORAGE_LOCAL_ROOT="/directus/uploads" \
-	NODE_ENV="production" \
-	NPM_CONFIG_UPDATE_NOTIFIER="false"
->>>>>>> d16c3896
-
 COPY --from=builder --chown=node:node /directus/dist .
 
 CMD : \
