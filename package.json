--- conflicted
+++ resolved
@@ -9,13 +9,9 @@
 		"lint": "eslint --cache .",
 		"lint:style": "stylelint '**/*.{css,scss,vue}' --ignore-path .gitignore --cache",
 		"test": "pnpm --recursive --filter '!tests-blackbox' test",
-<<<<<<< HEAD
-		"test:blackbox": "rimraf ./dist && pnpm --filter directus deploy --prod dist && pnpm --filter tests-blackbox test",
-		"test:load": "pnpm --filter tests-load test"
-=======
 		"test:blackbox": "rimraf ./dist && pnpm --filter directus deploy --legacy --prod dist && pnpm --filter tests-blackbox test",
+		"test:load": "pnpm --filter tests-load test",
 		"test:coverage": "pnpm --recursive --filter '!tests-blackbox' test:coverage"
->>>>>>> d8e46ba1
 	},
 	"devDependencies": {
 		"@changesets/cli": "2.28.1",
@@ -38,7 +34,7 @@
 	},
 	"packageManager": "pnpm@10.13.1",
 	"engines": {
-		"node": "22",
+		"node": ">=22",
 		"pnpm": ">=10 <11"
 	}
 }