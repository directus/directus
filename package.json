--- conflicted
+++ resolved
@@ -51,12 +51,8 @@
 		"simple-git-hooks": "2.8.1",
 		"supertest": "6.3.1",
 		"ts-jest": "29.0.3",
-<<<<<<< HEAD
-		"typescript": "4.8.4",
-		"uuid": "9.0.0",
-		"stripe": "^10.11.0"
-=======
 		"typescript": "4.9.3",
+		"stripe": "^10.11.0",
 		"uuid": "9.0.0"
 	},
 	"engines": {
@@ -66,6 +62,5 @@
 	"volta": {
 		"node": "16.15.0",
 		"npm": "8.10.0"
->>>>>>> 70773f2b
 	}
 }