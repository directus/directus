--- conflicted
+++ resolved
@@ -57,14 +57,9 @@
 		"stylelint-scss": "^3.19.0",
 		"supertest": "^6.1.3",
 		"tedious": "^11.0.8",
-<<<<<<< HEAD
-		"ts-jest": "^26.5.6",
+		"ts-jest": "^27.0.2",
 		"ts-node": "^10.0.0",
 		"xliff": "^5.5.2"
-=======
-		"ts-jest": "^27.0.2",
-		"ts-node": "^10.0.0"
->>>>>>> a08ff523
 	},
 	"simple-git-hooks": {
 		"pre-commit": "npx lint-staged"
