--- conflicted
+++ resolved
@@ -35,12 +35,7 @@
 		"@typescript-eslint/eslint-plugin": "5.43.0",
 		"@typescript-eslint/parser": "5.43.0",
 		"axios": "1.1.3",
-<<<<<<< HEAD
-		"eslint": "8.25.0",
-=======
-		"cross-env": "7.0.3",
 		"eslint": "8.27.0",
->>>>>>> ed53673b
 		"eslint-config-prettier": "8.5.0",
 		"eslint-plugin-prettier": "4.2.1",
 		"eslint-plugin-vue": "9.7.0",
