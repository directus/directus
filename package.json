{
	"name": "directus-monorepo",
	"private": true,
	"workspaces": [
		"./app",
		"./api",
		"./packages/*"
	],
	"scripts": {
		"cli": "NODE_ENV=development SERVE_APP=false DOTENV_CONFIG_PATH=api/.env ts-node -r dotenv/config --script-mode --transpile-only api/src/cli/run.ts",
		"format": "prettier --write \"**/*.{md,y?(a)ml,json}\"",
		"lint": "eslint .",
		"test:blackbox": "jest tests -c tests-blackbox/jest.config.js",
		"test:blackbox:watch": "jest tests -c tests-blackbox/jest.config.js --watch",
		"posttest:blackbox:watch": "ts-node --project ./tests-blackbox/tsconfig.json --transpile-only ./tests-blackbox/setup/teardown.ts",
		"test:e2e": "jest tests -c tests/jest.config.js",
		"test:e2e:watch": "jest tests -c tests/jest.config.js --watch",
		"posttest:e2e:watch": "ts-node --project ./tests/tsconfig.json --transpile-only ./tests/setup/teardown.ts"
	},
	"simple-git-hooks": {
		"pre-commit": "npx lint-staged"
	},
	"lint-staged": {
		"*.{js,ts,vue}": "eslint --fix",
		"*.{md,y?(a)ml,json}": "prettier --write"
	},
	"devDependencies": {
		"@directus/shared": "workspace:*",
<<<<<<< HEAD
		"@types/jest": "29.2.0",
    "@types/js-yaml": "4.0.5",
		"@types/listr": "0.14.4",
		"@types/lodash": "4.14.186",
=======
		"@types/jest": "29.2.3",
		"@types/lodash": "4.14.189",
>>>>>>> 12786728
		"@types/seedrandom": "3.0.2",
		"@types/supertest": "2.0.12",
		"@types/uuid": "8.3.4",
		"@typescript-eslint/eslint-plugin": "5.43.0",
		"@typescript-eslint/parser": "5.43.0",
		"axios": "1.1.3",
		"eslint": "8.27.0",
		"eslint-config-prettier": "8.5.0",
		"eslint-plugin-jest": "^27.1.5",
		"eslint-plugin-prettier": "4.2.1",
		"eslint-plugin-vue": "9.7.0",
		"globby": "11.1.0",
<<<<<<< HEAD
		"jest": "29.2.1",
		"jest-environment-node": "29.2.1",
    "js-yaml": "4.1.0",
=======
		"jest": "29.3.1",
		"jest-environment-node": "29.3.1",
>>>>>>> 12786728
		"knex": "2.3.0",
		"lint-staged": "13.0.3",
		"listr2": "4.0.5",
		"lodash": "4.17.21",
		"prettier": "2.7.1",
		"seedrandom": "3.0.5",
		"simple-git-hooks": "2.8.1",
		"supertest": "6.3.1",
		"ts-jest": "29.0.3",
		"typescript": "4.9.3",
		"uuid": "9.0.0"
	},
	"engines": {
		"node": ">=16.0.0",
		"npm": ">=8.5.0"
	},
	"volta": {
		"node": "16.15.0",
		"npm": "8.10.0"
	}
}<|MERGE_RESOLUTION|>--- conflicted
+++ resolved
@@ -26,15 +26,8 @@
 	},
 	"devDependencies": {
 		"@directus/shared": "workspace:*",
-<<<<<<< HEAD
-		"@types/jest": "29.2.0",
-    "@types/js-yaml": "4.0.5",
-		"@types/listr": "0.14.4",
-		"@types/lodash": "4.14.186",
-=======
 		"@types/jest": "29.2.3",
 		"@types/lodash": "4.14.189",
->>>>>>> 12786728
 		"@types/seedrandom": "3.0.2",
 		"@types/supertest": "2.0.12",
 		"@types/uuid": "8.3.4",
@@ -47,14 +40,8 @@
 		"eslint-plugin-prettier": "4.2.1",
 		"eslint-plugin-vue": "9.7.0",
 		"globby": "11.1.0",
-<<<<<<< HEAD
-		"jest": "29.2.1",
-		"jest-environment-node": "29.2.1",
-    "js-yaml": "4.1.0",
-=======
 		"jest": "29.3.1",
 		"jest-environment-node": "29.3.1",
->>>>>>> 12786728
 		"knex": "2.3.0",
 		"lint-staged": "13.0.3",
 		"listr2": "4.0.5",
