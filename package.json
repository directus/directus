--- conflicted
+++ resolved
@@ -52,12 +52,8 @@
 		"simple-git-hooks": "2.8.1",
 		"supertest": "6.3.3",
 		"ts-jest": "29.0.3",
-<<<<<<< HEAD
-		"typescript": "4.9.3",
+		"typescript": "4.9.4",
 		"stripe": "^10.11.0",
-=======
-		"typescript": "4.9.4",
->>>>>>> c5dc8056
 		"uuid": "9.0.0"
 	},
 	"engines": {
