--- conflicted
+++ resolved
@@ -39,20 +39,9 @@
 		"typescript": "4.9.5",
 		"uuid": "9.0.0"
 	},
-<<<<<<< HEAD
-	"engines": {
-		"node": ">=18.0.0",
-		"pnpm": ">=8.1.0"
-	},
-	"lint-staged": {
-		"*.js": "eslint --cache --fix"
-	},
-	"packageManager": "pnpm@8.3.1"
-=======
 	"packageManager": "pnpm@8.6.0",
 	"engines": {
 		"node": ">=18.0.0",
 		"pnpm": "~8.6.0"
 	}
->>>>>>> b811cce4
 }