--- conflicted
+++ resolved
@@ -53,14 +53,9 @@
 		"seedrandom": "3.0.5",
 		"simple-git-hooks": "2.8.1",
 		"supertest": "6.3.3",
-<<<<<<< HEAD
-		"ts-jest": "29.0.3",
-		"typescript": "4.9.4",
-		"stripe": "^10.11.0",
-=======
 		"ts-jest": "29.0.5",
 		"typescript": "4.9.5",
->>>>>>> 7efdadb2
+		"stripe": "^10.11.0",
 		"uuid": "9.0.0"
 	},
 	"engines": {
