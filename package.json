{
	"name": "directus-monorepo",
	"private": true,
	"workspaces": [
		"./app",
		"./api",
		"./packages/*"
	],
	"scripts": {
		"cli": "NODE_ENV=development SERVE_APP=false DOTENV_CONFIG_PATH=api/.env ts-node -r dotenv/config --script-mode --transpile-only api/src/cli/run.ts",
		"format": "prettier --write \"**/*.{md,y?(a)ml,json}\"",
		"lint": "eslint .",
		"test:blackbox": "jest tests -c tests-blackbox/jest.config.js",
		"test:blackbox:watch": "jest tests -c tests-blackbox/jest.config.js --watch",
		"posttest:blackbox:watch": "ts-node --project ./tests-blackbox/tsconfig.json --transpile-only ./tests-blackbox/setup/teardown.ts",
		"test:e2e": "jest tests -c tests/jest.config.js",
		"test:e2e:watch": "jest tests -c tests/jest.config.js --watch",
		"posttest:e2e:watch": "ts-node --project ./tests/tsconfig.json --transpile-only ./tests/setup/teardown.ts"
	},
	"simple-git-hooks": {
		"pre-commit": "npx lint-staged"
	},
	"lint-staged": {
		"*.{js,ts,vue}": "eslint --fix",
		"*.{md,y?(a)ml,json}": "prettier --write"
	},
	"devDependencies": {
		"@directus/shared": "workspace:*",
<<<<<<< HEAD
		"@types/jest": "29.2.3",
		"@types/js-yaml": "4.0.5",
		"@types/lodash": "4.14.189",
=======
		"@types/jest": "29.2.4",
		"@types/lodash": "4.14.191",
>>>>>>> daf931a4
		"@types/seedrandom": "3.0.2",
		"@types/supertest": "2.0.12",
		"@types/uuid": "9.0.0",
		"@typescript-eslint/eslint-plugin": "5.47.0",
		"@typescript-eslint/parser": "5.47.0",
		"axios": "1.2.1",
		"eslint": "8.30.0",
		"eslint-config-prettier": "8.5.0",
		"eslint-plugin-jest": "27.1.7",
		"eslint-plugin-prettier": "4.2.1",
		"eslint-plugin-vue": "9.8.0",
		"globby": "11.1.0",
		"jest": "29.3.1",
		"jest-environment-node": "29.3.1",
<<<<<<< HEAD
		"js-yaml": "4.1.0",
=======
		"json-to-graphql-query": "2.2.4",
>>>>>>> daf931a4
		"knex": "2.3.0",
		"lint-staged": "13.1.0",
		"listr2": "5.0.6",
		"lodash": "4.17.21",
		"prettier": "2.8.1",
		"seedrandom": "3.0.5",
		"simple-git-hooks": "2.8.1",
		"supertest": "6.3.3",
		"ts-jest": "29.0.3",
		"typescript": "4.9.4",
		"uuid": "9.0.0"
	},
	"engines": {
		"node": ">=16.0.0",
		"npm": ">=8.5.0"
	},
	"volta": {
		"node": "16.15.0",
		"npm": "8.10.0"
	}
}<|MERGE_RESOLUTION|>--- conflicted
+++ resolved
@@ -26,14 +26,9 @@
 	},
 	"devDependencies": {
 		"@directus/shared": "workspace:*",
-<<<<<<< HEAD
-		"@types/jest": "29.2.3",
+		"@types/jest": "29.2.4",
 		"@types/js-yaml": "4.0.5",
-		"@types/lodash": "4.14.189",
-=======
-		"@types/jest": "29.2.4",
 		"@types/lodash": "4.14.191",
->>>>>>> daf931a4
 		"@types/seedrandom": "3.0.2",
 		"@types/supertest": "2.0.12",
 		"@types/uuid": "9.0.0",
@@ -48,11 +43,8 @@
 		"globby": "11.1.0",
 		"jest": "29.3.1",
 		"jest-environment-node": "29.3.1",
-<<<<<<< HEAD
 		"js-yaml": "4.1.0",
-=======
 		"json-to-graphql-query": "2.2.4",
->>>>>>> daf931a4
 		"knex": "2.3.0",
 		"lint-staged": "13.1.0",
 		"listr2": "5.0.6",
