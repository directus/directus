{
	"name": "directus-monorepo",
	"private": true,
	"scripts": {
		"build": "pnpm --recursive --filter '!docs' run build",
		"format": "prettier --write \"**/*.{md,y?(a)ml,json}\"",
		"lint": "eslint .",
		"test": "pnpm --recursive --filter '!tests-blackbox' test",
		"test:blackbox": "pnpm --filter directus deploy --prod dist && pnpm --filter tests-blackbox test",
		"prepare": "husky install"
	},
	"devDependencies": {
		"@changesets/cli": "2.26.1",
		"@directus/release-notes-generator": "workspace:*",
<<<<<<< HEAD
		"@typescript-eslint/eslint-plugin": "5.59.0",
		"@typescript-eslint/parser": "5.59.0",
		"busboy": "^1.6.0",
		"eslint": "8.38.0",
		"eslint-config-prettier": "8.8.0",
		"eslint-plugin-jest": "27.2.1",
		"eslint-plugin-prettier": "4.2.1",
		"eslint-plugin-vue": "9.11.0",
		"globby": "11.1.0",
		"husky": ">=7",
		"jest": "29.4.2",
		"jest-environment-node": "29.4.2",
		"js-yaml": "4.1.0",
		"json-to-graphql-query": "2.2.5",
		"knex": "2.4.2",
		"lint-staged": "13.1.2",
		"listr2": "5.0.7",
		"lodash": "4.17.21",
		"prettier": "2.8.7",
		"request": "^2.88.2",
		"seedrandom": "3.0.5",
		"stripe": "^10.11.0",
		"supertest": "6.3.3",
		"ts-jest": "29.0.5",
		"typescript": "4.9.5",
		"uuid": "9.0.0"
	},
	"engines": {
		"node": ">=18.0.0",
		"pnpm": ">=8.1.0"
	},
	"lint-staged": {
		"*.js": "eslint --cache --fix"
	},
	"packageManager": "pnpm@8.3.1"
=======
		"@typescript-eslint/eslint-plugin": "5.59.6",
		"@typescript-eslint/parser": "5.59.6",
		"eslint": "8.40.0",
		"eslint-config-prettier": "8.8.0",
		"eslint-plugin-jest": "27.2.1",
		"eslint-plugin-prettier": "4.2.1",
		"eslint-plugin-vue": "9.13.0",
		"prettier": "2.8.8"
	},
	"packageManager": "pnpm@8.5.1",
	"engines": {
		"node": ">=18.0.0",
		"pnpm": ">=8.5.1"
	}
>>>>>>> 83f69783
}<|MERGE_RESOLUTION|>--- conflicted
+++ resolved
@@ -12,15 +12,15 @@
 	"devDependencies": {
 		"@changesets/cli": "2.26.1",
 		"@directus/release-notes-generator": "workspace:*",
-<<<<<<< HEAD
-		"@typescript-eslint/eslint-plugin": "5.59.0",
-		"@typescript-eslint/parser": "5.59.0",
-		"busboy": "^1.6.0",
-		"eslint": "8.38.0",
+		"@typescript-eslint/eslint-plugin": "5.59.6",
+		"@typescript-eslint/parser": "5.59.6",
+		"eslint": "8.40.0",
 		"eslint-config-prettier": "8.8.0",
 		"eslint-plugin-jest": "27.2.1",
 		"eslint-plugin-prettier": "4.2.1",
-		"eslint-plugin-vue": "9.11.0",
+		"eslint-plugin-vue": "9.13.0",
+		"prettier": "2.8.8",
+		"busboy": "^1.6.0",
 		"globby": "11.1.0",
 		"husky": ">=7",
 		"jest": "29.4.2",
@@ -31,7 +31,6 @@
 		"lint-staged": "13.1.2",
 		"listr2": "5.0.7",
 		"lodash": "4.17.21",
-		"prettier": "2.8.7",
 		"request": "^2.88.2",
 		"seedrandom": "3.0.5",
 		"stripe": "^10.11.0",
@@ -48,20 +47,4 @@
 		"*.js": "eslint --cache --fix"
 	},
 	"packageManager": "pnpm@8.3.1"
-=======
-		"@typescript-eslint/eslint-plugin": "5.59.6",
-		"@typescript-eslint/parser": "5.59.6",
-		"eslint": "8.40.0",
-		"eslint-config-prettier": "8.8.0",
-		"eslint-plugin-jest": "27.2.1",
-		"eslint-plugin-prettier": "4.2.1",
-		"eslint-plugin-vue": "9.13.0",
-		"prettier": "2.8.8"
-	},
-	"packageManager": "pnpm@8.5.1",
-	"engines": {
-		"node": ">=18.0.0",
-		"pnpm": ">=8.5.1"
-	}
->>>>>>> 83f69783
 }