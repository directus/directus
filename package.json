--- conflicted
+++ resolved
@@ -9,10 +9,7 @@
 		"test:blackbox": "pnpm --filter directus deploy --prod dist && pnpm --filter tests-blackbox test"
 	},
 	"devDependencies": {
-<<<<<<< HEAD
-=======
 		"@changesets/cli": "2.26.1",
->>>>>>> d16c3896
 		"@typescript-eslint/eslint-plugin": "5.59.0",
 		"@typescript-eslint/parser": "5.59.0",
 		"eslint": "8.38.0",
