--- conflicted
+++ resolved
@@ -39,20 +39,12 @@
 		"eslint": "7.32.0",
 		"eslint-config-prettier": "8.3.0",
 		"eslint-plugin-prettier": "3.4.0",
-<<<<<<< HEAD
-		"eslint-plugin-vue": "7.15.0",
-=======
 		"eslint-plugin-vue": "7.15.1",
->>>>>>> 6eafe010
 		"globby": "11.0.4",
 		"jest": "27.0.6",
 		"knex": "0.95.9",
 		"lerna": "4.0.0",
-<<<<<<< HEAD
-		"lint-staged": "11.1.1",
-=======
 		"lint-staged": "11.1.2",
->>>>>>> 6eafe010
 		"listr": "0.14.3",
 		"mysql": "2.18.1",
 		"nanoid": "3.1.23",
@@ -83,10 +75,6 @@
 	},
 	"volta": {
 		"node": "16.5.0",
-<<<<<<< HEAD
-		"npm": "7.20.0"
-=======
 		"npm": "7.20.5"
->>>>>>> 6eafe010
 	}
 }