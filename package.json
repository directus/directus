{
	"name": "directus-monorepo",
	"private": true,
	"workspaces": [
		"./app",
		"./api",
		"./packages/*"
	],
	"scripts": {
		"lint": "npm-run-all --parallel --continue-on-error lint:*",
		"lint:eslint": "eslint .",
		"format": "prettier --write \"**/*.{js,ts,vue,md,yaml}\"",
		"dev": "pnpm -r --stream --parallel dev",
		"build": "pnpm -r build",
		"build:api": "pnpm -r build --ignore @directus/app",
		"pack": "node docker/pack",
		"test": "pnpm -r test",
		"test:e2e": "jest tests -c tests/jest.config.js",
		"test:e2e:watch": "pnpm -r test:e2e --watch",
		"posttest:e2e:watch": "ts-node --project ./tests/tsconfig.json --transpile-only ./tests/setup/teardown.ts",
		"cli": "cross-env NODE_ENV=development SERVE_APP=false DOTENV_CONFIG_PATH=api/.env ts-node -r dotenv/config --script-mode --transpile-only api/src/cli/run.ts"
	},
	"engines": {
		"node": ">=16.0.0",
		"npm": ">=8.5.0"
	},
<<<<<<< HEAD
=======
	"devDependencies": {
		"@directus/app": "^9.13.0",
		"@types/dockerode": "3.3.0",
		"@types/jest": "27.4.1",
		"@types/listr": "0.14.4",
		"@types/node": "16.11.9",
		"@types/supertest": "2.0.11",
		"@typescript-eslint/eslint-plugin": "5.27.0",
		"@typescript-eslint/parser": "5.27.0",
		"axios": "0.24.0",
		"dockerode": "3.3.1",
		"eslint": "8.17.0",
		"eslint-config-prettier": "8.5.0",
		"eslint-plugin-prettier": "4.0.0",
		"eslint-plugin-vue": "9.1.0",
		"globby": "11.0.4",
		"jest": "27.5.1",
		"knex": "2.1.0",
		"lerna": "4.0.0",
		"lint-staged": "11.2.6",
		"listr": "0.14.3",
		"markdown-it-anchor": "^8.6.4",
		"markdown-it-container": "^3.0.0",
		"mysql": "2.18.1",
		"nanoid": "3.1.30",
		"npm-run-all": "4.1.5",
		"pg": "8.7.1",
		"postcss": "^8.4.14",
		"prettier": "2.6.2",
		"simple-git-hooks": "2.8.0",
		"sqlite3": "5.0.6",
		"supertest": "6.1.6",
		"tedious": "13.2.0",
		"ts-jest": "27.1.3",
		"ts-node": "10.4.0"
	},
	"optionalDependencies": {
		"oracledb": "5.3.0"
	},
>>>>>>> 9e387fe4
	"simple-git-hooks": {
		"pre-commit": "npx lint-staged"
	},
	"lint-staged": {
		"*.{js,ts,vue}": "eslint --fix",
		"*.{md,yaml}": "prettier --write"
	},
	"volta": {
		"node": "16.15.0",
		"npm": "8.10.0"
	},
	"devDependencies": {
		"@directus/shared": "workspace:*",
		"@types/jest": "27.5.2",
		"@types/listr": "^0.14.4",
		"@types/lodash": "^4.14.182",
		"@types/supertest": "2.0.12",
		"@types/uuid": "8.3.4",
		"@typescript-eslint/eslint-plugin": "^5.30.5",
		"@typescript-eslint/parser": "^5.30.5",
		"axios": "^0.27.2",
		"cross-env": "7.0.3",
		"eslint": "^8.19.0",
		"eslint-config-prettier": "^8.5.0",
		"eslint-plugin-prettier": "^4.2.1",
		"eslint-plugin-vue": "^9.2.0",
		"jest": "28.1.2",
		"jest-environment-node": "^28.1.2",
		"knex": "^2.1.0",
		"listr": "^0.14.3",
		"lodash": "^4.17.21",
		"npm-run-all": "4.1.5",
		"prettier": "2.4.1",
		"supertest": "^6.2.3",
		"ts-jest": "28.0.5",
		"typescript": "^4.7.4",
		"uuid": "^8.3.2"
	}
}<|MERGE_RESOLUTION|>--- conflicted
+++ resolved
@@ -24,48 +24,6 @@
 		"node": ">=16.0.0",
 		"npm": ">=8.5.0"
 	},
-<<<<<<< HEAD
-=======
-	"devDependencies": {
-		"@directus/app": "^9.13.0",
-		"@types/dockerode": "3.3.0",
-		"@types/jest": "27.4.1",
-		"@types/listr": "0.14.4",
-		"@types/node": "16.11.9",
-		"@types/supertest": "2.0.11",
-		"@typescript-eslint/eslint-plugin": "5.27.0",
-		"@typescript-eslint/parser": "5.27.0",
-		"axios": "0.24.0",
-		"dockerode": "3.3.1",
-		"eslint": "8.17.0",
-		"eslint-config-prettier": "8.5.0",
-		"eslint-plugin-prettier": "4.0.0",
-		"eslint-plugin-vue": "9.1.0",
-		"globby": "11.0.4",
-		"jest": "27.5.1",
-		"knex": "2.1.0",
-		"lerna": "4.0.0",
-		"lint-staged": "11.2.6",
-		"listr": "0.14.3",
-		"markdown-it-anchor": "^8.6.4",
-		"markdown-it-container": "^3.0.0",
-		"mysql": "2.18.1",
-		"nanoid": "3.1.30",
-		"npm-run-all": "4.1.5",
-		"pg": "8.7.1",
-		"postcss": "^8.4.14",
-		"prettier": "2.6.2",
-		"simple-git-hooks": "2.8.0",
-		"sqlite3": "5.0.6",
-		"supertest": "6.1.6",
-		"tedious": "13.2.0",
-		"ts-jest": "27.1.3",
-		"ts-node": "10.4.0"
-	},
-	"optionalDependencies": {
-		"oracledb": "5.3.0"
-	},
->>>>>>> 9e387fe4
 	"simple-git-hooks": {
 		"pre-commit": "npx lint-staged"
 	},
