--- conflicted
+++ resolved
@@ -27,12 +27,8 @@
 		"npm": ">=7.0.0"
 	},
 	"devDependencies": {
-<<<<<<< HEAD
-		"@types/dockerode": "3.2.7",
+		"@types/dockerode": "3.3.0",
 		"@types/faker": "^5.5.8",
-=======
-		"@types/dockerode": "3.3.0",
->>>>>>> e509dce3
 		"@types/jest": "27.0.2",
 		"@types/listr": "0.14.4",
 		"@types/node": "15.12.2",
@@ -44,12 +40,8 @@
 		"eslint": "8.0.1",
 		"eslint-config-prettier": "8.3.0",
 		"eslint-plugin-prettier": "4.0.0",
-<<<<<<< HEAD
-		"eslint-plugin-vue": "7.19.0",
+		"eslint-plugin-vue": "7.19.1",
 		"faker": "^5.5.3",
-=======
-		"eslint-plugin-vue": "7.19.1",
->>>>>>> e509dce3
 		"globby": "11.0.4",
 		"jest": "27.2.5",
 		"knex": "0.95.11",
@@ -71,11 +63,7 @@
 		"stylelint-order": "4.1.0",
 		"stylelint-scss": "3.21.0",
 		"supertest": "6.1.6",
-<<<<<<< HEAD
 		"tedious": "14.0.0",
-=======
-		"tedious": "13.0.0",
->>>>>>> e509dce3
 		"ts-jest": "27.0.5",
 		"ts-node": "10.3.0"
 	},
