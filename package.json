--- conflicted
+++ resolved
@@ -9,12 +9,8 @@
 		"lint": "eslint --cache .",
 		"lint:style": "stylelint '**/*.{css,scss,vue}' --ignore-path .gitignore --cache",
 		"test": "pnpm --recursive --filter '!tests-blackbox' test",
-<<<<<<< HEAD
-		"test:blackbox": "rimraf ./dist && pnpm --filter directus deploy --prod dist && pnpm --filter tests-blackbox test",
+		"test:blackbox": "rimraf ./dist && pnpm --filter directus deploy --legacy --prod dist && pnpm --filter tests-blackbox test",
 		"test:coverage": "pnpm --recursive --filter '!tests-blackbox' test:coverage"
-=======
-		"test:blackbox": "rimraf ./dist && pnpm --filter directus deploy --legacy --prod dist && pnpm --filter tests-blackbox test"
->>>>>>> 85199119
 	},
 	"devDependencies": {
 		"@changesets/cli": "2.28.1",
