{
	"name": "directus-monorepo",
	"private": true,
	"scripts": {
		"build": "pnpm --recursive --filter '!docs' run build",
		"format": "prettier --write \"**/*.{md,y?(a)ml,json}\"",
		"lint": "eslint .",
		"test": "pnpm --recursive --filter '!tests-blackbox' test",
		"test:blackbox": "pnpm --filter directus deploy --prod dist && pnpm --filter tests-blackbox test"
	},
	"devDependencies": {
		"@typescript-eslint/eslint-plugin": "5.59.0",
		"@typescript-eslint/parser": "5.59.0",
		"eslint": "8.38.0",
		"eslint-config-prettier": "8.8.0",
		"eslint-plugin-jest": "27.2.1",
		"eslint-plugin-prettier": "4.2.1",
<<<<<<< HEAD
		"eslint-plugin-vue": "9.9.0",
		"globby": "11.1.0",
		"jest": "29.4.2",
		"jest-environment-node": "29.4.2",
		"js-yaml": "4.1.0",
		"json-to-graphql-query": "2.2.5",
		"knex": "2.4.2",
		"lint-staged": "13.1.2",
		"listr2": "5.0.7",
		"lodash": "4.17.21",
		"prettier": "2.8.4",
		"seedrandom": "3.0.5",
		"simple-git-hooks": "2.8.1",
		"supertest": "6.3.3",
		"ts-jest": "29.0.5",
		"typescript": "4.9.5",
		"stripe": "^10.11.0",
		"uuid": "9.0.0",
    "request": "^2.88.2",
    "busboy": "^1.6.0"
  },
=======
		"eslint-plugin-vue": "9.11.0",
		"prettier": "2.8.7"
	},
	"packageManager": "pnpm@8.3.1",
>>>>>>> 8108219b
	"engines": {
		"node": ">=18.0.0",
		"pnpm": ">=8.1.0"
	}
}<|MERGE_RESOLUTION|>--- conflicted
+++ resolved
@@ -15,8 +15,7 @@
 		"eslint-config-prettier": "8.8.0",
 		"eslint-plugin-jest": "27.2.1",
 		"eslint-plugin-prettier": "4.2.1",
-<<<<<<< HEAD
-		"eslint-plugin-vue": "9.9.0",
+		"eslint-plugin-vue": "9.11.0",
 		"globby": "11.1.0",
 		"jest": "29.4.2",
 		"jest-environment-node": "29.4.2",
@@ -26,7 +25,7 @@
 		"lint-staged": "13.1.2",
 		"listr2": "5.0.7",
 		"lodash": "4.17.21",
-		"prettier": "2.8.4",
+		"prettier": "2.8.7",
 		"seedrandom": "3.0.5",
 		"simple-git-hooks": "2.8.1",
 		"supertest": "6.3.3",
@@ -37,12 +36,6 @@
     "request": "^2.88.2",
     "busboy": "^1.6.0"
   },
-=======
-		"eslint-plugin-vue": "9.11.0",
-		"prettier": "2.8.7"
-	},
-	"packageManager": "pnpm@8.3.1",
->>>>>>> 8108219b
 	"engines": {
 		"node": ">=18.0.0",
 		"pnpm": ">=8.1.0"
