{
	"name": "directus-monorepo",
	"private": true,
	"homepage": "https://directus.io",
	"type": "module",
	"scripts": {
		"build": "pnpm --recursive --filter '!docs' run build",
		"format": "prettier --cache --check .",
		"lint": "eslint --cache .",
		"test": "pnpm --recursive --filter '!tests-blackbox' test",
		"test:blackbox": "pnpm --filter directus deploy --prod dist && pnpm --filter tests-blackbox test"
	},
	"devDependencies": {
		"@changesets/cli": "2.27.11",
		"@directus/release-notes-generator": "workspace:*",
<<<<<<< HEAD
		"@typescript-eslint/eslint-plugin": "7.8.0",
		"@typescript-eslint/parser": "7.8.0",
		"eslint": "8.57.0",
		"eslint-plugin-vue": "9.28.0",
		"prettier": "3.1.0"
=======
		"@eslint/js": "9.17.0",
		"eslint": "9.17.0",
		"eslint-config-prettier": "9.1.0",
		"eslint-plugin-vue": "9.32.0",
		"globals": "15.14.0",
		"prettier": "3.1.0",
		"typescript": "5.7.3",
		"typescript-eslint": "8.19.1"
>>>>>>> 69d7ba53
	},
	"packageManager": "pnpm@9.15.3",
	"engines": {
		"node": "22",
		"pnpm": "9"
	}
}<|MERGE_RESOLUTION|>--- conflicted
+++ resolved
@@ -13,13 +13,6 @@
 	"devDependencies": {
 		"@changesets/cli": "2.27.11",
 		"@directus/release-notes-generator": "workspace:*",
-<<<<<<< HEAD
-		"@typescript-eslint/eslint-plugin": "7.8.0",
-		"@typescript-eslint/parser": "7.8.0",
-		"eslint": "8.57.0",
-		"eslint-plugin-vue": "9.28.0",
-		"prettier": "3.1.0"
-=======
 		"@eslint/js": "9.17.0",
 		"eslint": "9.17.0",
 		"eslint-config-prettier": "9.1.0",
@@ -28,7 +21,6 @@
 		"prettier": "3.1.0",
 		"typescript": "5.7.3",
 		"typescript-eslint": "8.19.1"
->>>>>>> 69d7ba53
 	},
 	"packageManager": "pnpm@9.15.3",
 	"engines": {
