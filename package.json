--- conflicted
+++ resolved
@@ -55,16 +55,10 @@
 		"npm-run-all": "4.1.5",
 		"oracledb": "5.3.0",
 		"pg": "8.7.1",
-<<<<<<< HEAD
-		"postcss": "^8.4.7",
-		"prettier": "2.4.1",
-		"seedrandom": "^3.0.5",
-		"simple-git-hooks": "2.7.0",
-=======
 		"postcss": "^8.4.14",
 		"prettier": "2.6.2",
+		"seedrandom": "^3.0.5",
 		"simple-git-hooks": "2.8.0",
->>>>>>> 352aa94a
 		"sqlite3": "5.0.6",
 		"supertest": "6.1.6",
 		"tedious": "13.2.0",
