--- conflicted
+++ resolved
@@ -37,11 +37,8 @@
 		{ blankLine: 'any', prev: ['export', 'import'], next: ['export', 'import'] },
 	],
 	'lines-between-class-members': ['error', 'always', { exceptAfterSingleLine: true }],
-<<<<<<< HEAD
-=======
 	'no-nested-ternary': 'error',
 	curly: ['error', 'multi-line'],
->>>>>>> d16c3896
 };
 
 module.exports = {
