--- conflicted
+++ resolved
@@ -1,122 +1,4 @@
 # Contributing
 
-<<<<<<< HEAD
-Heya! Welcome to Directus, and thank you for taking the time to contribute back to Open Source Software! ❤️ We want
-everybody to be able to contribute to Directus, no matter your background or expertise. In order to facilitate that,
-we've put together a couple tips and tricks below. Our team truly appreciates every single contributor, community
-member, GitHub star, pull-request, bug report, and feature request. Keeping Directus completely free and open-source is
-our way of saying: **Thank you!**
-
-> We're here to help!
->
-> If you have _any_ questions along your contributor journey, please feel free to come chat with us on
-> [our Discord server](https://directus.chat).
-
-## Code of Conduct
-
-**The Directus [Code of Conduct](https://github.com/directus/directus/blob/main/code_of_conduct.md) is one of the ways
-we put our values into practice. We expect all of our staff, contractors and contributors to know and follow this
-code.**
-
-**Our contributors and maintainers work extremely hard to build Directus as premium open-source software. Please be
-respectful of those efforts throughout our ecosystem. Trolling, harassing, insulting, or other unacceptable behavior by
-participants will not be tolerated.**
-
-In the interest of fostering an open and welcoming environment, we as contributors and maintainers pledge to making
-participation in our project and community a harassment-free experience for everyone, regardless of age, body size,
-disability, ethnicity, sex characteristics, gender identity and expression, level of experience, education,
-socio-economic status, nationality, personal appearance, race, religion, or sexual identity and orientation.
-
-Examples of behavior that contributes to creating a positive environment include:
-
-- Using welcoming and inclusive language
-- Being respectful of differing viewpoints and experiences
-- Gracefully accepting constructive criticism
-- Focusing on what is best for the community
-- Showing empathy towards other community members
-
-**Before continuing, please take a moment to read our full
-[Code of Conduct](https://github.com/directus/directus/blob/main/code_of_conduct.md).**
-
-## Ways to Contribute
-
-### Reporting Bugs
-
-If you happen to run into a bug, please post an Issue on our main GitHub Issue board:
-https://github.com/directus/directus/issues
-
-Please be as explicit and detailed as you can in the bug report. The more information available, the easier it is for
-other contributors to help you find the solution or fix. Consider adding a schema snapshot file, or a database dump.
-
-### Leaving Feedback
-
-If you have a great idea for an improvement of the platform, or any other feedback, please make sure to open a new
-Discussion on our GitHub Discussions board: https://github.com/directus/directus/discussions
-
-### Document the Project
-
-The [Directus Docs](https://github.com/directus/docs) are living documents that can always be improved on. Notice any
-parts of the docs in dire need of some tender love and care? Feel free to open a Pull Request!
-
-### Helping Others
-
-The Directus community is growing quickly, which also means there's more and more people that have questions. Helping
-out your fellow developers by answering questions on [Discord](https://directus.chat) or
-[GitHub Discussions](https://github.com/directus/directus/discussions/categories/q-a) is a great way to help the
-project.
-
-### Pull Requests
-
-Issues marked "Community" are ready to be implemented by anybody at any point! If you're looking to implement an issue that doesn't have that label, please make sure to ping the maintainers before getting started!
-
-#### Contributor License Agreement
-
-All code contributors are required to sign the Contributor License Agreement (CLA). When you start a pull request, a
-GitHub Action will prompt you to review the CLA and sign it by adding your name to contributors.yml
-
-#### Bug Fixes
-
-We treat Issues on the main repo as actionable items we want to get done. This also means that we welcome PRs for any
-Issue that has been labeled either "Bug", "Improvement", or "New Feature". Labeled issues are bugs or new features that
-have been triaged, accepted, and are ready to be implemented.
-
-#### Implementing Features
-
-With the continuous growth of Directus, more and more people are relying on Directus for (critical) data workloads in
-various use cases. This means we need to be careful with any changes that might affect the stability, security,
-performance, or scalability of Directus. For this reason, it's important that any new feature is properly thought
-through and discussed before being implemented.
-
-Before you start writing code to implement your new feature idea, please read through and understand our triaging
-process for new features before diving in. While we encourage and appreciate every code contribution, please understand
-that we can't merge every suggested code change.
-
-##### Triaging Process
-
-Feature Request Discussions that are deemed ready to be implemented with the discussed implementation details are marked
-"Accepted" and converted into an Issue, at which point the feature is ready to be implemented.
-
-New feature ideas reported directly to issues might be converted into a Discussion for further triaging at
-[the core team](https://github.com/orgs/directus/people)'s discretion first. This is often due to a lack of detail, or
-lack of proven interest.
-
-Each Pull Request that comes in is required to resolve [an open Issue](https://github.com/directus/directus/issues) that
-is labeled "Bug", "Improvement", or "New Feature". This ensures that any code change made implements a known actionable
-item, be it a feature or otherwise.
-
-### Reporting Security Vulnerabilities
-
-If you believe you have discovered a security issue within a Directus product or service, please reach out to us
-directly over email: [security@directus.io](mailto:security@directus.io). We will then open a
-[GitHub Security Advisory](https://github.com/directus/directus/security/advisories) for tracking the fix.
-
-We value the members of the independent security research community who find security vulnerabilities and work with our
-team so that proper fixes can be issued to users. Our policy is to credit all researchers in the fix's release notes. In
-order to receive credit, security researchers must follow responsible disclosure practices, including:
-
-- They do not publish the vulnerability prior to the Directus team releasing a fix for it
-- They do not divulge exact details of the issue, e.g., through exploits or proof-of-concepts
-=======
 Please see our contributing guidelines on
-[https://docs.directus.io/contributing/introduction](https://docs.directus.io/contributing/introduction)
->>>>>>> d16c3896
+[https://docs.directus.io/contributing/introduction](https://docs.directus.io/contributing/introduction)