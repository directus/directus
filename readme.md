--- conflicted
+++ resolved
@@ -10,14 +10,14 @@
 - **REST & GraphQL API.** Instantly layers a blazingly fast Node.js API on top of any SQL database.
 - **Manage pure SQL.** Works with new or existing SQL databases, no migration required.
 - **Choose your database.** Supports PostgreSQL, MySQL, SQLite, OracleDB, CockroachDB, MariaDB, and MS-SQL.
-- **On-Prem or Cloud.** Run locally, install on-premises, or use our [self-service Cloud service](https://directus.io/pricing) (free tier available).
+- **On-Prem or Cloud.** Run locally, install on-premises, or use our
+  [self-service Cloud service](https://directus.io/pricing) (free tier available).
 - **Completely extensible.** Built to white-label, it is easy to customize our modular platform.
 - **A modern dashboard.** Our no-code Vue.js app is safe and intuitive for non-technical users, no training required.
 
 **[Learn more about Directus](https://directus.io)**
 
 <br>
-
 
 ## 🚀 Directus Cloud
 
@@ -54,21 +54,6 @@
 
 <br>
 
-<<<<<<< HEAD
-## 🚀 One-Click Deployments
-
-If you would like to completely avoid the manual installation process, the following self-hosted one-click apps will
-handle the heavy-lifting for you. While Directus is always completely free, you will likely need to pay for these
-services.
-
-| Cloudron | DigitalOcean                                                                                                                            | Heroku                                                                                                                                                                                              | Platform.sh                                                                                                                                                                                                                                                                                                                                                                             | Zeet                                                                                                                                                                               |
-| --------------------------------------------------------------------------------------------------------------------------------------- | --------------------------------------------------------------------------------------------------------------------------------------- | --------------------------------------------------------------------------------------------------------------------------------------------------------------------------------------------------- | --------------------------------------------------------------------------------------------------------------------------------------------------------------------------------------------------------------------------------------------------------------------------------------------------------------------------------------------------------------------------------------- | ---------------------------------------------------------------------------------------------------------------------------------------------------------------------------------- |
-| <a href="https://cloudron.io/button.html?app=io.directus9.cloudronapp"><img src="https://cloudron.io/img/button.svg" width="180px" /></a> | <a href="https://marketplace.digitalocean.com/apps/directus"><img src="https://www.deploytodo.com/do-btn-blue.svg" width="180px" /></a> | <a href="https://heroku.com/deploy?template=https://github.com/directus-community/heroku-template"><img src="https://www.herokucdn.com/deploy/button.svg" alt="Deploy on Heroku" width="180px"></a> | <a href="https://console.platform.sh/projects/create-project?template=https://raw.githubusercontent.com/platformsh/template-builder/master/templates/directus/.platform.template.yaml&utm_content=directus&utm_source=github&utm_medium=button&utm_campaign=deploy_on_platform"><img src="https://platform.sh/images/deploy/lg-blue.svg" alt="Deploy on Platform.sh" width="180px"></a> | <a href="https://deploy.zeet.co/?url=https://github.com/directus-community/heroku-template"><img src="https://deploy.zeet.co/directus.svg" alt="Deploy on Zeet" width="180px"></a> |
-
-<br>
-
-=======
->>>>>>> 4106bcfe
 ## 📌 Requirements
 
 Directus only requires Node.js and supports most operating systems and SQL database vendors.
