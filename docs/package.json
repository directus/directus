{
	"name": "docs",
	"private": true,
	"version": "0.0.0",
	"type": "module",
	"scripts": {
		"build:packages": "pnpm --recursive --filter '!docs' --filter '!api' --filter '!app' run build",
		"build:typedocs": "typedoc --options ./.typedocs/options.json",
		"build:docs": "vitepress build",
		"build": "pnpm build:packages && pnpm build:typedocs && pnpm build:docs",
		"dev": "pnpm build:typedocs && vitepress dev",
		"preview": "vitepress preview",
		"spellcheck": "spellchecker -p spell indefinite-article repeated-words syntax-mentions syntax-urls frontmatter",
		"code-blocks-check": "eslint --config .eslintrc-code-blocks.cjs \"**/*.md\""
	},
	"dependencies": {
		"node-fetch": "3.3.2"
	},
	"devDependencies": {
		"@directus/format-title": "workspace:*",
		"@directus/sdk": "workspace:*",
<<<<<<< HEAD
		"@directus/tsconfig": "3.0.0",
		"@pnpm/find-workspace-dir": "7.0.2",
=======
		"@directus/tsconfig": "workspace:*",
		"@pnpm/find-workspace-dir": "7.0.3",
>>>>>>> 7cb9d9e3
		"@pnpm/find-workspace-packages": "6.0.9",
		"markdown-it-for-inline": "2.0.1",
		"marked": "14.1.4",
		"spellchecker-cli": "7.0.0",
		"typedoc": "0.27.6",
		"typedoc-plugin-frontmatter": "1.1.2",
		"typedoc-plugin-markdown": "4.4.1",
		"typedoc-plugin-zod": "1.3.1",
		"typedoc-vitepress-theme": "1.1.2",
		"typescript": "5.7.2",
		"vitepress": "1.0.0-rc.4",
		"vitepress-plugin-tabs": "0.3.0",
		"vue": "3.5.13"
	}
}<|MERGE_RESOLUTION|>--- conflicted
+++ resolved
@@ -19,13 +19,8 @@
 	"devDependencies": {
 		"@directus/format-title": "workspace:*",
 		"@directus/sdk": "workspace:*",
-<<<<<<< HEAD
 		"@directus/tsconfig": "3.0.0",
-		"@pnpm/find-workspace-dir": "7.0.2",
-=======
-		"@directus/tsconfig": "workspace:*",
 		"@pnpm/find-workspace-dir": "7.0.3",
->>>>>>> 7cb9d9e3
 		"@pnpm/find-workspace-packages": "6.0.9",
 		"markdown-it-for-inline": "2.0.1",
 		"marked": "14.1.4",
