{
	"name": "docs",
	"private": true,
	"type": "module",
	"scripts": {
		"build:packages": "pnpm --recursive --filter '!docs' --filter '!api' --filter '!app' run build",
		"build:typedocs": "typedoc --options ./.typedocs/options.json",
		"build:docs": "vitepress build",
		"build": "pnpm build:packages && pnpm build:typedocs && pnpm build:docs",
		"dev": "pnpm build:typedocs && vitepress dev",
		"preview": "vitepress preview",
		"spellcheck": "spellchecker -p spell indefinite-article repeated-words syntax-mentions syntax-urls frontmatter",
		"code-blocks-check": "eslint --config .eslintrc-code-blocks.cjs \"**/*.md\"",
		"update-thumbnail": "thumbsmith deploy .thumbsmith/docs.thumbnail.html || exit 0"
	},
	"dependencies": {
		"node-fetch": "3.3.1"
	},
	"devDependencies": {
		"@directus/format-title": "10.0.0",
		"@directus/tsconfig": "workspace:*",
		"@thumbsmith/url": "0.1.3",
		"@unhead/vue": "1.1.26",
<<<<<<< HEAD
		"@vue/tsconfig": "0.4.0",
=======
		"eslint-parser-plain": "0.1.0",
		"eslint-plugin-markdown": "3.0.0",
		"eslint-plugin-prettier": "npm:@paescuj/eslint-plugin-prettier@4.3.0-1",
		"eslint-plugin-react": "7.32.2",
>>>>>>> 92621429
		"spellchecker-cli": "6.1.1",
		"typedoc": "0.24.7",
		"typedoc-plugin-frontmatter": "0.0.2",
		"typedoc-plugin-markdown": "4.0.0-next.13",
		"typedoc-plugin-zod": "1.0.2",
		"typedoc-vitepress-theme": "1.0.0-next.2",
		"typescript": "5.0.4",
		"vitepress": "1.0.0-alpha.75",
		"vue": "3.3.4"
	}
}<|MERGE_RESOLUTION|>--- conflicted
+++ resolved
@@ -21,14 +21,11 @@
 		"@directus/tsconfig": "workspace:*",
 		"@thumbsmith/url": "0.1.3",
 		"@unhead/vue": "1.1.26",
-<<<<<<< HEAD
 		"@vue/tsconfig": "0.4.0",
-=======
 		"eslint-parser-plain": "0.1.0",
 		"eslint-plugin-markdown": "3.0.0",
 		"eslint-plugin-prettier": "npm:@paescuj/eslint-plugin-prettier@4.3.0-1",
 		"eslint-plugin-react": "7.32.2",
->>>>>>> 92621429
 		"spellchecker-cli": "6.1.1",
 		"typedoc": "0.24.7",
 		"typedoc-plugin-frontmatter": "0.0.2",
