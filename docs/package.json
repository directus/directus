--- conflicted
+++ resolved
@@ -1,11 +1,7 @@
 {
 	"name": "@directus/docs",
 	"private": false,
-<<<<<<< HEAD
-	"version": "9.0.0-rc.60",
-=======
 	"version": "9.0.0-rc.62",
->>>>>>> 4c04eba4
 	"description": "",
 	"main": "index.json",
 	"scripts": {
