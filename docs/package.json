--- conflicted
+++ resolved
@@ -1,11 +1,7 @@
 {
 	"name": "@directus/docs",
 	"private": false,
-<<<<<<< HEAD
-	"version": "9.1.2",
-=======
 	"version": "9.7.1",
->>>>>>> 4106bcfe
 	"description": "",
 	"main": "dist/index.js",
 	"exports": {
