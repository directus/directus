{
	"name": "docs",
	"private": true,
	"type": "module",
	"scripts": {
		"build:packages": "pnpm --recursive --filter '!docs' --filter '!api' --filter '!app' run build",
		"build:typedocs": "typedoc --options ./.typedocs/options.json",
		"build:docs": "vitepress build",
		"build": "pnpm build:packages && pnpm build:typedocs && pnpm build:docs",
		"dev": "pnpm build:typedocs && vitepress dev",
		"preview": "vitepress preview",
		"spellcheck": "spellchecker -p spell indefinite-article repeated-words syntax-mentions syntax-urls frontmatter",
		"update-thumbnail": "thumbsmith deploy .thumbsmith/docs.thumbnail.html || exit 0"
	},
	"dependencies": {
		"highlight.js": "^11.8.0",
		"node-fetch": "3.3.1",
<<<<<<< HEAD
		"outdent": "^0.8.0"
=======
		"outdent": "^0.8.0",
		"typedoc-plugin-frontmatter": "^0.0.2"
>>>>>>> 3e9537f9
	},
	"devDependencies": {
		"@directus/format-title": "10.0.0",
		"@directus/tsconfig": "workspace:*",
		"@thumbsmith/url": "0.1.3",
		"@unhead/vue": "1.1.26",
		"spellchecker-cli": "6.1.1",
		"typedoc": "^0.24.7",
		"typedoc-plugin-markdown": "4.0.0-next.13",
		"typedoc-vitepress-theme": "1.0.0-next.2",
		"typescript": "5.0.4",
		"vitepress": "1.0.0-alpha.75",
		"vue": "3.3.4"
	}
}<|MERGE_RESOLUTION|>--- conflicted
+++ resolved
@@ -15,12 +15,8 @@
 	"dependencies": {
 		"highlight.js": "^11.8.0",
 		"node-fetch": "3.3.1",
-<<<<<<< HEAD
-		"outdent": "^0.8.0"
-=======
 		"outdent": "^0.8.0",
 		"typedoc-plugin-frontmatter": "^0.0.2"
->>>>>>> 3e9537f9
 	},
 	"devDependencies": {
 		"@directus/format-title": "10.0.0",
