{
	"name": "@directus/docs",
	"private": false,
<<<<<<< HEAD
	"version": "9.0.0-rc.83",
=======
	"version": "9.0.0-rc.92",
>>>>>>> 18e41b35
	"description": "",
	"main": "dist/index.js",
	"scripts": {
		"build": "node build.js",
		"dev": "npm-watch build",
		"dev:site": "vuepress dev",
		"build:site": "vuepress build"
	},
	"watch": {
		"build": {
			"patterns": [
				"."
			],
			"ignore": "dist",
			"extensions": "md,yaml",
			"silent": true,
			"quiet": true
		}
	},
	"files": [
		"dist"
	],
	"keywords": [],
	"author": "Rijk van Zanten <rijkvanzanten@me.com>",
	"license": "ISC",
	"gitHead": "24621f3934dc77eb23441331040ed13c676ceffd",
	"devDependencies": {
		"directory-tree": "2.3.1",
		"fs-extra": "10.0.0",
		"lodash.get": "4.4.2",
		"micromark": "3.0.5",
		"npm-watch": "0.11.0",
		"slugify": "1.6.0",
		"vuepress": "1.8.2",
		"vuepress-plugin-clean-urls": "1.1.2"
	}
}<|MERGE_RESOLUTION|>--- conflicted
+++ resolved
@@ -1,11 +1,7 @@
 {
 	"name": "@directus/docs",
 	"private": false,
-<<<<<<< HEAD
-	"version": "9.0.0-rc.83",
-=======
 	"version": "9.0.0-rc.92",
->>>>>>> 18e41b35
 	"description": "",
 	"main": "dist/index.js",
 	"scripts": {
