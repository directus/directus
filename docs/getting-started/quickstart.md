--- conflicted
+++ resolved
@@ -1,33 +1,14 @@
 # Quickstart Guide
 
 > This quickstart guide is designed to get you up and running with a Directus Cloud Project in a snap. Along the way,
-<<<<<<< HEAD
-> you will better understand what Directus is, setup your free Directus Cloud Account, get hands-on experience with the
-> App and API, and find more resources to deep-dive into the App and API.
-=======
 > you will better understand what Directus is, setup your free Directus Cloud Account, get a _hands-on introduction_ to
 > the App and API, and find more resources to deep-dive into.
->>>>>>> 8b39c49d
 
 ## 1. Create Cloud Account and Login
 
 <video autoplay muted loop controls>
 <source src="https://cdn.directus.io/docs/v9/getting-started/quickstart/quickstart-20220427A/create-account-and-login-20220427.mp4" type="video/mp4" />
 </video>
-<<<<<<< HEAD
-
-First, you'll need to [create an Account and log in](/cloud/accounts/#create-account-and-login) on
-[Directus Cloud](https://directus.cloud/login)
-
-Your Directus Cloud Account allows you to create and manage any number of Community and Standard Projects. We've made
-life easier by giving you the option to create and log in to your free Cloud Account automatically with Github. If you
-don't have a Github account or prefer not to use this login method, email-and-password login is available, as well.
-
-The very first time you log in after account creation, you will be prompted to create a Team. Teams allow you to
-organize Team Members, Projects and Project Billing as desired.
-
-:::tip Learn more About Cloud
-=======
 
 First, you'll need to [create an Account and log in](/cloud/accounts/#create-account-and-login) on
 [Directus Cloud](https://directus.cloud/login)
@@ -43,7 +24,6 @@
 Once your Team is created, it's time to create your free Community Cloud Project!
 
 :::tip Learn More About Cloud
->>>>>>> 8b39c49d
 
 - [Overview](/cloud/overview/)
 - [Cloud Accounts](/cloud/accounts/)
@@ -57,23 +37,14 @@
 <source src="https://cdn.directus.io/docs/v9/getting-started/quickstart/quickstart-20220427A/create-and-access-project-20220427A.mp4" type="video/mp4" />
 </video>
 
-<<<<<<< HEAD
-You will need to create a [Team](/cloud/teams/) or navigate to the existing Team under which you want to create a
-Community Project. To create a Community Project, follow the steps below:
-=======
 To create a Community Project, follow the steps below:
->>>>>>> 8b39c49d
 
 1. Open the Team Menu in the Dashboard Header and select or [create](/cloud/teams/#create-a-team) the desired Team.
 2. Navigate to **"Projects"** and click **"Create Project"**.
 3. Set the Project Name.
 4. Select the Community tier.
 5. Scroll to the bottom of the screen and choose the **"Empty Project"** Starting Template.\
-<<<<<<< HEAD
-   Note the **"Demo Project"** adds in dummy data for more in-depth demo purposes.
-=======
    _Note: The **"Demo Project"** adds in dummy data for in-depth feature demonstrations._
->>>>>>> 8b39c49d
 6. Click **"Create Project"**.
 
 _It should take around 90 seconds for the Cloud Project to build out. During this time, a link will be sent to the email
@@ -85,16 +56,6 @@
    your browser.
 8. Log in with your username and password from the email.
 
-<<<<<<< HEAD
-:::tip Check All Inboxes
-
-Due to the algorithms used by some email providers, it is possible the email containing your Project URL, email and
-password will end up in another non-primary folder such as "Social" or "Promotions". Be sure to check all inbox mail.
-
-:::
-
-:::tip Learn More About Teams and Projects
-=======
 :::tip Check All Inbox Folders
 
 Due to the algorithms used by some email providers, it is possible the email containing your Project login information
@@ -103,7 +64,6 @@
 :::
 
 :::tip Learn More About Cloud Projects
->>>>>>> 8b39c49d
 
 - [Overview](/cloud/overview/)
 - [Cloud Projects](/cloud/projects/)
@@ -122,16 +82,10 @@
 1. Navigate into the Content Module.
 2. Click **"Create Collection"** and a side menu will appear.
 3. Fill in a **Name**.\
-<<<<<<< HEAD
-   For the sake of this demo, we'll be calling ours `articles`, but feel free to make it your own!
-4. Leave the other settings at default and click <span mi btn>arrow*forward</span> and the **"Optional System Fields"**
-   will open. Keep the values in this menu at default *(toggled off)\_ for now. You can adjust these later.
-=======
    _For the sake of this demo, we'll be calling ours `articles`, but feel free to make it your own!_
-4. Leave the other options at default. Click <span mi btn>arrow_forward</span> and the **"Optional System Fields"** menu
+4. Leave the other options at default. Click <span mi btn>arrow*forward</span> and the **"Optional System Fields"** menu
    will open.\
-   _Keep the values in this menu at the default, toggled off, for now. You can adjust them later._
->>>>>>> 8b39c49d
+   \_Keep the values in this menu at the default, toggled off, for now. You can adjust them later.*
 5. Click <span mi btn>check</span> in the menu header.
 
 :::tip Learn More About Collections
@@ -154,18 +108,6 @@
 </video>
 
 With your first Collection created, it's time to start adding some [Fields](/getting-started/glossary/#fields).
-<<<<<<< HEAD
-
-1. Navigate to **Settings Module > Data Model > `Collection-Name`**.
-2. Click the **"Create Field"** button and select the **"Input"** Field type.
-3. Fill in a Field name under **Key**. We'll be calling our Field `title`.\
-   While Directus offers a range of powerful field customization options, we'll be sticking to the defaults for now. These
-   defaults use the "String" datatype.
-4. Select **"Save"**.
-
-::: tip Learn More About Fields
-
-=======
 
 1. Navigate to **Settings Module > Data Model > `Collection-Name`**.
 2. Click the **"Create Field"** button and select the **"Input"** Field type.
@@ -175,7 +117,6 @@
 
 ::: tip Learn More About Fields
 
->>>>>>> 8b39c49d
 - [Create and Manage Fields in the App](/configuration/data-model/)
 
 :::
@@ -205,7 +146,6 @@
 <video autoplay muted loop controls>
 <source src="https://cdn.directus.io/docs/v9/getting-started/quickstart/quickstart-20220427A/set-read-permissions-20220427A.mp4" type="video/mp4" />
 </video>
-<<<<<<< HEAD
 
 Directus comes with two built-in roles: Public and Admin. The Public Role determines what data is returned to
 non-authenticated users. Public comes with all permissions turned off and can be reconfigured with fully granular
@@ -213,24 +153,6 @@
 cannot be changed. Aside from these built-in Roles, any number of new Roles can be created, all with fully customized,
 granular permissions.
 
-By Default, content entered into Directus will be considered private, with permissions always set to the default of "No
-Access" for all Roles and the full ability to reconfigure as desired. This means that no data will be returned by the
-API unless it is available to Public or requested by an authenticated User that has the correct permissions.
-
-Thus, in order to have the API return our Items, we'll have to add some read permissions. For simplicity's sake, we'll
-do this on the Public Role, instead of creating a new Role.
-
-1. Navigate to **Settings Module > Roles & Permissions > Public**.
-2. Click <span mi icon dngr>block</span> under the <span mi icon>visibility</span> icon on the desired Collection.\
-   In our case, the Collection name is `article`.
-=======
-
-Directus comes with two built-in roles: Public and Admin. The Public Role determines what data is returned to
-non-authenticated users. Public comes with all permissions turned off and can be reconfigured with fully granular
-control to expose exactly what you want unauthenticated Users to see. The Admin role has full permissions and this
-cannot be changed. Aside from these built-in Roles, any number of new Roles can be created, all with fully customized,
-granular permissions.
-
 By Default, content entered into Directus will be considered private. So permissions always start off set to the default
 of <span mi icon dngr>block</span> **No Access**, with full ability to reconfigure as desired. So, in order to have the
 API return our Items, let's add some read permissions. For simplicity's sake, we'll do this on the Public Role, instead
@@ -239,16 +161,11 @@
 1. Navigate to **Settings Module > Roles & Permissions > Public**.
 2. Click <span mi icon dngr>block</span> under the <span mi icon>visibility</span> icon on the desired Collection.\
    _In our case, the Collection name is `article`._
->>>>>>> 8b39c49d
 3. Click **"All Access"** to give the Public Role full read permissions to the Items in this Collection.
 
 ::: tip Learn More About Roles & Permissions
 
-<<<<<<< HEAD
-- Manage [Users, Roles and Permissions](/configuration/users-roles-permissions/).
-=======
 - [Users, Roles and Permissions](/configuration/users-roles-permissions/).
->>>>>>> 8b39c49d
 
 :::
 
@@ -256,17 +173,10 @@
 
 Now that your Project has some content in it which is exposed to the Public, it's time to start using this content
 externally! Data can be accessed in a number of ways, including the REST and GraphQL API Enpoints. In this case, we'll
-<<<<<<< HEAD
-use the `/items/` [REST API endpoint](/reference/items) to retrieve the item we just created.
-
-Open [http://localhost:8055/items/articles](http://localhost:8055/items/articles) in the browser or an API tool like
-[Postman](http://postman.com) or [Paw](https://paw.cloud)
-=======
 use the `/items/` [REST API endpoint](/reference/items) to retrieve the Item we just created.
 
 1. Open `http://your-project-url.directus.app/items/articles`.\
    _You can use the browser or an API tool like [Postman](http://postman.com) or [Paw](https://paw.cloud)._
->>>>>>> 8b39c49d
 
 _And there it is! The Article Item you just created is being served in beautiful JSON, ready to be used anywhere and
 everywhere!_
@@ -283,12 +193,8 @@
 ```
 
 _In this example, we made a super-simple read request with the API, but there's more! The REST and GraphQL APIs provide
-<<<<<<< HEAD
-exhaustive endpoints for the data model and every single action that you can do in the App can be done via the API._
-=======
 exhaustive endpoints for the data model and every single action that you can do in the App can be done via the API. In
 fact, the App is just a GUI powered by the API._
->>>>>>> 8b39c49d
 
 :::tip Learn More About The API
 
