--- conflicted
+++ resolved
@@ -15,8 +15,8 @@
 field.
 
 **Fields and Layout** — Create, view, and configure a collection's fields as well as adjust how they are displayed and
-ordered on the [Item Details Page](/user-guide/content-module/content/collections#item-page). This section also provides access to the **Field
-Context Menu** and **Field Configuration Drawer**, described below.
+ordered on the [Item Details Page](/user-guide/content-module/content/collections#item-page). This section also provides
+access to the **Field Context Menu** and **Field Configuration Drawer**, described below.
 
 **Field Context Menu <span mi icon>more_vert</span>** — Contains the following controls:
 
@@ -91,7 +91,8 @@
    - **Schema** — Defines the database column schema for the field.
    - **Relationship** — Controls _and only appears when configuring relational_ field details.
    - **Translations** — Controls _and only appears when configuring translation_ field details.
-   - **Field** — Sets details for the field input, which is displayed on the [item page](/user-guide/content-module/content/items).
+   - **Field** — Sets details for the field input, which is displayed on the
+     [item page](/user-guide/content-module/content/items).
    - **Interface** — Configures how you interact with the field's values.
    - **Display** — Configures how field values are displayed in the Data Studio.
    - **Validation** — Creates a filter to determine valid user input.
@@ -138,13 +139,8 @@
 </video>
 
 For users with any _non-admin_ role, a field's visibility can be adjusted via
-<<<<<<< HEAD
-[access permissions](/user-guide/user-management/users-roles-permissions). However, you may want to hide certain fields for admins
-as well. This is handy if the field is distracting or has no need to be seen on the item details page.
-=======
-[access permissions](/app/users-roles-permissions). However, you may want to hide certain fields for admins as well.
-This is handy if the field is distracting or has no need to be seen on the item details page.
->>>>>>> 92621429
+[access permissions](/user-guide/user-management/users-roles-permissions). However, you may want to hide certain fields
+for admins as well. This is handy if the field is distracting or has no need to be seen on the item details page.
 
 ## Adjust Field Width
 
@@ -168,8 +164,8 @@
 </video>
 
 Adjusting the field order in **Fields and Layout** will change its order on the
-[Item Page](/user-guide/content-module/content/collections#item-page). To manually sort fields, click <span mi icon>drag_indicator</span> to
-drag and drop the field as desired.
+[Item Page](/user-guide/content-module/content/collections#item-page). To manually sort fields, click
+<span mi icon>drag_indicator</span> to drag and drop the field as desired.
 
 ## Delete a Field
 
