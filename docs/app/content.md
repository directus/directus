# Content

> The Content Module is the primary way for Users to interact with Items in a Collection. Regardless of what your data
> model contains _(be it blog posts, event bookings, IoT fleets, geo-positions, CRM, or whatever!)_ the Content Module
> enables Users to view and manage, sort and search, or import and export data.

[[toc]]

::: tip Before You Begin

To efficiently use this Module, you will need to know about [Collections](/getting-started/glossary/#collections),
[Items](/getting-started/glossary/#items) and [Fields](/getting-started/glossary/#fields).

<!--
@TODO getting-started > 30-90 min tutorial
Link to tutorial
-->

:::

## Collection Page

![Collection Overview](https://cdn.directus.io/docs/v9/app-guide/content/content/content-20220415A/collection-page-20220415A.webp)

The Content Module is composed of Collection Pages and Item Pages. Use the Navigation Bar on the left to move between
Collections. Each Collection Page displays all Items in its Collection and comes with highly configurable
[Layouts](/getting-started/glossary/#layouts) for browsing, visualizing, and managing Items. The Page Header includes
key action buttons for sorting, searching, filtering, creating, editing, archiving, and deleting multiple Items. To
learn more, see our guide on the [Collection Page](/app/content/collections).

:::tip

<<<<<<< HEAD
This Module is for managing Items. Collections are not managed through this Module, as that creates changes in the
=======
This Module is for management of Items. Collections are not managed through this Module, as that creates changes in the
>>>>>>> bd066842
fundamental data model. Administrators manage Collections via the Settings menu. To learn more, see our guide on
[data model configuration](/configuration/data-model).

:::

## Item Page

![Article Overview](https://cdn.directus.io/docs/v9/app-guide/content/content/content-20220415A/item-page-20220215A.webp)

<<<<<<< HEAD
When an Item is clicked on within the Collection Page, its Item Page is opened. This is a form primarily for viewing,
editing and deleting an Item. Options for commenting on, sharing, archiving, and reverting the Item are included as
well. To learn more, see our guide on the [Item Page](/app/content/items).
=======
When an Item is clicked on the Collection Page, its Item Details Page is opened. This is a form primarily for viewing,
editing and deleting an Item's Field Values. Options for commenting on, sharing, archiving, and reverting the Item are
included as well. To learn more, see our guide on the [Item Page](/app/content/items).
>>>>>>> bd066842

::: tip Manage Items via the API

This section explains how to create, view, update, and delete Items within the Directus App. However, all actions
performed in the app can also be done programmatically.\
Learn how to [manage Items via the API](/reference/items/).

:::

## Data Sharing

<video title="Data Sharing" autoplay muted loop controls>
	<source src="https://cdn.directus.io/docs/v9/app-guide/content/content/content-20220415A/data-shares-20220415A.mp4" type="video/mp4" />
</video>

In a given Project, some Collections will likely be hidden for the Public as well as other Roles. There may be cases
when you want to share an Item with a person _(or people)_ that don't have the permissions to see it. This is where
Shares come in to play. You can share Item from a Collection with anyone, regardless of their permissions and even if
they are not Users within the project. To learn more, see our guide on [Data Sharing](/app/content/data-sharing).<|MERGE_RESOLUTION|>--- conflicted
+++ resolved
@@ -30,11 +30,8 @@
 
 :::tip
 
-<<<<<<< HEAD
+
 This Module is for managing Items. Collections are not managed through this Module, as that creates changes in the
-=======
-This Module is for management of Items. Collections are not managed through this Module, as that creates changes in the
->>>>>>> bd066842
 fundamental data model. Administrators manage Collections via the Settings menu. To learn more, see our guide on
 [data model configuration](/configuration/data-model).
 
@@ -44,15 +41,9 @@
 
 ![Article Overview](https://cdn.directus.io/docs/v9/app-guide/content/content/content-20220415A/item-page-20220215A.webp)
 
-<<<<<<< HEAD
 When an Item is clicked on within the Collection Page, its Item Page is opened. This is a form primarily for viewing,
 editing and deleting an Item. Options for commenting on, sharing, archiving, and reverting the Item are included as
 well. To learn more, see our guide on the [Item Page](/app/content/items).
-=======
-When an Item is clicked on the Collection Page, its Item Details Page is opened. This is a form primarily for viewing,
-editing and deleting an Item's Field Values. Options for commenting on, sharing, archiving, and reverting the Item are
-included as well. To learn more, see our guide on the [Item Page](/app/content/items).
->>>>>>> bd066842
 
 ::: tip Manage Items via the API
 
