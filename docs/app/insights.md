# Insights

> Insights is a Module in Directus that allows rapid, no-code buildout of analytics dashboards. Regardless of your
> use-case _(be it business intelligence, user progress tracking, web traffic conversions, or whatever!)_ you will be
> able to setup key data metrics in just a few clicks.

<video autoplay muted loop>
<source src="https://cdn.directus.io/docs/v9/app-guide/insights/insights-dashboard-220123A.mp4" type="video/mp4" />
</video>

[[toc]]

## How it Works

<<<<<<< HEAD
First, create a Dashboard, then fill the Dashboard with Panels. Each Panel provides some unique type of analytics
insight.
=======
![Dashboard Overview](../assets/app/dashboard-overview.png)

Clicking into the Insights module immediately presents a listing of all dashboards you have access to. These are shown
in the navigation bar and a listing on the main page.
>>>>>>> 1e37429d

<video autoplay muted loop>
<source src="https://cdn.directus.io/docs/v9/app-guide/insights/create-dashboards-and-panels-220123A.mp4" type="video/mp4" />
</video>

<<<<<<< HEAD
1. Click the "Create Dashboard" action button (`+`) in the page header.
2. Fill in the dashboard name, icon and note.
3. Click "Save".
4. Click the edit icon in the page header.
5. Hit the "Create Panel" (`+`) in the page header.
6. Select a Panel type. [Learn More about panel types.](#panels-overview)
7. Adjust the Panel Options to customize the analytics metric.
=======
1. Click the <span mi btn>add</span> button in the header.
2. Fill in the dashboard name, icon and note
3. Click "Save"
>>>>>>> 1e37429d

## Dashboards Overview

<<<<<<< HEAD
Each Directus Dashboard provides a drag-and-drop canvas where you can create and arrange different Panels to easily
build out customized analytics. The Dashboard area automatically expands as you add more and more Panels. In theory, a
Dashboard area can expand infinitely large... but in practice, users will probably only want to build Dashboards as
large as the screen they will be viewing on. You are able to create as many Dashboards as you need. Additionally, the
Dashboard view, edit, and create permissions are
[fully configurable](/configuration/users-roles-permissions/#configuring-permissions) by User Role.
=======
1. Click on the Insights module to go to the Dashboard listing
2. Click the <span mi icon>more_vert</span> for the dashboard you want to edit
3. Make any edits, and then click "Save"
>>>>>>> 1e37429d

![Dashboard Grid Area](https://cdn.directus.io/docs/v9/app-guide/insights/dashboards-grid-area-220123A.webp)

## Create, Edit, and Delete Dashboards

![How to Add, Edit and Delete Dashboards in Directus Insights](https://cdn.directus.io/docs/v9/app-guide/insights/add-edit-delete-dashboards-220123A.webp)

1. Click the (`+`) icon in the page header to create a new Dashboard.
2. Click the item option to edit or delete a Dashboard.

## Panels Overview

Panels are the building-blocks we add onto Insights dashboards to create, save and display data analytics. There are 4
types of Panels.

![Directus Dashboard Panels](https://cdn.directus.io/docs/v9/app-guide/insights/insights-dashboard-store-220123A.webp)

1. **Label** – Displays simple header text to describe other groups of panels. Doesn't actually provide data analysis.
2. **List** – Sortable, filterable list of items within a collection.
3. **Metric** – Sortable, filterable single-number metrics like sum, average, minimum and maximum, or first and last.
4. **Time Series** – Graph to display how metrics change over time. Provides same sorting, filtering and aggregation
   features seen in the list and metric panels.

## Panel Header Options

All 4 panel types let you set custom text to provide quick and clear context about what a Panel represents. Panel Header
options are exactly the same for all four Panel types. Headers are also totally optional and can be hidden.

![Panel Header Options](https://cdn.directus.io/docs/v9/app-guide/insights/panels-header-options-220123A.webp)

- **Visible** – Determines if the header is visible or not.
- **Name** – Sets a name in the header area.
- **Icon** – Sets a small icon by the name.
- **Color** – Sets a color for the icon.
- **Note** – Sets a short description of the icon.

## Labels

As the name implies, this panel simply allows you to _label_ a group of other panels. Labels do not provide analytics.
Labels simply help visually group the other panels (_which do provide analytics_) and give context to your dashboard.

### Label Panel Options

![Label Panel Options](https://cdn.directus.io/docs/v9/app-guide/insights/panels-label-options-220123A.webp)

- **Label** – Sets the label text.
- **Color** – Sets the label text color.

## Lists

<<<<<<< HEAD
List panels display some number of Items from a Collection, _as a list!_ These Items displayed can be filtered by other
criteria as well. So for example, you could show your top 5 selling products, 3 worst performing sales regions, 10
students with the highest GPA _that are also_ in intramural sports, or create any other kind of ranked and/or filtered
list that could be generated from your dataset.
=======
1. Click on the Insights module to go to the Dashboard listing
2. Click the right-hand <span mi icon>more_vert</span> context menu for the dashboard you want to edit
3. Choose "Delete Dashboard" and click to confirm
>>>>>>> 1e37429d

### List Panel Options

<<<<<<< HEAD
![List Panel Options](https://cdn.directus.io/docs/v9/app-guide/insights/panels-list-options-220123A.webp)
=======
1. Click on the Insights module to go to the Dashboard listing
2. Click the desired dashboard to view it
3. Click <span mi btn outline >edit</span> in the header
4. Click <span mi btn outline >add</span> in the header
5. Choose a panel type and enter its options in the panel drawer
6. Click <span mi btn >check</span> in the drawer header
7. Drag the new panel to position it on the grid
8. Grab the sides or corners to resize the panel as needed
9. Click <span mi btn >check</span> in the page header
>>>>>>> 1e37429d

- **Collection** – Selects the Collection to rank.
- **Limit** – Limits the number of Items that will appear in the Dashboard.
- **Sort Field** – Sets the Collection Field you wish to order results by.
- **Sort Direction** – Sets Items to display in ascending or descending order.
- **Display Template** – Defines how List Items will be represented. Allows use of Field Item values as well as custom
  text.
- **Filter** – Sets filters to only consider and rank Items that meet some criteria.

<<<<<<< HEAD
## Metrics
=======
1. Click on the Insights module to go to the Dashboard listing
2. Click the desired dashboard to view it
3. Click <span mi btn outline >edit</span> in the header
4. Hover over the desired panel, and click on <span mi icon >edit</span>
5. Make the desired changes in the panel drawer
6. Click <span mi btn >check</span> in the drawer header
7. Click <span mi btn >check</span> in the page header
>>>>>>> 1e37429d

Metrics Panels allow you to aggregate all Items in a Field down to a single value.

### Metrics Panel Options

![Metrics Panel Options](https://cdn.directus.io/docs/v9/app-guide/insights/panels-metrics-options-220123A.webp)

- **Collection** – Selects the Collection.
- **Field** – Selects the Field to run aggregate function on.
- **Aggregate Function** – Selects the type of aggregate to perform.
- **Sort Field** – Sets the collection field you wish to order results by.
- **Filter** – Sets filters to only run metrics on Items that meet some criteria.

### More on Aggregate Functions

Generally speaking, aggregate functions take a list of values and returns one single value.

- **Count** – Counts the number of Items in a Field.
- **Count (Distinct)** – Counts the number of _unique_ Items in a field.
- **Average** – Averages values of all Items in a Field.
- **Average (Distinct)** – Averages values of all _unique_ Items in a Field.
- **Sum** – Sums the values of all Items in a Field.
- **Sum (Distinct)** – Sums the values of all _unique_ Items in a Field.
- **Minimum** – Selects the lowest valued Item in a Field.
- **Maximum** – Selects the highest valued Item in a Field.
- **First** – Selects the first Item out of all Items in a Field.
- **Last** – Selects the last Item out of all Items in a Field.

::: tip First, Last, Minimum and Maximum

First, Last, Minimum and Maximum are not aggregates in the purely mathematical sense of the word. However, they are
placed in this panel option because they return one single Item.

:::

::: tip Why are some Fields grayed out?

Certain Fields cannot be used with certain aggregate functions. For example, you cannot use the average function on
Fields that store text, because text cannot be averaged. When there is a conflict between panel options, Fields will be
grayed out and unselectable in the `field dropdown list`.

:::

### Style and Format Options

- **Abbreviate Value** – Abbreviates large numbers with a letter _(e.g. 2,000 = 2k)_.
- **Decimals** – Changes the number of decimals displayed.
- **Prefix** – Adds text before the aggregate metric.
- **Suffix** – Adds text after the aggregate metric.
- **Conditional Styles** – Changes color of number displayed if it is `>`, `>=`, `<`, `<=`, `==`, or `!=` to some
  defined value.

<<<<<<< HEAD
## Time Series
=======
1. Click on the Insights module to go to the Dashboard listing
2. Click the desired dashboard to view it
3. Click <span mi btn outline >edit</span> in the header
4. Hover over the desired panel, click <span mi icon>more_vert</span> then "Duplicate"
5. Reposition and resize as needed
6. Click <span mi btn >check</span> in the page header
>>>>>>> 1e37429d

The Time Series Panel allows you to build graphs and see how data changes over time.

::: warning Time-oriented metrics only

In order to use this Panel, your Collection will need a datetime Field.

:::

<<<<<<< HEAD
![Time Series Panel Options](https://cdn.directus.io/docs/v9/app-guide/insights/panels-time-series-options-220123A.webp)

- **Collection** – Selects the Collection you want to analyze.
- **Color** – Sets color of your graph curve.
- **Group Aggregation** – Selects the type of aggregation to perform. [Learn more.](#more-on-aggregate-functions)
- **Group Precision** – Sets the time interval to aggregate by _(days, weeks, months, etc.)_.
- **Date Field** – Selects the datetime Field used along the x-axis.
- **Date Range** – Selects the time range from which data should be displayed.
- **Value Field** – Sets the Field you wish to aggregate.
- **Value Decimals** – Changes the number of decimals displayed on the y-axis.
- **Min Value** – Sets minimum value displayed on y-axis.
- **Max Value** – Sets maximum value displayed on y-axis.
- **Curve Type** – Sets curve to be shown as smooth, straight or stepline.
- **Fill Type** – Sets fill type under curve to gradient, solid, or none.
- **Filter** – Allows filtering of Items considered for analysis based on logical conditions.
- **Show X-axis** – Toggles display of time along X-axis.
- **Show Y-axis** – Toggles display of numeric values along Y-axis.

## Extensibility Options

Teams that need highly advanced or specialized analytics options are able to extend, customize and modify this module as
needed. Here are some great resources to get started down that track.

- [Extensions > Modules](/extensions/modules)
- [Extentions > Panels](/extensions/panels)
=======
1. Click on the Insights module to go to the Dashboard listing
2. Click the desired dashboard to view it
3. Click <span mi btn outline >edit</span> in the header
4. Hover over the desired panel, click <span mi icon>more_vert</span> then "Delete Panel"
5. Click <span mi btn >check</span> in the page header
>>>>>>> 1e37429d
<|MERGE_RESOLUTION|>--- conflicted
+++ resolved
@@ -4,7 +4,7 @@
 > use-case _(be it business intelligence, user progress tracking, web traffic conversions, or whatever!)_ you will be
 > able to setup key data metrics in just a few clicks.
 
-<video autoplay muted loop>
+<video autoplay muted loop controls>
 <source src="https://cdn.directus.io/docs/v9/app-guide/insights/insights-dashboard-220123A.mp4" type="video/mp4" />
 </video>
 
@@ -12,48 +12,29 @@
 
 ## How it Works
 
-<<<<<<< HEAD
 First, create a Dashboard, then fill the Dashboard with Panels. Each Panel provides some unique type of analytics
 insight.
-=======
-![Dashboard Overview](../assets/app/dashboard-overview.png)
 
-Clicking into the Insights module immediately presents a listing of all dashboards you have access to. These are shown
-in the navigation bar and a listing on the main page.
->>>>>>> 1e37429d
-
-<video autoplay muted loop>
+<video autoplay muted loop controls>
 <source src="https://cdn.directus.io/docs/v9/app-guide/insights/create-dashboards-and-panels-220123A.mp4" type="video/mp4" />
 </video>
 
-<<<<<<< HEAD
-1. Click the "Create Dashboard" action button (`+`) in the page header.
+1. Click the "Create Dashboard" action button <span mi btn >add</span> in the page header.
 2. Fill in the dashboard name, icon and note.
 3. Click "Save".
 4. Click the edit icon in the page header.
-5. Hit the "Create Panel" (`+`) in the page header.
+5. Hit the "Create Panel" <span mi btn >add</span> in the page header.
 6. Select a Panel type. [Learn More about panel types.](#panels-overview)
 7. Adjust the Panel Options to customize the analytics metric.
-=======
-1. Click the <span mi btn>add</span> button in the header.
-2. Fill in the dashboard name, icon and note
-3. Click "Save"
->>>>>>> 1e37429d
 
 ## Dashboards Overview
 
-<<<<<<< HEAD
 Each Directus Dashboard provides a drag-and-drop canvas where you can create and arrange different Panels to easily
 build out customized analytics. The Dashboard area automatically expands as you add more and more Panels. In theory, a
 Dashboard area can expand infinitely large... but in practice, users will probably only want to build Dashboards as
 large as the screen they will be viewing on. You are able to create as many Dashboards as you need. Additionally, the
 Dashboard view, edit, and create permissions are
 [fully configurable](/configuration/users-roles-permissions/#configuring-permissions) by User Role.
-=======
-1. Click on the Insights module to go to the Dashboard listing
-2. Click the <span mi icon>more_vert</span> for the dashboard you want to edit
-3. Make any edits, and then click "Save"
->>>>>>> 1e37429d
 
 ![Dashboard Grid Area](https://cdn.directus.io/docs/v9/app-guide/insights/dashboards-grid-area-220123A.webp)
 
@@ -61,7 +42,7 @@
 
 ![How to Add, Edit and Delete Dashboards in Directus Insights](https://cdn.directus.io/docs/v9/app-guide/insights/add-edit-delete-dashboards-220123A.webp)
 
-1. Click the (`+`) icon in the page header to create a new Dashboard.
+1. Click the <span mi btn >add</span> icon in the page header to create a new Dashboard.
 2. Click the item option to edit or delete a Dashboard.
 
 ## Panels Overview
@@ -104,32 +85,14 @@
 
 ## Lists
 
-<<<<<<< HEAD
 List panels display some number of Items from a Collection, _as a list!_ These Items displayed can be filtered by other
 criteria as well. So for example, you could show your top 5 selling products, 3 worst performing sales regions, 10
 students with the highest GPA _that are also_ in intramural sports, or create any other kind of ranked and/or filtered
 list that could be generated from your dataset.
-=======
-1. Click on the Insights module to go to the Dashboard listing
-2. Click the right-hand <span mi icon>more_vert</span> context menu for the dashboard you want to edit
-3. Choose "Delete Dashboard" and click to confirm
->>>>>>> 1e37429d
 
 ### List Panel Options
 
-<<<<<<< HEAD
 ![List Panel Options](https://cdn.directus.io/docs/v9/app-guide/insights/panels-list-options-220123A.webp)
-=======
-1. Click on the Insights module to go to the Dashboard listing
-2. Click the desired dashboard to view it
-3. Click <span mi btn outline >edit</span> in the header
-4. Click <span mi btn outline >add</span> in the header
-5. Choose a panel type and enter its options in the panel drawer
-6. Click <span mi btn >check</span> in the drawer header
-7. Drag the new panel to position it on the grid
-8. Grab the sides or corners to resize the panel as needed
-9. Click <span mi btn >check</span> in the page header
->>>>>>> 1e37429d
 
 - **Collection** – Selects the Collection to rank.
 - **Limit** – Limits the number of Items that will appear in the Dashboard.
@@ -139,17 +102,7 @@
   text.
 - **Filter** – Sets filters to only consider and rank Items that meet some criteria.
 
-<<<<<<< HEAD
 ## Metrics
-=======
-1. Click on the Insights module to go to the Dashboard listing
-2. Click the desired dashboard to view it
-3. Click <span mi btn outline >edit</span> in the header
-4. Hover over the desired panel, and click on <span mi icon >edit</span>
-5. Make the desired changes in the panel drawer
-6. Click <span mi btn >check</span> in the drawer header
-7. Click <span mi btn >check</span> in the page header
->>>>>>> 1e37429d
 
 Metrics Panels allow you to aggregate all Items in a Field down to a single value.
 
@@ -202,16 +155,7 @@
 - **Conditional Styles** – Changes color of number displayed if it is `>`, `>=`, `<`, `<=`, `==`, or `!=` to some
   defined value.
 
-<<<<<<< HEAD
 ## Time Series
-=======
-1. Click on the Insights module to go to the Dashboard listing
-2. Click the desired dashboard to view it
-3. Click <span mi btn outline >edit</span> in the header
-4. Hover over the desired panel, click <span mi icon>more_vert</span> then "Duplicate"
-5. Reposition and resize as needed
-6. Click <span mi btn >check</span> in the page header
->>>>>>> 1e37429d
 
 The Time Series Panel allows you to build graphs and see how data changes over time.
 
@@ -221,7 +165,6 @@
 
 :::
 
-<<<<<<< HEAD
 ![Time Series Panel Options](https://cdn.directus.io/docs/v9/app-guide/insights/panels-time-series-options-220123A.webp)
 
 - **Collection** – Selects the Collection you want to analyze.
@@ -246,11 +189,4 @@
 needed. Here are some great resources to get started down that track.
 
 - [Extensions > Modules](/extensions/modules)
-- [Extentions > Panels](/extensions/panels)
-=======
-1. Click on the Insights module to go to the Dashboard listing
-2. Click the desired dashboard to view it
-3. Click <span mi btn outline >edit</span> in the header
-4. Hover over the desired panel, click <span mi icon>more_vert</span> then "Delete Panel"
-5. Click <span mi btn >check</span> in the page header
->>>>>>> 1e37429d
+- [Extentions > Panels](/extensions/panels)