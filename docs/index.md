--- conflicted
+++ resolved
@@ -8,11 +8,8 @@
   import Article from "./.vitepress/components/home/Article.vue"
   import Github from "./.vitepress/components/home/icons/Github.vue"
   import Divider from "./.vitepress/components/Divider.vue"
-<<<<<<< HEAD
   import SnippetToggler from "./.vitepress/components/SnippetToggler.vue"
-=======
   import Pattern from "./.vitepress/components/Pattern.vue"
->>>>>>> 3e9537f9
   import { data as articles } from "./index.data.js"
 </script>
 
@@ -21,13 +18,13 @@
     <div class="hero-content">
       <p class="hero-badge">Resource Hub</p>
       <h1 class="m-20 ">Directus Documentation</h1>
-<<<<<<< HEAD
       <p class="m-20">
-        Navigate your way through our resources to build your projects with our robust data engine.
+       Explore our resources and powerful data engine to build your projects confidently.
       </p>
       <div class="hero-buttons">
-        <a class="primary-btn" href="#">Get Started</a>
-        <a class="secondary-btn inline-flex" href="#" target="_blank">GitHub<Github style="margin-left: 6px;"/></a
+        <a class="primary-btn" href="/getting-started/introduction">Get Started</a>
+        <a class="secondary-btn inline-flex" 
+        href="https://github.com/directus/directus/" target="_blank">GitHub<Github style="margin-left: 6px;"/></a
         >
       </div>
     </div>
@@ -100,19 +97,13 @@
 
 </template>
 </SnippetToggler>
-    </div>
-
-=======
-      <p class="m-20 hero-paragraph">Explore our resources and powerful data engine to build your projects confidently.
-</p> <div class="hero-buttons"> <a class="primary-btn" href="/getting-started/introduction">Get Started</a>
-<a class="secondary-btn inline-flex" href="https://github.com/directus/directus/" target="_blank" rel="noreferrer noopener">GitHub<Github style="margin-left: 6px;"/></a
-        > </div> </div>
-
   </div>
   <div class="hero-pattern">
     <Pattern />
->>>>>>> 3e9537f9
   </div>
+  
+
+</div>
 </section>
 
 <section class="section-container section-padding--lg">
@@ -322,15 +313,12 @@
 }
 
 .section-padding--hero {
- padding-block: 120px;
+ padding-block: 108px;
 }
 
 .hero {
   background: var(--vp-docs-section-bg);
   color: white;
-<<<<<<< HEAD
-  min-height: 744px;
-=======
   margin-inline: 40px;
   border-radius: 12px;
   position: relative;
@@ -349,7 +337,6 @@
   width: 1600px;
   height: 1000px;
   opacity: 0.5;
->>>>>>> 3e9537f9
 }
 
 .hero-badge {
