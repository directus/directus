---
description:
  Environment variables are used for all configuration within a Directus project. These variables can be defined in a
  number of ways, which we cover below.
readTime: 28 min read
---

# Configuration Options

> Environment variables are used for all configuration within a Directus project. These variables can be defined in a
> number of ways, which we cover below.

## Configuration Files

By default, Directus will read the `.env` file located next to your project's `package.json` (typically in the root
folder of your project) for its configuration. You can change this path and filename by setting the `CONFIG_PATH`
environment variable before starting Directus. For example:

```bash
CONFIG_PATH="/path/to/config.js" npx directus start
```

In case you prefer using a configuration file instead of environment variables, you can also use the `CONFIG_PATH`
environment variable to instruct Directus to use a local configuration file instead of environment variables. The config
file can be one of the following formats:

- [.env](#env)
- [config.json](#config-json)
- [config.yaml](#config-yaml)
- [config.js](#config-js)

### .env

If the config path has no file extension, or a file extension that's not one of the other supported formats, Directus
will try reading the file config path as environment variables. This has the following structure:

```
HOST="0.0.0.0"
PORT=8055

DB_CLIENT="pg"
DB_HOST="localhost"
DB_PORT=5432

etc
```

### config.json

If you prefer a single JSON file for your configuration, create a JSON file with the environment variables as keys, for
example:

```
CONFIG_PATH="/path/to/config.json"
```

```json
{
	"HOST": "0.0.0.0",
	"PORT": 8055,

	"DB_CLIENT": "pg",
	"DB_HOST": "localhost",
	"DB_PORT": 5432

	// etc
}
```

### config.yaml

Similar to JSON, you can use a `.yaml` (or `.yml`) file for your config:

```
CONFIG_PATH="/path/to/config.yaml"
```

```yaml
HOST: 0.0.0.0
PORT: 8055

DB_CLIENT: pg
DB_HOST: localhost
DB_PORT: 5432
#
# etc
```

### config.js

Using a JavaScript file for your config allows you to dynamically generate the configuration of the project during
startup.

By default, the file is expected to be a ESM, while CommonJS is supported too by using `.cjs` as the file extension.

The JavaScript configuration supports two different formats, either an **Object Structure** where the key is the
environment variable name:

::: code-group

```js [config.js]
export default {
	HOST: '0.0.0.0',
	PORT: 8055,

	DB_CLIENT: 'pg',
	DB_HOST: 'localhost',
	DB_PORT: 5432,

	// etc
};
```

```js [config.cjs]
module.exports = {
	HOST: '0.0.0.0',
	PORT: 8055,

	DB_CLIENT: 'pg',
	DB_HOST: 'localhost',
	DB_PORT: 5432,

	// etc
};
```

:::

Or a **Function Structure** that _returns_ the same object format as above. The function gets `process.env` as its
parameter.

::: code-group

```js [config.js]
export default function (env) {
	return {
		HOST: '0.0.0.0',
		PORT: 8055,

		DB_CLIENT: 'pg',
		DB_HOST: 'localhost',
		DB_PORT: 5432,

		// etc
	};
}
```

```js [config.cjs]
module.exports = function (env) {
	return {
		HOST: '0.0.0.0',
		PORT: 8055,

		DB_CLIENT: 'pg',
		DB_HOST: 'localhost',
		DB_PORT: 5432,

		// etc
	};
};
```

:::

## Environment Variable Files

Any of the environment variable values can be imported from a file, by appending `_FILE` to the environment variable
name. This is especially useful when used in conjunction with Docker Secrets, so you can keep sensitive data out of your
compose files. For example:

```
DB_PASSWORD_FILE="/run/secrets/db_password"
```

## Type Casting and Nesting

Environment variables are automatically type cast based on the structure of the variable, for example:

```
PUBLIC_URL="https://example.com"
// "https://example.com"

DB_HOST="3306"
// 3306

CORS_ENABLED="false"
// false

STORAGE_LOCATIONS="s3,local,example"
// ["s3", "local", "example"]
```

In cases where the environment variables are converted to a configuration object for third party library use, like in
`DB_*` or `REDIS_*`, the environment variable will be converted to camelCase. You can use a double underscore (`__`) for
nested objects:

```
DB_CLIENT="pg"
DB_CONNECTION_STRING="postgresql://postgres:example@127.0.0.1"
DB_SSL__REJECT_UNAUTHORIZED="false"

{
	client: "pg",
	connectionString: "postgresql://postgres:example@127.0.0.1",
	ssl: {
		rejectUnauthorized: false
	}
}
```

## Environment Syntax Prefix

Directus will attempt to [automatically type cast environment variables](#type-casting-and-nesting) based on context
clues. If you have a specific need for a given type, you can tell Directus what type to use for the given value by
prefixing the value with `{type}:`. The following types are available:

| Syntax Prefix | Example                                                                                                         | Output                                                                                               |
| ------------- | --------------------------------------------------------------------------------------------------------------- | ---------------------------------------------------------------------------------------------------- |
| `string`      | `string:value`                                                                                                  | `"value"`                                                                                            |
| `number`      | `number:3306`                                                                                                   | `3306`                                                                                               |
| `regex`       | `regex:\.example\.com$`                                                                                         | `/\.example\.com$/`                                                                                  |
| `array`       | `array:https://example.com,https://example2.com` <br> `array:string:https://example.com,regex:\.example3\.com$` | `["https://example.com", "https://example2.com"]` <br> `["https://example.com", /\.example3\.com$/]` |
| `json`        | `json:{"items": ["example1", "example2"]}`                                                                      | `{"items": ["example1", "example2"]}`                                                                |

Explicit casting is also available when reading from a file with the `_FILE` suffix.

---

## General

| Variable                        | Description                                                                                                                 | Default Value                |
| ------------------------------- | --------------------------------------------------------------------------------------------------------------------------- | ---------------------------- |
| `CONFIG_PATH`                   | Where your config file is located. See [Configuration Files](#configuration-files)                                          | `.env`                       |
| `HOST`                          | IP or host the API listens on.                                                                                              | `0.0.0.0`                    |
| `PORT`                          | What port to run the API under.                                                                                             | `8055`                       |
| `UNIX_SOCKET_PATH`              | The Unix socket the API listens on, `PORT` and `HOST` will be ignored if this is provided.                                  | --                           |
| `PUBLIC_URL`<sup>[1]</sup>      | URL where your API can be reached on the web.                                                                               | `/`                          |
| `LOG_LEVEL`                     | What level of detail to log. One of `fatal`, `error`, `warn`, `info`, `debug`, `trace` or `silent`.                         | `info`                       |
| `LOG_STYLE`                     | Render the logs human readable (pretty) or as JSON. One of `pretty`, `raw`.                                                 | `pretty`                     |
| `LOG_HTTP_IGNORE_PATHS`         | List of HTTP request paths which should not appear in the log, for example `/server/ping`.                                  | --                           |
| `MAX_PAYLOAD_SIZE`              | Controls the maximum request body size. Accepts number of bytes, or human readable string.                                  | `1mb`                        |
| `ROOT_REDIRECT`                 | Redirect the root of the application `/` to a specific route. Accepts a relative path, absolute URL, or `false` to disable. | `./admin`                    |
| `SERVE_APP`                     | Whether or not to serve the Data Studio                                                                                     | `true`                       |
| `GRAPHQL_INTROSPECTION`         | Whether or not to enable GraphQL Introspection                                                                              | `true`                       |
| `GRAPHQL_SCHEMA_CACHE_CAPACITY` | How many user GraphQL schemas to store in memory                                                                            | `100`                        |
| `MAX_BATCH_MUTATION`            | The maximum number of items for batch mutations when creating, updating and deleting.                                       | `Infinity`                   |
| `MAX_RELATIONAL_DEPTH`          | The maximum depth when filtering / querying relational fields, with a minimum value of `2`.                                 | `10`                         |
| `QUERY_LIMIT_DEFAULT`           | The default query limit used when not defined in the API request.                                                           | `100`                        |
| `QUERY_LIMIT_MAX`               | The maximum query limit accepted on API requests.                                                                           | `-1`                         |
| `ROBOTS_TXT`                    | What the `/robots.txt` endpoint should return                                                                               | `User-agent: *\nDisallow: /` |
| `TEMP_PATH`                     | Where Directus' temporary files should be managed                                                                           | `./node_modules/.directus`   |
| `MIGRATIONS_PATH`               | Where custom migrations are located                                                                                         | `./migrations`               |

<sup>[1]</sup> The PUBLIC_URL value is used for things like OAuth redirects, forgot-password emails, and logos that
needs to be publicly available on the internet.

::: tip Additional Logger Variables

All `LOGGER_*` environment variables are passed to the `options` configuration of a
[`Pino` instance](https://github.com/pinojs/pino/blob/master/docs/api.md#options). All `LOGGER_HTTP*` environment
variables are passed to the `options` configuration of a
[`Pino-http` instance](https://github.com/pinojs/pino-http#api). Based on your project's needs, you can extend the
`LOGGER_*` environment variables with any config you need to pass to the logger instance. If a LOGGER_LEVELS key is
added, these values will be passed to the logger frontmatter, as described
[here](https://github.com/pinojs/pino/blob/master/docs/help.md#mapping-pino-log-levels-to-google-cloud-logging-stackdriver-severity-levels)
for example. The format for adding LEVELS values is:
`LOGGER_LEVELS="trace:DEBUG,debug:DEBUG,info:INFO,warn:WARNING,error:ERROR,fatal:CRITICAL"`

:::

## Server

| Variable                    | Description                                                       | Default Value                                                                                                |
| --------------------------- | ----------------------------------------------------------------- | ------------------------------------------------------------------------------------------------------------ |
| `SERVER_KEEP_ALIVE_TIMEOUT` | Timeout in milliseconds for socket to be destroyed                | [server.keepAliveTimeout](https://github.com/nodejs/node/blob/master/doc/api/http.md#serverkeepalivetimeout) |
| `SERVER_HEADERS_TIMEOUT`    | Timeout in milliseconds to parse HTTP headers                     | [server.headersTimeout](https://github.com/nodejs/node/blob/master/doc/api/http.md#serverheaderstimeout)     |
| `SERVER_SHUTDOWN_TIMEOUT`   | Timeout in milliseconds before the server is forcefully shut down | 1000                                                                                                         |

::: tip Additional Server Variables

All `SERVER_*` environment variables are merged with `server` instance properties created from
[http.Server](https://github.com/nodejs/node/blob/master/doc/api/http.md#class-httpserver). This allows to configure
server behind a proxy, a load balancer, etc. Be careful to not override methods of this instance otherwise you may incur
into unexpected behaviors.

:::

## Database

| Variable                           | Description                                                                                                                                        | Default Value                 |
| ---------------------------------- | -------------------------------------------------------------------------------------------------------------------------------------------------- | ----------------------------- |
| `DB_CLIENT`                        | **Required**. What database client to use. One of `pg` or `postgres`, `mysql`, `oracledb`, `mssql`, `sqlite3`, `cockroachdb`.                      | --                            |
| `DB_HOST`                          | Database host. **Required** when using `pg`, `mysql`, `oracledb`, or `mssql`.                                                                      | --                            |
| `DB_PORT`                          | Database port. **Required** when using `pg`, `mysql`, `oracledb`, or `mssql`.                                                                      | --                            |
| `DB_DATABASE`                      | Database name. **Required** when using `pg`, `mysql`, `oracledb`, or `mssql`.                                                                      | --                            |
| `DB_USER`                          | Database user. **Required** when using `pg`, `mysql`, `oracledb`, or `mssql`.                                                                      | --                            |
| `DB_PASSWORD`                      | Database user's password. **Required** when using `pg`, `mysql`, `oracledb`, or `mssql`.                                                           | --                            |
| `DB_FILENAME`                      | Where to read/write the SQLite database. **Required** when using `sqlite3`.                                                                        | --                            |
| `DB_CONNECTION_STRING`             | When using `pg`, you can submit a connection string instead of individual properties. Using this will ignore any of the other connection settings. | --                            |
| `DB_EXCLUDE_TABLES`                | CSV of tables you want Directus to ignore completely                                                                                               | `spatial_ref_sys,sysdiagrams` |
| `DB_CHARSET` / `DB_CHARSET_NUMBER` | Charset/collation to use in the connection to MySQL/MariaDB                                                                                        | `UTF8_GENERAL_CI`             |
| `DB_VERSION`                       | Database version, in case you use the PostgreSQL adapter to connect a non-standard database. Not normally required.                                | --                            |
| `DB_HEALTHCHECK_THRESHOLD`         | Healthcheck timeout threshold in ms.                                                                                                               | `150`                         |

::: tip Additional Database Variables

All `DB_*` environment variables are passed to the `connection` configuration of a
[`Knex` instance](https://knexjs.org/guide/#configuration-options). This means, based on your project's needs, you can
extend the `DB_*` environment variables with any config you need to pass to the database instance.

This includes:

- `DB_POOL__` prefixed options which are passed to [`tarn.js`](https://github.com/vincit/tarn.js#usage).

- `DB_SSL__` prefixed options which are passed to the respective database driver.

  - For example `DB_SSL__CA` which can be used to specify a custom CA certificate for SSL connections. This is
    **required** if the database server CA is not part of [Node.js' trust store](https://nodejs.org/api/tls.html).

    Note: `DB_SSL__CA_FILE` may be preferred to load the CA directly from a file, see
    [Environment Variable Files](#environment-variable-files) for more information.

:::

## Redis

Directus requires Redis for multi-container deployments. This ensures that things like caching, rate-limiting, and
WebSockets work reliably across multiple containers of Directus.

| Variable         | Description                                                                                                                                                | Default Value |
| ---------------- | ---------------------------------------------------------------------------------------------------------------------------------------------------------- | ------------- |
| `REDIS_ENABLED`  | Whether or not Redis should be used. Defaults to whether or not you have any of the vars below configured                                                  | --            |
| `REDIS`          | Redis connection string, e.g., `redis://user:password@127.0.0.1:6380/4`. Using this will ignore the other Redis connection parameter environment variables | --            |
| `REDIS_HOST`     | Hostname of the Redis instance, e.g., `"127.0.0.1"`                                                                                                        | --            |
| `REDIS_PORT`     | Port of the Redis instance, e.g., `6379`                                                                                                                   | --            |
| `REDIS_USERNAME` | Username for your Redis instance, e.g., `"default"`                                                                                                        | --            |
| `REDIS_PASSWORD` | Password for your Redis instance, e.g., `"yourRedisPassword"`                                                                                              | --            |

Redis is required when you run Directus load balanced across multiple containers/processes.

<<<<<<< HEAD
### Data Retention

| Variable              | Description                                                                                                      | Default Value |
| --------------------- | ---------------------------------------------------------------------------------------------------------------- | ------------- |
| `RETENTION_ENABLED`   | Whether or not to enable custom data retention settings. `false` will not delete data.                           | `false`       |
| `RETENTION_SCHEDULE`  | The cron schedule at which to check for removable records, the default is once a day at 00:00.                   | `0 0 * * *`   |
| `RETENTION_BATCH`     | The maximum number of records to delete in a single query.                                                       | `500`         |
| `ACTIVITY_RETENTION`  | The maximum amount of time to retain `directus_activity` records or `false` to disable. This excludes flow logs. | `90d`         |
| `REVISIONS_RETENTION` | The maximum amount of time to retain `directus_revisions` records or `false` to disable.                         | `90d`         |
| `FLOW_LOGS_RETENTION` | The maximum amount of time to retain flow logs or `false` to disable.                                            | `90d`         |
=======
::: tip Additional Redis Variables

All `REDIS_*` environment variables are passed to the `connection` configuration of a
[`Redis` instance](https://redis.github.io/ioredis/classes/Redis.html). This means, based on your project's needs, you
can extend the `REDIS_*` environment variables with any config you need to pass to the Redis instance.

This includes:

- `REDIS_SENTINEL_` prefixed options which are passed to
  [`SentinelConnectionOptions`](https://redis.github.io/ioredis/interfaces/SentinelConnectionOptions.html).

  Note: `REDIS_SENTINELS` is required for specifying sentinel instances and expects to receive an array of objects:
  `REDIS_SENTINELS=json:[{"host": "127.0.0.1", "port": 26379}, ...]`

  Make sure to explicitly prefix the value with `json` so it will be treated as a json array.

:::
>>>>>>> 9469cb76

## Security

| Variable                            | Description                                                                                                                                                                                          | Default Value             |
| ----------------------------------- | ---------------------------------------------------------------------------------------------------------------------------------------------------------------------------------------------------- | ------------------------- |
| `SECRET`<sup>[1]</sup>              | Secret string for the project.                                                                                                                                                                       | Random value              |
| `ACCESS_TOKEN_TTL`                  | The duration that the access token is valid.                                                                                                                                                         | `15m`                     |
| `EMAIL_VERIFICATION_TOKEN_TTL`      | The duration that the email verification token is valid.                                                                                                                                             | `7d`                      |
| `REFRESH_TOKEN_TTL`                 | The duration that the refresh token is valid. This value should be higher than `ACCESS_TOKEN_TTL` resp. `SESSION_COOKIE_TTL`.                                                                        | `7d`                      |
| `REFRESH_TOKEN_COOKIE_DOMAIN`       | Which domain to use for the refresh token cookie. Useful for development mode.                                                                                                                       | --                        |
| `REFRESH_TOKEN_COOKIE_SECURE`       | Whether or not to set the `secure` attribute for the refresh token cookie.                                                                                                                           | `false`                   |
| `REFRESH_TOKEN_COOKIE_SAME_SITE`    | Value for `sameSite` in the refresh token cookie.                                                                                                                                                    | `lax`                     |
| `REFRESH_TOKEN_COOKIE_NAME`         | Name of the refresh token cookie.                                                                                                                                                                    | `directus_refresh_token`  |
| `SESSION_COOKIE_TTL`                | The duration that the session cookie/token is valid, and also how long users stay logged-in to the App.                                                                                              | `1d`                      |
| `SESSION_COOKIE_DOMAIN`             | Which domain to use for the session cookie. Useful for development mode.                                                                                                                             | --                        |
| `SESSION_COOKIE_SECURE`             | Whether or not to set the `secure` attribute for the session cookie.                                                                                                                                 | `false`                   |
| `SESSION_COOKIE_SAME_SITE`          | Value for `sameSite` in the session cookie.                                                                                                                                                          | `lax`                     |
| `SESSION_COOKIE_NAME`               | Name of the session cookie.                                                                                                                                                                          | `directus_session_token`  |
| `SESSION_REFRESH_GRACE_PERIOD`      | The duration during which a refresh request will permit recently refreshed sessions to be used, thereby preventing race conditions in refresh calls                                                  | `10s`                     |
| `LOGIN_STALL_TIME`                  | The duration in milliseconds that a login request will be stalled for, and it should be greater than the time taken for a login request with an invalid password                                     | `500`                     |
| `REGISTER_STALL_TIME`               | The duration in milliseconds that a registration request will be stalled for, and it should be greater than the time taken for a registration request with an already registered email               | `750`                     |
| `PASSWORD_RESET_URL_ALLOW_LIST`     | List of URLs that can be used [as `reset_url` in /password/request](/reference/authentication#request-password-reset)                                                                                | --                        |
| `USER_INVITE_TOKEN_TTL`             | The duration that the invite token is valid.                                                                                                                                                         | `7d`                      |
| `USER_INVITE_URL_ALLOW_LIST`        | List of URLs that can be used [as `invite_url` in /users/invite](/reference/system/users#invite-a-new-user)                                                                                          | --                        |
| `USER_REGISTER_URL_ALLOW_LIST`      | List of URLs that can be used as `verification_url` in /users/register                                                                                                                               | --                        |
| `IP_TRUST_PROXY`                    | Settings for [express' trust proxy setting](https://expressjs.com/en/guide/behind-proxies.html)                                                                                                      | true                      |
| `IP_CUSTOM_HEADER`                  | What custom request header to use for the IP address                                                                                                                                                 | false                     |
| `ASSETS_CONTENT_SECURITY_POLICY`    | Custom overrides for the Content-Security-Policy header for the /assets endpoint. See [helmet's documentation on `helmet.contentSecurityPolicy()`](https://helmetjs.github.io) for more information. | --                        |
| `IMPORT_IP_DENY_LIST`<sup>[2]</sup> | Deny importing files from these IP addresses / IP ranges / CIDR blocks. Use `0.0.0.0` to match any local IP address.                                                                                 | `0.0.0.0,169.254.169.254` |
| `CONTENT_SECURITY_POLICY_*`         | Custom overrides for the Content-Security-Policy header. See [helmet's documentation on `helmet.contentSecurityPolicy()`](https://helmetjs.github.io) for more information.                          | --                        |
| `HSTS_ENABLED`                      | Enable the Strict-Transport-Security policy header.                                                                                                                                                  | `false`                   |
| `HSTS_*`                            | Custom overrides for the Strict-Transport-Security header. See [helmet's documentation](https://helmetjs.github.io) for more information.                                                            | --                        |

<sup>[1]</sup> When `SECRET` is not set, a random value will be used. This means sessions won't persist across system
restarts or horizontally scaled deployments. Must be explicitly set to a secure random value in production.

<sup>[2]</sup> localhost can get resolved to `::1` as well as `127.0.0.1` depending on the system - ensure to include
both if you want to specifically block localhost.

::: tip Cookie Strictness

Browser are pretty strict when it comes to third-party cookies. If you're running into unexpected problems when running
your project and API on different domains, make sure to verify your configuration for `REFRESH_TOKEN_COOKIE_NAME`,
`REFRESH_TOKEN_COOKIE_SECURE` and `REFRESH_TOKEN_COOKIE_SAME_SITE`.

:::

### Hashing

| Variable               | Description                                                                                                                      | Default Value       |
| ---------------------- | -------------------------------------------------------------------------------------------------------------------------------- | ------------------- |
| `HASH_MEMORY_COST`     | How much memory to use when generating hashes, in KiB.                                                                           | `4096` (4 MiB)      |
| `HASH_LENGTH`          | The length of the hash function output in bytes.                                                                                 | `32`                |
| `HASH_TIME_COST`       | The amount of passes (iterations) used by the hash function. It increases hash strength at the cost of time required to compute. | `3`                 |
| `HASH_PARALLELISM`     | The amount of threads to compute the hash on. Each thread has a memory pool with `HASH_MEMORY_COST` size.                        | `1` (single thread) |
| `HASH_TYPE`            | The variant of the hash function (`0`: argon2d, `1`: argon2i, or `2`: argon2id).                                                 | `2` (argon2id)      |
| `HASH_ASSOCIATED_DATA` | An extra and optional non-secret value. The value will be included Base64 encoded in the parameters portion of the digest.       | --                  |

Argon2's hashing function is used by Directus for three purposes: 1) hashing user passwords, 2) generating hashes for
the `Hash` field type in collections, and 3) the
[generate a hash API endpoint](/reference/system/utilities#generate-a-hash).

All `HASH_*` environment variable parameters are passed to the `argon2.hash` function. See the
[node-argon2 library options page](https://github.com/ranisalt/node-argon2/wiki/Options) for reference.

::: tip Memory Usage

Modifying `HASH_MEMORY_COST` and/or `HASH_PARALLELISM` will affect the amount of memory directus uses when computing
hashes; each thread gets `HASH_MEMORY_COST` amount of memory, so the total additional memory will be these two values
multiplied. This may cause out of memory errors, especially when running in containerized environments.

:::

## CORS

| Variable               | Description                                                                                                                                            | Default Value                |
| ---------------------- | ------------------------------------------------------------------------------------------------------------------------------------------------------ | ---------------------------- |
| `CORS_ENABLED`         | Whether or not to enable the CORS headers.                                                                                                             | `false`                      |
| `CORS_ORIGIN`          | Value for the `Access-Control-Allow-Origin` header. Use `true` to match the Origin header, or provide a domain or a CSV of domains for specific access | `false`                      |
| `CORS_METHODS`         | Value for the `Access-Control-Allow-Methods` header.                                                                                                   | `GET,POST,PATCH,DELETE`      |
| `CORS_ALLOWED_HEADERS` | Value for the `Access-Control-Allow-Headers` header.                                                                                                   | `Content-Type,Authorization` |
| `CORS_EXPOSED_HEADERS` | Value for the `Access-Control-Expose-Headers` header.                                                                                                  | `Content-Range`              |
| `CORS_CREDENTIALS`     | Whether or not to send the `Access-Control-Allow-Credentials` header.                                                                                  | `true`                       |
| `CORS_MAX_AGE`         | Value for the `Access-Control-Max-Age` header.                                                                                                         | `18000`                      |

::: tip More Details

For more details about each configuration variable, please see the
[CORS package documentation](https://www.npmjs.com/package/cors#configuration-options).

:::

## Rate Limiting

You can use the built-in rate-limiter to prevent users from hitting the API too much. Simply enabling the rate-limiter
will set a default maximum of 50 requests per second, tracked in memory.

| Variable                                    | Description                                                             | Default Value |
| ------------------------------------------- | ----------------------------------------------------------------------- | ------------- |
| `RATE_LIMITER_ENABLED`                      | Whether or not to enable rate limiting per IP on the API.               | `false`       |
| `RATE_LIMITER_POINTS`                       | The amount of allowed hits per duration.                                | `50`          |
| `RATE_LIMITER_DURATION`                     | The time window in seconds in which the points are counted.             | `1`           |
| `RATE_LIMITER_STORE`                        | Where to store the rate limiter counts. One of `memory`, `redis`.       | `memory`      |
| `RATE_LIMITER_HEALTHCHECK_THRESHOLD`        | Healthcheck timeout threshold in ms.                                    | `150`         |
| `RATE_LIMITER_GLOBAL_ENABLED`               | Whether or not to enable global rate limiting on the API.               | `false`       |
| `RATE_LIMITER_GLOBAL_POINTS`                | The total amount of allowed hits per duration.                          | `1000`        |
| `RATE_LIMITER_GLOBAL_DURATION`              | The time window in seconds in which the points are counted.             | `1`           |
| `RATE_LIMITER_GLOBAL_HEALTHCHECK_THRESHOLD` | Healthcheck timeout threshold in ms.                                    | `150`         |
| `RATE_LIMITER_REGISTRATION_ENABLED`         | Whether or not to enable rate limiting per IP on the user registration. | `true`        |
| `RATE_LIMITER_REGISTRATION_POINTS`          | The amount of allowed hits per duration.                                | `5`           |
| `RATE_LIMITER_REGISTRATION_DURATION`        | The time window in seconds in which the points are counted.             | `60`          |

Based on the `RATE_LIMITER_STORE` used, you must also provide the following configurations:

### Example: Basic

```
# 10 requests per 5 seconds
RATE_LIMITER_POINTS="10"
RATE_LIMITER_DURATION="5"

# globally 100 requests per 5 seconds
RATE_LIMITER_GLOBAL_POINTS="100"
RATE_LIMITER_GLOBAL_DURATION="5"
```

### Pressure-based rate limiter

This rate-limiter prevents the API from accepting new requests while the server is experiencing high load. This
continuously monitors the current event loop and memory usage, and error out requests with a 503 early when the system
is overloaded.

| Variable                                      | Description                                                         | Default Value |
| --------------------------------------------- | ------------------------------------------------------------------- | ------------- |
| `PRESSURE_LIMITER_ENABLED`                    | Whether or not to enable pressure-based rate limiting on the API.   | `true`        |
| `PRESSURE_LIMITER_SAMPLE_INTERVAL`            | The time window for measuring pressure in ms.                       | `250`         |
| `PRESSURE_LIMITER_MAX_EVENT_LOOP_UTILIZATION` | The maximum allowed utilization where `1` is 100% loop utilization. | `0.99`        |
| `PRESSURE_LIMITER_MAX_EVENT_LOOP_DELAY`       | The maximum amount of time the current loop can be delayed in ms.   | `500`         |
| `PRESSURE_LIMITER_MAX_MEMORY_RSS`             | The maximum allowed memory Resident Set Size (RSS) in bytes.        | `false`       |
| `PRESSURE_LIMITER_MAX_MEMORY_HEAP_USED`       | The maximum allowed heap usage in bytes.                            | `false`       |
| `PRESSURE_LIMITER_RETRY_AFTER`                | Sets the `Retry-After` header when the rate limiter is triggered.   | `false`       |

## Cache

Directus has a built-in data-caching option. Enabling this will cache the output of requests (based on the current user
and exact query parameters used) into configured cache storage location. This drastically improves API performance, as
subsequent requests are served straight from this cache. Enabling cache will also make Directus return accurate
cache-control headers. Depending on your setup, this will further improve performance by caching the request in
middleman servers (like CDNs) and even the browser.

::: tip Internal Caching

In addition to data-caching, Directus also does some internal caching. Note `CACHE_SCHEMA` which is enabled by default.
This speed up the overall performance of Directus, as we don't want to introspect the whole database on every request.

:::

::: tip Assets Cache

`Cache-Control` and `Last-Modified` headers for the `/assets` endpoint are separate from the regular data-cache.
`Last-Modified` comes from `modified_on` DB field. This is useful as it's often possible to cache assets for far longer
than you would cache database content. To learn more, see [Assets](#assets).

:::

| Variable                                     | Description                                                                                                               | Default Value                        |
| -------------------------------------------- | ------------------------------------------------------------------------------------------------------------------------- | ------------------------------------ |
| `CACHE_ENABLED`                              | Whether or not data caching is enabled.                                                                                   | `false`                              |
| `CACHE_TTL`<sup>[1]</sup>                    | How long the data cache is persisted.                                                                                     | `5m`                                 |
| `CACHE_CONTROL_S_MAXAGE`                     | Whether to not to add the `s-maxage` expiration flag. Set to a number for a custom value.                                 | `0`                                  |
| `CACHE_AUTO_PURGE`<sup>[2]</sup>             | Automatically purge the data cache on actions that manipulate the data.                                                   | `false`                              |
| `CACHE_AUTO_PURGE_IGNORE_LIST`<sup>[3]</sup> | List of collections that prevent cache purging when `CACHE_AUTO_PURGE` is enabled.                                        | `directus_activity,directus_presets` |
| `CACHE_SYSTEM_TTL`<sup>[4]</sup>             | How long `CACHE_SCHEMA` is persisted.                                                                                     | --                                   |
| `CACHE_SCHEMA`<sup>[4]</sup>                 | Whether or not the database schema is cached. One of `false`, `true`                                                      | `true`                               |
| `CACHE_SCHEMA_MAX_ITERATIONS`<sup>[4]</sup>  | Safe value to limit max iterations on get schema cache. This value should only be adjusted for high scaling applications. | `100`                                |
| `CACHE_SCHEMA_SYNC_TIMEOUT`                  | How long to wait for other containers to message before trying again                                                      | `10000`                              |
| `CACHE_NAMESPACE`                            | How to scope the cache data.                                                                                              | `system-cache`                       |
| `CACHE_STORE`<sup>[5]</sup>                  | Where to store the cache data. Either `memory`, `redis`.                                                                  | `memory`                             |
| `CACHE_STATUS_HEADER`                        | If set, returns the cache status in the configured header. One of `HIT`, `MISS`.                                          | --                                   |
| `CACHE_VALUE_MAX_SIZE`                       | Maximum size of values that will be cached. Accepts number of bytes, or human readable string. Use `false` for no limit   | false                                |
| `CACHE_SKIP_ALLOWED`                         | Whether requests can use the Cache-Control header with `no-store` to skip data caching.                                   | false                                |
| `CACHE_HEALTHCHECK_THRESHOLD`                | Healthcheck timeout threshold in ms.                                                                                      | `150`                                |

<sup>[1]</sup> `CACHE_TTL` Based on your project's needs, you might be able to aggressively cache your data, only
requiring new data to be fetched every hour or so. This allows you to squeeze the most performance out of your Directus
instance. This can be incredibly useful for applications where you have a lot of (public) read-access and where updates
aren't real-time (for example a website). `CACHE_TTL` uses [`ms`](https://www.npmjs.com/package/ms) to parse the value,
so you configure it using human readable values (like `2 days`, `7 hrs`, `5m`).

<sup>[2]</sup> `CACHE_AUTO_PURGE` allows you to keep the Directus API real-time, while still getting the performance
benefits on quick subsequent reads.

<sup>[3]</sup> The cache has to be manually cleared when requiring to access updated results for collections in
`CACHE_AUTO_PURGE_IGNORE_LIST`.

<sup>[4]</sup> Not affected by the `CACHE_ENABLED` value.

<sup>[5]</sup> `CACHE_STORE` For larger projects, you most likely don't want to rely on local memory for caching.
Instead, you can use the above `CACHE_STORE` environment variable to use `redis` as the cache store.

## File Storage

By default, Directus stores all uploaded files locally on disk. However, you can also configure Directus to use S3,
Google Cloud Storage, Azure, Cloudinary or Supabase. You can also configure _multiple_ storage adapters at the same
time. This allows you to choose where files are being uploaded on a file-by-file basis. In the Data Studio, files will
automatically be uploaded to the first configured storage location (in this case `local`). The used storage location is
saved under `storage` in `directus_files`.

::: tip File Storage Default

If you don't provide any configuration for storage adapters, this default will be used:

```
STORAGE_LOCATIONS="local"
STORAGE_LOCAL_ROOT="./uploads"
```

:::

::: warning Case sensitivity

The location value(s) you specify should be capitalized when specifying the additional configuration values. For
example, this will not work:

```
STORAGE_LOCATIONS="s3"
STORAGE_s3_DRIVER="s3" # Will not work, lowercase "s3" ❌
```

but this will work:

```
STORAGE_LOCATIONS="s3"
STORAGE_S3_DRIVER="s3" # Will work, "s3" is uppercased ✅
```

:::

| Variable            | Description                                                                                                             | Default Value |
| ------------------- | ----------------------------------------------------------------------------------------------------------------------- | ------------- |
| `STORAGE_LOCATIONS` | A CSV of storage locations (e.g., `local,digitalocean,amazon`) to use. You can use any names you'd like for these keys. | `local`       |

For each of the storage locations listed, you must provide the following configuration:

| Variable                                   | Description                                                                         | Default Value |
| ------------------------------------------ | ----------------------------------------------------------------------------------- | ------------- |
| `STORAGE_<LOCATION>_DRIVER`                | Which driver to use, either `local`, `s3`, `gcs`, `azure`, `cloudinary`, `supabase` |               |
| `STORAGE_<LOCATION>_ROOT`                  | Where to store the files on disk                                                    | `''`          |
| `STORAGE_<LOCATION>_HEALTHCHECK_THRESHOLD` | Healthcheck timeout threshold in ms.                                                | `750`         |

Based on your configured driver, you must also provide the following configurations:

### Local (`local`)

| Variable                  | Description                      | Default Value |
| ------------------------- | -------------------------------- | ------------- |
| `STORAGE_<LOCATION>_ROOT` | Where to store the files on disk | --            |

### S3 (`s3`)

| Variable                                    | Description               | Default Value      |
| ------------------------------------------- | ------------------------- | ------------------ |
| `STORAGE_<LOCATION>_KEY`                    | User key                  | --                 |
| `STORAGE_<LOCATION>_SECRET`                 | User secret               | --                 |
| `STORAGE_<LOCATION>_BUCKET`                 | S3 Bucket                 | --                 |
| `STORAGE_<LOCATION>_REGION`                 | S3 Region                 | --                 |
| `STORAGE_<LOCATION>_ENDPOINT`<sup>[1]</sup> | S3 Endpoint               | `s3.amazonaws.com` |
| `STORAGE_<LOCATION>_ACL`                    | S3 ACL                    | --                 |
| `STORAGE_<LOCATION>_SERVER_SIDE_ENCRYPTION` | S3 Server Side Encryption | --                 |
| `STORAGE_<LOCATION>_FORCE_PATH_STYLE`       | S3 Force Path Style       | false              |

<sup>[1]</sup> When overriding this variable for S3, make sure to add your bucket's region in the endpoint:
`s3.{region}.amazonaws.com`.

### Azure (`azure`)

| Variable                            | Description                | Default Value                                  |
| ----------------------------------- | -------------------------- | ---------------------------------------------- |
| `STORAGE_<LOCATION>_CONTAINER_NAME` | Azure Storage container    | --                                             |
| `STORAGE_<LOCATION>_ACCOUNT_NAME`   | Azure Storage account name | --                                             |
| `STORAGE_<LOCATION>_ACCOUNT_KEY`    | Azure Storage key          | --                                             |
| `STORAGE_<LOCATION>_ENDPOINT`       | Azure URL                  | `https://{ACCOUNT_NAME}.blob.core.windows.net` |

### Google Cloud Storage (`gcs`)

| Variable                          | Description                 | Default Value |
| --------------------------------- | --------------------------- | ------------- |
| `STORAGE_<LOCATION>_KEY_FILENAME` | Path to key file on disk    | --            |
| `STORAGE_<LOCATION>_BUCKET`       | Google Cloud Storage bucket | --            |

### Cloudinary (`cloudinary`)

| Variable                         | Description                                                         | Default Value |
| -------------------------------- | ------------------------------------------------------------------- | ------------- |
| `STORAGE_<LOCATION>_CLOUD_NAME`  | Cloudinary Cloud Name                                               | --            |
| `STORAGE_<LOCATION>_API_KEY`     | Cloudinary API Key                                                  | --            |
| `STORAGE_<LOCATION>_API_SECRET`  | Cloudinary API Secret                                               | --            |
| `STORAGE_<LOCATION>_ACCESS_MODE` | Default access mode for the file. One of `public`, `authenticated`. | --            |

::: warning One-way sync

Cloudinary is supported as a _storage_ driver. Changes made on Cloudinary are _not_ synced back to Directus, and
Directus _won't_ rely on Cloudinary's asset transformations in the `/assets` endpoint.

:::

### Supabase (`supabase`)

| Variable                          | Description                | Default Value |
| --------------------------------- | -------------------------- | ------------- |
| `STORAGE_<LOCATION>_SERVICE_ROLE` | The admin service role JWT | --            |
| `STORAGE_<LOCATION>_BUCKET`       | Storage bucket             | --            |
| `STORAGE_<LOCATION>_PROJECT_ID`   | Project id                 | --            |
| `STORAGE_<LOCATION>_ENDPOINT`     | Optional custom endpoint   | --            |

::: warning Endpoint

Using a custom endpoint will overwrite the project id, so you need to provide the full endpoint url.

:::

### Example: Multiple Storage Adapters

Below showcases a CSV of storage location names, with a config block for each:

```
STORAGE_LOCATIONS="local,aws"

STORAGE_LOCAL_DRIVER="local"
STORAGE_LOCAL_ROOT="local"

STORAGE_AWS_KEY="tp15c...510vk"
STORAGE_AWS_SECRET="yk29b...b932n"
STORAGE_AWS_REGION="us-east-2"
STORAGE_AWS_BUCKET="my-files"
```

### Metadata

When uploading an image, Directus persists the _description, title, and tags_ from available Exif metadata. For security
purposes, collection of additional metadata must be configured:

| Variable                   | Description                                                                                           | Default Value                                                                             |
| -------------------------- | ----------------------------------------------------------------------------------------------------- | ----------------------------------------------------------------------------------------- |
| `FILE_METADATA_ALLOW_LIST` | A comma-separated list of metadata keys to collect during file upload. Use `*` for all<sup>[1]</sup>. | ifd0.Make,ifd0.Model,exif.FNumber,exif.ExposureTime,exif.FocalLength,exif.ISOSpeedRatings |

<sup>[1]</sup>: Extracting all metadata might cause memory issues when the file has an unusually large set of metadata

### Upload Limits

| Variable                     | Description                                                                      | Default Value |
| ---------------------------- | -------------------------------------------------------------------------------- | ------------- |
| `FILES_MAX_UPLOAD_SIZE`      | Maximum file upload size allowed. For example `10mb`, `1gb`, `10kb`              | --            |
| `FILES_MIME_TYPE_ALLOW_LIST` | Allow list of mime types that are allowed to be uploaded. Supports `glob` syntax | `*/*`         |

### Chunked Uploads

Large files can be uploaded in chunks to improve reliability and efficiency, especially in scenarios with network
instability or limited bandwidth. This is implemented using the [TUS protocol](https://tus.io/).

| Variable                | Description                                                       | Default Value |
| ----------------------- | ----------------------------------------------------------------- | ------------- |
| `TUS_ENABLED`           | Whether or not to enable the chunked uploads                      | `false`       |
| `TUS_CHUNK_SIZE`        | The size of each file chunks. For example `10mb`, `1gb`, `10kb`   | `8mb`         |
| `TUS_UPLOAD_EXPIRATION` | The expiry duration for uncompleted files with no upload activity | `10m`         |
| `TUS_CLEANUP_SCHEDULE`  | Cron schedule to clean up the expired uncompleted uploads         | `0 * * * *`   |

::: warning Chunked Upload Restrictions

Some storage drivers have specific chunk size restrictions. The `TUS_CHUNK_SIZE` must meet the relevant restrictions for
the storage driver(s) being used.

| Storage Driver              | `TUS_CHUNK_SIZE` Restriction                                                     |
| --------------------------- | -------------------------------------------------------------------------------- |
| `storage-driver-gcs`        | Must be a power of 2 with a minimum of `256kb` (e.g. `256kb`, `512kb`, `1024kb`) |
| `storage-driver-azure`      | Must not be larger than `100mb`                                                  |
| `storage-driver-cloudinary` | Must not be smaller than `5mb`                                                   |

:::

## Assets

| Variable                                 | Description                                                                                                                         | Default Value |
| ---------------------------------------- | ----------------------------------------------------------------------------------------------------------------------------------- | ------------- |
| `ASSETS_CACHE_TTL`                       | How long assets will be cached for in the browser. Sets the `max-age` value of the `Cache-Control` header.                          | `30d`         |
| `ASSETS_TRANSFORM_MAX_CONCURRENT`        | How many file transformations can be done simultaneously                                                                            | `25`          |
| `ASSETS_TRANSFORM_IMAGE_MAX_DIMENSION`   | The max pixel dimensions size (width/height) that is allowed to be transformed[^1]                                                  | `6000`        |
| `ASSETS_TRANSFORM_TIMEOUT`               | Max time spent trying to transform an asset                                                                                         | `7500ms`      |
| `ASSETS_TRANSFORM_MAX_OPERATIONS`        | The max number of transform operations that is allowed to be processed (excludes saved presets)                                     | `5`           |
| `ASSETS_INVALID_IMAGE_SENSITIVITY_LEVEL` | Level of sensitivity to invalid images. See the [`sharp.failOn`](https://sharp.pixelplumbing.com/api-constructor#parameters) option | `warning`     |

Image transformations can be fairly heavy on memory usage. If you're using a system with 1GB or less available memory,
we recommend lowering the allowed concurrent transformations to prevent you from overflowing your server.

[^1]:
    The maximum value is the square root of Node's `Number.MAX_SAFE_INTEGER`, or 95,906,265 at time of writing. Be
    advised: transforming gigantic files can hurt your server performance and cause outages.

## Authentication

| Variable               | Description                               | Default Value |
| ---------------------- | ----------------------------------------- | ------------- |
| `AUTH_PROVIDERS`       | A comma-separated list of auth providers. | --            |
| `AUTH_DISABLE_DEFAULT` | Disable the default auth provider         | `false`       |

For each auth provider you list, you must also provide the following configuration:

| Variable                 | Description                                                                                                                                | Default Value |
| ------------------------ | ------------------------------------------------------------------------------------------------------------------------------------------ | ------------- |
| `AUTH_<PROVIDER>_DRIVER` | Which driver to use, either `local`, `oauth2`, `openid`, `ldap`, `saml`                                                                    | --            |
| `AUTH_<PROVIDER>_MODE`   | Whether to use `'cookie'` or `'session'` authentication mode when redirecting. Applies to the following drivers `oauth2`, `openid`, `saml` | `session`     |

You may also be required to specify additional variables depending on the auth driver. See configuration details below.

::: tip Multiple Providers

Directus users can only authenticate using the auth provider they are created with. It is not possible to authenticate
with multiple providers for the same user.

:::

### Local (`local`)

The default Directus email/password authentication flow.

No additional configuration required.

### SSO (`oauth2` and `openid`)

Directus' SSO integrations provide powerful alternative ways to authenticate into your project. Directus will ask you to
login on the external service, and return authenticated with a Directus account linked to that service.

For example, you can login to Directus using a GitHub account by creating an
[OAuth 2.0 app in GitHub](https://github.com/settings/developers) and adding the following configuration to Directus:

```
AUTH_PROVIDERS="github"

AUTH_GITHUB_DRIVER="oauth2"
AUTH_GITHUB_CLIENT_ID="99d3...c3c4"
AUTH_GITHUB_CLIENT_SECRET="34ae...f963"
AUTH_GITHUB_AUTHORIZE_URL="https://github.com/login/oauth/authorize"
AUTH_GITHUB_ACCESS_URL="https://github.com/login/oauth/access_token"
AUTH_GITHUB_PROFILE_URL="https://api.github.com/user"
AUTH_GITHUB_ALLOW_PUBLIC_REGISTRATION=true
```

More example SSO configurations [can be found here](/self-hosted/sso-examples).

::: warning PUBLIC_URL

These flows rely on the `PUBLIC_URL` variable for redirecting. Ensure the variable is correctly configured.

:::

### OAuth 2.0

| Variable                                    | Description                                                                                               | Default Value    |
| ------------------------------------------- | --------------------------------------------------------------------------------------------------------- | ---------------- |
| `AUTH_<PROVIDER>_CLIENT_ID`                 | Client identifier for the OAuth provider.                                                                 | --               |
| `AUTH_<PROVIDER>_CLIENT_SECRET`             | Client secret for the OAuth provider.                                                                     | --               |
| `AUTH_<PROVIDER>_SCOPE`                     | A white-space separated list of permissions to request.                                                   | `email`          |
| `AUTH_<PROVIDER>_AUTHORIZE_URL`             | Authorization page URL of the OAuth provider.                                                             | --               |
| `AUTH_<PROVIDER>_ACCESS_URL`                | Access token URL of the OAuth provider.                                                                   | --               |
| `AUTH_<PROVIDER>_PROFILE_URL`               | User profile URL of the OAuth provider.                                                                   | --               |
| `AUTH_<PROVIDER>_IDENTIFIER_KEY`            | User profile identifier key <sup>[1]</sup>. Will default to `EMAIL_KEY`.                                  | --               |
| `AUTH_<PROVIDER>_EMAIL_KEY`                 | User profile email key.                                                                                   | `email`          |
| `AUTH_<PROVIDER>_FIRST_NAME_KEY`            | User profile first name key.                                                                              | --               |
| `AUTH_<PROVIDER>_LAST_NAME_KEY`             | User profile last name key.                                                                               | --               |
| `AUTH_<PROVIDER>_ALLOW_PUBLIC_REGISTRATION` | Automatically create accounts for authenticating users.                                                   | `false`          |
| `AUTH_<PROVIDER>_DEFAULT_ROLE_ID`           | A Directus role ID to assign created users.                                                               | --               |
| `AUTH_<PROVIDER>_SYNC_USER_INFO`            | Set user's first name, last name and email from provider's user info on each login.                       | `false`          |
| `AUTH_<PROVIDER>_ICON`                      | SVG icon to display with the login link. [See options here](/user-guide/overview/glossary#icons).         | `account_circle` |
| `AUTH_<PROVIDER>_LABEL`                     | Text to be presented on SSO button within App.                                                            | `<PROVIDER>`     |
| `AUTH_<PROVIDER>_PARAMS`                    | Custom query parameters applied to the authorization URL.                                                 | --               |
| `AUTH_<PROVIDER>_REDIRECT_ALLOW_LIST`       | A comma-separated list of external URLs (including paths) allowed for redirecting after successful login. | --               |

<sup>[1]</sup> When authenticating, Directus will match the identifier value from the external user profile to a
Directus users "External Identifier".

### OpenID

OpenID is an authentication protocol built on OAuth 2.0, and should be preferred over standard OAuth 2.0 where possible.

| Variable                                    | Description                                                                                               | Default Value          |
| ------------------------------------------- | --------------------------------------------------------------------------------------------------------- | ---------------------- |
| `AUTH_<PROVIDER>_CLIENT_ID`                 | Client identifier for the external service.                                                               | --                     |
| `AUTH_<PROVIDER>_CLIENT_SECRET`             | Client secret for the external service.                                                                   | --                     |
| `AUTH_<PROVIDER>_SCOPE`                     | A white-space separated list of permissions to request.                                                   | `openid profile email` |
| `AUTH_<PROVIDER>_ISSUER_URL`                | OpenID `.well-known` discovery document URL of the external service.                                      | --                     |
| `AUTH_<PROVIDER>_IDENTIFIER_KEY`            | User profile identifier key <sup>[1]</sup>.                                                               | `sub`<sup>[2]</sup>    |
| `AUTH_<PROVIDER>_ALLOW_PUBLIC_REGISTRATION` | Automatically create accounts for authenticating users.                                                   | `false`                |
| `AUTH_<PROVIDER>_REQUIRE_VERIFIED_EMAIL`    | Require created users to have a verified email address.                                                   | `false`                |
| `AUTH_<PROVIDER>_DEFAULT_ROLE_ID`           | A Directus role ID to assign created users.                                                               | --                     |
| `AUTH_<PROVIDER>_SYNC_USER_INFO`            | Set user's first name, last name and email from provider's user info on each login.                       | `false`                |
| `AUTH_<PROVIDER>_ICON`                      | SVG icon to display with the login link. [See options here](/user-guide/overview/glossary#icons).         | `account_circle`       |
| `AUTH_<PROVIDER>_LABEL`                     | Text to be presented on SSO button within App.                                                            | `<PROVIDER>`           |
| `AUTH_<PROVIDER>_PARAMS`                    | Custom query parameters applied to the authorization URL.                                                 | --                     |
| `AUTH_<PROVIDER>_REDIRECT_ALLOW_LIST`       | A comma-separated list of external URLs (including paths) allowed for redirecting after successful login. | --                     |

<sup>[1]</sup> When authenticating, Directus will match the identifier value from the external user profile to a
Directus users "External Identifier".

<sup>[2]</sup> `sub` represents a unique user identifier defined by the OpenID provider. For users not relying on
`PUBLIC_REGISTRATION` it is recommended to use a human-readable identifier, such as `email`.

### LDAP (`ldap`)

LDAP allows Active Directory users to authenticate and use Directus without having to be manually configured. User
information and roles will be assigned from Active Directory.

| Variable                                 | Description                                                                         | Default Value |
| ---------------------------------------- | ----------------------------------------------------------------------------------- | ------------- |
| `AUTH_<PROVIDER>_CLIENT_URL`             | LDAP connection URL.                                                                | --            |
| `AUTH_<PROVIDER>_BIND_DN`                | Bind user <sup>[1]</sup> distinguished name.                                        | --            |
| `AUTH_<PROVIDER>_BIND_PASSWORD`          | Bind user password.                                                                 | --            |
| `AUTH_<PROVIDER>_USER_DN`                | Directory path containing users.                                                    | --            |
| `AUTH_<PROVIDER>_USER_ATTRIBUTE`         | Attribute to identify the user.                                                     | `cn`          |
| `AUTH_<PROVIDER>_USER_SCOPE`             | Scope of the user search, either `base`, `one`, `sub` <sup>[2]</sup>.               | `one`         |
| `AUTH_<PROVIDER>_MAIL_ATTRIBUTE`         | User email attribute.                                                               | `mail`        |
| `AUTH_<PROVIDER>_FIRST_NAME_ATTRIBUTE`   | User first name attribute.                                                          | `givenName`   |
| `AUTH_<PROVIDER>_LAST_NAME_ATTRIBUTE`    | User last name attribute.                                                           | `sn`          |
| `AUTH_<PROVIDER>_GROUP_DN`<sup>[3]</sup> | Directory path containing groups.                                                   | --            |
| `AUTH_<PROVIDER>_GROUP_ATTRIBUTE`        | Attribute to identify user as a member of a group.                                  | `member`      |
| `AUTH_<PROVIDER>_GROUP_SCOPE`            | Scope of the group search, either `base`, `one`, `sub` <sup>[2]</sup>.              | `one`         |
| `AUTH_<PROVIDER>_DEFAULT_ROLE_ID`        | A fallback Directus role ID to assign created users.                                | --            |
| `AUTH_<PROVIDER>_SYNC_USER_INFO`         | Set user's first name, last name and email from provider's user info on each login. | `false`       |

<sup>[1]</sup> The bind user must have permission to query users and groups to perform authentication. Anonymous binding
can by achieved by setting an empty value for `BIND_DN` and `BIND_PASSWORD`.

<sup>[2]</sup> The scope defines the following behaviors:

- `base`: Limits the scope to a single object defined by the associated DN.
- `one`: Searches all objects within the associated DN.
- `sub`: Searches all objects and sub-objects within the associated DN.

<sup>[3]</sup> If `GROUP_DN` is specified, the user's role will always be updated on authentication to a matching group
configured in AD, or fallback to the `DEFAULT_ROLE_ID`.

### Example: LDAP

```
AUTH_PROVIDERS="ldap"

AUTH_LDAP_DRIVER="ldap"
AUTH_LDAP_CLIENT_URL="ldap://ldap.directus.io"
AUTH_LDAP_BIND_DN="CN=Bind User,OU=Users,DC=ldap,DC=directus,DC=io"
AUTH_LDAP_BIND_PASSWORD="p455w0rd"
AUTH_LDAP_USER_DN="OU=Users,DC=ldap,DC=directus,DC=io"
AUTH_LDAP_GROUP_DN="OU=Groups,DC=ldap,DC=directus,DC=io"
```

### SAML

SAML is an open-standard, XML-based authentication framework for authentication and authorization between two entities
without a password.

- Service provider (SP) agrees to trust the identity provider to authenticate users.

- Identity provider (IdP) authenticates users and provides to service providers an authentication assertion that
  indicates a user has been authenticated.

| Variable                                    | Description                                                                                               | Default Value                                                          |
| ------------------------------------------- | --------------------------------------------------------------------------------------------------------- | ---------------------------------------------------------------------- |
| `AUTH_<PROVIDER>_SP_metadata`               | String containing XML metadata for service provider                                                       | --                                                                     |
| `AUTH_<PROVIDER>_IDP_metadata`              | String containing XML metadata for identity provider                                                      | --                                                                     |
| `AUTH_<PROVIDER>_ALLOW_PUBLIC_REGISTRATION` | Automatically create accounts for authenticating users.                                                   | `false`                                                                |
| `AUTH_<PROVIDER>_DEFAULT_ROLE_ID`           | A Directus role ID to assign created users.                                                               | --                                                                     |
| `AUTH_<PROVIDER>_IDENTIFIER_KEY`            | User profile identifier key <sup>[1]</sup>.                                                               | `http://schemas.xmlsoap.org/ws/2005/05/identity/claims/nameidentifier` |
| `AUTH_<PROVIDER>_EMAIL_KEY`                 | User profile email key.                                                                                   | `http://schemas.xmlsoap.org/ws/2005/05/identity/claims/emailaddress`   |
| `AUTH_<PROVIDER>_GIVEN_NAME_KEY`            | User first name attribute.                                                                                | `http://schemas.xmlsoap.org/ws/2005/05/identity/claims/givenname`      |
| `AUTH_<PROVIDER>_FAMILY_NAME_KEY`           | User last name attribute.                                                                                 | `http://schemas.xmlsoap.org/ws/2005/05/identity/claims/surname`        |
| `AUTH_<PROVIDER>_REDIRECT_ALLOW_LIST`       | A comma-separated list of external URLs (including paths) allowed for redirecting after successful login. | --                                                                     |

<sup>[1]</sup> When authenticating, Directus will match the identifier value from the external user profile to a
Directus users "External Identifier".

The `SP_metadata` and `IDP_metadata` variables should be set to the XML metadata provided by the service provider and
identity provider respectively.

### Example: Multiple Auth Providers

You can configure multiple providers for handling authentication in Directus. This allows for different options when
logging in. To do this, provide a comma-separated list of provider names, and a config block for each provider:

```
AUTH_PROVIDERS="google,facebook"

AUTH_GOOGLE_DRIVER="openid"
AUTH_GOOGLE_CLIENT_ID="830d...29sd"
AUTH_GOOGLE_CLIENT_SECRET="la23...4k2l"
AUTH_GOOGLE_ISSUER_URL="https://accounts.google.com/.well-known/openid-configuration"
AUTH_GOOGLE_IDENTIFIER_KEY="email"
AUTH_GOOGLE_ICON="google"
AUTH_GOOGLE_LABEL="Google"

AUTH_FACEBOOK_DRIVER="oauth2"
AUTH_FACEBOOK_CLIENT_ID="830d...29sd"
AUTH_FACEBOOK_CLIENT_SECRET="jd8x...685z"
AUTH_FACEBOOK_AUTHORIZE_URL="https://www.facebook.com/dialog/oauth"
AUTH_FACEBOOK_ACCESS_URL="https://graph.facebook.com/oauth/access_token"
AUTH_FACEBOOK_PROFILE_URL="https://graph.facebook.com/me?fields=email"
AUTH_FACEBOOK_ICON="facebook"
AUTH_FACEBOOK_LABEL="Facebook"
```

## Flows

| Variable                      | Description                                                                                                      | Default Value |
| ----------------------------- | ---------------------------------------------------------------------------------------------------------------- | ------------- |
| `FLOWS_ENV_ALLOW_LIST`        | A comma-separated list of environment variables.                                                                 | `false`       |
| `FLOWS_RUN_SCRIPT_MAX_MEMORY` | The maximum amount of memory the 'Run Script'-Operation can allocate in megabytes. A minimum of 8MB is required. | `32`          |
| `FLOWS_RUN_SCRIPT_TIMEOUT`    | The maximum duration the 'Run Script'-Operation can run for in milliseconds.                                     | `10000`       |

::: tip Usage in Flows Run Script Operation

Allowed environment variables can be accessed through the `$env` within the passed `data` or through `process.env`.

```js
const publicUrl = data['$env']['PUBLIC_URL'];
// OR
const publicUrl = data.$env.PUBLIC_URL;
// OR
const publicUrl = process.env.PUBLIC_URL;
```

:::

## Extensions

| Variable                               | Description                                                                    | Default Value  |
| -------------------------------------- | ------------------------------------------------------------------------------ | -------------- |
| `EXTENSIONS_PATH`<sup>[1]</sup>        | Path to your local extensions folder.                                          | `./extensions` |
| `EXTENSIONS_MUST_LOAD`                 | Exit the server when any API extension fails to load.                          | `false`        |
| `EXTENSIONS_AUTO_RELOAD`<sup>[2]</sup> | Automatically reload extensions when they have changed.                        | `false`        |
| `EXTENSIONS_CACHE_TTL`<sup>[3]</sup>   | How long custom app Extensions get cached by browsers.                         | --             |
| `EXTENSIONS_LOCATION`<sup>[4]</sup>    | What configured storage location to use for extensions.                        | --             |
| `EXTENSIONS_LIMIT`                     | Maximum number of extensions you allow to be installed through the marketplace |                |

<sup>[1]</sup> If `EXTENSIONS_LOCATION` is configured, this is the path to the extensions folder within the selected
storage location.

<sup>[2]</sup> `EXTENSIONS_AUTO_RELOAD` will not work when the `EXTENSION_LOCATION` environment variable is set.

<sup>[3]</sup> The `EXTENSIONS_CACHE_TTL` environment variable controls for how long custom app extensions (e.t.,
interface, display, layout, module, panel) are cached by browsers. Caching can speed-up the loading of the app as the
code for the extensions doesn't need to be re-fetched from the server on each app reload. On the other hand, this means
that code changes to app extensions won't be taken into account by the browser until `EXTENSIONS_CACHE_TTL` has expired.
By default, extensions are not cached. The input data type for this environment variable is the same as
[`CACHE_TTL`](#cache).

<sup>[4]</sup> By default extensions are loaded from the local file system. `EXTENSIONS_LOCATION` can be used to load
extensions from a storage location instead. Under the hood, they are synced into a local directory within
[`TEMP_PATH`](#general) and then loaded from there.

## Marketplace

| Variable               | Description                                       | Default Value                  |
| ---------------------- | ------------------------------------------------- | ------------------------------ |
| `MARKETPLACE_TRUST`    | One of `sandbox`, `all`                           | `sandbox`                      |
| `MARKETPLACE_REGISTRY` | The registry to use for the Directus Marketplace. | `https://registry.directus.io` |

## Synchronization

| Variable                    | Description                            | Default Value   |
| --------------------------- | -------------------------------------- | --------------- |
| `SYNCHRONIZATION_STORE`     | One of `memory`, `redis`<sup>[1]</sup> | `memory`        |
| `SYNCHRONIZATION_NAMESPACE` | How to scope the channels in Redis     | `directus-sync` |

## Email

| Variable               | Description                                                              | Default Value          |
| ---------------------- | ------------------------------------------------------------------------ | ---------------------- |
| `EMAIL_VERIFY_SETUP`   | Check if email setup is properly configured.                             | `true`                 |
| `EMAIL_FROM`           | Email address from which emails are sent.                                | `no-reply@example.com` |
| `EMAIL_TRANSPORT`      | What to use to send emails. One of `sendmail`, `smtp`, `mailgun`, `ses`. | `sendmail`             |
| `EMAIL_TEMPLATES_PATH` | Where custom templates are located                                       | `./templates`          |

Based on the `EMAIL_TRANSPORT` used, you must also provide the following configurations:

### Sendmail (`sendmail`)

| Variable                  | Description                             | Default Value        |
| ------------------------- | --------------------------------------- | -------------------- |
| `EMAIL_SENDMAIL_NEW_LINE` | What new line style to use in sendmail. | `unix`               |
| `EMAIL_SENDMAIL_PATH`     | Path to your sendmail executable.       | `/usr/sbin/sendmail` |

### SMTP (`smtp`)

| Variable                | Description          | Default Value |
| ----------------------- | -------------------- | ------------- |
| `EMAIL_SMTP_HOST`       | SMTP server host     | --            |
| `EMAIL_SMTP_PORT`       | SMTP server port     | --            |
| `EMAIL_SMTP_USER`       | SMTP user            | --            |
| `EMAIL_SMTP_PASSWORD`   | SMTP password        | --            |
| `EMAIL_SMTP_POOL`       | Use SMTP pooling     | --            |
| `EMAIL_SMTP_SECURE`     | Enable initial TLS   | --            |
| `EMAIL_SMTP_IGNORE_TLS` | Ignore STARTTLS      | --            |
| `EMAIL_SMTP_NAME`       | SMTP client hostname | --            |

For more details about these options, see the
[SMTP configuration documentation for Nodemailer](https://nodemailer.com/smtp/#general-options), which Directus uses
under the hood.

### Mailgun (`mailgun`)

| Variable                | Description                                                                       | Default Value     |
| ----------------------- | --------------------------------------------------------------------------------- | ----------------- |
| `EMAIL_MAILGUN_API_KEY` | Your Mailgun API key.                                                             | --                |
| `EMAIL_MAILGUN_DOMAIN`  | A domain from [your Mailgun account](https://app.mailgun.com/app/sending/domains) | --                |
| `EMAIL_MAILGUN_HOST`    | Allows you to specify a custom host.                                              | `api.mailgun.net` |

### AWS SES (`ses`)

| Variable                                   | Description                 | Default Value |
| ------------------------------------------ | --------------------------- | ------------- |
| `EMAIL_SES_CREDENTIALS__ACCESS_KEY_ID`     | Your AWS SES access key ID. | --            |
| `EMAIL_SES_CREDENTIALS__SECRET_ACCESS_KEY` | Your AWS SES secret key.    | --            |
| `EMAIL_SES_REGION`                         | Your AWS SES region.        | --            |

## Admin Account

If you're relying on Docker and/or the `directus bootstrap` CLI command, you can pass the following two environment
variables to automatically configure the first user:

| Variable         | Description                                                                                       | Default Value |
| ---------------- | ------------------------------------------------------------------------------------------------- | ------------- |
| `ADMIN_EMAIL`    | The email address of the first user that's automatically created when using `directus bootstrap`. | --            |
| `ADMIN_PASSWORD` | The password of the first user that's automatically created when using `directus bootstrap`.      | --            |
| `ADMIN_TOKEN`    | The API token of the first user that's automatically created when using `directus bootstrap`.     | --            |

## Telemetry

To more accurately gauge the frequency of installation, version fragmentation, and general size of the user base,
Directus collects little and anonymized data about your environment.

| Variable                  | Description                                                       | Default Value                    |
| ------------------------- | ----------------------------------------------------------------- | -------------------------------- |
| `TELEMETRY`               | Allow Directus to collect anonymized data about your environment. | `true`                           |
| `TELEMETRY_URL`           | URL that the usage report is submitted to.                        | `https://telemetry.directus.io/` |
| `TELEMETRY_AUTHORIZATION` | Optional authorization header value.                              | --                               |

## Limits & Optimizations

Allows you to configure hard technical limits, to prevent abuse and optimize for your particular server environment.

| Variable                    | Description                                                                                                                     | Default Value |
| --------------------------- | ------------------------------------------------------------------------------------------------------------------------------- | ------------- |
| `RELATIONAL_BATCH_SIZE`     | How many rows are read into memory at a time when constructing nested relational datasets                                       | 25000         |
| `EXPORT_BATCH_SIZE`         | How many rows are read into memory at a time when constructing exports                                                          | 5000          |
| `USERS_ADMIN_ACCESS_LIMIT`  | How many active users with admin privilege are allowed                                                                          | `Infinity`    |
| `USERS_APP_ACCESS_LIMIT`    | How many active users with access to the Data Studio are allowed                                                                | `Infinity`    |
| `USERS_API_ACCESS_LIMIT`    | How many active API access users are allowed                                                                                    | `Infinity`    |
| `GRAPHQL_QUERY_TOKEN_LIMIT` | How many GraphQL query tokens will be parsed. [More details here](https://graphql-js.org/api/interface/parseoptions/#maxTokens) | 5000          |

## WebSockets

| Variable                                    | Description                                                                                                                      | Default Value |
| ------------------------------------------- | -------------------------------------------------------------------------------------------------------------------------------- | ------------- |
| `WEBSOCKETS_ENABLED`                        | Whether or not to enable all WebSocket functionality.                                                                            | `false`       |
| `WEBSOCKETS_HEARTBEAT_ENABLED`              | Whether or not to enable the heartbeat ping signal.                                                                              | `true`        |
| `WEBSOCKETS_HEARTBEAT_PERIOD`<sup>[1]</sup> | The period in seconds at which to send the ping. This period doubles as the timeout used for closing an unresponsive connection. | 30            |

<sup>[1]</sup> It's recommended to keep this value between 30 and 120 seconds, otherwise the connections could be
considered idle by other parties and therefore terminated. See
https://websockets.readthedocs.io/en/stable/topics/timeouts.html.

### REST

| Variable                       | Description                                                                                                                                                                                             | Default Value |
| ------------------------------ | ------------------------------------------------------------------------------------------------------------------------------------------------------------------------------------------------------- | ------------- |
| `WEBSOCKETS_REST_ENABLED`      | Whether or not to enable the REST message handlers.                                                                                                                                                     | `true`        |
| `WEBSOCKETS_REST_PATH`         | The URL path at which the WebSocket REST endpoint will be available.                                                                                                                                    | `/websocket`  |
| `WEBSOCKETS_REST_CONN_LIMIT`   | How many simultaneous connections are allowed.                                                                                                                                                          | `Infinity`    |
| `WEBSOCKETS_REST_AUTH`         | The method of authentication to require for this connection. One of `public`, `handshake` or `strict`. Refer to the [authentication guide](/guides/real-time/authentication.html) for more information. | `handshake`   |
| `WEBSOCKETS_REST_AUTH_TIMEOUT` | The amount of time in seconds to wait before closing an unauthenticated connection.                                                                                                                     | 30            |

### GraphQL

| Variable                          | Description                                                                                                                                                                                             | Default Value |
| --------------------------------- | ------------------------------------------------------------------------------------------------------------------------------------------------------------------------------------------------------- | ------------- |
| `WEBSOCKETS_GRAPHQL_ENABLED`      | Whether or not to enable the GraphQL Subscriptions.                                                                                                                                                     | `true`        |
| `WEBSOCKETS_GRAPHQL_PATH`         | The URL path at which the WebSocket GraphQL endpoint will be available.                                                                                                                                 | `/graphql`    |
| `WEBSOCKETS_GRAPHQL_CONN_LIMIT`   | How many simultaneous connections are allowed.                                                                                                                                                          | `Infinity`    |
| `WEBSOCKETS_GRAPHQL_AUTH`         | The method of authentication to require for this connection. One of `public`, `handshake` or `strict`. Refer to the [authentication guide](/guides/real-time/authentication.html) for more information. | `handshake`   |
| `WEBSOCKETS_GRAPHQL_AUTH_TIMEOUT` | The amount of time in seconds to wait before closing an unauthenticated connection.                                                                                                                     | 30            |

### Logs

The WebSocket Logs endpoint is accessible at `/websocket/logs`. The method of authentication is limited to `strict` and
the connection will be disconnected when the authentication expires. Refer to the
[authentication guide](/guides/real-time/authentication.html) for more information.

| Variable                     | Description                                                                                            | Default Value |
| ---------------------------- | ------------------------------------------------------------------------------------------------------ | ------------- |
| `WEBSOCKETS_LOGS_ENABLED`    | Whether or not to enable the Logs Subscriptions.                                                       | `true`        |
| `WEBSOCKETS_LOGS_LEVEL`      | What level of detail to stream. One of `fatal`, `error`, `warn`, `info`, `debug`, `trace` or `silent`. | `info`        |
| `WEBSOCKETS_LOGS_STYLE`      | Stream just the message (pretty) or the full JSON log. One of `pretty`, `raw`.                         | `pretty`      |
| `WEBSOCKETS_LOGS_CONN_LIMIT` | How many simultaneous connections are allowed.                                                         | `Infinity`    |

---

## PM2

::: warning Requirements

These environment variables only exist when you're using the official Docker Container, or are using the provided
[`ecosystem.config.cjs`](https://github.com/directus/directus/blob/main/ecosystem.config.cjs) file with `pm2` directly.

:::

For more information on what these options do, please refer to
[the `pm2` documentation](https://pm2.keymetrics.io/docs/usage/application-declaration/).

| Variable                      | Description                                                        | Default                                      |
| ----------------------------- | ------------------------------------------------------------------ | -------------------------------------------- |
| `PM2_INSTANCES`<sup>[1]</sup> | Number of app instance to be launched                              | `1`                                          |
| `PM2_EXEC_MODE`               | One of `fork`, `cluster`                                           | `'cluster'`                                  |
| `PM2_MAX_MEMORY_RESTART`      | App will be restarted if it exceeds the amount of memory specified | —                                            |
| `PM2_MIN_UPTIME`              | Min uptime of the app to be considered started                     | —                                            |
| `PM2_LISTEN_TIMEOUT`          | Time in ms before forcing a reload if app not listening            | —                                            |
| `PM2_KILL_TIMEOUT`            | Time in milliseconds before sending a final SIGKILL                | —                                            |
| `PM2_MAX_RESTARTS`            | Number of failed restarts before the process is killed             | —                                            |
| `PM2_RESTART_DELAY`           | Time to wait before restarting a crashed app                       | `0`                                          |
| `PM2_AUTO_RESTART`            | Automatically restart Directus if it crashes unexpectedly          | `false`                                      |
| `PM2_LOG_ERROR_FILE`          | Error file path                                                    | `$HOME/.pm2/logs/<app name>-error-<pid>.log` |
| `PM2_LOG_OUT_FILE`            | Output file path                                                   | `$HOME/.pm2/logs/<app name>-out-<pid>.log`   |

<sup>[1]</sup> [Redis](#redis) is required in case of multiple instances.<|MERGE_RESOLUTION|>--- conflicted
+++ resolved
@@ -339,8 +339,25 @@
 
 Redis is required when you run Directus load balanced across multiple containers/processes.
 
-<<<<<<< HEAD
-### Data Retention
+::: tip Additional Redis Variables
+
+All `REDIS_*` environment variables are passed to the `connection` configuration of a
+[`Redis` instance](https://redis.github.io/ioredis/classes/Redis.html). This means, based on your project's needs, you
+can extend the `REDIS_*` environment variables with any config you need to pass to the Redis instance.
+
+This includes:
+
+- `REDIS_SENTINEL_` prefixed options which are passed to
+  [`SentinelConnectionOptions`](https://redis.github.io/ioredis/interfaces/SentinelConnectionOptions.html).
+
+  Note: `REDIS_SENTINELS` is required for specifying sentinel instances and expects to receive an array of objects:
+  `REDIS_SENTINELS=json:[{"host": "127.0.0.1", "port": 26379}, ...]`
+
+  Make sure to explicitly prefix the value with `json` so it will be treated as a json array.
+
+:::
+
+## Data Retention
 
 | Variable              | Description                                                                                                      | Default Value |
 | --------------------- | ---------------------------------------------------------------------------------------------------------------- | ------------- |
@@ -350,25 +367,6 @@
 | `ACTIVITY_RETENTION`  | The maximum amount of time to retain `directus_activity` records or `false` to disable. This excludes flow logs. | `90d`         |
 | `REVISIONS_RETENTION` | The maximum amount of time to retain `directus_revisions` records or `false` to disable.                         | `90d`         |
 | `FLOW_LOGS_RETENTION` | The maximum amount of time to retain flow logs or `false` to disable.                                            | `90d`         |
-=======
-::: tip Additional Redis Variables
-
-All `REDIS_*` environment variables are passed to the `connection` configuration of a
-[`Redis` instance](https://redis.github.io/ioredis/classes/Redis.html). This means, based on your project's needs, you
-can extend the `REDIS_*` environment variables with any config you need to pass to the Redis instance.
-
-This includes:
-
-- `REDIS_SENTINEL_` prefixed options which are passed to
-  [`SentinelConnectionOptions`](https://redis.github.io/ioredis/interfaces/SentinelConnectionOptions.html).
-
-  Note: `REDIS_SENTINELS` is required for specifying sentinel instances and expects to receive an array of objects:
-  `REDIS_SENTINELS=json:[{"host": "127.0.0.1", "port": 26379}, ...]`
-
-  Make sure to explicitly prefix the value with `json` so it will be treated as a json array.
-
-:::
->>>>>>> 9469cb76
 
 ## Security
 
