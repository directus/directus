--- conflicted
+++ resolved
@@ -1047,21 +1047,15 @@
 
 Allows you to configure hard technical limits, to prevent abuse and optimize for your particular server environment.
 
-<<<<<<< HEAD
-| Variable                   | Description                                                                               | Default Value |
-| -------------------------- | ----------------------------------------------------------------------------------------- | ------------- |
-| `RELATIONAL_BATCH_SIZE`    | How many rows are read into memory at a time when constructing nested relational datasets | 25000         |
-| `EXPORT_BATCH_SIZE`        | How many rows are read into memory at a time when constructing exports                    | 5000          |
-| `USERS_ADMIN_ACCESS_LIMIT` | How many active users with admin privilege are allowed                                    | `Infinity`    |
-| `USERS_APP_ACCESS_LIMIT`   | How many active users with app access are allowed                                         | `Infinity`    |
-| `USERS_API_ACCESS_LIMIT`   | How many active API access users are allowed                                              | `Infinity`    |
-=======
+
 | Variable                    | Description                                                                                                                     | Default Value |
 | --------------------------- | ------------------------------------------------------------------------------------------------------------------------------- | ------------- |
 | `RELATIONAL_BATCH_SIZE`     | How many rows are read into memory at a time when constructing nested relational datasets                                       | 25000         |
 | `EXPORT_BATCH_SIZE`         | How many rows are read into memory at a time when constructing exports                                                          | 5000          |
+| `USERS_ADMIN_ACCESS_LIMIT`  | How many active users with admin privilege are allowed                                                                          | `Infinity`    |
+| `USERS_APP_ACCESS_LIMIT`    | How many active users with app access are allowed                                                                               | `Infinity`    |
+| `USERS_API_ACCESS_LIMIT`    | How many active API access users are allowed                                                                                    | `Infinity`    |
 | `GRAPHQL_QUERY_TOKEN_LIMIT` | How many GraphQL query tokens will be parsed. [More details here](https://graphql-js.org/api/interface/parseoptions/#maxTokens) | 5000          |
->>>>>>> 543b3456
 
 ## WebSockets
 
