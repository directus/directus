--- conflicted
+++ resolved
@@ -22,18 +22,9 @@
 20201202A-my-custom-migration.js
 ```
 
-<<<<<<< HEAD
-::: tip
-
-For backwards compatibility it is possible to rename your existing CommonJS migrations to `<migration-name>.cjs`.
-However using ESM where possible is recommended.
-
-:::
-=======
 Every file in the root of the `migrations` folder is treated as a migration. Files that don't include a `-` character
 are ignored. If you want to rely on shared helper functions between migrations, put them in a subfolder so they aren't
 loaded in by the migrations helper.
->>>>>>> 54b3d2e0
 
 ## Structure
 
