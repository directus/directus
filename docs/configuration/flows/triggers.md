# Triggers

<<<<<<< HEAD
> A Trigger is the event that starts off a Flow. They let you start Flows on any internal app activity, incoming
> webhooks, at a set schedule, Operations in other Flows, or even the manual click of a button within the app.
=======
> Triggers allow you to activate Flows on just about any conceivable internal or external event, including any in-app
> activities, incoming webhooks, cron jobs, Operations in other Flows, or the manual click of a button in the Directus
> App.
>>>>>>> 3b224591

[[toc]]

:::tip Before You Begin

Please be sure to read the documentation on [Flows](/configuration/flows).

:::

## Event Hook

![Event Hooks](https://cdn.directus.io/docs/v9/configuration/flows/triggers/triggers-20220603A/event-hook-20220602A.webp)

Event Hooks are triggered by platform or data events. The logic is based on [Custom API Hooks](/extensions/hooks/). If
your event generates data, this will be stored in the Flow Object.

- **Type** — Choose the type of Event Hook:
  - **Filter (Blocking)** — Fires "blocking" right before the database transaction is committed, allowing you to tweak
    the payload or prevent completion outright.
  - **Action (Non-Blocking)** — Does not block anything. Therefore, a non-blocking action is mostly useful for
    completing tasks in response to an event, without slowing down the API.
- **Scope** — Set the specific events that trip this Trigger.
- **Collections** — Set the Collections that trip this Trigger.
- **Response Body** — Send Data for the last Operation, all Flow Object data, or the Flow key.

## Webhook

![Webhook](https://cdn.directus.io/docs/v9/configuration/flows/triggers/triggers-20220603A/webhook-20220602A.webp)

Triggers on an incoming HTTP request to: `/flows/trigger/:this-webhook-trigger-id`.

- **Method** — Choose to make a GET, POST, PATCH, DELETE or other request from the dropdown.
- **Asynchronous** — Toggle whether or not the Trigger responds asynchronously.
- **Response Body** — Choose to send Data of last Operation, all Flow Object data, or some other key from the Flow
  object.

## Schedule

![Schedule a Cron Job](https://cdn.directus.io/docs/v9/configuration/flows/triggers/triggers-20220603A/cron-20220602A.webp)

This Trigger enables you to create Data at scheduled intervals, via 6-point cron job syntax.

- **Interval** — Set the cron job interval to schedule when the Flow triggers.

## Another Flow

![Another Flow](https://cdn.directus.io/docs/v9/configuration/flows/triggers/triggers-20220603A/another-flow-20220602A.webp)

This Trigger executes a Flow via the [Trigger Flow](/configuration/flows/operations/#another-flow) Operation, allowing
you to chain Flows together.

- **Response Body** — Select data to return in the response to the Trigger Flow.

## Manual

![Manual](https://cdn.directus.io/docs/v9/configuration/flows/triggers/triggers-20220603A/manual-20220602A.webp)

This Trigger starts your Flow on a manual click of a button within the Directus App. When you use this Trigger, a
**Flows** menu containing a button will appear in the Sidebar of the specified Collection Page(s) and/or Item Pages,
based on your **Location** configuration.

- **Collections** — Choose the Collection(s) to add the Button to.
- **Location** — Choose to add the button into the Item Page, Collection Page, or both.
- **Asynchronous** — Toggle whether or not the Flow executes asynchronously.<|MERGE_RESOLUTION|>--- conflicted
+++ resolved
@@ -1,13 +1,8 @@
 # Triggers
 
-<<<<<<< HEAD
-> A Trigger is the event that starts off a Flow. They let you start Flows on any internal app activity, incoming
-> webhooks, at a set schedule, Operations in other Flows, or even the manual click of a button within the app.
-=======
 > Triggers allow you to activate Flows on just about any conceivable internal or external event, including any in-app
 > activities, incoming webhooks, cron jobs, Operations in other Flows, or the manual click of a button in the Directus
 > App.
->>>>>>> 3b224591
 
 [[toc]]
 
