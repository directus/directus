--- conflicted
+++ resolved
@@ -77,17 +77,10 @@
 This Operation updates Item(s) in a Collection. Similar to Read Data, you may select Items by their ID or run a query to
 select the Items you wish to update.
 
-<<<<<<< HEAD
 - **Permissions** — Set the Role that this Operation will inherit permissions from.
 - **Collections** — Select the Collection from which you'd like to read Items.
 - **IDs** — Input the ID for Item(s) you wish to read and press enter. Click the ID to remove.
 - **Payload** — Update Items in a Collection. To learn more, see [API > Items](reference/items/).
-=======
-- **Permissions** — Defines Role that this Operation will inherit permissions from.
-- **Collections** — Select the Collection to read Items from.
-- **IDs** — Input ID for Item(s) you wish to read and press enter. Click the ID to remove.
-- **Payload** — Updates Item(s) in a Collection. To learn more, see [API > Items](/reference/items/).
->>>>>>> 3b224591
 - **Query** — Select Items to update with a query. To learn more, see [Filter Rules](/configuration/filter-rules).
 
 ## Log to Console
@@ -123,19 +116,12 @@
 
 This Operation sends a notification to an app user.
 
-<<<<<<< HEAD
+
 - **Users** — Define a User by their primary key UUID. Use [Flow keys](/configuration/flows/flows/#the-flow-object) to
   set this dynamically.
 - **Permissions** — Define the Role that this Operation will inherit permissions from.
 - **Title** — Set the notification title.
 - **Message** — Set the main body of the notification.
-=======
-- **Users** — Defines a User by their primary key UUID. Use [Flow keys](/configuration/flows/#the-flow-object) to set
-  this dynamically.
-- **Permissions** — Defines Role that this Operation will inherit permissions from.
-- **Title** — Sets the notification title.
-- **Message** — Sets the main body of the notification.
->>>>>>> 3b224591
 
 ## Webhook / Request URL
 
