# Configuration Options

> Environment variables are used for all configuration within a Directus project. These variables can be defined in a
> number of ways, which we cover below.

[[toc]]

## Configuration Files

By default, Directus will read the `.env` file located next to your project's `package.json` (typically in the root
folder of your project) for its configuration. You can change this path and filename by setting the `CONFIG_PATH`
environment variable before starting Directus. For example:

```bash
CONFIG_PATH="/path/to/config.js" npx directus start
```

In case you prefer using a configuration file instead of environment variables, you can also use the `CONFIG_PATH`
environment variable to instruct Directus to use a local configuration file instead of environment variables. The config
file can be one of the following formats:

- [.env](#env)
- [config.json](#config-json)
- [config.yaml](#config-yaml)
- [config.js](#config-js)

### .env

If the config path has no file extension, or a file extension that's not one of the other supported formats, Directus
will try reading the file config path as environment variables. This has the following structure:

```
HOST="0.0.0.0"
PORT=8055

DB_CLIENT="pg"
DB_HOST="localhost"
DB_PORT=5432

etc
```

### config.json

If you prefer a single JSON file for your configuration, create a JSON file with the environment variables as keys, for
example:

```
CONFIG_PATH="/path/to/config.json"
```

```json
{
	"HOST": "0.0.0.0",
	"PORT": 8055,

	"DB_CLIENT": "pg",
	"DB_HOST": "localhost",
	"DB_PORT": 5432

	// etc
}
```

### config.yaml

Similar to JSON, you can use a `.yaml` (or `.yml`) file for your config:

```
CONFIG_PATH="/path/to/config.yaml"
```

```yaml
HOST: 0.0.0.0
PORT: 8055

DB_CLIENT: pg
DB_HOST: localhost
DB_PORT: 5432
#
# etc
```

### config.js

Using a JavaScript file for your config allows you to dynamically generate the configuration of the project during
startup. The JavaScript configuration supports two different formats, either an **Object Structure** where the key is
the environment variable name:

```js
// Object Syntax

module.exports = {
	HOST: '0.0.0.0',
	PORT: 8055,

	DB_CLIENT: 'pg',
	DB_HOST: 'localhost',
	DB_PORT: 5432,

	// etc
};
```

Or a **Function Structure** that _returns_ the same object format as above. The function gets `process.env` as its
parameter.

```js
// Function Syntax

module.exports = function (env) {
	return {
		HOST: '0.0.0.0',
		PORT: 8055,

		DB_CLIENT: 'pg',
		DB_HOST: 'localhost',
		DB_PORT: 5432,

		// etc
	};
};
```

## Environment Variable Files

Any of the environment variable values can be imported from a file, by appending `_FILE` to the environment variable
name. This is especially useful when used in conjunction with Docker Secrets, so you can keep sensitive data out of your
compose files. For example:

```
DB_PASSWORD_FILE="/run/secrets/db_password"
```

## Type Casting and Nesting

Environment variables are automatically type cast based on the structure of the variable, for example:

```
PUBLIC_URL="https://example.com"
// "https://example.com"

DB_HOST="3306"
// 3306

CORS_ENABLED="false"
// false

STORAGE_LOCATIONS="s3,local,example"
// ["s3", "local", "example"]
```

In cases where the environment variables are converted to a configuration object for third party library use, like in
`DB_*` or `RATE_LIMITER_REDIS_*`, the environment variable will be converted to camelCase. You can use a double
underscore (`__`) for nested objects:

```
DB_CLIENT="pg"
DB_CONNECTION_STRING="postgresql://postgres:example@127.0.0.1"
DB_SSL__REJECT_UNAUTHORIZED="false"

{
	client: "pg",
	connectionString: "postgresql://postgres:example@127.0.0.1",
	ssl: {
		rejectUnauthorized: false
	}
}
```

## Environment Syntax Prefix

Directus will attempt to [automatically type cast environment variables](#type-casting-and-nesting) based on context
clues. If you have a specific need for a given type, you can tell Directus what type to use for the given value by
prefixing the value with `{type}:`. The following types are available:

| Syntax Prefix | Example                                                                                                         | Output                                                                                                                       |
| ------------- | --------------------------------------------------------------------------------------------------------------- | ---------------------------------------------------------------------------------------------------------------------------- |
| `string`      | `string:value`                                                                                                  | `"value"`                                                                                                                    |
| `number`      | `number:3306`                                                                                                   | `3306`                                                                                                                       |
| `regex`       | `regex:\.example\.com$`                                                                                         | `/\.example\.com$/`                                                                                                          |
| `array`       | `array:https://example.com,https://example2.com` <br> `array:string:https://example.com,regex:\.example3\.com$` | `["https://example.com", "https://example2.com"]` <br> `["https://example.com", "https://example2.com", /\.example3\.com$/]` |

---

## General

| Variable                   | Description                                                                                                | Default Value |
| -------------------------- | ---------------------------------------------------------------------------------------------------------- | ------------- |
| `CONFIG_PATH`              | Where your config file is located. See [Configuration Files](#configuration-files)                         | `.env`        |
| `HOST`                     | IP or host the API listens on.                                                                             | `0.0.0.0`     |
| `PORT`                     | What port to run the API under.                                                                            | `8055`        |
| `PUBLIC_URL`<sup>[1]</sup> | URL where your API can be reached on the web.                                                              | `/`           |
| `LOG_LEVEL`                | What level of detail to log. One of `fatal`, `error`, `warn`, `info`, `debug`, `trace` or `silent`.        | `info`        |
| `LOG_STYLE`                | Render the logs human readable (pretty) or as JSON. One of `pretty`, `raw`.                                | `pretty`      |
| `MAX_PAYLOAD_SIZE`         | Controls the maximum request body size. Accepts number of bytes, or human readable string.                 | `100kb`       |
| `ROOT_REDIRECT`            | Where to redirect to when navigating to `/`. Accepts a relative path, absolute URL, or `false` to disable. | `./admin`     |
| `SERVE_APP`                | Whether or not to serve the Admin App under `/admin`.                                                      | `true`        |
<<<<<<< HEAD
| `MAX_RELATIONAL_DEPTH`     | The maximum depth when filtering / quering relational fields.                                              | `10`          |
=======
| `GRAPHQL_INTROSPECTION`    | Whether or not to enable GraphQL Introspection                                                             | `true`        |
>>>>>>> 44df77a3

<sup>[1]</sup> The PUBLIC_URL value is used for things like OAuth redirects, forgot-password emails, and logos that
needs to be publicly available on the internet.

::: tip Additional Logger Variables

All `LOGGER_*` environment variables are passed to the `options` configuration of a
[`Pino` instance](https://github.com/pinojs/pino/blob/master/docs/api.md#options). All `LOGGER_HTTP*` environment
variables are passed to the `options` configuration of a
[`Pino-http` instance](https://github.com/pinojs/pino-http#api). Based on your project's needs, you can extend the
`LOGGER_*` environment variables with any config you need to pass to the logger instance. If a LOGGER_LEVELS key is
added, these values will be passed to the logger formatter, as described
[here](https://github.com/pinojs/pino/blob/master/docs/help.md#mapping-pino-log-levels-to-google-cloud-logging-stackdriver-severity-levels)
for example. The format for adding LEVELS values is:
`LOGGER_LEVELS="trace:DEBUG,debug:DEBUG,info:INFO,warn:WARNING,error:ERROR,fatal:CRITICAL"`

:::

## Server

| Variable                    | Description                                        | Default Value                                                                                                |
| --------------------------- | -------------------------------------------------- | ------------------------------------------------------------------------------------------------------------ |
| `SERVER_KEEP_ALIVE_TIMEOUT` | Timeout in milliseconds for socket to be destroyed | [server.keepAliveTimeout](https://github.com/nodejs/node/blob/master/doc/api/http.md#serverkeepalivetimeout) |
| `SERVER_HEADERS_TIMEOUT`    | Timeout in milliseconds to parse HTTP headers      | [server.headersTimeout](https://github.com/nodejs/node/blob/master/doc/api/http.md#serverheaderstimeout)     |

::: tip Additional Server Variables

All `SERVER_*` environment variables are merged with `server` instance properties created from
[http.Server](https://github.com/nodejs/node/blob/master/doc/api/http.md#class-httpserver). This allows to configure
server behind a proxy, a load balancer, etc. Be careful to not override methods of this instance otherwise you may incur
into unexpected behaviors.

:::

## Database

| Variable               | Description                                                                                                                                        | Default Value                 |
| ---------------------- | -------------------------------------------------------------------------------------------------------------------------------------------------- | ----------------------------- |
| `DB_CLIENT`            | **Required**. What database client to use. One of `pg` or `postgres`, `mysql`, `oracledb`, `mssql`, `sqlite3`, `cockroachdb`.                      | --                            |
| `DB_HOST`              | Database host. **Required** when using `pg`, `mysql`, `oracledb`, or `mssql`.                                                                      | --                            |
| `DB_PORT`              | Database port. **Required** when using `pg`, `mysql`, `oracledb`, or `mssql`.                                                                      | --                            |
| `DB_DATABASE`          | Database name. **Required** when using `pg`, `mysql`, `oracledb`, or `mssql`.                                                                      | --                            |
| `DB_USER`              | Database user. **Required** when using `pg`, `mysql`, `oracledb`, or `mssql`.                                                                      | --                            |
| `DB_PASSWORD`          | Database user's password. **Required** when using `pg`, `mysql`, `oracledb`, or `mssql`.                                                           | --                            |
| `DB_FILENAME`          | Where to read/write the SQLite database. **Required** when using `sqlite3`.                                                                        | --                            |
| `DB_CONNECTION_STRING` | When using `pg`, you can submit a connection string instead of individual properties. Using this will ignore any of the other connection settings. | --                            |
| `DB_POOL_*`            | Pooling settings. Passed on to [the `tarn.js`](https://github.com/vincit/tarn.js#usage) library.                                                   | --                            |
| `DB_EXCLUDE_TABLES`    | CSV of tables you want Directus to ignore completely                                                                                               | `spatial_ref_sys,sysdiagrams` |
| `DB_CHARSET`           | Charset/collation to use in the connection to MySQL/MariaDB                                                                                        | `UTF8_GENERAL_CI`             |
| `DB_VERSION`           | Database version, in case you use the PostgreSQL adapter to connect a non-standard database. Not normally required.                                | --                            |

::: tip Additional Database Variables

All `DB_*` environment variables are passed to the `connection` configuration of a [`Knex` instance](http://knexjs.org).
Based on your project's needs, you can extend the `DB_*` environment variables with any config you need to pass to the
database instance.

:::

::: tip Pooling

All the `DB_POOL_` prefixed options are passed to [`tarn.js`](https://github.com/vincit/tarn.js#usage) through
[Knex](http://knexjs.org/#Installation-pooling)

:::

## Security

| Variable                         | Description                                                                                                                                                      | Default Value            |
| -------------------------------- | ---------------------------------------------------------------------------------------------------------------------------------------------------------------- | ------------------------ |
| `KEY`                            | Unique identifier for the project.                                                                                                                               | --                       |
| `SECRET`                         | Secret string for the project.                                                                                                                                   | --                       |
| `ACCESS_TOKEN_TTL`               | The duration that the access token is valid.                                                                                                                     | `15m`                    |
| `REFRESH_TOKEN_TTL`              | The duration that the refresh token is valid, and also how long users stay logged-in to the App.                                                                 | `7d`                     |
| `REFRESH_TOKEN_COOKIE_DOMAIN`    | Which domain to use for the refresh cookie. Useful for development mode.                                                                                         | --                       |
| `REFRESH_TOKEN_COOKIE_SECURE`    | Whether or not to use a secure cookie for the refresh token in cookie mode.                                                                                      | `false`                  |
| `REFRESH_TOKEN_COOKIE_SAME_SITE` | Value for `sameSite` in the refresh token cookie when in cookie mode.                                                                                            | `lax`                    |
| `REFRESH_TOKEN_COOKIE_NAME`      | Name of refresh token cookie .                                                                                                                                   | `directus_refresh_token` |
| `PASSWORD_RESET_URL_ALLOW_LIST`  | List of URLs that can be used [as `reset_url` in /password/request](/reference/authentication/#request-password-reset)                                           | --                       |
| `USER_INVITE_URL_ALLOW_LIST`     | List of URLs that can be used [as `invite_url` in /users/invite](/reference/system/users/#invite-a-new-user)                                                     | --                       |
| `IP_TRUST_PROXY`                 | Settings for [express' trust proxy setting](https://expressjs.com/en/guide/behind-proxies.html)                                                                  | true                     |
| `IP_CUSTOM_HEADER`               | What custom request header to use for the IP address                                                                                                             | false                    |
| `ASSETS_CONTENT_SECURITY_POLICY` | Custom overrides for the Content-Security-Policy header for the /assets endpoint. See [helmet's documentation](https://helmetjs.github.io) for more information. | --                       |
| `IMPORT_IP_DENY_LIST`            | Deny importing files from these IP addresses. Use `0.0.0.0` for any local IP address                                                                             | `0.0.0.0`                |
| `CONTENT_SECURITY_POLICY_*`      | Custom overrides for the Content-Security-Policy header. See [helmet's documentation](https://helmetjs.github.io) for more information.                          | --                       |
| `HSTS_ENABLED`                   | Enable the Strict-Transport-Security policy header.                                                                                                              | `false`                  |
| `HSTS_*`                         | Custom overrides for the Strict-Transport-Security header. See [helmet's documentation](https://helmetjs.github.io) for more information.                        | --                       |

::: tip Cookie Strictness

Browser are pretty strict when it comes to third-party cookies. If you're running into unexpected problems when running
your project and API on different domains, make sure to verify your configuration for `REFRESH_TOKEN_COOKIE_NAME`,
`REFRESH_TOKEN_COOKIE_SECURE` and `REFRESH_TOKEN_COOKIE_SAME_SITE`.

:::

### Hashing

| Variable               | Description                                                                                                                      | Default Value       |
| ---------------------- | -------------------------------------------------------------------------------------------------------------------------------- | ------------------- |
| `HASH_MEMORY_COST`     | How much memory to use when generating hashes, in KiB.                                                                           | `4096` (4 MiB)      |
| `HASH_LENGTH`          | The length of the hash function output in bytes.                                                                                 | `32`                |
| `HASH_TIME_COST`       | The amount of passes (iterations) used by the hash function. It increases hash strength at the cost of time required to compute. | `3`                 |
| `HASH_PARALLELISM`     | The amount of threads to compute the hash on. Each thread has a memory pool with `HASH_MEMORY_COST` size.                        | `1` (single thread) |
| `HASH_TYPE`            | The variant of the hash function (`0`: argon2d, `1`: argon2i, or `2`: argon2id).                                                 | `1` (argon2i)       |
| `HASH_ASSOCIATED_DATA` | An extra and optional non-secret value. The value will be included B64 encoded in the parameters portion of the digest.          | --                  |

Argon2's hashing function is used by Directus for three purposes: 1) hashing user passwords, 2) generating hashes for
the `Hash` field type in collections, and 3) the
[generate a hash API endpoint](/reference/system/utilities/#generate-a-hash).

All `HASH_*` environment variable parameters are passed to the `argon2.hash` function. See the
[node-argon2 library options page](https://github.com/ranisalt/node-argon2/wiki/Options) for reference.

::: tip Memory Usage

Modifying `HASH_MEMORY_COST` and/or `HASH_PARALLELISM` will affect the amount of memory directus uses when computing
hashes; each thread gets `HASH_MEMORY_COST` amount of memory, so the total additional memory will be these two values
multiplied. This may cause out of memory errors, especially when running in containerized environments.

:::

## CORS

| Variable               | Description                                                                                                                                            | Default Value                |
| ---------------------- | ------------------------------------------------------------------------------------------------------------------------------------------------------ | ---------------------------- |
| `CORS_ENABLED`         | Whether or not to enable the CORS headers.                                                                                                             | `false`                      |
| `CORS_ORIGIN`          | Value for the `Access-Control-Allow-Origin` header. Use `true` to match the Origin header, or provide a domain or a CSV of domains for specific access | `false`                      |
| `CORS_METHODS`         | Value for the `Access-Control-Allow-Methods` header.                                                                                                   | `GET,POST,PATCH,DELETE`      |
| `CORS_ALLOWED_HEADERS` | Value for the `Access-Control-Allow-Headers` header.                                                                                                   | `Content-Type,Authorization` |
| `CORS_EXPOSED_HEADERS` | Value for the `Access-Control-Expose-Headers` header.                                                                                                  | `Content-Range`              |
| `CORS_CREDENTIALS`     | Whether or not to send the `Access-Control-Allow-Credentials` header.                                                                                  | `true`                       |
| `CORS_MAX_AGE`         | Value for the `Access-Control-Max-Age` header.                                                                                                         | `18000`                      |

## Rate Limiting

You can use the built-in rate-limiter to prevent users from hitting the API too much. Simply enabling the rate-limiter
will set a default maximum of 50 requests per second, tracked in memory. Once you have multiple copies of Directus
running under a load-balancer, or your user base grows so much that memory is no longer a viable place to store the rate
limiter information, you can use an external `memcache` or `redis` instance to store the rate limiter data.

| Variable                | Description                                                                      | Default Value |
| ----------------------- | -------------------------------------------------------------------------------- | ------------- |
| `RATE_LIMITER_ENABLED`  | Whether or not to enable rate limiting on the API.                               | `false`       |
| `RATE_LIMITER_POINTS`   | The amount of allowed hits per duration.                                         | `50`          |
| `RATE_LIMITER_DURATION` | The time window in seconds in which the points are counted.                      | `1`           |
| `RATE_LIMITER_STORE`    | Where to store the rate limiter counts. One of `memory`, `redis`, or `memcache`. | `memory`      |

Based on the `RATE_LIMITER_STORE` used, you must also provide the following configurations:

### Memory

No additional configuration required.

### Redis

| Variable             | Description                                                           | Default Value |
| -------------------- | --------------------------------------------------------------------- | ------------- |
| `RATE_LIMITER_REDIS` | Redis connection string, eg: `redis://:authpassword@127.0.0.1:6380/4` | ---           |

Alternatively, you can provide the individual connection parameters:

| Variable                      | Description                      | Default Value |
| ----------------------------- | -------------------------------- | ------------- |
| `RATE_LIMITER_REDIS_HOST`     | Hostname of the Redis instance   | --            |
| `RATE_LIMITER_REDIS_PORT`     | Port of the Redis instance       | --            |
| `RATE_LIMITER_REDIS_PASSWORD` | Password for your Redis instance | --            |

### Memcache

| Variable                | Description                                                                                                                                                           | Default Value |
| ----------------------- | --------------------------------------------------------------------------------------------------------------------------------------------------------------------- | ------------- |
| `RATE_LIMITER_MEMCACHE` | Location of your memcache instance. You can use [`array:` syntax](#environment-syntax-prefix), eg: `array:<instance-1>,<instance-2>` for multiple memcache instances. | ---           |

::: tip Additional Rate Limiter Variables

All `RATE_LIMITER_*` variables are passed directly to a `rate-limiter-flexible` instance. Depending on your project's
needs, you can extend the above environment variables to configure any of
[the `rate-limiter-flexible` options](https://github.com/animir/node-rate-limiter-flexible/wiki/Options).

:::

### Example: Basic

```
// 10 requests per 5 seconds

RATE_LIMITER_POINTS="10"
RATE_LIMITER_DURATION="5"
```

### Example: Redis

```
RATE_LIMITER_ENABLED="true"

RATE_LIMITER_POINTS="10"
RATE_LIMITER_DURATION="5"

RATE_LIMITER_STORE="redis"

RATE_LIMITER_REDIS="redis://@127.0.0.1"
```

## Cache

Directus has a built-in data-caching option. Enabling this will cache the output of requests (based on the current user
and exact query parameters used) into configured cache storage location. This drastically improves API performance, as
subsequent requests are served straight from this cache. Enabling cache will also make Directus return accurate
cache-control headers. Depending on your setup, this will further improve performance by caching the request in
middleman servers (like CDNs) and even the browser.

:::tip Internal Caching

In addition to data-caching, Directus also does some internal caching. Note `SCHEMA_CACHE` and `CACHE_PERMISSIONS` which
are enabled by default. These speed up the overall performance of Directus, as we don't want to introspect the whole
database or check all permissions on every request. When running Directus load balanced, you'll need to use a shared
cache storage (like [Redis](#redis-2) or [Memcache](#memcache-2)) or else disable all caching.

:::

::: tip Assets Cache

`Cache-Control` and `Last-Modified` headers for the `/assets` endpoint are separate from the regular data-cache.
`Last-Modified` comes from `modified_on` DB field. This is useful as it's often possible to cache assets for far longer
than you would cache database content. To learn more, see [Assets](#assets).

:::

| Variable                          | Description                                                                               | Default Value    |
| --------------------------------- | ----------------------------------------------------------------------------------------- | ---------------- |
| `CACHE_ENABLED`                   | Whether or not data caching is enabled.                                                   | `false`          |
| `CACHE_TTL`<sup>[1]</sup>         | How long the data cache is persisted.                                                     | `5m`             |
| `CACHE_CONTROL_S_MAXAGE`          | Whether to not to add the `s-maxage` expiration flag. Set to a number for a custom value. | `0`              |
| `CACHE_AUTO_PURGE`<sup>[2]</sup>  | Automatically purge the data cache on `create`, `update`, and `delete` actions.           | `false`          |
| `CACHE_SYSTEM_TTL`<sup>[3]</sup>  | How long `CACHE_SCHEMA` and `CACHE_PERMISSIONS` are persisted.                            | `10m`            |
| `CACHE_SCHEMA`<sup>[3]</sup>      | Whether or not the database schema is cached. One of `false`, `true`                      | `true`           |
| `CACHE_PERMISSIONS`<sup>[3]</sup> | Whether or not the user permissions are cached. One of `false`, `true`                    | `true`           |
| `CACHE_NAMESPACE`                 | How to scope the cache data.                                                              | `directus-cache` |
| `CACHE_STORE`<sup>[4]</sup>       | Where to store the cache data. Either `memory`, `redis`, or `memcache`.                   | `memory`         |
| `CACHE_STATUS_HEADER`             | If set, returns the cache status in the configured header. One of `HIT`, `MISS`.          | --               |

<sup>[1]</sup> `CACHE_TTL` Based on your project's needs, you might be able to aggressively cache your data, only
requiring new data to be fetched every hour or so. This allows you to squeeze the most performance out of your Directus
instance. This can be incredibly useful for applications where you have a lot of (public) read-access and where updates
aren't real-time (for example a website). `CACHE_TTL` uses [`ms`](https://www.npmjs.com/package/ms) to parse the value,
so you configure it using human readable values (like `2 days`, `7 hrs`, `5m`).

<sup>[2]</sup> `CACHE_AUTO_PURGE` allows you to keep the Directus API real-time, while still getting the performance
benefits on quick subsequent reads.

<sup>[3]</sup> Not affected by the `CACHE_ENABLED` value.

<sup>[4]</sup> `CACHE_STORE` For larger projects, you most likely don't want to rely on local memory for caching.
Instead, you can use the above `CACHE_STORE` environment variable to use either `memcache` or `redis` as the cache
store. Based on the chosen `CACHE_STORE`, you must also provide the following configurations:

### Memory

No additional configuration required.

### Redis

| Variable      | Description                                                           | Default Value |
| ------------- | --------------------------------------------------------------------- | ------------- |
| `CACHE_REDIS` | Redis connection string, eg: `redis://:authpassword@127.0.0.1:6380/4` | ---           |

Alternatively, you can provide the individual connection parameters:

| Variable               | Description                      | Default Value |
| ---------------------- | -------------------------------- | ------------- |
| `CACHE_REDIS_HOST`     | Hostname of the Redis instance   | --            |
| `CACHE_REDIS_PORT`     | Port of the Redis instance       | --            |
| `CACHE_REDIS_PASSWORD` | Password for your Redis instance | --            |

### Memcache

| Variable         | Description                                                                                                                                                           | Default Value |
| ---------------- | --------------------------------------------------------------------------------------------------------------------------------------------------------------------- | ------------- |
| `CACHE_MEMCACHE` | Location of your memcache instance. You can use [`array:` syntax](#environment-syntax-prefix), eg: `array:<instance-1>,<instance-2>` for multiple memcache instances. | ---           |

## File Storage

By default, Directus stores all uploaded files locally on disk. However, you can also configure Directus to use S3,
Google Cloud Storage, or Azure. You can also configure _multiple_ storage adapters at the same time. This allows you to
choose where files are being uploaded on a file-by-file basis. In the Admin App, files will automatically be uploaded to
the first configured storage location (in this case `local`). The used storage location is saved under `storage` in
`directus_files`.

::: tip File Storage Default

If you don't provide any configuration for storage adapters, this default will be used:

```
STORAGE_LOCATIONS="local"
STORAGE_LOCAL_ROOT="./uploads"
```

:::

::: warning Case sensitivity

The location value(s) you specify should be capitalized when specifying the additional configuration values. For
example, this will not work:

```
STORAGE_LOCATIONS="s3"
STORAGE_s3_DRIVER="s3" # Will not work, lowercase "s3" ❌
```

but this will work:

```
STORAGE_LOCATIONS="s3"
STORAGE_S3_DRIVER="s3" # Will work, "s3" is uppercased ✅
```

:::

| Variable            | Description                                                                                                           | Default Value |
| ------------------- | --------------------------------------------------------------------------------------------------------------------- | ------------- |
| `STORAGE_LOCATIONS` | A CSV of storage locations (eg: `local,digitalocean,amazon`) to use. You can use any names you'd like for these keys. | `local`       |

For each of the storage locations listed, you must provide the following configuration:

| Variable                    | Description                                               | Default Value |
| --------------------------- | --------------------------------------------------------- | ------------- |
| `STORAGE_<LOCATION>_DRIVER` | Which driver to use, either `local`, `s3`, `gcs`, `azure` |               |
| `STORAGE_<LOCATION>_ROOT`   | Where to store the files on disk                          | `''`          |

Based on your configured driver, you must also provide the following configurations:

### Local (`local`)

| Variable                  | Description                      | Default Value |
| ------------------------- | -------------------------------- | ------------- |
| `STORAGE_<LOCATION>_ROOT` | Where to store the files on disk | --            |

### S3 (`s3`)

| Variable                      | Description | Default Value      |
| ----------------------------- | ----------- | ------------------ |
| `STORAGE_<LOCATION>_KEY`      | User key    | --                 |
| `STORAGE_<LOCATION>_SECRET`   | User secret | --                 |
| `STORAGE_<LOCATION>_BUCKET`   | S3 Bucket   | --                 |
| `STORAGE_<LOCATION>_REGION`   | S3 Region   | --                 |
| `STORAGE_<LOCATION>_ENDPOINT` | S3 Endpoint | `s3.amazonaws.com` |
| `STORAGE_<LOCATION>_ACL`      | S3 ACL      | --                 |

### Azure (`azure`)

| Variable                            | Description                | Default Value                                 |
| ----------------------------------- | -------------------------- | --------------------------------------------- |
| `STORAGE_<LOCATION>_CONTAINER_NAME` | Azure Storage container    | --                                            |
| `STORAGE_<LOCATION>_ACCOUNT_NAME`   | Azure Storage account name | --                                            |
| `STORAGE_<LOCATION>_ACCOUNT_KEY`    | Azure Storage key          | --                                            |
| `STORAGE_<LOCATION>_ENDPOINT`       | Azure URL                  | `https://{ACCOUNT_KEY}.blob.core.windows.net` |

### Google Cloud Storage (`gcs`)

| Variable                          | Description                 | Default Value |
| --------------------------------- | --------------------------- | ------------- |
| `STORAGE_<LOCATION>_KEY_FILENAME` | Path to key file on disk    | --            |
| `STORAGE_<LOCATION>_BUCKET`       | Google Cloud Storage bucket | --            |

### Example: Multiple Storage Adapters

Below showcases a CSV of storage location names, with a config block for each:

```
STORAGE_LOCATIONS="local,aws"

STORAGE_LOCAL_DRIVER="local"
STORAGE_LOCAL_ROOT="local"

STORAGE_AWS_KEY="tp15c...510vk"
STORAGE_AWS_SECRET="yk29b...b932n"
STORAGE_AWS_REGION="us-east-2"
STORAGE_AWS_BUCKET="my-files"
```

### Metadata

When uploading an image, Directus persists the _description, title, and tags_ from available EXIF metadata. For security
purposes, collection of additional metadata must be configured:

| Variable                   | Description                                                                                           | Default Value                                                                 |
| -------------------------- | ----------------------------------------------------------------------------------------------------- | ----------------------------------------------------------------------------- |
| `FILE_METADATA_ALLOW_LIST` | A comma-separated list of metadata keys to collect during file upload. Use `*` for all<sup>[1]</sup>. | ifd0.Make,ifd0.Model,exif.FNumber,exif.ExposureTime,exif.FocalLength,exif.ISO |

<sup>[1]</sup>: Extracting all metadata might cause memory issues when the file has an unusually large set of metadata

## Assets

| Variable                               | Description                                                                                                                             | Default Value |
| -------------------------------------- | --------------------------------------------------------------------------------------------------------------------------------------- | ------------- |
| `ASSETS_CACHE_TTL`                     | How long assets will be cached for in the browser. Sets the `max-age` value of the `Cache-Control` header.                              | `30m`         |
| `ASSETS_TRANSFORM_MAX_CONCURRENT`      | How many file transformations can be done simultaneously                                                                                | `4`           |
| `ASSETS_TRANSFORM_IMAGE_MAX_DIMENSION` | The max pixel dimensions size (width/height) that is allowed to be transformed                                                          | `6000`        |
| `ASSETS_TRANSFORM_MAX_OPERATIONS`      | The max number of transform operations that is allowed to be processed (excludes saved presets)                                         | `5`           |
| `ASSETS_CONTENT_SECURITY_POLICY`       | Custom overrides for the Content-Security-Policy header. See [helmet's documentation](https://helmetjs.github.io) for more information. | --            |

Image transformations can be fairly heavy on memory usage. If you're using a system with 1GB or less available memory,
we recommend lowering the allowed concurrent transformations to prevent you from overflowing your server.

## Authentication

| Variable               | Description                               | Default Value |
| ---------------------- | ----------------------------------------- | ------------- |
| `AUTH_PROVIDERS`       | A comma-separated list of auth providers. | --            |
| `AUTH_DISABLE_DEFAULT` | Disable the default auth provider         | `false`       |

For each auth provider you list, you must also provide the following configuration:

| Variable                 | Description                                                     | Default Value |
| ------------------------ | --------------------------------------------------------------- | ------------- |
| `AUTH_<PROVIDER>_DRIVER` | Which driver to use, either `local`, `oauth2`, `openid`, `ldap` | --            |

You may also be required to specify additional variables depending on the auth driver. See configuration details below.

::: warning Multiple Providers

Directus users can only authenticate using the auth provider they are created with. It is not possible to authenticate
with multiple providers for the same user.

:::

### Local (`local`)

The default Directus email/password authentication flow.

No additional configuration required.

### SSO (`oauth2` and `openid`)

Directus' SSO integrations provide powerful alternative ways to authenticate into your project. Directus will ask you to
login on the external service, and return authenticated with a Directus account linked to that service.

For example, you can login to Directus using a github account by creating an
[OAuth 2.0 app in GitHub](https://github.com/settings/developers) and adding the following configuration to Directus:

```
AUTH_PROVIDERS="github"

AUTH_GITHUB_DRIVER="oauth2"
AUTH_GITHUB_CLIENT_ID="99d3...c3c4"
AUTH_GITHUB_CLIENT_SECRET="34ae...f963"
AUTH_GITHUB_AUTHORIZE_URL="https://github.com/login/oauth/authorize"
AUTH_GITHUB_ACCESS_URL="https://github.com/login/oauth/access_token"
AUTH_GITHUB_PROFILE_URL="https://api.github.com/user"
```

More example SSO configurations [can be found here](/configuration/sso-examples/).

::: warning PUBLIC_URL

These flows rely on the `PUBLIC_URL` variable for redirecting. Ensure the variable is correctly configured.

:::

### OAuth 2.0

| Variable                                    | Description                                                                                    | Default Value    |
| ------------------------------------------- | ---------------------------------------------------------------------------------------------- | ---------------- |
| `AUTH_<PROVIDER>_CLIENT_ID`                 | Client identifier for the OAuth provider.                                                      | --               |
| `AUTH_<PROVIDER>_CLIENT_SECRET`             | Client secret for the OAuth provider.                                                          | --               |
| `AUTH_<PROVIDER>_SCOPE`                     | A white-space separated list of permissions to request.                                        | `email`          |
| `AUTH_<PROVIDER>_AUTHORIZE_URL`             | Authorization page URL of the OAuth provider.                                                  | --               |
| `AUTH_<PROVIDER>_ACCESS_URL`                | Access token URL of the OAuth provider.                                                        | --               |
| `AUTH_<PROVIDER>_PROFILE_URL`               | User profile URL of the OAuth provider.                                                        | --               |
| `AUTH_<PROVIDER>_IDENTIFIER_KEY`            | User profile identifier key <sup>[1]</sup>. Will default to `EMAIL_KEY`.                       | --               |
| `AUTH_<PROVIDER>_EMAIL_KEY`                 | User profile email key.                                                                        | `email`          |
| `AUTH_<PROVIDER>_FIRST_NAME_KEY`            | User profile first name key.                                                                   | --               |
| `AUTH_<PROVIDER>_LAST_NAME_KEY`             | User profile last name key.                                                                    | --               |
| `AUTH_<PROVIDER>_ALLOW_PUBLIC_REGISTRATION` | Automatically create accounts for authenticating users.                                        | `false`          |
| `AUTH_<PROVIDER>_DEFAULT_ROLE_ID`           | A Directus role ID to assign created users.                                                    | --               |
| `AUTH_<PROVIDER>_ICON`                      | SVG icon to display with the login link. [See options here](/getting-started/glossary/#icons). | `account_circle` |
| `AUTH_<PROVIDER>_PARAMS`                    | Custom query parameters applied to the authorization URL.                                      | --               |

<sup>[1]</sup> When authenticating, Directus will match the identifier value from the external user profile to a
Directus users "External Identifier".

### OpenID

OpenID is an authentication protocol built on OAuth 2.0, and should be preferred over standard OAuth 2.0 where possible.

| Variable                                    | Description                                                                                    | Default Value          |
| ------------------------------------------- | ---------------------------------------------------------------------------------------------- | ---------------------- |
| `AUTH_<PROVIDER>_CLIENT_ID`                 | Client identifier for the external service.                                                    | --                     |
| `AUTH_<PROVIDER>_CLIENT_SECRET`             | Client secret for the external service.                                                        | --                     |
| `AUTH_<PROVIDER>_SCOPE`                     | A white-space separated list of permissions to request.                                        | `openid profile email` |
| `AUTH_<PROVIDER>_ISSUER_URL`                | OpenID `.well-known` discovery document URL of the external service.                           | --                     |
| `AUTH_<PROVIDER>_IDENTIFIER_KEY`            | User profile identifier key <sup>[1]</sup>.                                                    | `sub`<sup>[2]</sup>    |
| `AUTH_<PROVIDER>_ALLOW_PUBLIC_REGISTRATION` | Automatically create accounts for authenticating users.                                        | `false`                |
| `AUTH_<PROVIDER>_REQUIRE_VERIFIED_EMAIL`    | Require created users to have a verified email address.                                        | `false`                |
| `AUTH_<PROVIDER>_DEFAULT_ROLE_ID`           | A Directus role ID to assign created users.                                                    | --                     |
| `AUTH_<PROVIDER>_ICON`                      | SVG icon to display with the login link. [See options here](/getting-started/glossary/#icons). | `account_circle`       |
| `AUTH_<PROVIDER>_PARAMS`                    | Custom query parameters applied to the authorization URL.                                      | --                     |

<sup>[1]</sup> When authenticating, Directus will match the identifier value from the external user profile to a
Directus users "External Identifier".

<sup>[2]</sup> `sub` represents a unique user identifier defined by the OpenID provider. For users not relying on
`PUBLIC_REGISTRATION` it is recommended to use a human-readable identifier, such as `email`.

### LDAP (`ldap`)

LDAP allows Active Directory users to authenticate and use Directus without having to be manually configured. User
information and roles will be assigned from Active Directory.

| Variable                                 | Description                                                                  | Default Value |
| ---------------------------------------- | ---------------------------------------------------------------------------- | ------------- |
| `AUTH_<PROVIDER>_CLIENT_URL`             | LDAP connection URL.                                                         | --            |
| `AUTH_<PROVIDER>_BIND_DN`                | Bind user <sup>[1]</sup> distinguished name.                                 | --            |
| `AUTH_<PROVIDER>_BIND_PASSWORD`          | Bind user password.                                                          | --            |
| `AUTH_<PROVIDER>_USER_DN`                | Directory path containing users.                                             | --            |
| `AUTH_<PROVIDER>_USER_ATTRIBUTE`         | Attribute to identify the user.                                              | `cn`          |
| `AUTH_<PROVIDER>_USER_SCOPE`             | Scope of the user search, either `base`, `one`, `sub` <sup>[2]</sup>.        | `one`         |
| `AUTH_<PROVIDER>_MAIL_ATTRIBUTE`         | User email attribute.                                                        | `mail`        |
| `AUTH_<PROVIDER>_FIRST_NAME_ATTRIBUTE`   | User first name attribute.                                                   | `givenName`   |
| `AUTH_<PROVIDER>_LAST_NAME_ATTRIBUTE`    | User last name attribute.                                                    | `sn`          |
| `AUTH_<PROVIDER>_GROUP_DN`<sup>[3]</sup> | Directory path containing groups.                                            | --            |
| `AUTH_<PROVIDER>_GROUP_ATTRIBUTE`        | Attribute to identify user as a member of a group.                           | `member`      |
| `AUTH_<PROVIDER>_GROUP_SCOPE`            | Scope of the group search, either `base`, `one`, `sub` <sup>[2]</sup>.       | `one`         |
| `AUTH_<PROVIDER>_DEFAULT_ROLE_ID`        | A Directus role ID to assign created users when `GROUP_DN` isn't configured. | --            |

<sup>[1]</sup> The bind user must have permission to query users and groups to perform authentication. Anonymous binding
can by achieved by setting an empty value for `BIND_DN` and `BIND_PASSWORD`.

<sup>[2]</sup> The scope defines the following behaviors:

- `base`: Limits the scope to a single object defined by the associated DN.
- `one`: Searches all objects within the associated DN.
- `sub`: Searches all objects and sub-objects within the associated DN.

<sup>[3]</sup> If a `GROUP_DN` is specified, the user's role will always be updated on authentication to what's
configured in AD.

### Example: LDAP

```
AUTH_PROVIDERS="ldap"

AUTH_LDAP_DRIVER="ldap"
AUTH_LDAP_CLIENT_URL="ldap://ldap.directus.io"
AUTH_LDAP_BIND_DN="CN=Bind User,OU=Users,DC=ldap,DC=directus,DC=io"
AUTH_LDAP_BIND_PASSWORD="p455w0rd"
AUTH_LDAP_USER_DN="OU=Users,DC=ldap,DC=directus,DC=io"
AUTH_LDAP_GROUP_DN="OU=Groups,DC=ldap,DC=directus,DC=io"
```

### Example: Multiple Auth Providers

You can configure multiple providers for handling authentication in Directus. This allows for different options when
logging in. To do this, provide a comma-separated list of provider names, and a config block for each provider:

```
AUTH_PROVIDERS="google,facebook"

AUTH_GOOGLE_DRIVER="openid"
AUTH_GOOGLE_CLIENT_ID="830d...29sd"
AUTH_GOOGLE_CLIENT_SECRET="la23...4k2l"
AUTH_GOOGLE_ISSUER_URL="https://accounts.google.com/.well-known/openid-configuration"
AUTH_GOOGLE_IDENTIFIER_KEY="email"
AUTH_GOOGLE_ICON="google"

AUTH_FACEBOOK_DRIVER="oauth2"
AUTH_FACEBOOK_CLIENT_ID="830d...29sd"
AUTH_FACEBOOK_CLIENT_SECRET="jd8x...685z"
AUTH_FACEBOOK_AUTHORIZE_URL="https://www.facebook.com/dialog/oauth"
AUTH_FACEBOOK_ACCESS_URL="https://graph.facebook.com/oauth/access_token"
AUTH_FACEBOOK_PROFILE_URL="https://graph.facebook.com/me?fields=email"
AUTH_FACEBOOK_ICON="facebook"
```

## Extensions

| Variable                 | Description                                             | Default Value  |
| ------------------------ | ------------------------------------------------------- | -------------- |
| `EXTENSIONS_PATH`        | Path to your local extensions folder.                   | `./extensions` |
| `EXTENSIONS_AUTO_RELOAD` | Automatically reload extensions when they have changed. | `false`        |

## Email

| Variable          | Description                                                              | Default Value          |
| ----------------- | ------------------------------------------------------------------------ | ---------------------- |
| `EMAIL_FROM`      | Email address from which emails are sent.                                | `no-reply@directus.io` |
| `EMAIL_TRANSPORT` | What to use to send emails. One of `sendmail`, `smtp`, `mailgun`, `ses`. | `sendmail`             |

Based on the `EMAIL_TRANSPORT` used, you must also provide the following configurations:

### Sendmail (`sendmail`)

| Variable                  | Description                             | Default Value        |
| ------------------------- | --------------------------------------- | -------------------- |
| `EMAIL_SENDMAIL_NEW_LINE` | What new line style to use in sendmail. | `unix`               |
| `EMAIL_SENDMAIL_PATH`     | Path to your sendmail executable.       | `/usr/sbin/sendmail` |

### SMTP (`smtp`)

| Variable                | Description      | Default Value |
| ----------------------- | ---------------- | ------------- |
| `EMAIL_SMTP_HOST`       | SMTP Host        | --            |
| `EMAIL_SMTP_PORT`       | SMTP Port        | --            |
| `EMAIL_SMTP_USER`       | SMTP User        | --            |
| `EMAIL_SMTP_PASSWORD`   | SMTP Password    | --            |
| `EMAIL_SMTP_POOL`       | Use SMTP pooling | --            |
| `EMAIL_SMTP_SECURE`     | Enable TLS       | --            |
| `EMAIL_SMTP_IGNORE_TLS` | Ignore TLS       | --            |

### Mailgun (`mailgun`)

| Variable                | Description                                                                       | Default Value     |
| ----------------------- | --------------------------------------------------------------------------------- | ----------------- |
| `EMAIL_MAILGUN_API_KEY` | Your Mailgun API key.                                                             | --                |
| `EMAIL_MAILGUN_DOMAIN`  | A domain from [your Mailgun account](https://app.mailgun.com/app/sending/domains) | --                |
| `EMAIL_MAILGUN_HOST`    | Allows you to specify a custom host.                                              | `api.mailgun.net` |

### AWS SES (`ses`)

| Variable                                   | Description                  | Default Value |
| ------------------------------------------ | ---------------------------- | ------------- |
| `EMAIL_SES_CREDENTIALS__ACCESS_KEY_ID`     | Your AWS SES access key. ID. | --            |
| `EMAIL_SES_CREDENTIALS__SECRET_ACCESS_KEY` | Your AWS SES secret key.     | --            |
| `EMAIL_SES_REGION`                         | Your AWS SES region.         | --            |

## Admin Account

If you're relying on Docker and/or the `directus bootstrap` CLI command, you can pass the following two environment
variables to automatically configure the first user:

| Variable         | Description                                                                                       | Default Value |
| ---------------- | ------------------------------------------------------------------------------------------------- | ------------- |
| `ADMIN_EMAIL`    | The email address of the first user that's automatically created when using `directus bootstrap`. | --            |
| `ADMIN_PASSWORD` | The password of the first user that's automatically created when using `directus bootstrap`.      | --            |

## Telemetry

To more accurately gauge the frequency of installation, version fragmentation, and general size of the userbase,
Directus collects little and anonymized data about your environment. You can easily opt-out with the following
environment variable:

| Variable    | Description                                                       | Default Value |
| ----------- | ----------------------------------------------------------------- | ------------- |
| `TELEMETRY` | Allow Directus to collect anonymized data about your environment. | `true`        |

## Limits & Optimizations

Allows you to configure hard technical limits, to prevent abuse and optimize for your particular server environment.

| Variable                | Description                                                                               | Default Value |
| ----------------------- | ----------------------------------------------------------------------------------------- | ------------- |
| `RELATIONAL_BATCH_SIZE` | How many rows are read into memory at a time when constructing nested relational datasets | 25000         |
| `EXPORT_BATCH_SIZE`     | How many rows are read into memory at a time when constructing exports                    | 5000          |<|MERGE_RESOLUTION|>--- conflicted
+++ resolved
@@ -196,11 +196,8 @@
 | `MAX_PAYLOAD_SIZE`         | Controls the maximum request body size. Accepts number of bytes, or human readable string.                 | `100kb`       |
 | `ROOT_REDIRECT`            | Where to redirect to when navigating to `/`. Accepts a relative path, absolute URL, or `false` to disable. | `./admin`     |
 | `SERVE_APP`                | Whether or not to serve the Admin App under `/admin`.                                                      | `true`        |
-<<<<<<< HEAD
+| `GRAPHQL_INTROSPECTION`    | Whether or not to enable GraphQL Introspection                                                             | `true`        |
 | `MAX_RELATIONAL_DEPTH`     | The maximum depth when filtering / quering relational fields.                                              | `10`          |
-=======
-| `GRAPHQL_INTROSPECTION`    | Whether or not to enable GraphQL Introspection                                                             | `true`        |
->>>>>>> 44df77a3
 
 <sup>[1]</sup> The PUBLIC_URL value is used for things like OAuth redirects, forgot-password emails, and logos that
 needs to be publicly available on the internet.
