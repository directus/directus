--- conflicted
+++ resolved
@@ -235,7 +235,6 @@
 				],
 			},
 			{
-<<<<<<< HEAD
 				title: 'Modules',
 				items: [
 					{
@@ -245,13 +244,15 @@
 					{
 						display: 'Use Native Layout Features In Your Modules',
 						path: '/guides/extensions/modules-native-layout-features',
-=======
+					},
+				],
+			},
+			{
 				title: 'From the Blog',
 				items: [
 					{
 						display: 'Using Hooks To Monitor & Error Track With Sentry',
 						path: '/blog/hooks-monitoring-error-tracking-sentry',
->>>>>>> 251e3e42
 					},
 				],
 			},
