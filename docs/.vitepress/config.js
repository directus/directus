import { formatTitle } from '@directus/format-title';
import { fileURLToPath, URL } from 'node:url';
import { defineConfig } from 'vitepress';
import { tabsMarkdownPlugin } from 'vitepress-plugin-tabs';
import TypeDocSidebar from '../packages/typedoc-sidebar.json';
import guidesData from './data/guides.data.js';

const { guides } = await guidesData.load();

export default defineConfig({
	base: '/',
	lang: 'en-US',
	title: 'Directus Docs',
	description: 'Explore our resources and powerful data engine to build your projects confidently.',
	ignoreDeadLinks: true,
	markdown: {
		theme: {
			light: 'github-light',
			dark: 'github-dark',
		},
		toc: {
			level: [2],
		},
		config(md) {
			md.use(tabsMarkdownPlugin);
		},
	},
	head: [
		[
			'script',
			{
				type: 'text/javascript',
				async: true,
				defer: true,
				src: 'https://js-na1.hs-scripts.com/20534155.js',
			},
		],
		[
			'script',
			{
				type: 'text/javascript',
				async: true,
				src: 'https://ws.zoominfo.com/pixel/636535e8d10f825332bbd795',
				'referrer-policy': 'unsafe-url',
			},
		],
		[
			'script',
			{
				type: 'text/javascript',
				async: true,
				defer: false,
				src: 'https://www.googletagmanager.com/gtag/js?id=UA-24637628-7',
			},
		],
		[
			'script',
			{},
			`(function(w,d,s,l,i){w[l]=w[l]||[];w[l].push({'gtm.start':
			new Date().getTime(),event:'gtm.js'});var f=d.getElementsByTagName(s)[0],
			j=d.createElement(s),dl=l!='dataLayer'?'&l='+l:'';j.async=true;j.src=
			'https://www.googletagmanager.com/gtm.js?id='+i+dl;f.parentNode.insertBefore(j,f);
			})(window,document,'script','dataLayer','GTM-PTLT3GH');`,
		],
		[
			'script',
			{},
			`window.dataLayer = window.dataLayer || [];
function gtag(){dataLayer.push(arguments);}
gtag('js', new Date());

gtag('config', 'UA-24637628-7');
			`,
		],
		['link', { rel: 'shortcut icon', type: 'image/svg+xml', href: '/favicon.svg' }],
		[
			'link',
			{
				rel: 'apple-touch-icon',
				type: 'image/svg+xml',
				sizes: '180x180',
				href: '/favicon.svg',
			},
		],
		[
			'link',
			{
				rel: 'icon',
				type: 'image/svg+xml',
				sizes: '32x32',
				href: '/favicon.svg',
			},
		],
		[
			'link',
			{
				rel: 'icon',
				type: 'image/svg+xml',
				sizes: '16x16',
				href: '/favicon.svg',
			},
		],
		[
			'link',
			{
				rel: 'preconnect',
				href: 'https://fonts.googleapis.com',
				crossorigin: 'crossorigin',
			},
		],
		[
			'link',
			{
				rel: 'preconnect',
				href: 'https://fonts.gstatic.com',
				crossorigin: 'crossorigin',
			},
		],
		[
			'link',
			{
				rel: 'stylesheet',
				href: 'https://fonts.googleapis.com/css2?family=Material+Symbols+Outlined:opsz,wght,FILL,GRAD@20..48,100..700,0..1,-50..200',
			},
		],
		[
			'link',
			{
				rel: 'stylesheet',
				href: 'https://fonts.googleapis.com/css2?family=Inter:wght@400;500;600;700;900&display=swap',
			},
		],
	],
	lastUpdated: true,
	themeConfig: {
		siteTitle: false,
		logo: {
			light: '/logo-light.svg',
			dark: '/logo-dark.svg',
		},
		socialLinks: [{ icon: 'github', link: 'https://github.com/directus/directus' }],
		nav: [
			{
				text: 'Developer Reference',
				link: '/getting-started/quickstart',
				// Active on every path except for '/', '/user-guide', '/packages'
				activeMatch: '^\\/(?!$|user-guide|packages).*',
			},
			{
				text: 'User Guide',
				link: '/user-guide/overview/data-studio-app',
				activeMatch: '/user-guide',
			},
			{ text: 'Website', link: 'https://directus.io/' },
			{ text: 'Cloud', link: 'https://directus.cloud/' },
		],
		algolia: {
			appId: 'T5BDNEU205',
			apiKey: '76eb519cf1a4492777a6991f75c5252b',
			indexName: 'directus',
		},
		sidebar: {
			'/': sidebar(),
			'/user-guide/': sidebarUserGuide(),
			'/packages/': sidebarTypedocs(),
		},
		editLink: {
			pattern: ({ filePath }) => {
				if (filePath.includes('blog/')) {
					return '/blog/guest-author';
				} else {
					return `https://github.com/directus/directus/edit/main/docs/${filePath}`;
				}
			},
		},
	},
	transformPageData(pageData) {
		function setOGImage(asset) {
			return [
				['meta', { name: 'og:image', content: `https://marketing.directus.app/assets/${asset}?key=card` }],
				['meta', { name: 'twitter:image', content: `https://marketing.directus.app/assets/${asset}?key=card` }],
				['meta', { name: 'twitter:card', content: 'summary_large_image' }],
			];
		}

		switch (pageData.frontmatter.type) {
			case 'blog-post':
				pageData.title = pageData.params.title;
				pageData.description = pageData.params.summary;
				pageData.frontmatter.head = setOGImage(pageData.params.image);
				break;
			case 'guides-index':
				pageData.title = pageData.params.title;
				pageData.description = pageData.params.summary;
				break;
			default:
				pageData.frontmatter.head = setOGImage('246e2f8a-98cd-4d54-9907-8927d1b9fb77');
		}
	},
	vite: {
		resolve: {
			alias: [
				{
					find: /^.*\/VPSidebarItem\.vue$/,
					replacement: fileURLToPath(new URL('./theme/components/VPSidebarItem.vue', import.meta.url)),
				},
			],
		},
	},
});

function typeDocSidebarFormat(item) {
	if (item.link !== null && !item.link.startsWith('/packages')) {
		item.link = item.link.substring(item.link.indexOf('/packages'));
	}

	if (item.items) {
		item.items = item.items.filter((subItem) => {
			return subItem.link !== null || subItem.items.length > 0;
		});
	}

	if (item.text.startsWith('@directus/')) {
		item.items.unshift({
			text: 'Overview',
			link: `/packages/${item.text}/`,
			items: [],
			collapsed: true,
		});

		item.text = formatTitle(item.text.replace('@directus/', ''));
		item.text = item.text.replace('Sdk', 'SDK');
	}

	if (item?.items?.length > 0) {
		item.items.map((subItem) => {
			return typeDocSidebarFormat(subItem);
		});
	} else {
		delete item.items;
		delete item.collapsed;
	}

	return item;
}

function sidebarTypedocs() {
	let sidebar = TypeDocSidebar;

	sidebar = sidebar.map((item) => {
		return typeDocSidebarFormat(item);
	});

	return sidebar;
}

function sidebarGuides() {
	const guideSections = guides.sections.map((section) => ({
		text: section.title,
		link: `/guides/${section.indexPath}`,
	}));

	return guideSections;
}

function sidebar() {
	return [
		{
			text: 'Getting Started',
			items: [
				{
					text: 'Introduction',
					link: '/getting-started/introduction',
				},
				{
					text: 'Quickstart Guide',
					link: '/getting-started/quickstart',
				},
				{
					text: 'Architecture',
					link: '/getting-started/architecture',
				},
				{
					text: 'Help & Support',
					link: '/getting-started/support',
				},
				{
					text: 'Resources',
					link: '/getting-started/resources',
				},
			],
		},
		{
			text: 'Developer Blog',
			link: '/blog/',
			activeMatch: '/blog/.*',
			items: [],
		},
		{
			text: 'Data Studio App',
			collapsed: true,
			items: [
				{
					link: '/app/data-model',
					text: 'Data Model',
					items: [
						{
							link: '/app/data-model/collections',
							text: 'Collections',
						},
						{
							link: '/app/data-model/fields',
							text: 'Fields',
							collapsed: true,
							items: [
								{
									link: '/app/data-model/fields/text-numbers',
									text: 'Text & Numbers',
								},
								{
									link: '/app/data-model/fields/selection',
									text: 'Selection',
								},
								{
									link: '/app/data-model/fields/relational',
									text: 'Relational',
								},
								{
									link: '/app/data-model/fields/presentation',
									text: 'Presentation',
								},
								{
									link: '/app/data-model/fields/groups',
									text: 'Groups',
								},
								{
									link: '/app/data-model/fields/other',
									text: 'Other',
								},
							],
						},
						{
							link: '/app/data-model/relationships',
							text: 'Relationships',
						},
					],
				},
				{
					link: '/app/webhooks',
					text: 'Webhooks',
				},
				{
					link: '/app/flows',
					text: 'Flows',
					items: [
						{
							link: '/app/flows/triggers',
							text: 'Triggers',
						},
						{
							link: '/app/flows/operations',
							text: 'Operations',
						},
					],
				},
			],
		},
		{
			text: 'API Reference',
			collapsed: true,
			items: [
				{
					link: '/reference/introduction',
					text: 'Introduction',
				},
				{
					link: '/reference/authentication',
					text: 'Authentication',
				},
				{
					link: '/reference/query',
					text: 'Global Parameters',
				},
				{
					link: '/reference/filter-rules',
					text: 'Filter Rules',
				},
				{
					link: '/reference/items',
					text: 'Items',
				},
				{
					link: '/reference/files',
					text: 'Files',
				},
				{
					link: '/reference/system/activity',
					text: 'Activity',
				},
				{
					link: '/reference/system/collections',
					text: 'Collections',
				},
				{
					link: '/reference/system/dashboards',
					text: 'Dashboards',
				},
				{
					link: '/reference/system/extensions',
					text: 'Extensions',
				},
				{
					link: '/reference/system/fields',
					text: 'Fields',
				},
				{
					link: '/reference/system/flows',
					text: 'Flows',
				},
				{
					link: '/reference/system/folders',
					text: 'Folders',
				},
				{
					link: '/reference/system/notifications',
					text: 'Notifications',
				},
				{
					link: '/reference/system/operations',
					text: 'Operations',
				},
				{
					link: '/reference/system/panels',
					text: 'Panels',
				},
				{
					link: '/reference/system/permissions',
					text: 'Permissions',
				},
				{
					link: '/reference/system/presets',
					text: 'Presets',
				},
				{
					link: '/reference/system/relations',
					text: 'Relations',
				},
				{
					link: '/reference/system/revisions',
					text: 'Revisions',
				},
				{
					link: '/reference/system/roles',
					text: 'Roles',
				},
				{
					link: '/reference/system/schema',
					text: 'Schema',
				},
				{
					link: '/reference/system/server',
					text: 'Server',
				},
				{
					link: '/reference/system/settings',
					text: 'Settings',
				},
				{
					link: '/reference/system/shares',
					text: 'Shares',
				},
				{
					link: '/reference/system/translations',
					text: 'Custom Translations',
				},
				{
					link: '/reference/system/users',
					text: 'Users',
				},
				{
					link: '/reference/system/utilities',
					text: 'Utilities',
				},
				{
					link: '/reference/system/webhooks',
					text: 'Webhooks',
				},
			],
		},
		{
			text: 'Guides',
			collapsed: true,
			items: [
				{
<<<<<<< HEAD
					text: 'All Guides',
					link: '/guides/index.html',
				},
				{
					text: 'SDK Quickstart',
					link: '/guides/sdk/getting-started',
=======
					text: 'JavaScript SDK',
					link: '/guides/sdk/getting-started',
				},
				{
					text: 'Flows',
					items: [
						{ text: 'For Loops In Flows', link: '/guides/flows/flows-for-loop' },
						{ text: 'Slugify Text With Flows', link: '/guides/flows/slugify-text-with-run-script' },
					],
				},
				{
					text: 'Headless CMS',
					items: [
						{ text: 'Content Approval Workflows', link: '/guides/headless-cms/approval-workflows' },
						{
							text: 'Re-Usable Page Components',
							link: '/guides/headless-cms/reusable-components',
						},
						{
							link: '/guides/headless-cms/schedule-content/',
							text: 'Scheduling Future Content',
							hideItems: true,
							items: [
								{
									link: '/guides/headless-cms/schedule-content/dynamic-sites',
									text: 'Dynamic Websites',
								},
								{
									link: '/guides/headless-cms/schedule-content/static-sites',
									text: 'Static Websites',
								},
							],
						},
						{
							link: '/guides/headless-cms/trigger-static-builds/',
							text: 'Trigger Static Site Builds',
							hideItems: true,
							items: [
								{
									link: '/guides/headless-cms/trigger-static-builds/netlify',
									text: 'Netlify',
								},
								{
									link: '/guides/headless-cms/trigger-static-builds/vercel',
									text: 'Vercel',
								},
							],
						},
						{
							text: 'Build a Static Website',
							link: '/guides/headless-cms/build-static-website/',
							hideItems: true,
							items: [
								{
									link: '/guides/headless-cms/build-static-website/next-13',
									text: 'Next.js',
								},
								{
									link: '/guides/headless-cms/build-static-website/nuxt-3',
									text: 'Nuxt',
								},
							],
						},
						{
							text: 'Set Up Live Preview',
							link: '/guides/headless-cms/live-preview/',
							hideItems: true,
							items: [
								{
									link: '/guides/headless-cms/live-preview/nextjs',
									text: 'Next.js',
								},
								{
									link: '/guides/headless-cms/live-preview/nuxt-3',
									text: 'Nuxt',
								},
							],
						},
						{
							text: 'Content Translations (i18n)',
							link: '/guides/headless-cms/content-translations',
						},
					],
				},
				{
					link: '/guides/migration/',
					text: 'Schema Migration',
					hideItems: true,
					items: [
						{
							link: '/guides/migration/node',
							text: 'Node.js',
						},
						{
							link: '/guides/migration/hoppscotch',
							text: 'Hoppscotch',
						},
					],
				},
				{
					text: 'Real-Time',
					items: [
						{
							text: 'Getting Started',
							link: '/guides/real-time/getting-started/',
							hideItems: true,
							items: [
								{ text: 'WebSockets', link: '/guides/real-time/getting-started/websockets' },
								{ text: 'GraphQL Subscriptions', link: '/guides/real-time/getting-started/graphql' },
							],
						},
						{ text: 'Authentication', link: '/guides/real-time/authentication' },
						{ text: 'Operations', link: '/guides/real-time/operations' },
						{
							text: 'Subscriptions',
							link: '/guides/real-time/subscriptions/',
							hideItems: true,
							items: [
								{ text: 'WebSockets', link: '/guides/real-time/subscriptions/websockets' },
								{ text: 'GraphQL Subscriptions', link: '/guides/real-time/subscriptions/graphql' },
							],
						},
						{
							text: 'Build a Multi-User Chat',
							link: '/guides/real-time/chat/',
							hideItems: true,
							items: [
								{ text: 'JavaScript', link: '/guides/real-time/chat/javascript' },
								{ text: 'Vue.js', link: '/guides/real-time/chat/vue' },
								{ text: 'React.js', link: '/guides/real-time/chat/react' },
							],
						},
						{ text: 'Build a Live Poll Result', link: '/guides/real-time/live-poll' },
					],
>>>>>>> 98901af5
				},
				...sidebarGuides(),
			],
		},
		{
			text: 'Use Cases',
			collapsed: true,
			items: [
				{
					text: 'Headless CMS',
					items: [
						{
							text: 'Introduction',
							link: '/use-cases/headless-cms/introduction',
						},
						{
							text: 'Concepts',
							link: '/use-cases/headless-cms/concepts',
						},
						{
							text: 'Security Best Practices',
							link: '/use-cases/headless-cms/security',
						},
					],
				},
			],
		},
		{
			text: 'Extensions',
			collapsed: true,
			items: [
				{
					link: '/extensions/introduction',
					text: 'Introduction',
				},
				{
					link: '/extensions/creating-extensions',
					text: 'Creating Extensions',
				},
				{
					text: 'Extension Types',
					collapsed: true,
					items: [
						{
							link: '/extensions/displays',
							text: 'Displays',
						},
						{
							link: '/extensions/email-templates',
							text: 'Email Templates',
						},
						{
							link: '/extensions/endpoints',
							text: 'Endpoints',
						},
						{
							link: '/extensions/hooks',
							text: 'Hooks',
						},
						{
							link: '/extensions/interfaces',
							text: 'Interfaces',
						},
						{
							link: '/extensions/layouts',
							text: 'Layouts',
						},
						{
							link: '/extensions/migrations',
							text: 'Migrations',
						},
						{
							link: '/extensions/modules',
							text: 'Modules',
						},
						{
							link: '/extensions/operations',
							text: 'Operations',
						},
						{
							link: '/extensions/panels',
							text: 'Panels',
						},
						{
							link: '/extensions/themes',
							text: 'Themes',
						},
						{
							link: '/extensions/bundles',
							text: 'Bundles',
						},
					],
				},
				{
					text: 'Packages',
					link: '/contributing/codebase-overview.html#packages-packages',
				},
			],
		},
		{
			text: 'Contributing',
			collapsed: true,
			items: [
				{ link: '/contributing/introduction', text: 'Introduction' },
				{
					text: 'Code',
					items: [
						{ link: '/contributing/feature-request-process', text: 'Request a Feature' },
						{ link: '/contributing/pull-request-process', text: 'Pull Request Process' },
						{ link: '/contributing/codebase-overview', text: 'Codebase Overview' },
						{ link: '/contributing/running-locally', text: 'Running Locally' },
						{ link: '/contributing/tests', text: 'Tests' },
					],
				},
				{ link: '/contributing/community', text: 'Community' },
				{ link: '/contributing/sponsor', text: 'Sponsorship & Advocacy' },
			],
		},
		{
			text: 'Self-Hosted',
			collapsed: true,
			items: [
				{
					link: '/self-hosted/quickstart',
					text: 'Quickstart',
				},
				{
					link: '/self-hosted/config-options',
					text: 'Config Options',
				},
				{
					link: '/self-hosted/docker-guide',
					text: 'Docker Guide',
				},
				{
					link: '/self-hosted/cli',
					text: 'CLI',
				},
				{
					text: 'Single Sign-On (SSO)',
					items: [
						{ link: '/self-hosted/sso', text: 'Quickstart' },
						{ link: '/self-hosted/sso-examples', text: 'Examples' },
					],
				},
				{
					link: '/self-hosted/upgrades-migrations',
					text: 'Upgrades & Migrations',
				},
			],
		},
		{
			text: 'Releases',
			collapsible: true,
			collapsed: true,
			items: [
				{
					link: 'https://github.com/directus/directus/releases',
					text: 'Release Notes',
				},
				{
					link: '/releases/breaking-changes',
					text: 'Breaking Changes',
				},
			],
		},
	];
}

function sidebarUserGuide() {
	return [
		{
			text: 'Overview',
			items: [
				{
					text: 'Data Studio App',
					link: '/user-guide/overview/data-studio-app',
				},
				{
					text: 'Quickstart Guide',
					link: '/user-guide/overview/quickstart',
				},
				{
					text: 'Glossary',
					link: '/user-guide/overview/glossary',
				},
			],
		},
		{
			text: 'Content Module',
			collapsed: true,
			items: [
				{
					link: '/user-guide/content-module/content',
					text: 'Managing Content',
					type: 'page',
					items: [
						{
							link: '/user-guide/content-module/content/collections',
							text: 'Collection Page',
							type: 'page',
						},
						{
							link: '/user-guide/content-module/content/items',
							text: 'Item Page',
						},
						{
							link: '/user-guide/content-module/content/shares',
							text: 'Shares',
						},
					],
				},
				{
					text: 'Layouts',
					link: '/user-guide/content-module/layouts',
				},
				{
					text: 'Import/Export',
					link: '/user-guide/content-module/import-export',
				},
				{
					text: 'Filters',
					link: '/user-guide/content-module/filters',
				},
				{
					text: 'Translation Strings',
					link: '/user-guide/content-module/translation-strings',
				},
				{
					text: 'Display Templates',
					link: '/user-guide/content-module/display-templates',
				},
			],
		},
		{
			text: 'User Management',
			collapsed: true,
			items: [
				{
					link: '/user-guide/user-management/users-roles-permissions',
					text: 'Users, Roles & Permissions',
					type: 'page',
					items: [
						{
							text: 'Users',
							link: '/user-guide/user-management/users',
						},
						{
							text: 'Roles',
							link: '/user-guide/user-management/roles',
						},
						{
							text: 'Permissions',
							link: '/user-guide/user-management/permissions',
						},
					],
				},
				{
					text: 'User Directory',
					link: '/user-guide/user-management/user-directory',
				},
			],
		},
		{
			text: 'File Library',
			collapsed: true,
			items: [
				{
					text: 'Files',
					link: '/user-guide/file-library/files',
				},
				{
					text: 'Folders',
					link: '/user-guide/file-library/folders',
				},
			],
		},
		{
			text: 'Insights',
			collapsed: true,
			items: [
				{
					text: 'Dashboards',
					link: '/user-guide/insights/dashboards',
				},
				{
					text: 'Panels',
					link: '/user-guide/insights/panels',
				},
				{
					text: 'Charts',
					link: '/user-guide/insights/charts',
				},
			],
		},
		{
			text: 'Directus Cloud',
			collapsed: true,
			items: [
				{
					text: 'Overview',
					link: '/user-guide/cloud/overview',
				},
				{
					text: 'Projects',
					link: '/user-guide/cloud/projects',
				},
				{
					text: 'Teams',
					link: '/user-guide/cloud/teams',
				},
				{
					text: 'Accounts',
					link: '/user-guide/cloud/accounts',
				},
				{
					text: 'Glossary',
					link: '/user-guide/cloud/glossary',
				},
			],
		},
		{
			text: 'General Settings',
			collapsed: true,
			items: [
				{
					text: 'Project Settings',
					link: '/user-guide/settings/project-settings',
				},
				{
					text: 'Preset and Bookmarks',
					link: '/user-guide/settings/presets-bookmarks',
				},
				{
					text: 'Activity Log',
					link: '/user-guide/settings/activity-log',
				},
			],
		},
	];
}<|MERGE_RESOLUTION|>--- conflicted
+++ resolved
@@ -492,149 +492,12 @@
 			collapsed: true,
 			items: [
 				{
-<<<<<<< HEAD
 					text: 'All Guides',
 					link: '/guides/index.html',
 				},
 				{
 					text: 'SDK Quickstart',
 					link: '/guides/sdk/getting-started',
-=======
-					text: 'JavaScript SDK',
-					link: '/guides/sdk/getting-started',
-				},
-				{
-					text: 'Flows',
-					items: [
-						{ text: 'For Loops In Flows', link: '/guides/flows/flows-for-loop' },
-						{ text: 'Slugify Text With Flows', link: '/guides/flows/slugify-text-with-run-script' },
-					],
-				},
-				{
-					text: 'Headless CMS',
-					items: [
-						{ text: 'Content Approval Workflows', link: '/guides/headless-cms/approval-workflows' },
-						{
-							text: 'Re-Usable Page Components',
-							link: '/guides/headless-cms/reusable-components',
-						},
-						{
-							link: '/guides/headless-cms/schedule-content/',
-							text: 'Scheduling Future Content',
-							hideItems: true,
-							items: [
-								{
-									link: '/guides/headless-cms/schedule-content/dynamic-sites',
-									text: 'Dynamic Websites',
-								},
-								{
-									link: '/guides/headless-cms/schedule-content/static-sites',
-									text: 'Static Websites',
-								},
-							],
-						},
-						{
-							link: '/guides/headless-cms/trigger-static-builds/',
-							text: 'Trigger Static Site Builds',
-							hideItems: true,
-							items: [
-								{
-									link: '/guides/headless-cms/trigger-static-builds/netlify',
-									text: 'Netlify',
-								},
-								{
-									link: '/guides/headless-cms/trigger-static-builds/vercel',
-									text: 'Vercel',
-								},
-							],
-						},
-						{
-							text: 'Build a Static Website',
-							link: '/guides/headless-cms/build-static-website/',
-							hideItems: true,
-							items: [
-								{
-									link: '/guides/headless-cms/build-static-website/next-13',
-									text: 'Next.js',
-								},
-								{
-									link: '/guides/headless-cms/build-static-website/nuxt-3',
-									text: 'Nuxt',
-								},
-							],
-						},
-						{
-							text: 'Set Up Live Preview',
-							link: '/guides/headless-cms/live-preview/',
-							hideItems: true,
-							items: [
-								{
-									link: '/guides/headless-cms/live-preview/nextjs',
-									text: 'Next.js',
-								},
-								{
-									link: '/guides/headless-cms/live-preview/nuxt-3',
-									text: 'Nuxt',
-								},
-							],
-						},
-						{
-							text: 'Content Translations (i18n)',
-							link: '/guides/headless-cms/content-translations',
-						},
-					],
-				},
-				{
-					link: '/guides/migration/',
-					text: 'Schema Migration',
-					hideItems: true,
-					items: [
-						{
-							link: '/guides/migration/node',
-							text: 'Node.js',
-						},
-						{
-							link: '/guides/migration/hoppscotch',
-							text: 'Hoppscotch',
-						},
-					],
-				},
-				{
-					text: 'Real-Time',
-					items: [
-						{
-							text: 'Getting Started',
-							link: '/guides/real-time/getting-started/',
-							hideItems: true,
-							items: [
-								{ text: 'WebSockets', link: '/guides/real-time/getting-started/websockets' },
-								{ text: 'GraphQL Subscriptions', link: '/guides/real-time/getting-started/graphql' },
-							],
-						},
-						{ text: 'Authentication', link: '/guides/real-time/authentication' },
-						{ text: 'Operations', link: '/guides/real-time/operations' },
-						{
-							text: 'Subscriptions',
-							link: '/guides/real-time/subscriptions/',
-							hideItems: true,
-							items: [
-								{ text: 'WebSockets', link: '/guides/real-time/subscriptions/websockets' },
-								{ text: 'GraphQL Subscriptions', link: '/guides/real-time/subscriptions/graphql' },
-							],
-						},
-						{
-							text: 'Build a Multi-User Chat',
-							link: '/guides/real-time/chat/',
-							hideItems: true,
-							items: [
-								{ text: 'JavaScript', link: '/guides/real-time/chat/javascript' },
-								{ text: 'Vue.js', link: '/guides/real-time/chat/vue' },
-								{ text: 'React.js', link: '/guides/real-time/chat/react' },
-							],
-						},
-						{ text: 'Build a Live Poll Result', link: '/guides/real-time/live-poll' },
-					],
->>>>>>> 98901af5
 				},
 				...sidebarGuides(),
 			],
