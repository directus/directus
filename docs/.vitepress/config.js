--- conflicted
+++ resolved
@@ -608,7 +608,10 @@
 					text: 'Running Locally',
 				},
 				{
-<<<<<<< HEAD
+					link: '/contributing/codebase-overview',
+					text: 'Codebase Overview',
+				},
+				{
 					link: '/contributing/tests',
 					text: 'Tests',
 					collapsible: true,
@@ -620,18 +623,6 @@
 						},
 					],
 				},
-				{
-					link: '/contributing/github-ci',
-					text: 'GitHub CI',
-				},
-				{
-					link: '/contributing/translations',
-					text: 'Translating the App',
-=======
-					link: '/contributing/codebase-overview',
-					text: 'Codebase Overview',
->>>>>>> fa8c9149
-				},
 			],
 		},
 		{
