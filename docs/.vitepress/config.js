import { formatTitle } from '@directus/format-title';
import { defineConfig } from 'vitepress';
import TypeDocSidebar from '../packages/typedoc-sidebar.json';

export default defineConfig({
	base: '/',
	lang: 'en-US',
	title: 'Directus Docs',
	description: 'Directus. An Instant App & API for your SQL Database.',
	ignoreDeadLinks: true,
	markdown: {
		theme: {
			light: 'material-theme-lighter',
			dark: 'material-theme-palenight',
		},
		toc: {
			level: [2],
		},
	},
	head: [
		[
			'script',
			{
				type: 'text/javascript',
				async: true,
				defer: true,
				src: 'https://js-na1.hs-scripts.com/20534155.js',
			},
		],
		[
			'script',
			{
				type: 'text/javascript',
				async: true,
				src: 'https://ws.zoominfo.com/pixel/636535e8d10f825332bbd795',
				'referrer-policy': 'unsafe-url',
			},
		],
		[
			'script',
			{
				type: 'text/javascript',
				async: true,
				defer: false,
				src: 'https://www.googletagmanager.com/gtag/js?id=UA-24637628-7',
			},
		],
		[
			'script',
			{},
			`(function(w,d,s,l,i){w[l]=w[l]||[];w[l].push({'gtm.start':
			new Date().getTime(),event:'gtm.js'});var f=d.getElementsByTagName(s)[0],
			j=d.createElement(s),dl=l!='dataLayer'?'&l='+l:'';j.async=true;j.src=
			'https://www.googletagmanager.com/gtm.js?id='+i+dl;f.parentNode.insertBefore(j,f);
			})(window,document,'script','dataLayer','GTM-PTLT3GH');`,
		],
		[
			'script',
			{},
			`window.dataLayer = window.dataLayer || [];
function gtag(){dataLayer.push(arguments);}
gtag('js', new Date());

gtag('config', 'UA-24637628-7');
			`,
		],
		['link', { rel: 'shortcut icon', type: 'image/svg+xml', href: '/favicon.svg' }],
		[
			'link',
			{
				rel: 'apple-touch-icon',
				type: 'image/svg+xml',
				sizes: '180x180',
				href: '/favicon.svg',
			},
		],
		[
			'link',
			{
				rel: 'icon',
				type: 'image/svg+xml',
				sizes: '32x32',
				href: '/favicon.svg',
			},
		],
		[
			'link',
			{
				rel: 'icon',
				type: 'image/svg+xml',
				sizes: '16x16',
				href: '/favicon.svg',
			},
		],
		[
			'link',
			{
				rel: 'preconnect',
				href: 'https://fonts.googleapis.com',
				crossorigin: 'crossorigin',
			},
		],
		[
			'link',
			{
				rel: 'preconnect',
				href: 'https://fonts.gstatic.com',
				crossorigin: 'crossorigin',
			},
		],
		[
			'link',
			{
				rel: 'stylesheet',
				href: 'https://fonts.googleapis.com/css2?family=Material+Symbols+Outlined:opsz,wght,FILL,GRAD@20..48,100..700,0..1,-50..200',
			},
		],
		[
			'link',
			{
				rel: 'stylesheet',
				href: 'https://fonts.googleapis.com/css2?family=Inter:wght@400;500;600;700;900&display=swap',
			},
		],
	],
	lastUpdated: true,
	themeConfig: {
		siteTitle: false,
		logo: {
			light: '/logo-light.svg',
			dark: '/logo-dark.svg',
		},
		nav: [
			{ text: 'Docs', link: '/getting-started/quickstart' },
			{
				text: 'User Guide',
				link: '/user-guide/overview/data-studio-app',
				activeMatch: '/user-guide',
			},
			{ text: 'Website', link: 'https://directus.io/' },
			{ text: 'Cloud', link: 'https://directus.cloud/' },
			{ text: 'GitHub', link: 'https://github.com/directus/directus' },
		],
		algolia: {
			appId: 'T5BDNEU205',
			apiKey: '76eb519cf1a4492777a6991f75c5252b',
			indexName: 'directus',
		},
		sidebar: {
			'/': sidebar(),
			'/user-guide/': sidebarUserGuide(),
			'/packages/': sidebarTypedocs(),
		},
		editLink: {
			pattern: 'https://github.com/directus/directus/edit/main/docs/:path',
		},
	},
});

function typeDocSidebarFormat(item) {
	if (item.link !== null && !item.link.startsWith('/packages')) {
		item.link = item.link.substring(item.link.indexOf('/packages'));
	}

	if (item.items) {
		item.items = item.items.filter((subItem) => {
			return subItem.link !== null || subItem.items.length > 0;
		});
	}

	if (item.text.startsWith('@directus/')) {
		item.items.unshift({
			text: 'Overview',
			link: `/packages/${item.text}/`,
			items: [],
			collapsed: true,
		});

		item.text = formatTitle(item.text.replace('@directus/', ''));
		item.text = item.text.replace('Sdk', 'SDK');
	}

	if (item?.items?.length > 0) {
		item.items.map((subItem) => {
			return typeDocSidebarFormat(subItem);
		});
	} else {
		delete item.items;
		delete item.collapsed;
	}

	return item;
}

function sidebarTypedocs() {
	let sidebar = TypeDocSidebar;

	sidebar = sidebar.map((item) => {
		return typeDocSidebarFormat(item);
	});

	return sidebar;
}

function sidebar() {
	return [
		{
			text: 'Getting Started',
			items: [
				{
					text: 'Introduction',
					link: '/getting-started/introduction',
				},
				{
					text: 'Quickstart Guide',
					link: '/getting-started/quickstart',
				},
				{
					text: 'Architecture',
					link: '/getting-started/architecture',
				},
				{
					text: 'Help & Support',
					link: '/getting-started/support',
				},
				{
					text: 'Resources',
					link: '/getting-started/resources',
				},
			],
		},
		{
			text: 'Data Studio App',
			collapsible: true,
			collapsed: true,
			items: [
				{
					link: '/app/data-model',
					text: 'Data Model',
					items: [
						{
							link: '/app/data-model/collections',
							text: 'Collections',
						},
						{
							link: '/app/data-model/fields',
							text: 'Fields',
							collapsible: true,
							collapsed: true,
							items: [
								{
									link: '/app/data-model/fields/text-numbers',
									text: 'Text & Numbers',
								},
								{
									link: '/app/data-model/fields/selection',
									text: 'Selection',
								},
								{
									link: '/app/data-model/fields/relational',
									text: 'Relational',
								},
								{
									link: '/app/data-model/fields/presentation',
									text: 'Presentation',
								},
								{
									link: '/app/data-model/fields/groups',
									text: 'Groups',
								},
								{
									link: '/app/data-model/fields/other',
									text: 'Other',
								},
							],
						},
						{
							link: '/app/data-model/relationships',
							text: 'Relationships',
						},
					],
				},
				{
					link: '/app/webhooks',
					text: 'Webhooks',
				},
				{
					link: '/app/flows',
					text: 'Flows',
					collapsible: false,
					items: [
						{
							link: '/app/flows/triggers',
							text: 'Triggers',
						},
						{
							link: '/app/flows/operations',
							text: 'Operations',
						},
					],
				},
			],
		},
		{
			text: 'API Reference',
			collapsible: true,
			collapsed: true,
			items: [
				{
					link: '/reference/introduction',
					text: 'Introduction',
				},
				{
					link: '/reference/authentication',
					text: 'Authentication',
				},
				{
					link: '/reference/query',
					text: 'Global Parameters',
				},
				{
					link: '/reference/filter-rules',
					text: 'Filter Rules',
				},
				{
<<<<<<< HEAD
					link: '/reference/sdk',
					text: 'JS-SDK',
				},
				{
					text: 'Endpoints',
					items: [
						{
							link: '/reference/items',
							text: 'Items',
						},
						{
							link: '/reference/system/activity',
							text: 'Activity',
						},
						{
							link: '/reference/system/collections',
							text: 'Collections',
						},
						{
							link: '/reference/system/dashboards',
							text: 'Dashboards',
						},
						{
							link: '/reference/system/extensions',
							text: 'Extensions',
						},
						{
							link: '/reference/system/fields',
							text: 'Fields',
						},
						{
							link: '/reference/files',
							text: 'Files',
						},
						{
							link: '/reference/system/flows',
							text: 'Flows',
						},
						{
							link: '/reference/system/folders',
							text: 'Folders',
						},
						{
							link: '/reference/system/notifications',
							text: 'Notifications',
						},
						{
							link: '/reference/system/operations',
							text: 'Operations',
						},
						{
							link: '/reference/system/panels',
							text: 'Panels',
						},
						{
							link: '/reference/system/permissions',
							text: 'Permissions',
						},
						{
							link: '/reference/system/presets',
							text: 'Presets',
						},
						{
							link: '/reference/system/relations',
							text: 'Relations',
						},
						{
							link: '/reference/system/revisions',
							text: 'Revisions',
						},
						{
							link: '/reference/system/roles',
							text: 'Roles',
						},
						{
							link: '/reference/system/schema',
							text: 'Schema',
						},
						{
							link: '/reference/system/server',
							text: 'Server',
						},
						{
							link: '/reference/system/settings',
							text: 'Settings',
						},
						{
							link: '/reference/system/shares',
							text: 'Shares',
						},
						{
							link: '/reference/system/translations',
							text: 'Translations',
						},
						{
							link: '/reference/system/users',
							text: 'Users',
						},
						{
							link: '/reference/system/utilities',
							text: 'Utilities',
						},
						{
							link: '/reference/system/webhooks',
							text: 'Webhooks',
						},
					],
=======
					link: '/reference/items',
					text: 'Items',
				},
				{
					link: '/reference/files',
					text: 'Files',
				},
				{
					link: '/reference/system/activity',
					text: 'Activity',
				},
				{
					link: '/reference/system/collections',
					text: 'Collections',
				},
				{
					link: '/reference/system/dashboards',
					text: 'Dashboards',
				},
				{
					link: '/reference/system/extensions',
					text: 'Extensions',
				},
				{
					link: '/reference/system/fields',
					text: 'Fields',
				},
				{
					link: '/reference/system/flows',
					text: 'Flows',
				},
				{
					link: '/reference/system/folders',
					text: 'Folders',
				},
				{
					link: '/reference/system/notifications',
					text: 'Notifications',
				},
				{
					link: '/reference/system/operations',
					text: 'Operations',
				},
				{
					link: '/reference/system/panels',
					text: 'Panels',
				},
				{
					link: '/reference/system/permissions',
					text: 'Permissions',
				},
				{
					link: '/reference/system/presets',
					text: 'Presets',
				},
				{
					link: '/reference/system/relations',
					text: 'Relations',
				},
				{
					link: '/reference/system/revisions',
					text: 'Revisions',
				},
				{
					link: '/reference/system/roles',
					text: 'Roles',
				},
				{
					link: '/reference/system/schema',
					text: 'Schema',
				},
				{
					link: '/reference/system/server',
					text: 'Server',
				},
				{
					link: '/reference/system/settings',
					text: 'Settings',
				},
				{
					link: '/reference/system/shares',
					text: 'Shares',
				},
				{
					link: '/reference/system/translations',
					text: 'Custom Translations',
				},
				{
					link: '/reference/system/users',
					text: 'Users',
				},
				{
					link: '/reference/system/utilities',
					text: 'Utilities',
				},
				{
					link: '/reference/system/webhooks',
					text: 'Webhooks',
>>>>>>> d71b0e94
				},
			],
		},
		{
			text: 'Guides',
			collapsible: true,
			collapsed: true,
			items: [
				{
					text: 'JavaScript SDK',
					link: '/guides/sdk/getting-started',
				},
				{
					text: 'Flows',
					items: [
						{ text: 'For Loops In Flows', link: '/guides/flows/flows-for-loop' },
						{ text: 'Slugify Text With Flows', link: '/guides/flows/slugify-text-with-run-script' },
					],
				},
				{
					text: 'Headless CMS',
					items: [
						{ text: 'Content Approval Workflows', link: '/guides/headless-cms/approval-workflows' },
						{
							text: 'Re-Usable Page Components',
							link: '/guides/headless-cms/reusable-components',
						},
						{
							link: '/guides/headless-cms/schedule-content/',
							text: 'Scheduling Future Content',
						},
						{
							link: '/guides/headless-cms/trigger-static-builds/',
							text: 'Trigger Static Site Builds',
						},
						{
							text: 'Build a Static Website',
							link: '/guides/headless-cms/build-static-website/',
						},
						{
							text: 'Set Up Live Preview',
							link: '/guides/headless-cms/live-preview/',
						},
						{
							text: 'Content Translations (i18n)',
							link: '/guides/headless-cms/content-translations',
						},
					],
				},
				{
					link: '/guides/migration/index.html',
					text: 'Schema Migration',
				},
				{
					text: 'Real-Time',
					items: [
						{ text: 'Getting Started', link: '/guides/real-time/getting-started/index.html' },
						{ text: 'Authentication', link: '/guides/real-time/authentication' },
						{ text: 'Operations', link: '/guides/real-time/operations' },
						{ text: 'Subscriptions', link: '/guides/real-time/subscriptions/index.html' },
						{ text: 'Build a Multi-User Chat', link: '/guides/real-time/chat/index.html' },
						{ text: 'Build a Live Poll Result', link: '/guides/real-time/live-poll' },
					],
				},
			],
		},
		{
			text: 'Use Cases',
			collapsible: true,
			collapsed: true,
			items: [
				{
					text: 'Headless CMS',
					items: [
						{
							text: 'Introduction',
							link: '/use-cases/headless-cms/introduction',
						},
						{
							text: 'Concepts',
							link: '/use-cases/headless-cms/concepts',
						},
						{
							text: 'Security Best Practices',
							link: '/use-cases/headless-cms/security',
						},
					],
				},
			],
		},
		{
			text: 'Extensions',
			collapsible: true,
			collapsed: true,
			items: [
				{
					link: '/extensions/introduction',
					text: 'Introduction',
				},
				{
					link: '/extensions/creating-extensions',
					text: 'Creating Extensions',
				},
				{
					text: 'Extension Types',
					collapsed: true,
					items: [
						{
							link: '/extensions/displays',
							text: 'Displays',
						},
						{
							link: '/extensions/email-templates',
							text: 'Email Templates',
						},
						{
							link: '/extensions/endpoints',
							text: 'Endpoints',
						},
						{
							link: '/extensions/hooks',
							text: 'Hooks',
						},
						{
							link: '/extensions/interfaces',
							text: 'Interfaces',
						},
						{
							link: '/extensions/layouts',
							text: 'Layouts',
						},
						{
							link: '/extensions/migrations',
							text: 'Migrations',
						},
						{
							link: '/extensions/modules',
							text: 'Modules',
						},
						{
							link: '/extensions/operations',
							text: 'Operations',
						},
						{
							link: '/extensions/panels',
							text: 'Panels',
						},
						{
							link: '/extensions/themes',
							text: 'Themes',
						},
						{
							link: '/extensions/bundles',
							text: 'Bundles',
						},
					],
				},
				{
					text: 'Packages',
					link: '/contributing/codebase-overview.html#packages-packages',
				},
			],
		},
		{
			text: 'Contributing',
			collapsible: true,
			collapsed: true,
			items: [
				{ link: '/contributing/introduction', text: 'Introduction' },
				{
					text: 'Code',
					items: [
						{ link: '/contributing/feature-request-process', text: 'Request a Feature' },
						{ link: '/contributing/pull-request-process', text: 'Pull Request Process' },
						{ link: '/contributing/codebase-overview', text: 'Codebase Overview' },
						{ link: '/contributing/running-locally', text: 'Running Locally' },
						{ link: '/contributing/tests', text: 'Tests' },
					],
				},
				{ link: '/contributing/community', text: 'Community' },
				{ link: '/contributing/sponsor', text: 'Sponsorship & Advocacy' },
			],
		},
		{
			text: 'Self-Hosted',
			collapsible: true,
			collapsed: true,
			items: [
				{
					link: '/self-hosted/quickstart',
					text: 'Quickstart',
				},
				{
					link: '/self-hosted/config-options',
					text: 'Config Options',
				},
				{
					link: '/self-hosted/docker-guide',
					text: 'Docker Guide',
				},
				{
					link: '/self-hosted/cli',
					text: 'CLI',
				},
				{
					link: '/self-hosted/sso',
					text: 'Single Sign-On (SSO)',
				},
				{
					type: 'page',
					link: '/self-hosted/upgrades-migrations',
					text: 'Upgrades & Migrations',
				},
			],
		},
	];
}

function sidebarUserGuide() {
	return [
		{
			text: 'Overview',
			items: [
				{
					text: 'Data Studio App',
					link: '/user-guide/overview/data-studio-app',
				},
				{
					text: 'Quickstart Guide',
					link: '/user-guide/overview/quickstart',
				},
				{
					text: 'Glossary',
					link: '/user-guide/overview/glossary',
				},
			],
		},
		{
			text: 'Content Module',
			collapsible: true,
			collapsed: true,
			items: [
				{
					link: '/user-guide/content-module/content',
					text: 'Managing Content',
					type: 'page',
					items: [
						{
							link: '/user-guide/content-module/content/collections',
							text: 'Collection Page',
							type: 'page',
						},
						{
							link: '/user-guide/content-module/content/items',
							text: 'Item Page',
						},
						{
							link: '/user-guide/content-module/content/shares',
							text: 'Shares',
						},
					],
				},
				{
					text: 'Layouts',
					link: '/user-guide/content-module/layouts',
				},
				{
					text: 'Import/Export',
					link: '/user-guide/content-module/import-export',
				},
				{
					text: 'Filters',
					link: '/user-guide/content-module/filters',
				},
				{
					text: 'Translation Strings',
					link: '/user-guide/content-module/translation-strings',
				},
				{
					text: 'Display Templates',
					link: '/user-guide/content-module/display-templates',
				},
			],
		},
		{
			text: 'User Management',
			collapsible: true,
			collapsed: true,
			items: [
				{
					link: '/user-guide/user-management/users-roles-permissions',
					text: 'Users, Roles & Permissions',
					type: 'page',
					items: [
						{
							text: 'Users',
							link: '/user-guide/user-management/users',
						},
						{
							text: 'Roles',
							link: '/user-guide/user-management/roles',
						},
						{
							text: 'Permissions',
							link: '/user-guide/user-management/permissions',
						},
					],
				},
				{
					text: 'User Directory',
					link: '/user-guide/user-management/user-directory',
				},
			],
		},
		{
			text: 'File Library',
			collapsible: true,
			collapsed: true,
			items: [
				{
					text: 'Files',
					link: '/user-guide/file-library/files',
				},
				{
					text: 'Folders',
					link: '/user-guide/file-library/folders',
				},
			],
		},
		{
			text: 'Insights',
			collapsible: true,
			collapsed: true,
			items: [
				{
					text: 'Dashboards',
					link: '/user-guide/insights/dashboards',
				},
				{
					text: 'Panels',
					link: '/user-guide/insights/panels',
				},
				{
					text: 'Charts',
					link: '/user-guide/insights/charts',
				},
			],
		},
		{
			text: 'Directus Cloud',
			collapsible: true,
			collapsed: true,
			items: [
				{
					text: 'Overview',
					link: '/user-guide/cloud/overview',
				},
				{
					text: 'Projects',
					link: '/user-guide/cloud/projects',
				},
				{
					text: 'Teams',
					link: '/user-guide/cloud/teams',
				},
				{
					text: 'Accounts',
					link: '/user-guide/cloud/accounts',
				},
				{
					text: 'Project Settings',
					link: '/user-guide/cloud/project-settings',
				},
				{
					text: 'Glossary',
					link: '/user-guide/cloud/glossary',
				},
			],
		},
		{
			text: 'General Settings',
			collapsible: true,
			collapsed: true,
			items: [
				{
					text: 'Settings',
					link: '/user-guide/settings/settings',
				},
				{
					text: 'Preset and Bookmarks',
					link: '/user-guide/settings/presets-bookmarks',
				},
				{
					text: 'Activity Log',
					link: '/user-guide/settings/activity-log',
				},
			],
		},
	];
}<|MERGE_RESOLUTION|>--- conflicted
+++ resolved
@@ -323,115 +323,6 @@
 					text: 'Filter Rules',
 				},
 				{
-<<<<<<< HEAD
-					link: '/reference/sdk',
-					text: 'JS-SDK',
-				},
-				{
-					text: 'Endpoints',
-					items: [
-						{
-							link: '/reference/items',
-							text: 'Items',
-						},
-						{
-							link: '/reference/system/activity',
-							text: 'Activity',
-						},
-						{
-							link: '/reference/system/collections',
-							text: 'Collections',
-						},
-						{
-							link: '/reference/system/dashboards',
-							text: 'Dashboards',
-						},
-						{
-							link: '/reference/system/extensions',
-							text: 'Extensions',
-						},
-						{
-							link: '/reference/system/fields',
-							text: 'Fields',
-						},
-						{
-							link: '/reference/files',
-							text: 'Files',
-						},
-						{
-							link: '/reference/system/flows',
-							text: 'Flows',
-						},
-						{
-							link: '/reference/system/folders',
-							text: 'Folders',
-						},
-						{
-							link: '/reference/system/notifications',
-							text: 'Notifications',
-						},
-						{
-							link: '/reference/system/operations',
-							text: 'Operations',
-						},
-						{
-							link: '/reference/system/panels',
-							text: 'Panels',
-						},
-						{
-							link: '/reference/system/permissions',
-							text: 'Permissions',
-						},
-						{
-							link: '/reference/system/presets',
-							text: 'Presets',
-						},
-						{
-							link: '/reference/system/relations',
-							text: 'Relations',
-						},
-						{
-							link: '/reference/system/revisions',
-							text: 'Revisions',
-						},
-						{
-							link: '/reference/system/roles',
-							text: 'Roles',
-						},
-						{
-							link: '/reference/system/schema',
-							text: 'Schema',
-						},
-						{
-							link: '/reference/system/server',
-							text: 'Server',
-						},
-						{
-							link: '/reference/system/settings',
-							text: 'Settings',
-						},
-						{
-							link: '/reference/system/shares',
-							text: 'Shares',
-						},
-						{
-							link: '/reference/system/translations',
-							text: 'Translations',
-						},
-						{
-							link: '/reference/system/users',
-							text: 'Users',
-						},
-						{
-							link: '/reference/system/utilities',
-							text: 'Utilities',
-						},
-						{
-							link: '/reference/system/webhooks',
-							text: 'Webhooks',
-						},
-					],
-=======
 					link: '/reference/items',
 					text: 'Items',
 				},
@@ -530,7 +421,6 @@
 				{
 					link: '/reference/system/webhooks',
 					text: 'Webhooks',
->>>>>>> d71b0e94
 				},
 			],
 		},
