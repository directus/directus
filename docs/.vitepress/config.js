--- conflicted
+++ resolved
@@ -634,11 +634,7 @@
 					text: 'Single Sign-On (SSO)',
 					items: [
 						{ link: '/self-hosted/sso', text: 'Quickstart' },
-<<<<<<< HEAD
 						{ link: '/self-hosted/sso-examples', text: 'SSO Examples' },
-=======
-						{ link: '/contributing/sso-examples', text: 'SSO Examples' },
->>>>>>> cd2d601f
 					],
 				},
 				{
