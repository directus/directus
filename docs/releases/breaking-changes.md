--- conflicted
+++ resolved
@@ -15,81 +15,6 @@
 
 ## Version 10.10.0
 
-<<<<<<< HEAD
-### Session Cookie Based Authentication
-
-For improved security and ease of use we have implemented session based authentication and have updated the App to use
-this method over the previous token based authentication. This impacts `oauth2`, `open-id` and `saml` SSO installations
-as they too will now default to the new session based authentication in order to work with the App out-of-the-box. The
-new session cookie can be configured using the `SESSION_COOKIE_*` environment variables.
-
-To keep using the previous SSO behavior setting the refresh token instead of session token for use in external
-applications, you can set `AUTH_<PROVIDER>_MODE=cookie`. This will however not work with the Directus app.
-
-### Extensions Extracting the Current Token from `axios`
-
-This affects App extensions that are currently extracting the token from `axios`. This will no longer be either possible
-or necessary, as the App now uses a session cookie, which will be sent with each request from the browser.
-
-This also means that the `<v-image >` component being deprecated as it does not add any value over using the native
-`<img >` tag anymore.
-
-::: details Migration/Mitigation
-
-::: code-group
-
-```js [Before]
-function addQueryToPath(path, query) {
-	const queryParams = [];
-
-	for (const [key, value] of Object.entries(query)) {
-		queryParams.push(`${key}=${value}`);
-	}
-
-	return path.includes('?') ? `${path}&${queryParams.join('&')}` : `${path}?${queryParams.join('&')}`;
-}
-
-function getToken() {
-	return (
-		directusApi.defaults?.headers?.['Authorization']?.split(' ')[1] ||
-		directusApi.defaults?.headers?.common?.['Authorization']?.split(' ')[1] ||
-		null
-	);
-}
-
-function addTokenToURL(url) {
-	const accessToken = getToken();
-	if (!accessToken) return url;
-	return addQueryToPath(url, {
-		access_token: accessToken,
-	});
-}
-
-const authenticatedURL = addTokenToURL('/assets/<uuid>')
-```
-
-```js [After]
-// no extra logic needed to be authenticated
-const authenticatedURL = '/assets/<uuid>';
-```
-
-:::
-
-### Extensions using `AuthenticationService`
-
-In the `AuthenticationService` the `login` function signature has been changed to have an `options` object as the third
-argument for any extra options:
-
-::: code-group
-
-```js [Before]
-AuthenticationService.login('email', 'password', 'otp-code');
-```
-
-```js [After]
-AuthenticationService.login('email', 'password', { otp: 'otp-code', session: true });
-```
-=======
 ### Removed Local Extension Folders
 
 Legacy extension type directory-based structure (/interfaces/my-interface/, /endpoints/my-endpoint, etc) are being
@@ -130,7 +55,82 @@
   `""` when the source code is not stored alongside the `package.json` file.
 - Make sure `directus:extension.host` is set to a Directus version range your extension is compatible with (for example:
   `^10.0.0`)
->>>>>>> 251db700
+
+:::
+
+### Session Cookie Based Authentication
+
+For improved security and ease of use we have implemented session based authentication and have updated the App to use
+this method over the previous token based authentication. This impacts `oauth2`, `open-id` and `saml` SSO installations
+as they too will now default to the new session based authentication in order to work with the App out-of-the-box. The
+new session cookie can be configured using the `SESSION_COOKIE_*` environment variables.
+
+To keep using the previous SSO behavior setting the refresh token instead of session token for use in external
+applications, you can set `AUTH_<PROVIDER>_MODE=cookie`. This will however not work with the Directus app.
+
+### Extensions Extracting the Current Token from `axios`
+
+This affects App extensions that are currently extracting the token from `axios`. This will no longer be either possible
+or necessary, as the App now uses a session cookie, which will be sent with each request from the browser.
+
+This also means that the `<v-image >` component being deprecated as it does not add any value over using the native
+`<img >` tag anymore.
+
+::: details Migration/Mitigation
+
+::: code-group
+
+```js [Before]
+function addQueryToPath(path, query) {
+	const queryParams = [];
+
+	for (const [key, value] of Object.entries(query)) {
+		queryParams.push(`${key}=${value}`);
+	}
+
+	return path.includes('?') ? `${path}&${queryParams.join('&')}` : `${path}?${queryParams.join('&')}`;
+}
+
+function getToken() {
+	return (
+		directusApi.defaults?.headers?.['Authorization']?.split(' ')[1] ||
+		directusApi.defaults?.headers?.common?.['Authorization']?.split(' ')[1] ||
+		null
+	);
+}
+
+function addTokenToURL(url) {
+	const accessToken = getToken();
+	if (!accessToken) return url;
+	return addQueryToPath(url, {
+		access_token: accessToken,
+	});
+}
+
+const authenticatedURL = addTokenToURL('/assets/<uuid>')
+```
+
+```js [After]
+// no extra logic needed to be authenticated
+const authenticatedURL = '/assets/<uuid>';
+```
+
+:::
+
+### Extensions using `AuthenticationService`
+
+In the `AuthenticationService` the `login` function signature has been changed to have an `options` object as the third
+argument for any extra options:
+
+::: code-group
+
+```js [Before]
+AuthenticationService.login('email', 'password', 'otp-code');
+```
+
+```js [After]
+AuthenticationService.login('email', 'password', { otp: 'otp-code', session: true });
+```
 
 :::
 
