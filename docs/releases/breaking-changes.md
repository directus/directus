---
description: A list of any actions you may need to take on upgrades of Directus.
---

# Breaking Changes

As we continue to build Directus, we occasionally make changes that change how certain features works. We try and keep
these to a minimum, but rest assured we only make them with good reason.

[Learn more about Versioning](/getting-started/architecture#versioning)

[Learn more about Upgrading your Instance](/self-hosted/upgrades-migrations)

Starting with Directus 10.0, here is a list of potential breaking changes with remedial action you may need to take.

## Version 10.10.0

<<<<<<< HEAD
### Introduced Allow List for OAuth/OpenID Redirects

Due to an Open Redirect security issue with the OAuth and OpenID SSO providers we have introduced an allow list for
these redirects. If your current workflow depends on redirecting to an external domain after successful SSO login using
the `?redirect=http://example.com/login` query parameter then you'll need to add this URL to the
`AUTH_<PROVIDER>_REDIRECT_ALLOW_LIST`.

`AUTH_<PROVIDER>_REDIRECT_ALLOW_LIST` accepts a comma separated list of URLs (which include the path when comparing).
=======
### Removed Local Extension Folders

Legacy extension type directory-based structure (/interfaces/my-interface/, /endpoints/my-endpoint, etc) are being
removed in favor of relying on the `package.json` file for metadata including extension type.

If your extension is already in the root `extensions` directory and has a `package.json` file with a
`directus:extension` object, there is no action required.

::: details Migration/Mitigation

Move all extension directories from their extension type subdirectory one level up. For example:

- `./extensions/modules/module-a/` becomes `./extensions/module-a/`.
- `./extensions/panels/panel-b/` becomes `./extensions/panel-b/`.

If your project does not already have one, add a `directus:extension` object to your `package.json` file:

```json
{
	"name": "directus-extension-hello-world",
	"version": "1.0.0",
	"type": "module",
	"directus:extension": {
		"type": "endpoint",
		"path": "dist/index.js",
		"source": "src/index.js",
		"host": "^10.0.0"
	}
}
```

Notes:

- Make sure `type` matches the JS type of your `dist` file (cjs or esm).
- Make sure `directus:extension.type` matches the type of extension. This should match the legacy type folder name.
- Make sure `directus:extension.path`points to your extensions’ `dist` file.
- Make sure `directus:extension.source` points to your extensions’ source code entry point or set to an empty string
  `""` when the source code is not stored alongside the `package.json` file.
- Make sure `directus:extension.host` is set to a Directus version range your extension is compatible with (for example:
  `^10.0.0`)

:::

### Session Cookie Based Authentication

For improved security and ease of use we have implemented session based authentication and have updated the App to use
this method over the previous token based authentication. This impacts `oauth2`, `open-id` and `saml` SSO installations
as they too will now default to the new session based authentication in order to work with the App out-of-the-box. The
new session cookie can be configured using the `SESSION_COOKIE_*` environment variables.

To keep using the previous SSO behavior setting the refresh token instead of session token for use in external
applications, you can set `AUTH_<PROVIDER>_MODE=cookie`. This will however not work with the Directus app.

#### Extensions Extracting the Current Token from `axios`

This affects App extensions that are currently extracting the token from `axios`. This will no longer be either possible
or necessary, as the App now uses a session cookie, which will be sent with each request from the browser.

This also means that the `<v-image>` component being deprecated as it does not add any value over using the native
`<img>` tag anymore.

::: details Migration/Mitigation

::: code-group

```js [Before]
function addQueryToPath(path, query) {
	const queryParams = [];

	for (const [key, value] of Object.entries(query)) {
		queryParams.push(`${key}=${value}`);
	}

	return path.includes('?') ? `${path}&${queryParams.join('&')}` : `${path}?${queryParams.join('&')}`;
}

function getToken() {
	return (
		directusApi.defaults?.headers?.['Authorization']?.split(' ')[1] ||
		directusApi.defaults?.headers?.common?.['Authorization']?.split(' ')[1] ||
		null
	);
}

function addTokenToURL(url) {
	const accessToken = getToken();
	if (!accessToken) return url;
	return addQueryToPath(url, {
		access_token: accessToken,
	});
}

const authenticatedURL = addTokenToURL('/assets/<uuid>')
```

```js [After]
// no extra logic needed to be authenticated
const authenticatedURL = '/assets/<uuid>';
```

:::

#### Extensions using `AuthenticationService`

In the `AuthenticationService` the `login` function signature has been changed to have an `options` object as the third
argument for any extra options:

::: code-group

```js [Before]
AuthenticationService.login('email', 'password', 'otp-code');
```

```js [After]
AuthenticationService.login('email', 'password', { otp: 'otp-code', session: true });
```

:::
>>>>>>> 77d73398

## Version 10.9.0

### Updated Exif Tags

The library `exif-reader`, which is used for Exif metadata extraction of images, has been updated to v2. In this
release, tag names have been updated to align with the Exif standard. See
https://github.com/devongovett/exif-reader/pull/30 for a complete list of updated tags.

This might be a breaking change if a custom `FILE_METADATA_ALLOW_LIST` config is in place, or you rely on the generated
Exif tags stored in Directus Files to not change name.

The updated Exif tags only apply to images which are uploaded after upgrading to this release.

### Dropped Support for SDK Scoped Entrypoints

You can no longer import parts of the SDK through scoped entrypoints to prevent issues with TypeScript based libraries
consuming the SDK.

Any scoped imports of `@directus/sdk` will need updating to import functions from the root.

::: details Migration/Mitigation

::: code-group

```js [Before]
import { createDirectus } from '@directus/sdk';
import { rest } from '@directus/sdk/rest';
```

```js [After]
import { createDirectus, rest } from '@directus/sdk';
```

:::

### Dropped Support for Asynchronous Logic In JS Config Files

Environment handling has been moved to a new `@directus/env` package. With this new package, ESM config files are still
supported, but will no longer support running asynchronous code within them.

### Updated Sorting in Schema Snapshots

The sort order of fields and relations inside schema snapshots has been changed to their original creation order. This
is to increase consistency of resulting snapshots artifacts.

While this is not a breaking change, you are advised to regenerate the snapshot after the version update of Directus,
provided you are tracking the snapshot in a version control system.

## Version 10.8.3

### Updated GraphQL Content Version Usage

Previously when accessing content versions via GraphQL, a `version` parameter was used on existing fields. This has now
been changed and is accessed via dedicated query types (`<collection>_by_version` and `versions`).

::: details Migration/Mitigation

::: code-group

```graphql [Before]
# Get an item's version by id
query {
	<collection>_by_id(id: 15, version: "draft") {
		id
		title
		body
	}
}

# Get a version singleton or list versions in a collection
query {
	<collection>(version: "draft") {
		id
		title
		body
	}
}
```

```graphql [After]
# Get an item's version by id
query {
	<collection>_by_version(id: 15, version: "draft") {
		id
		title
		body
	}
}

# Get a version singleton
query {
	<collection>_by_version(version: "draft") {
		id
		title
		body
	}
}

# List versions in a collection (`/graphql/system`)
query {
	versions(filter: { collection: { _eq: "posts" } }) {
        item
        key
    }
}
```

:::

### Renamed `ExtensionItem` Type in the SDK

The `ExtensionItem` type has been renamed to `DirectusExtension` to be inline with other system collections.

## Version 10.7.0

### Replaced Extensions List Endpoints

In previous releases, it was possible to `GET /extensions/:type` to retrieve a list of enabled extensions for a given
type.

This has been replaced with a `GET /extensions` endpoint that returns all extensions along with their type and status.

## Version 10.6.2

### Swapped Parameters and Auth Mode for Refresh Method in the SDK

The parameter order for the `refresh` method and thus also the default auth mode have been swapped in order to work well
with both auth modes, `cookie` and `json`.

::: details Migration/Mitigation

::: code-group

```js [Before]
// refresh http request using a cookie
const result = await client.request(refresh('', 'cookie'));

// refresh http request using json
const result = await client.request(refresh(refresh_token));
const result = await client.request(refresh(refresh_token, 'json'));
```

```js [After]
// refresh http request using a cookie
const result = await client.request(refresh());
const result = await client.request(refresh('cookie'));

// refresh http request using json
const result = await client.request(refresh('json', refresh_token));
```

:::

### Renamed Helper Function in the SDK

The SDK helper function `asSearch` has been renamed to `withSearch` for naming consistency in helpers.

## Version 10.6

### Dropped Support for Custom NPM Modules in the Run Script operation in Flows

Prior to this release, Directus relied on `vm2` to run code from **Run Script** operations in Flows - our automation
feature. `vm2` is now unmaintained with critical security issues that could potentially allow code to escape the sandbox
and potentially access the machine which hosts your Directus project. We have migrated to `isolated-vm` to allow Flows
to continue to run safely.

If you used to rely on axios, node-fetch, or other libraries to make web requests, we strongly recommend migrating to
using the **Webhook / Request URL** operation instead. This operation includes additional security measures, like the IP
allow-list that prevents traffic. For other npm packages in Flows, your will need to
[create a custom operation extension](/guides/extensions/operations-npm-package).

## Version 10.4

### Consolidated Environment Variables for Redis Use

Directus had various different functionalities that required you to use Redis when running Directus in a horizontally
scaled environment such as caching, rate-limiting, realtime, and flows. The configuration for these different parts have
been combined into a single set of `REDIS` environment variables that are reused across the system.

::: details Migration/Mitigation

Combine all the `*_REDIS` environment variables into a single shared one as followed:

::: code-group

```ini [Before]
CACHE_STORE="redis"
CACHE_REDIS_HOST="127.0.0.1"
CACHE_REDIS_PORT="6379"
...
RATE_LIMITER_STORE="redis"
RATE_LIMITER_REDIS_HOST="127.0.0.1"
RATE_LIMITER_REDIS_PORT="6379"
...
SYNCHRONIZATION_STORE="redis"
SYNCHRONIZATION_REDIS_HOST="127.0.0.1"
SYNCHRONIZATION_REDIS_PORT="6379"
...
MESSENGER_STORE="redis"
MESSENGER_REDIS_HOST="127.0.0.1"
MESSENGER_REDIS_PORT="6379"
```

```ini [After]
REDIS_HOST="127.0.0.1"
REDIS_PORT="6379"

CACHE_STORE="redis"
RATE_LIMITER_STORE="redis"
SYNCHRONIZATION_STORE="redis"
MESSENGER_STORE="redis"
```

:::

### Dropped Support for Memcached

Directus used to support either memory, Redis, or Memcached for caching and rate-limiting storage. Given a deeper
integration with Redis, and the low overall usage/adoption of Memcached across Directus installations, we've decided to
sunset Memcached in favor of focusing on Redis as the primary solution for pub/sub and hot-storage across load-balanced
Directus installations.

### Updated Errors Structure for Extensions

As part of standardizing how extensions are built and shipped, you must replace any system exceptions you extracted from
`exceptions` with new errors created within the extension itself. We recommend prefixing the error code with your
extension name for improved debugging, but you can keep using the system codes if you relied on that in the past.

::: details Migration/Mitigation

::: code-group

```js [Before]
export default (router, { exceptions }) => {
	const { ForbiddenException } = exceptions;

	router.get('/', (req, res) => {
		throw new ForbiddenException();
	});
};
```

```js [After]
import { createError } from '@directus/errors';

const ForbiddenError = createError('MY_EXTENSION_FORBIDDEN', 'No script kiddies please...');

export default (router) => {
	router.get('/', (req, res) => {
		throw new ForbiddenError();
	});
};
```

:::

## Version 10.2

### Removed Fields from Server Info Endpoint

As a security precaution, we have removed the following information from the `/server/info` endpoint:

- Directus Version
- Node Version and Uptime
- OS Type, Version, Uptime, and Memory<|MERGE_RESOLUTION|>--- conflicted
+++ resolved
@@ -15,16 +15,6 @@
 
 ## Version 10.10.0
 
-<<<<<<< HEAD
-### Introduced Allow List for OAuth/OpenID Redirects
-
-Due to an Open Redirect security issue with the OAuth and OpenID SSO providers we have introduced an allow list for
-these redirects. If your current workflow depends on redirecting to an external domain after successful SSO login using
-the `?redirect=http://example.com/login` query parameter then you'll need to add this URL to the
-`AUTH_<PROVIDER>_REDIRECT_ALLOW_LIST`.
-
-`AUTH_<PROVIDER>_REDIRECT_ALLOW_LIST` accepts a comma separated list of URLs (which include the path when comparing).
-=======
 ### Removed Local Extension Folders
 
 Legacy extension type directory-based structure (/interfaces/my-interface/, /endpoints/my-endpoint, etc) are being
@@ -143,7 +133,15 @@
 ```
 
 :::
->>>>>>> 77d73398
+
+### Introduced Allow List for OAuth/OpenID Redirects
+
+Due to an Open Redirect security issue with the OAuth and OpenID SSO providers we have introduced an allow list for
+these redirects. If your current workflow depends on redirecting to an external domain after successful SSO login using
+the `?redirect=http://example.com/login` query parameter then you'll need to add this URL to the
+`AUTH_<PROVIDER>_REDIRECT_ALLOW_LIST`.
+
+`AUTH_<PROVIDER>_REDIRECT_ALLOW_LIST` accepts a comma separated list of URLs (which include the path when comparing).
 
 ## Version 10.9.0
 
