--- conflicted
+++ resolved
@@ -15,17 +15,6 @@
 
 ## Version 10.10.0
 
-<<<<<<< HEAD
-### Content Versioning Output
-
-Starting with 10.10.0, when requesting Item Content Versions via the API, nested relational changes to one-to-many are
-resolved rather than returned as a raw changes object (see https://github.com/directus/directus/issues/20890 for more
-information).
-
-The change makes the output for a versioned record match the format of the `Main` record more closely, which then
-natively supports other features like Live Preview. To retrieve the raw staged version (pre-10.10.0 behavior), just add
-the new `?versionRaw=true` query parameter to the request.
-=======
 ### Removed Local Extension Folders
 
 Legacy extension type directory-based structure (/interfaces/my-interface/, /endpoints/my-endpoint, etc) are being
@@ -69,6 +58,16 @@
 
 :::
 
+### Content Versioning Output
+
+Starting with 10.10.0, when requesting Item Content Versions via the API, nested relational changes to one-to-many are
+resolved rather than returned as a raw changes object (see https://github.com/directus/directus/issues/20890 for more
+information).
+
+The change makes the output for a versioned record match the format of the `Main` record more closely, which then
+natively supports other features like Live Preview. To retrieve the raw staged version (pre-10.10.0 behavior), just add
+the new `?versionRaw=true` query parameter to the request.
+
 ### Session Cookie Based Authentication
 
 For improved security and ease of use we have implemented session based authentication and have updated the App to use
@@ -155,7 +154,6 @@
 `AUTH_<PROVIDER>_REDIRECT_ALLOW_LIST` config option.
 
 `AUTH_<PROVIDER>_REDIRECT_ALLOW_LIST` accepts a comma-separated list of URLs (path is included in comparison).
->>>>>>> 7f8fa353
 
 ## Version 10.9.0
 
