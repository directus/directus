import fetch from 'node-fetch';
import { loadEnv } from 'vitepress';

const secrets = loadEnv('', process.cwd());

<<<<<<< HEAD
const url = 'https://marketing.directus.app'
=======
const env = {
	url: secrets.VITE_DIRECTUS_URL,
	token: secrets.VITE_DIRECTUS_TOKEN,
};
>>>>>>> 957a9bf0

const fields = [
	'featured.*.title',
	'featured.*.category',
	'featured.*.publish_date',
	'featured.*.user_created.first_name',
	'featured.*.user_created.last_name',
	'featured.*.image.filename_disk',
];

async function getArticles() {
	const response = await fetch(`${url}/items/blog?fields[]=${fields}`);
	return response.json();
}

export default {
	async load() {
		const articles = await getArticles();
		const data = articles.data.featured;

		const transformedData = data.map((article) => {
			const { title, category, publish_date, user_created, image } = article.articles_id;
			return {
				title,
				category,
				publish_date,
				author: `${user_created.first_name} ${user_created.last_name}`,
				image: `${url}/assets/${image.filename_disk}`,
				slug: `https://directus.io/blog/${article.blog_id.main}`,
			};
		});

		return {
			data: transformedData,
		};
	},
};<|MERGE_RESOLUTION|>--- conflicted
+++ resolved
@@ -1,16 +1,5 @@
 import fetch from 'node-fetch';
-import { loadEnv } from 'vitepress';
-
-const secrets = loadEnv('', process.cwd());
-
-<<<<<<< HEAD
 const url = 'https://marketing.directus.app'
-=======
-const env = {
-	url: secrets.VITE_DIRECTUS_URL,
-	token: secrets.VITE_DIRECTUS_TOKEN,
-};
->>>>>>> 957a9bf0
 
 const fields = [
 	'featured.*.title',
