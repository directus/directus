--- conflicted
+++ resolved
@@ -72,37 +72,6 @@
 
 ### Event Format Options
 
-<<<<<<< HEAD
-| Scope                           | Actions                                                            | Before           |
-| ------------------------------- | ------------------------------------------------------------------ | ---------------- |
-| `cron()`                        | [See below for configuration](#interval-cron)                      | No               |
-| `cli.init`                      | `before` and `after`                                               | No               |
-| `server`                        | `start` and `stop`                                                 | Optional         |
-| `init`                          |                                                                    | Optional         |
-| `routes.init`                   | `before` and `after`                                               | No               |
-| `routes.custom.init`            | `before` and `after`                                               | No               |
-| `middlewares.init`              | `before` and `after`                                               | No               |
-| `request`                       | `not_found`                                                        | No               |
-| `response`                      |                                                                    | No<sup>[1]</sup> |
-| `database.error`                | When a database error is thrown                                    | No               |
-| `error`                         |                                                                    | No               |
-| `auth`                          | `login`, `logout`<sup>[1]</sup>, `jwt` and `refresh`<sup>[1]</sup> | Optional         |
-| `oauth.:provider`<sup>[2]</sup> | `login` and `redirect`                                             | Optional         |
-| `items`                         | `read`<sup>[3]</sup>, `create`, `update` and `delete`              | Optional         |
-| `activity`                      | `create`, `update` and `delete`                                    | Optional         |
-| `collections`                   | `create`, `update` and `delete`                                    | Optional         |
-| `fields`                        | `create`, `update` and `delete`                                    | Optional         |
-| `files`                         | `upload`<sup>[3]</sup>, `create`, `update` and `delete`            | Optional         |
-| `folders`                       | `create`, `update` and `delete`                                    | Optional         |
-| `permissions`                   | `create`, `update` and `delete`                                    | Optional         |
-| `presets`                       | `create`, `update` and `delete`                                    | Optional         |
-| `relations`                     | `create`, `update` and `delete`                                    | Optional         |
-| `revisions`                     | `create`, `update` and `delete`                                    | Optional         |
-| `roles`                         | `create`, `update` and `delete`                                    | Optional         |
-| `settings`                      | `create`, `update` and `delete`                                    | Optional         |
-| `users`                         | `create`, `update` and `delete`                                    | Optional         |
-| `webhooks`                      | `create`, `update` and `delete`                                    | Optional         |
-=======
 | Scope                           | Actions                                                     | Before           |
 | ------------------------------- | ----------------------------------------------------------- | ---------------- |
 | `cron()`                        | [See below for configuration](#interval-cron)               | No               |
@@ -116,7 +85,7 @@
 | `response`                      |                                                             | No<sup>[1]</sup> |
 | `database.error`                | When a database error is thrown                             | No               |
 | `error`                         |                                                             | No               |
-| `auth`                          | `login`, `logout`<sup>[1]</sup> and `refresh`<sup>[1]</sup> | Optional         |
+| `auth`                          | `login`, `logout`<sup>[1]</sup>, `jwt` and `refresh`<sup>[1]</sup> | Optional         |
 | `oauth.:provider`<sup>[2]</sup> | `login` and `redirect`                                      | Optional         |
 | `items`                         | `read`<sup>[3]</sup>, `create`, `update` and `delete`       | Optional         |
 | `activity`                      | `create`, `update` and `delete`                             | Optional         |
@@ -132,7 +101,6 @@
 | `settings`                      | `create`, `update` and `delete`                             | Optional         |
 | `users`                         | `create`, `update` and `delete`                             | Optional         |
 | `webhooks`                      | `create`, `update` and `delete`                             | Optional         |
->>>>>>> 58e61ed4
 
 <sup>1</sup> Feature Coming Soon\
 <sup>2</sup> oAuth provider name can replaced with wildcard for any oauth providers `oauth.*.login`\
