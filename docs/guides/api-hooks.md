--- conflicted
+++ resolved
@@ -105,8 +105,6 @@
 | `server.stop`                | --                                                  |
 | `response`                   | `request`, `response`, `ip`, `duration`, `finished` |
 | `auth.login`                 | `payload`, `status`, `user`                         |
-| `oauth.<provider>.login`     | `login`, `redirect`                                 |
-| `oauth.<provider>.redirect`  | `status`, `response`                                |
 | `files.upload`               | `payload`, `key`, `collection`                      |
 | `items.read`                 | `payload`, `query`, `collection`                    |
 | `items.create`               | `payload`, `key`, `collection`                      |
@@ -146,54 +144,12 @@
 | `middlewares.before`   | `app`     |
 | `middlewares.after`    | `app`     |
 
-<<<<<<< HEAD
 ### Schedule
 
 A schedule event executes at certain points in time. This is supported through
 [`node-cron`](https://www.npmjs.com/package/node-cron). To set this up, provide a cron statement as the first argument
 to the `schedule()` function, for example `schedule('15 14 1 * *', <...>)` (at 14:15 on day-of-month 1) or
 `schedule('5 4 * * sun', <...>)` (at 04:05 on Sunday). See example below:
-=======
-### Event Format Options
-
-| Scope                | Actions                                                            | Before           |
-| -------------------- | ------------------------------------------------------------------ | ---------------- |
-| `cron()`             | [See below for configuration](#interval-cron)                      | No               |
-| `cli.init`           | `before` and `after`                                               | No               |
-| `server`             | `start` and `stop`                                                 | Optional         |
-| `init`               |                                                                    | Optional         |
-| `routes.init`        | `before` and `after`                                               | No               |
-| `routes.custom.init` | `before` and `after`                                               | No               |
-| `middlewares.init`   | `before` and `after`                                               | No               |
-| `request`            | `not_found`                                                        | No               |
-| `response`           |                                                                    | No<sup>[1]</sup> |
-| `database.error`     | When a database error is thrown                                    | No               |
-| `error`              |                                                                    | No               |
-| `auth`               | `login`, `logout`<sup>[1]</sup>, `jwt` and `refresh`<sup>[1]</sup> | Optional         |
-| `items`              | `read`<sup>[2]</sup>, `create`, `update` and `delete`              | Optional         |
-| `activity`           | `create`, `update` and `delete`                                    | Optional         |
-| `collections`        | `create`, `update` and `delete`                                    | Optional         |
-| `fields`             | `create`, `update` and `delete`                                    | Optional         |
-| `files`              | `upload`<sup>[2]</sup>                                             | No               |
-| `folders`            | `create`, `update` and `delete`                                    | Optional         |
-| `permissions`        | `create`, `update` and `delete`                                    | Optional         |
-| `presets`            | `create`, `update` and `delete`                                    | Optional         |
-| `relations`          | `create`, `update` and `delete`                                    | Optional         |
-| `revisions`          | `create`, `update` and `delete`                                    | Optional         |
-| `roles`              | `create`, `update` and `delete`                                    | Optional         |
-| `settings`           | `create`, `update` and `delete`                                    | Optional         |
-| `users`              | `create`, `update` and `delete`                                    | Optional         |
-| `webhooks`           | `create`, `update` and `delete`                                    | Optional         |
-
-<sup>1</sup> Feature Coming Soon\
-<sup>2</sup> Doesn't support `.before` modifier
-
-#### Interval (cron)
-
-Hooks support running on an interval through [`node-cron`](https://www.npmjs.com/package/node-cron). To set this up,
-provide a cron statement in the event scope as follows: `cron(<statement>)`, for example `cron(15 14 1 * *)` (at 14:15
-on day-of-month 1) or `cron(5 4 * * sun)` (at 04:05 on Sunday). See example below:
->>>>>>> 9b41257d
 
 ```js
 const axios = require('axios');
@@ -242,56 +198,6 @@
 - `env` — Parsed environment variables
 - `logger` — [Pino](https://github.com/pinojs/pino) instance.
 
-<<<<<<< HEAD
-=======
-### Event Handler Function
-
-The event handler function (eg: `'items.create': function()`) receives a context parameter with the following
-properties:
-
-- `event` — Full event string
-- `accountability` — Information about the current user
-- `collection` — Collection that is being modified
-- `item` — Primary key(s) of the item(s) being modified
-- `action` — Action that is performed
-- `payload` — Payload of the request
-- `schema` - The current API schema in use
-- `database` - Current database transaction
-
-::: tip Input
-
-The `items.*.before` hooks get the raw input payload as the first parameter, with the context parameter as the second
-parameter.
-
-:::
-
-#### Items read
-
-In contrast to the other `items` events (`items.create`, `items.update`, `items.delete`) the `items.read` doesn't
-receive the primary key(s) of the items but the query used:
-
-- `event` — Full event string
-- `accountability` — Information about the current user
-- `collection` — Collection that is being modified
-- `query` — The query used to get the data
-- `action` — Action that is performed
-- `payload` — Payload of the request
-- `schema` - The current API schema in use
-- `database` - Current database transaction
-
-#### Auth
-
-The `auth` hooks have the following context properties:
-
-- `event` — Full event string
-- `accountability` — Information about the current user
-- `action` — Action that is performed
-- `payload` — Payload of the request
-- `schema` - The current API schema in use
-- `status` - One of `pending`, `success`, `fail`
-- `user` - ID of the user that tried logging in/has logged in
-
->>>>>>> 9b41257d
 ## 5. Restart the API
 
 To deploy your hook, simply restart the API by running:
