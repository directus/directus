--- conflicted
+++ resolved
@@ -333,13 +333,9 @@
 ### Check Your Permissions
 
 If you notice you aren't receiving the data that you expect,
-<<<<<<< HEAD
-[check the Permissions settings](/user-guide/user-management/users-roles-permissions/permissions#permissions) for your Public or
-chosen role. You'll have to enable Read access for each collection using in the Pages > Blocks Many-To-Any field.
-=======
-[check the Permissions settings](/app/users-roles-permissions/permissions#permissions) for your Public or chosen role.
-You'll have to enable Read access for each collection using in the Pages > Blocks Many-To-Any field.
->>>>>>> 92621429
+[check the Permissions settings](/user-guide/user-management/users-roles-permissions/permissions#permissions) for your
+Public or chosen role. You'll have to enable Read access for each collection using in the Pages > Blocks Many-To-Any
+field.
 
 ### Use Typescript
 
