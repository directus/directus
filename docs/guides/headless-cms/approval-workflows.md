--- conflicted
+++ resolved
@@ -25,17 +25,11 @@
 
 ## Explanation
 
-<<<<<<< HEAD
-Remember, your basic [CRUDS permissions](/user-guide/user-management/users-roles-permissions/permissions#configure-permissions)
-define what a role can and can't do to all items in a collection.
-[Custom access permissions](/user-guide/user-management/users-roles-permissions/permissions#configure-custom-permissions) take
-things a step further and let you define what a role can and can't do to each item in a collection, _based on its
-=======
-Remember, your basic [CRUDS permissions](/app/users-roles-permissions/permissions#configure-permissions) define what a
+Remember, your basic
+[CRUDS permissions](/user-guide/user-management/users-roles-permissions/permissions#configure-permissions) define what a
 role can and can't do to all items in a collection.
-[Custom access permissions](/app/users-roles-permissions/permissions#configure-custom-permissions) take things a step
-further and let you define what a role can and can't do to each item in a collection, _based on its
->>>>>>> 92621429
+[Custom access permissions](/user-guide/user-management/users-roles-permissions/permissions#configure-custom-permissions)
+take things a step further and let you define what a role can and can't do to each item in a collection, _based on its
 [field values](/app/data-model/fields)_.
 
 Workflows are when you use these permissions techniques to create structured stages to content or data creation. In
@@ -68,12 +62,8 @@
 
 To implement a workflow, you'll need:
 
-<<<<<<< HEAD
-- An understanding of [permissions](/user-guide/user-management/users-roles-permissions) and [filters](/reference/filter-rules)
-  in Directus.
-=======
-- An understanding of [permissions](/app/users-roles-permissions) and [filters](/reference/filter-rules) in Directus.
->>>>>>> 92621429
+- An understanding of [permissions](/user-guide/user-management/users-roles-permissions) and
+  [filters](/reference/filter-rules) in Directus.
 - A collection with some kind of content. In this recipe, we'll use a collection called `articles`.
 - A field on that collection to validate conditionally. We'll use a `status` field.
 - Two _(or more)_ roles that will work to author content. We'll use `writer` and `editor` roles.
@@ -86,24 +76,15 @@
 
 To create a structured workflow for `articles`, follow these steps.
 
-<<<<<<< HEAD
-1. First, [create a field](/app/data-model/fields#create-a-field-standard) to track the article status.
-   We'll call this field `status`, but it could be named anything.
-2. [Create a field](/app/data-model/fields#create-a-field-advanced) with a Dropdown Interface. Name it
-   `status` and add the stages _(`draft`, `under review` and `published`)_ needed for your content creation process.
-3. Next, [create two roles](/user-guide/user-management/users-roles-permissions/roles#create-a-role): `author` and `editor`.
-4. Finally, configure
-   [custom access permissions](/user-guide/user-management/users-roles-permissions/permissions#configure-custom-permissions) for
-   each role based on the value of the `status` field.
-=======
 1. First, [create a field](/app/data-model/fields#create-a-field-standard) to track the article status. We'll call this
    field `status`, but it could be named anything.
 2. [Create a field](/app/data-model/fields#create-a-field-advanced) with a Dropdown Interface. Name it `status` and add
    the stages _(`draft`, `under review` and `published`)_ needed for your content creation process.
-3. Next, [create two roles](/app/users-roles-permissions/roles#create-a-role): `author` and `editor`.
-4. Finally, configure [custom access permissions](/app/users-roles-permissions/permissions#configure-custom-permissions)
+3. Next, [create two roles](/user-guide/user-management/users-roles-permissions/roles#create-a-role): `author` and
+   `editor`.
+4. Finally, configure
+   [custom access permissions](/user-guide/user-management/users-roles-permissions/permissions#configure-custom-permissions)
    for each role based on the value of the `status` field.
->>>>>>> 92621429
    - For the `author` role:
      - Set a filter under **Create > Use Custom > Field Validation** to ensure the author can only create articles with
        a `draft` status.
