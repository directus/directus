--- conflicted
+++ resolved
@@ -180,8 +180,6 @@
 Send the message over the connection by entering `readLatestItem()` your browser console. You will receive a message
 with the result of your query on the collection.
 
-<<<<<<< HEAD
-=======
 ## Pings To Keep Connection Active
 
 You may have noticed that, periodically, you will receive a message with a type of `ping`. This serves two purposes:
@@ -190,29 +188,7 @@
    application technology stack.
 2. To verify that the connection is still active.
 
-In order to prevent the connection from _closing_, you may reply with a `pong` event:
-
-```js
-// Exemplary code
-connection.addEventListener('message', (message) => {
-	const data = JSON.parse(message.data);
-
-	if (data.type === 'ping') {
-		this.connection.send(
-			JSON.stringify({
-				type: 'pong',
-			}),
-		);
-	}
-});
-```
-
-On Directus Cloud, this feature is enabled. If you are self-hosting, you can alter this behavior with the
-`WEBSOCKETS_HEARTBEAT_ENABLED` and `WEBSOCKETS_HEARTBEAT_PERIOD` environment variables.
-
-You may wish to exclude these messages from your application logic.
-
->>>>>>> 9dda56c9
+
 ## In Summary
 
 In this guide, you have successfully created a new WebSocket connection, authenticated yourself, and performed CRUD
