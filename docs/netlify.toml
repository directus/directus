--- conflicted
+++ resolved
@@ -11,10 +11,6 @@
 	autoLaunch = false
 	framework = "#custom"
 
-<<<<<<< HEAD
-=======
-
->>>>>>> d8727ba4
 [[redirects]]
 	from = "/api/*"
 	to = "/.netlify/functions/:splat"
