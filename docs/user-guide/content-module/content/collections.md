---
description:
  The Collection Page displays all Items within a Collection and comes with highly configurable Layouts for browsing,
  visualizing, and managing these Items.
readTime: 6 min read
---

# Collection Page

> The Collection Page displays all Items within a Collection and comes with highly configurable Layouts for browsing,
> visualizing, and managing these Items.

::: tip Before You Begin

To use the Collection Page, you will need to know about [Collections](/user-guide/overview/glossary#collections),
[Items](/user-guide/overview/glossary#items) and [Fields](/user-guide/overview/glossary#fields).

<!--
@TODO getting-started > 30-90 min tutorial
Link to tutorial
-->

:::

## Toggle Hidden Collections

<video autoplay playsinline muted loop controls title="Toggle Hidden Collections">
	<source src="https://cdn.directus.io/docs/v9/app-guide/content/content-collections/content-collections-20220816/toggle-hidden-collections-20220816A.mp4" type="video/mp4" />
</video>

Some projects may have dozens or even hundreds of collections, which can be overwhelming to sort through. To ease this
problem, Admins can choose to [hide collections by default](/app/data-model/collections#toggle-collection-visibility) on
the Navigation bar. Users can then show or hide hidden collections as desired. To toggle collection visibility, follow
these steps.

1. Navigate to the Content Module.
2. Right-click in the Navigation Bar.
3. Click **Show/Hide Hidden Collections** to toggle visibility.

:::tip

This functionality is purely aesthetic, provided to help you _visually cleanup_ the Navigation Bar. For admins who'd
<<<<<<< HEAD
like to block users' access permissions, please see
[users, roles and permissions](/user-guide/user-management/users-roles-permissions).
=======
like to block users' access permissions, please see [users, roles and permissions](/app/users-roles-permissions).
>>>>>>> 92621429

:::

## Adjust Page Layout

<video autoplay playsinline muted loop controls title="Layouts">
	<source src="https://cdn.directus.io/docs/v9/app-guide/content/content-collections/content-collections-20220415A/adjust-page-layout-20220415A.mp4" type="video/mp4" />
</video>

Layouts determine how you view or interact with Items in a Collection. Whether your Collection contains blog posts,
project management tasks, geo-coordinates, temporal data or beyond; Layouts present Items in a more human-friendly way.
[Learn More](/user-guide/content-module/layouts)

## Search Items

<video autoplay playsinline muted loop controls title="Search Items">
	<source src="https://cdn.directus.io/docs/v9/app-guide/content/content-collections/content-collections-20220415A/search-items-20220419A.mp4" type="video/mp4" />
</video>

Find all Items with one or more Fields containing your searched value, excluding any Items which have been
[filtered out](#filter-items). To search through a Collection's Items, follow these steps.

1. Navigate to the Content Module and select the desired Collection.
2. Select <span mi icon>search</span> in the Page Header and a search bar will appear.
3. Type in the value to search for.

## Filter Items

<video autoplay playsinline muted loop controls title="Filter Items">
	<source src="https://cdn.directus.io/docs/v9/app-guide/content/content-collections/content-collections-20220415A/filter-items-2022019A.mp4" type="video/mp4" />
</video>

Filters allow you to conditionally select Items from a Collection. Use-cases include customizing Item search results,
restricting Item access permissions for specific Users or Roles, building dashboard analytics with the Insights module,
and more. To Learn More, see our guide on [Filters](/user-guide/content-module/filters).

## Manually Sort Items

<video autoplay playsinline muted loop controls title="Batch Edit Items">
	<source src="https://cdn.directus.io/docs/v9/app-guide/content/content-collections/content-collections-20220415A/manually-sort-items-20220415A.mp4" type="video/mp4" />
</video>

Drag and drop Items to custom sort them as desired. This is only possible on certain Layouts, such as the default
[Table Layout](/user-guide/content-module/layouts#table-layout). To sort a Collection's Items, follow these steps.

1. Be sure [a sort field](/app/data-model/collections#sort-field) has been configured under **"Settings > Data Model >
   Collection"**.\
   _(Shown in the video)_
2. Navigate to the Content Module and select the desired Collection.
3. In the Sidebar, be sure a [Layout](#adjust-page-layout) is chosen that supports manual sorting.
4. Enable manual sorting:
   - For the Table Layout, toggle <span mi icon>sort</span> in the configured Sort column.
5. Drag Items by their handle into a new position.

::: warning Manual Sorting Requires Configuration

Only available if a [sort field](/app/data-model/collections#sort-field) has been configured.

:::

:::tip

Sorting saves a value in a [Sort Field](/reference/query#sort). This value is used to return data in a custom order.
This means that while the values in this Sort Field do get updated and modified, values in other Fields are not changed.

:::

## Automatically Sort Items

<video autoplay playsinline muted loop controls title="Automatically Sort Items">
	<source src="https://cdn.directus.io/docs/v9/app-guide/content/content-collections/content-collections-20220415A/automatically-sort-items-20220415A.mp4" type="video/mp4" />
</video>

Sort Items alphabetically or numerically, in ascending or descending order. Sorting is not possible on certain Layouts,
such as the Map Layout. Layouts that do support automatic sorting have controls in slightly different locations. To
learn more, see [Layouts](/user-guide/content-module/layouts).

::: tip

Automatic sorting is a non-destructive action which does not change your data.

:::

## View Archived Items

<video autoplay playsinline muted loop controls title="View Archived Items">
	<source src="https://cdn.directus.io/docs/v9/app-guide/content/content-collections/content-collections-20220415A/view-archived-items.mp4" type="video/mp4" />
</video>

The no-code app allows you to hide archived Items, display them alongside other Items, or display archived Items only.
To learn how to archive an Item, see our guide on the [Item Page](/user-guide/content-module/content/items#archive-an-item). To change whether
an archived Item is displayed, follow these steps.

1. Navigate to the Content Module and select the desired Collection.
2. Click **"Archive"** in the Sidebar.
3. Choose the desired view:
   - **"Show Items"**
   - **"Show Archived Items"**
   - **"Show Items + Archived Items"**

:::warning Archiving Requires Configuration

Only available if an [Archive field](/app/data-model/collections#archive) has been configured.

:::

## Create a Bookmark

<video autoplay playsinline muted loop controls title="Create Presets and Bookmarks">
	<source src="https://cdn.directus.io/docs/v9/app-guide/content/content-collections/content-collections-20220415A/presets-and-bookmarks-20220415A.mp4" type="video/mp4" />
</video>

Save how a Collection Page looks so that you can return to the exact same view later. This includes details such as the
Layout, search queries, filters, custom sort & order, etc. To create a Bookmark from the Collection Page, follow these
steps.

1. Navigate to the desired collection.
2. Click <span mi btn muted>bookmark_outline</span> in the page header.
3. Enter a **Name** _(and optionally)_ an **Icon** and **Color**.
4. Click **Save** to confirm.

Your Bookmark will appear in the Navigation Bar, under the associated Collection Page.

:::tip Learn More

To learn more, see our guide on [Presets and Bookmarks](/user-guide/settings/presets-bookmarks).

:::

## Import / Export Items

![Import and Export Items](https://cdn.directus.io/docs/v9/app-guide/content/content-collections/content-collections-20220415A/imports-exports-20220416A.webp)

The Content, User Directory and File Library modules allow importing and exporting of multiple Items stored as files.
This makes it quick and easy to handle tasks like uploading and downloading new customer information; pulling down sales
data for transformation, reports, analysis, and beyond. To learn more, see how to
[Import and Export Items](/app/import-export) in file format.

## Batch Delete, Archive or Edit Items

<video autoplay playsinline muted loop controls title="Batch Edit Items">
	<source src="https://cdn.directus.io/docs/v9/app-guide/content/content-items/content-items-20220415A/batch-edit-items-20220415A.mp4
" type="video/mp4" />
</video>

It is possible to delete, archive, or edit multiple Items at once from the Collection Page. Deletion will permanently
delete Items from the database, this cannot be reverted. When batch editing, the Item Page opens, allowing you to make
the same edit across multiple Items. Follow these steps to batch delete, archive, or edit Items.

1. Navigate to the Content Module and select the desired Collection.
2. Choose a [Layout](/user-guide/content-module/layouts) that supports multiple Item selection from the Sidebar.\
   (e.g. The Table or Card Layout)
3. Click the Items you wish to select:
   - **Table Layout:** Click <span mi icon>check_box_outline_blank</span> in the left-most column.
   - **Card Layout:** Click <span mi icon>radio_button_unchecked</span> in the upper left-hand corner of each Card.

Once Items are selected, the following buttons will appear in the Page Header: <span mi btn muted>delete</span>
<span mi btn muted>archive</span> <span mi btn muted>edit</span>

**Delete**\
4. Click <span mi btn dngr>delete</span> in the header and a popup will appear.\
5. Click **"Delete"** to confirm the action.

**Archive**\
4. Click <span mi btn muted>archive</span> in the header and a popup will appear.\
5. Click **"Delete"** to confirm the action.

**Edit**\
4. Click <span mi btn muted>edit</span> in the header and the Item Page will open.\
5. Update Item details as desired.\
6. Click <span mi btn>check</span> to confirm batch edits on all Items.<|MERGE_RESOLUTION|>--- conflicted
+++ resolved
@@ -40,12 +40,8 @@
 :::tip
 
 This functionality is purely aesthetic, provided to help you _visually cleanup_ the Navigation Bar. For admins who'd
-<<<<<<< HEAD
 like to block users' access permissions, please see
 [users, roles and permissions](/user-guide/user-management/users-roles-permissions).
-=======
-like to block users' access permissions, please see [users, roles and permissions](/app/users-roles-permissions).
->>>>>>> 92621429
 
 :::
 
@@ -136,8 +132,9 @@
 </video>
 
 The no-code app allows you to hide archived Items, display them alongside other Items, or display archived Items only.
-To learn how to archive an Item, see our guide on the [Item Page](/user-guide/content-module/content/items#archive-an-item). To change whether
-an archived Item is displayed, follow these steps.
+To learn how to archive an Item, see our guide on the
+[Item Page](/user-guide/content-module/content/items#archive-an-item). To change whether an archived Item is displayed,
+follow these steps.
 
 1. Navigate to the Content Module and select the desired Collection.
 2. Click **"Archive"** in the Sidebar.
