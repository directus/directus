# Shares

> The Shares utility enables you to share an Item with anyone, regardless of their permissions, even if they are not
> users within the project.

<video autoplay playsinline muted loop controls>
<source src="https://cdn.directus.io/docs/v9/app-guide/content/data-sharing/data-sharing-20220217A/data-shares-20220217A.mp4" type="video/mp4" />
<p>Your browser is not displaying the video for some reason. Here's a <a href="https://cdn.directus.io/docs/v9/app-guide/content/data-sharing/data-sharing-20220217A/data-shares-20220217A.mp4">link to the video</a> instead.</p>
</video>

<!--
@TODO
Create a :::tip Before You Begin
getting-started > intro-tutorial
configuration > users-roles-permissions
-->

## What's a Share?

In any Project, some Collections may be accessible for only certain User roles, or hidden from the public. You may
decide to share one of the Items within the collection with an individual or group of individuals who don't yet have
permission. In this case, use Shares. Shares let you give anybody access to an Item. When you create a Share on an Item,
a Role for the Share to inherit view permissions is assigned. Then you can share the Item via a hyperlink or email. The
link leads to a page containing the read-only content for just that shared Item.

::: tip Read-only

At this time, Shares are read-only. However, Data Sharing is an extensible feature that could support full CRUD
permissions. We welcome any [pull-requests](/contributing/introduction) to address this or interest in
[sponsoring the feature](/getting-started/support#sponsored-work).

:::

::: warning Users, Roles and Permissions!

<<<<<<< HEAD
You will need to understand how [Users, Roles, and Permissions](/user-guide/user-management/users-roles-permissions) work in Directus
to configure Shares properly.
=======
You will need to understand how [Users, Roles, and Permissions](/app/users-roles-permissions) work in Directus to
configure Shares properly.
>>>>>>> 92621429

:::

## How It Works

<video autoplay playsinline muted loop controls>
<source src="https://cdn.directus.io/docs/v9/app-guide/content/data-sharing/data-sharing-20220217A/how-shares-work-20220217A.mp4" type="video/mp4" />
<p>If your browser is not displaying the video for some reason, here's a <a href="https://cdn.directus.io/docs/v9/app-guide/content/data-sharing/data-sharing-20220217A/how-shares-work-20220217A.mp4">link to the video</a> instead.</p>
</video>

1. Navigate to the Content Module.
2. Navigate to the Collection of the Item you want to share.
3. Click the Item to open its Item Page.
4. Click the Shares button in the Sidebar.
5. From the dropdown, click "New Share."
6. Fill in the Share Options. Everything on the [Share Options Menu](#share-options-menu) is optional, but please note:
   - Without a name, it will be harder to remember the context/reason for the Share, especially with multiple shares on
     a single Item.
   - If no Role is selected, it defaults to Public permissions, which provide no benefit, as anyone can access Items
     available to the Public role.
   - The other access constraints are totally optional.
7. Click <span mi btn>check</span> in the Menu Header once you have set a name, a Role and constraints. You will see
   your new Share under **Shares** in the sidebar.
8. Click the <span mi icon>more_horiz</span> button on the right side of your Share.

![copy send edit delete shares menu](https://cdn.directus.io/docs/v9/app-guide/content/data-sharing/data-sharing-20220217A/copy-send-edit-delete-shares-menu-20220217A.webp)

9. Here you have 4 options:
   - **Copy Link** – Creates a hyperlink that you can copy and paste.
   - **Send Link** – Creates prompt for the User to add email(s) and share the link.
   - **Edit** – Reopens the Share Options Menu for additional edits.
   - **Delete** – Permanently deletes the Share.

Once the link is opened by a user, a custom page displaying the Shared Item will be rendered.

::: warning Logout to test links

If you open a Share link while logged in to Directus, it will redirect to the Item in the Directus App. When testing a
Share, make sure to log out of the app before opening the link, or simply open the link in another browser or incognito
tab.

:::

## Share Options Menu

![Share Options Menu](https://cdn.directus.io/docs/v9/app-guide/content/data-sharing/data-sharing-20220217A/share-options-menu-20220217A.webp)

- **Name** – Adds a name to describe the Share.
- **Role** – [Assigns a Role](#assigning-a-role) from which the Share will inherit permissions.
- **Password** – Creates a password that must be used to access the shared Item.
- **Start Date** – Selects the first date that the Share can be accessed.
- **End Date** – Selects the last date that the Share can be accessed.
- **Max Uses** – Sets the total number of times the shared Item can be viewed.
- **Times Used** - Displays the number of times the shared Item was viewed.

## Creating and Viewing Shares

<!--
@TODO
configuration > users-roles-permissions
getting-started > intro-tutorial
-->

A User's ability to create Shares depends on their Role's permissions. If you are an `Administrator`, _congratulations!_
You can share any Item you want. However, Users with other Roles will likely have limited Share permissions.

Any Share will inherit the same read permissions as the Role it was associated with in the Share Options Menu.

This system allows for absolutely granular configuration options on Shares... _but it also means you'll need to
<<<<<<< HEAD
understand [Users, Roles, and Permissions](/user-guide/user-management/users-roles-permissions) thoroughly to use Shares properly_.
Here are some highlights of what you can do:
=======
understand [Users, Roles, and Permissions](/app/users-roles-permissions) thoroughly to use Shares properly_. Here are
some highlights of what you can do:
>>>>>>> 92621429

- Set the Collections a Role can view or share.
- Filter for specific Items a Role can view or share.
- Set specific Fields a Role can view or share.
- Set view permissions of relationally linked Items.
- Restrict Role access to specific IP address(es).

## Is Data Sharing Safe?

Obviously, you don't want to expose Items unless they are explicitly shared, however some Items may be linked to Items
in other Collections. So, in addition to inheriting the Role's permissions, the API automatically generates and injects
a permissions set so that only the shared Item _(and the Items relationally linked to that shared Item)_ can be viewed.
As noted previously, viewability is dependent on whether the Role associated to the Share has read permissions on those
linked Collections.

## Assigning a Role

The Role option in the [Share Options Menu](#share-options-menu) lets you associate a Role to the Share. The Share will
then inherit permissions of that Role.

![Select Role for Share](https://cdn.directus.io/docs/v9/app-guide/content/data-sharing/data-sharing-20220217A/select-existing-role-menu-20220217A.webp)

### Assign an Existing Role

1. Navigate to the **Share Options Menu**.
2. Click the Role Input Box and a new side menu will appear _(shown above)_.
3. Select the Role from which you'd like your Share to inherit permissions.
4. Click <span mi btn>check</span> to confirm.

### Creating / Editing a Role

_If your Role has the correct permissions configured_, you can create a new Role and assign it to a Share _"on the fly"_
in the Share Options Menu. However, you will still need to navigate to **Settings > Roles and Permissions > [Role
Name]** to configure any read permissions.

![Creating / Editing a Role within Shares](https://cdn.directus.io/docs/v9/app-guide/content/data-sharing/data-sharing-20220217A/creating-and-edit-roles-menu-20220217A.webp)

### Create a New Role

1. Navigate to the **Share Options Menu**.
2. Click <span mi icon>add</span> in the Role Input Box and the Role Options Menu will appear.
3. Fill out the options to create the Role according to your needs.
4. Click <span mi btn>check</span> to confirm Role creation.

### Edit an Assigned Role

1. Navigate to the **Share Options Menu**.
2. Click <span mi icon>open_in_new</span> in the Role Input Box and the Role Options Menu will appear.
3. Edit Role options according to your needs.
4. Click <span mi btn>check</span> to confirm edits.

::: warning You're creating / editing actual Roles!

If you create or edit a Role in this menu, your changes will take effect across the application, not just in the context
of the Share.

:::

## Limit Sharing by Collection

You can limit which Collections a Role is allowed to share:

1. Navigate to **Settings > Roles and Permissions**.
2. Select the **[Role Name]** that will be responsible for creating the Share.
3. Find the **[Collection]** you wish to set Filter(s) for, then click the icon in the column under
   <span mi icon>share</span> and a small menu will appear.
4. Select <span mi>check</span> to enable and <span mi>block</span> to disable Shares on this Collection.

## Limit Sharing by Item

Sometimes you may want a given Role to be able to share some Items but not others. Filters allow you to control exactly
which Items a Role will be able to share, for example, _only share reports that are marked as 'Done'_. To use Filters:

1. Navigate to **Settings > Roles and Permissions**.
2. Select the **[Role Name]** that will be responsible for creating the Share.
3. Find the **[Collection]** you wish to set the Filter(s) for, then click the icon in the column under
   <span mi icon>share</span> and a small menu will appear.
4. Select <span mi icon>rule</span>**Use Custom** and a side menu will appear.
5. Create your Filter(s) as needed.

## Limit Sharing by Field

When you create a Share on some Item, you associate a Role _(and thus the Role's permissions)_ to the Item. This allows
you to set read permissions for the exact fields _(including relational fields)_ that get shared. To limit sharing by
Field:

1. Navigate to **Settings > Roles and Permissions**.
2. Select the **[Role Name]** that is assigned to the Share.
3. Find the **[Collection]** then click the icon in the column under the <span mi icon>visibility</span> icon and a
   small menu will appear.
4. Select <span mi icon>rule</span>**Use Custom** and a side menu will appear.
5. Click **Field Permissions**.
6. Click to check the Collection Fields for which you'd like to allow read permissions.
7. Select <span mi>check</span> in the side menu Header to confirm changes.<|MERGE_RESOLUTION|>--- conflicted
+++ resolved
@@ -33,13 +33,8 @@
 
 ::: warning Users, Roles and Permissions!
 
-<<<<<<< HEAD
-You will need to understand how [Users, Roles, and Permissions](/user-guide/user-management/users-roles-permissions) work in Directus
-to configure Shares properly.
-=======
-You will need to understand how [Users, Roles, and Permissions](/app/users-roles-permissions) work in Directus to
-configure Shares properly.
->>>>>>> 92621429
+You will need to understand how [Users, Roles, and Permissions](/user-guide/user-management/users-roles-permissions)
+work in Directus to configure Shares properly.
 
 :::
 
@@ -109,13 +104,8 @@
 Any Share will inherit the same read permissions as the Role it was associated with in the Share Options Menu.
 
 This system allows for absolutely granular configuration options on Shares... _but it also means you'll need to
-<<<<<<< HEAD
-understand [Users, Roles, and Permissions](/user-guide/user-management/users-roles-permissions) thoroughly to use Shares properly_.
-Here are some highlights of what you can do:
-=======
-understand [Users, Roles, and Permissions](/app/users-roles-permissions) thoroughly to use Shares properly_. Here are
-some highlights of what you can do:
->>>>>>> 92621429
+understand [Users, Roles, and Permissions](/user-guide/user-management/users-roles-permissions) thoroughly to use Shares
+properly_. Here are some highlights of what you can do:
 
 - Set the Collections a Role can view or share.
 - Filter for specific Items a Role can view or share.
