--- conflicted
+++ resolved
@@ -26,12 +26,8 @@
 To configure a role's access permissions, follow these steps.
 
 1. Navigate to **Settings > Roles & Permissions > [Role]** and scroll to **Permissions**.\
-<<<<<<< HEAD
-   Each collection is a row. Its [CRUDS permissions](/user-guide/user-management/users-roles-permissions#directus-permissions) are
-   in columns.
-=======
-   Each collection is a row. Its [CRUDS permissions](/app/users-roles-permissions#directus-permissions) are in columns.
->>>>>>> 92621429
+   Each collection is a row. Its [CRUDS permissions](/user-guide/user-management/users-roles-permissions#directus-permissions)
+   are in columns.
 2. Click the icon of the collection and permission type that you want to set and a tooltip will appear. If you'd like to
    adjust permissions for Directus system collections, then click **System Collections** to expand the menu and access
    these collections.
@@ -48,13 +44,8 @@
 
 ::: warning Admin Roles
 
-<<<<<<< HEAD
-If you [configured the role's details](/user-guide/user-management/users-roles-permissions/roles#configure-role-details) to have
-**Admin Access**, permission configuration is disabled.
-=======
-If you [configured the role's details](/app/users-roles-permissions/roles#configure-role-details) to have **Admin
-Access**, permission configuration is disabled.
->>>>>>> 92621429
+If you [configured the role's details](/user-guide/user-management/users-roles-permissions/roles#configure-role-details)
+to have **Admin Access**, permission configuration is disabled.
 
 :::
 
@@ -71,9 +62,11 @@
 2. Configure custom access permission validations as desired. For each CRUDS permission, you will have one or more of
    the following sub-menus:
 
-   - **Item Permissions** — Set [filters](/user-guide/content-module/filters) to define items the role is granted permissions.
+   - **Item Permissions** — Set [filters](/user-guide/content-module/filters) to define items the role is granted
+     permissions.
    - **Field Permissions** — Toggle to limit which fields the role is granted permissions.
-   - **Field Validation** — Set [filters](/user-guide/content-module/filters) to define valid field values on create or update.
+   - **Field Validation** — Set [filters](/user-guide/content-module/filters) to define valid field values on create or
+     update.
    - **Field Presets** — Use JSON to set default field values on [create](/reference/items#create-an-item) or
      [update](/reference/items#update-an-item) of an item. The value will then appear on the item page, and can be
      overwritten if desired.
@@ -100,8 +93,9 @@
 </video>
 
 This is only available when **App Access** is enabled when you
-[configure role details](/user-guide/user-management/users-roles-permissions/roles#configure-role-details). If you made any custom
-configurations to system collections, these will be reverted. To reset system permissions, follow these steps.
+[configure role details](/user-guide/user-management/users-roles-permissions/roles#configure-role-details). If you made
+any custom configurations to system collections, these will be reverted. To reset system permissions, follow these
+steps.
 
 1. Navigate to **Settings > Roles & Permissions > [Role]**.
 2. At the bottom of **Permissions**, click **System Collections** to show system collections.
