# Environment Variables

> Environment variables are used for all configuration within Directus projects. They can either be defined as plain
> environment variables or via the `.env` file in the root directory, which is created during the installation process.

[[toc]]

## General

| Variable                   | Description                                                                                                | Default Value |
| -------------------------- | ---------------------------------------------------------------------------------------------------------- | ------------- |
| `CONFIG_PATH`              | Where your config file is located. See [Config Files](/reference/config-files/)                            | `.env`        |
| `PORT`                     | What port to run the API under.                                                                            | `8055`        |
| `PUBLIC_URL`<sup>[1]</sup> | URL where your API can be reached on the web.                                                              | `/`           |
| `LOG_LEVEL`                | What level of detail to log. One of `fatal`, `error`, `warn`, `info`, `debug`, `trace` or `silent`.        | `info`        |
| `LOG_STYLE`                | Render the logs human readable (pretty) or as JSON. One of `pretty`, `raw`.                                | `pretty`      |
| `MAX_PAYLOAD_SIZE`         | Controls the maximum request body size. Accepts number of bytes, or human readable string.                 | `100kb`       |
| `ROOT_REDIRECT`            | Where to redirect to when navigating to `/`. Accepts a relative path, absolute URL, or `false` to disable. | `./admin`     |
<<<<<<< HEAD
| `SERVE_APP`                | Whether or not to serve the Admin App under `/admin`.                                                      | true          |
| `USER_DYNAMIC_VARS`        | Column names in `directus_users` table to enable usage with [Filter Rules](/reference/filter-rules).       | --            |
=======
| `SERVE_APP`                | Whether or not to serve the Admin App under `/admin`.                                                      | `true`        |
>>>>>>> 062d7d3a

<sup>[1]</sup> The PUBLIC_URL value is used for things like oAuth redirects, forgot-password emails, and logos that
needs to be publicly available on the internet.

## Database

| Variable               | Description                                                                                                                                        | Default Value     |
| ---------------------- | -------------------------------------------------------------------------------------------------------------------------------------------------- | ----------------- |
| `DB_CLIENT`            | **Required**. What database client to use. One of `pg` or `postgres`, `mysql`, `oracledb`, `mssql`, or `sqlite3`.                                  | --                |
| `DB_HOST`              | Database host. **Required** when using `pg`, `mysql`, `oracledb`, or `mssql`.                                                                      | --                |
| `DB_PORT`              | Database port. **Required** when using `pg`, `mysql`, `oracledb`, or `mssql`.                                                                      | --                |
| `DB_DATABASE`          | Database name. **Required** when using `pg`, `mysql`, `oracledb`, or `mssql`.                                                                      | --                |
| `DB_USER`              | Database user. **Required** when using `pg`, `mysql`, `oracledb`, or `mssql`.                                                                      | --                |
| `DB_PASSWORD`          | Database user's password. **Required** when using `pg`, `mysql`, `oracledb`, or `mssql`.                                                           | --                |
| `DB_FILENAME`          | Where to read/write the SQLite database. **Required** when using `sqlite3`.                                                                        | --                |
| `DB_CONNECTION_STRING` | When using `pg`, you can submit a connection string instead of individual properties. Using this will ignore any of the other connection settings. | --                |
| `DB_POOL_*`            | Pooling settings. Passed on to [the `tarn.js`](https://github.com/vincit/tarn.js#usage) library.                                                   | --                |
| `DB_EXCLUDE_TABLES`    | CSV of tables you want Directus to ignore completely                                                                                               | `spatial_ref_sys` |

::: tip Additional Database Variables

All `DB_*` environment variables are passed to the `connection` configuration of a [`Knex` instance](http://knexjs.org).
Based on your project's needs, you can extend the `DB_*` environment variables with any config you need to pass to the
database instance.

:::

::: tip Pooling

All the `DB_POOL_` prefixed options are passed [to `tarn.js`](https://github.com/vincit/tarn.js#usage) through
[Knex](http://knexjs.org/#Installation-pooling)

:::

## Security

| Variable                         | Description                                                                                                                       | Default Value            |
| -------------------------------- | --------------------------------------------------------------------------------------------------------------------------------- | ------------------------ |
| `KEY`                            | Unique identifier for the project.                                                                                                | --                       |
| `SECRET`                         | Secret string for the project.                                                                                                    | --                       |
| `ACCESS_TOKEN_TTL`               | The duration that the access token is valid.                                                                                      | `15m`                    |
| `REFRESH_TOKEN_TTL`              | The duration that the refresh token is valid, and also how long users stay logged-in to the App.                                  | `7d`                     |
| `REFRESH_TOKEN_COOKIE_DOMAIN`    | Which domain to use for the refresh cookie. Useful for development mode.                                                          | --                       |
| `REFRESH_TOKEN_COOKIE_SECURE`    | Whether or not to use a secure cookie for the refresh token in cookie mode.                                                       | `false`                  |
| `REFRESH_TOKEN_COOKIE_SAME_SITE` | Value for `sameSite` in the refresh token cookie when in cookie mode.                                                             | `lax`                    |
| `REFRESH_TOKEN_COOKIE_NAME`      | Name of refresh token cookie .                                                                                                    | `directus_refresh_token` |
| `PASSWORD_RESET_URL_ALLOW_LIST`  | List of URLs that can be used [as `reset_url` in /password/request](/reference/api/system/authentication/#request-password-reset) | --                       |
| `USER_INVITE_URL_ALLOW_LIST`     | List of URLs that can be used [as `invite_url` in /users/invite](/reference/api/system/users/#invite-a-new-user)                  | --                       |

::: tip Cookie Strictness

Browser are pretty strict when it comes to third-party cookies. If you're running into unexpected problems when running
your project and API on different domains, make sure to verify your configuration for `REFRESH_TOKEN_COOKIE_NAME`,
`REFRESH_TOKEN_COOKIE_SECURE` and `REFRESH_TOKEN_COOKIE_SAME_SITE`.

:::

### Hashing

| Variable               | Description                                                                                                                      | Default Value       |
| ---------------------- | -------------------------------------------------------------------------------------------------------------------------------- | ------------------- |
| `HASH_MEMORY_COST`     | How much memory to use when generating hashes, in KiB.                                                                           | `4096` (4 MiB)      |
| `HASH_LENGTH`          | The length of the hash function output in bytes.                                                                                 | `32`                |
| `HASH_TIME_COST`       | The amount of passes (iterations) used by the hash function. It increases hash strength at the cost of time required to compute. | `3`                 |
| `HASH_PARALLELISM`     | The amount of threads to compute the hash on. Each thread has a memory pool with `HASH_MEMORY_COST` size.                        | `1` (single thread) |
| `HASH_TYPE`            | The variant of the hash function (`0`: argon2d, `1`: argon2i, or `2`: argon2id).                                                 | `1` (argon2i)       |
| `HASH_ASSOCIATED_DATA` | An extra and optional non-secret value. The value will be included B64 encoded in the parameters portion of the digest.          | --                  |

Argon2's hashing function is used by Directus for three purposes: 1) hashing user passwords, 2) generating hashes for
the `Hash` field type in collections, and 3) the
[generate a hash API endpoint](https://docs.directus.io/reference/api/system/utilities/#generate-a-hash).

All `HASH_*` environment variable parameters are passed to the `argon2.hash` function. See the
[node-argon2 library options page](https://github.com/ranisalt/node-argon2/wiki/Options) for reference.

::: tip Memory Usage

Modifying `HASH_MEMORY_COST` and/or `HASH_PARALLELISM` will affect the amount of memory directus uses when computing
hashes; each thread gets `HASH_MEMORY_COST` amount of memory, so the total additional memory will be these two values
multiplied. This may cause out of memory errors, especially when running in containerized environments.

:::

## CORS

| Variable               | Description                                                                                                                                            | Default Value                |
| ---------------------- | ------------------------------------------------------------------------------------------------------------------------------------------------------ | ---------------------------- |
| `CORS_ENABLED`         | Whether or not to enable the CORS headers.                                                                                                             | `true`                       |
| `CORS_ORIGIN`          | Value for the `Access-Control-Allow-Origin` header. Use `true` to match the Origin header, or provide a domain or a CSV of domains for specific access | `true`                       |
| `CORS_METHODS`         | Value for the `Access-Control-Allow-Methods` header.                                                                                                   | `GET,POST,PATCH,DELETE`      |
| `CORS_ALLOWED_HEADERS` | Value for the `Access-Control-Allow-Headers` header.                                                                                                   | `Content-Type,Authorization` |
| `CORS_EXPOSED_HEADERS` | Value for the `Access-Control-Expose-Headers` header.                                                                                                  | `Content-Range`              |
| `CORS_CREDENTIALS`     | Whether or not to send the `Access-Control-Allow-Credentials` header.                                                                                  | `true`                       |
| `CORS_MAX_AGE`         | Value for the `Access-Control-Max-Age` header.                                                                                                         | `18000`                      |

## Rate Limiting

| Variable                | Description                                                                      | Default Value |
| ----------------------- | -------------------------------------------------------------------------------- | ------------- |
| `RATE_LIMITER_ENABLED`  | Whether or not to enable rate limiting on the API.                               | `false`       |
| `RATE_LIMITER_POINTS`   | The amount of allowed hits per duration.                                         | `50`          |
| `RATE_LIMITER_DURATION` | The time window in seconds in which the points are counted.                      | `1`           |
| `RATE_LIMITER_STORE`    | Where to store the rate limiter counts. One of `memory`, `redis`, or `memcache`. | `memory`      |

Based on the `RATE_LIMITER_STORE` used, you must also provide the following configurations:

### Memory

No additional configuration required.

### Redis

| Variable             | Description                                                           | Default Value |
| -------------------- | --------------------------------------------------------------------- | ------------- |
| `RATE_LIMITER_REDIS` | Redis connection string, eg: `redis://:authpassword@127.0.0.1:6380/4` | ---           |

Alternatively, you can provide the individual connection parameters:

| Variable                      | Description                      | Default Value |
| ----------------------------- | -------------------------------- | ------------- |
| `RATE_LIMITER_REDIS_HOST`     | Hostname of the Redis instance   | --            |
| `RATE_LIMITER_REDIS_PORT`     | Port of the Redis instance       | --            |
| `RATE_LIMITER_REDIS_PASSWORD` | Password for your Redis instance | --            |

### Memcache

| Variable                | Description                                                                                                                                                           | Default Value |
| ----------------------- | --------------------------------------------------------------------------------------------------------------------------------------------------------------------- | ------------- |
| `RATE_LIMITER_MEMCACHE` | Location of your memcache instance. You can use [`array:` syntax](#environment-syntax-prefix), eg: `array:<instance-1>,<instance-2>` for multiple memcache instances. | ---           |

::: tip Additional Rate Limiter Variables

All `RATE_LIMITER_*` variables are passed directly to a `rate-limiter-flexible` instance. Depending on your project's
needs, you can extend the above environment variables to configure any of
[the `rate-limiter-flexible` options](https://github.com/animir/node-rate-limiter-flexible/wiki/Options).

:::

## Cache

| Variable                      | Description                                                                                  | Default Value    |
| ----------------------------- | -------------------------------------------------------------------------------------------- | ---------------- |
| `CACHE_ENABLED`               | Whether or not caching is enabled.                                                           | `false`          |
| `CACHE_TTL`                   | How long the cache is persisted.                                                             | `30m`            |
| `CACHE_CONTROL_S_MAXAGE`      | Whether to not to add the s-maxage expiration flag. Set to a number for a custom value       | `0`              |
| `CACHE_AUTO_PURGE`            | Automatically purge the cache on `create`/`update`/`delete` actions.                         | `false`          |
| `CACHE_SCHEMA` <sup>[1]</sup> | Whether or not the database schema is cached. One of `false`, `true`, or a string time value | `true`           |
| `CACHE_NAMESPACE`             | How to scope the cache data.                                                                 | `directus-cache` |
| `CACHE_STORE`                 | Where to store the cache data. Either `memory`, `redis`, or `memcache`.                      | `memory`         |

<sup>[1]</sup> `CACHE_SCHEMA` ignores the `CACHE_ENABLED` value

Based on the `CACHE_STORE` used, you must also provide the following configurations:

### Memory

No additional configuration required.

### Redis

| Variable      | Description                                                           | Default Value |
| ------------- | --------------------------------------------------------------------- | ------------- |
| `CACHE_REDIS` | Redis connection string, eg: `redis://:authpassword@127.0.0.1:6380/4` | ---           |

Alternatively, you can provide the individual connection parameters:

| Variable               | Description                      | Default Value |
| ---------------------- | -------------------------------- | ------------- |
| `CACHE_REDIS_HOST`     | Hostname of the Redis instance   | --            |
| `CACHE_REDIS_PORT`     | Port of the Redis instance       | --            |
| `CACHE_REDIS_PASSWORD` | Password for your Redis instance | --            |

### Memcache

| Variable         | Description                                                                                                                                                           | Default Value |
| ---------------- | --------------------------------------------------------------------------------------------------------------------------------------------------------------------- | ------------- |
| `CACHE_MEMCACHE` | Location of your memcache instance. You can use [`array:` syntax](#environment-syntax-prefix), eg: `array:<instance-1>,<instance-2>` for multiple memcache instances. | ---           |

## Sessions

Sessions are only used in the oAuth authentication flow.

| Variable        | Description                                                                          | Default Value |
| --------------- | ------------------------------------------------------------------------------------ | ------------- |
| `SESSION_STORE` | Where to store the session data. Either `memory`, `redis`, `memcache` or `database`. | `memory`      |

Based on the `SESSION_STORE` used, you must also provide the following configurations:

### Memory

No additional configuration required.

### Redis

| Variable        | Description                                                           | Default Value |
| --------------- | --------------------------------------------------------------------- | ------------- |
| `SESSION_REDIS` | Redis connection string, eg: `redis://:authpassword@127.0.0.1:6380/4` | ---           |

Alternatively, you can provide the individual connection parameters:

| Variable                 | Description                      | Default Value |
| ------------------------ | -------------------------------- | ------------- |
| `SESSION_REDIS_HOST`     | Hostname of the Redis instance   | --            |
| `SESSION_REDIS_PORT`     | Port of the Redis instance       | --            |
| `SESSION_REDIS_PASSWORD` | Password for your Redis instance | --            |

### Memcache

| Variable                 | Description                                                                                                                                                           | Default Value |
| ------------------------ | --------------------------------------------------------------------------------------------------------------------------------------------------------------------- | ------------- |
| `SESSION_MEMCACHE_HOSTS` | Location of your memcache instance. You can use [`array:` syntax](#environment-syntax-prefix), eg: `array:<instance-1>,<instance-2>` for multiple memcache instances. | ---           |

### Database

No additional configuration required.

## File Storage

| Variable            | Description                                                                                                           | Default Value |
| ------------------- | --------------------------------------------------------------------------------------------------------------------- | ------------- |
| `STORAGE_LOCATIONS` | A CSV of storage locations (eg: `local,digitalocean,amazon`) to use. You can use any names you'd like for these keys. | `local`       |

For each of the storage locations listed, you must provide the following configuration:

| Variable                    | Description                                               | Default Value |
| --------------------------- | --------------------------------------------------------- | ------------- |
| `STORAGE_<LOCATION>_DRIVER` | Which driver to use, either `local`, `s3`, `gcs`, `azure` |               |
| `STORAGE_<LOCATION>_ROOT`   | Where to store the files on disk                          | `''`          |

Based on your configured driver, you must also provide the following configurations:

### Local (`local`)

| Variable                  | Description                      | Default Value |
| ------------------------- | -------------------------------- | ------------- |
| `STORAGE_<LOCATION>_ROOT` | Where to store the files on disk | --            |

### S3 (`s3`)

| Variable                      | Description | Default Value      |
| ----------------------------- | ----------- | ------------------ |
| `STORAGE_<LOCATION>_KEY`      | User key    | --                 |
| `STORAGE_<LOCATION>_SECRET`   | User secret | --                 |
| `STORAGE_<LOCATION>_BUCKET`   | S3 Bucket   | --                 |
| `STORAGE_<LOCATION>_REGION`   | S3 Region   | --                 |
| `STORAGE_<LOCATION>_ENDPOINT` | S3 Endpoint | `s3.amazonaws.com` |
| `STORAGE_<LOCATION>_ACL`      | S3 ACL      | --                 |

### Azure (`azure`)

| Variable                            | Description                | Default Value                                 |
| ----------------------------------- | -------------------------- | --------------------------------------------- |
| `STORAGE_<LOCATION>_CONTAINER_NAME` | Azure Storage container    | --                                            |
| `STORAGE_<LOCATION>_ACCOUNT_NAME`   | Azure Storage account name | --                                            |
| `STORAGE_<LOCATION>_ACCOUNT_KEY`    | Azure Storage key          | --                                            |
| `STORAGE_<LOCATION>_ENDPOINT`       | Azure URL                  | `https://{ACCOUNT_KEY}.blob.core.windows.net` |

### Google Cloud Storage (`gcs`)

| Variable                          | Description                 | Default Value |
| --------------------------------- | --------------------------- | ------------- |
| `STORAGE_<LOCATION>_KEY_FILENAME` | Path to key file on disk    | --            |
| `STORAGE_<LOCATION>_BUCKET`       | Google Cloud Storage bucket | --            |

If you don't provide any configuration for storage adapters, Directus will default to the following:

```
STORAGE_LOCATIONS="local"
STORAGE_LOCAL_ROOT="./uploads"
```

## Assets

| Variable                               | Description                                                                                                | Default Value |
| -------------------------------------- | ---------------------------------------------------------------------------------------------------------- | ------------- |
| `ASSETS_CACHE_TTL`                     | How long assets will be cached for in the browser. Sets the `max-age` value of the `Cache-Control` header. | `30m`         |
| `ASSETS_TRANSFORM_MAX_CONCURRENT`      | How many file transformations can be done simultaneously                                                   | `4`           |
| `ASSETS_TRANSFORM_IMAGE_MAX_DIMENSION` | The max pixel dimensions size (width/height) that is allowed to be transformed                             | `6000`        |
| `ASSETS_TRANSFORM_MAX_OPERATIONS`      | The max number of transform operations that is allowed to be processed (excludes saved presets)            | `5`           |

Image transformations can be fairly heavy on memory usage. If you're using a system with 1GB or less available memory,
we recommend lowering the allowed concurrent transformations to prevent you from overflowing your server.

## OAuth

| Variable          | Description                             | Default Value |
| ----------------- | --------------------------------------- | ------------- |
| `OAUTH_PROVIDERS` | CSV of oAuth providers you want to use. | --            |

For each of the OAuth providers you list, you must also provide a number of extra variables. These differ per external
service. The following is a list of common required configuration options:

| Variable                         | Description                                                                                            | Default Value |
| -------------------------------- | ------------------------------------------------------------------------------------------------------ | ------------- |
| `OAUTH_<PROVIDER>_KEY`           | oAuth key (a.k.a. application id) for the external service.                                            | --            |
| `OAUTH_<PROVIDER>_SECRET`        | oAuth secret for the external service.                                                                 | --            |
| `OAUTH_<PROVIDER>_SCOPE`         | A white-space separated list of privileges directus should ask for. A common value is: `openid email`. | --            |
| `OAUTH_<PROVIDER>_AUTHORIZE_URL` | The authorize page URL of the external service                                                         | --            |
| `OAUTH_<PROVIDER>_ACCESS_URL`    | The access URL of the external service                                                                 | --            |
| `OAUTH_<PROVIDER>_PROFILE_URL`   | Where Directus can fetch the profile information of the authenticated user.                            | --            |

Directus relies on [`grant`](https://www.npmjs.com/package/grant) for the handling of the oAuth flow. Grant includes
[a lot of default values](https://github.com/simov/grant/blob/master/config/oauth.json) for popular services. For
example, if you use `apple` as one of your providers, you only have to specify the key and secret, as Grant has the rest
covered. Checkout [the grant repo](https://github.com/simov/grant) for more information.

## Extensions

| Variable          | Description                           | Default Value  |
| ----------------- | ------------------------------------- | -------------- |
| `EXTENSIONS_PATH` | Path to your local extensions folder. | `./extensions` |

## Email

| Variable          | Description                                                       | Default Value          |
| ----------------- | ----------------------------------------------------------------- | ---------------------- |
| `EMAIL_FROM`      | Email address from which emails are sent.                         | `no-reply@directus.io` |
| `EMAIL_TRANSPORT` | What to use to send emails. One of `sendmail`, `smtp`, `mailgun`. | `sendmail`             |

Based on the `EMAIL_TRANSPORT` used, you must also provide the following configurations:

### Sendmail (`sendmail`)

| Variable                  | Description                             | Default Value        |
| ------------------------- | --------------------------------------- | -------------------- |
| `EMAIL_SENDMAIL_NEW_LINE` | What new line style to use in sendmail. | `unix`               |
| `EMAIL_SENDMAIL_PATH`     | Path to your sendmail executable.       | `/usr/sbin/sendmail` |

### SMTP (`smtp`)

| Variable                | Description      | Default Value |
| ----------------------- | ---------------- | ------------- |
| `EMAIL_SMTP_HOST`       | SMTP Host        | --            |
| `EMAIL_SMTP_PORT`       | SMTP Port        | --            |
| `EMAIL_SMTP_USER`       | SMTP User        | --            |
| `EMAIL_SMTP_PASSWORD`   | SMTP Password    | --            |
| `EMAIL_SMTP_POOL`       | Use SMTP pooling | --            |
| `EMAIL_SMTP_SECURE`     | Enable TLS       | --            |
| `EMAIL_SMTP_IGNORE_TLS` | Ignore TLS       | --            |

### Mailgun (`mailgun`)

| Variable                | Description                                                                       | Default Value     |
| ----------------------- | --------------------------------------------------------------------------------- | ----------------- |
| `EMAIL_MAILGUN_API_KEY` | Your Mailgun API key.                                                             | --                |
| `EMAIL_MAILGUN_DOMAIN`  | A domain from [your Mailgun account](https://app.mailgun.com/app/sending/domains) | --                |
| `EMAIL_MAILGUN_HOST`    | Allows you to specify a custom host.                                              | `api.mailgun.net` |

## Admin Account

If you're relying on Docker and/or the `directus bootstrap` CLI command, you can pass the following two environment
variables to automatically configure the first user:

| Variable         | Description                                                                                       | Default Value |
| ---------------- | ------------------------------------------------------------------------------------------------- | ------------- |
| `ADMIN_EMAIL`    | The email address of the first user that's automatically created when using `directus bootstrap`. | --            |
| `ADMIN_PASSWORD` | The password of the first user that's automatically created when using `directus bootstrap`.      | --            |

## Telemetry

To more accurately gauge the frequency of installation, version fragmentation, and general size of the userbase,
Directus collects little and anonymized data about your environment. You can easily opt-out with the following
environment variable:

| Variable    | Description                                                       | Default Value |
| ----------- | ----------------------------------------------------------------- | ------------- |
| `TELEMETRY` | Allow Directus to collect anonymized data about your environment. | `true`        |

---

## Type Casting and Nesting

Environment variables are automatically type cast based on the structure of the variable, for example:

```
PUBLIC_URL="https://example.com"
// "https://example.com"

DB_HOST="3306"
// 3306

CORS_ENABLED="false"
// false

STORAGE_LOCATIONS="s3,local,example"
// ["s3", "local", "example"]
```

In cases where the environment variables are converted to a configuration object for third party library use, like in
`DB_*` or `RATE_LIMITER_REDIS_*`, the environment variable will be converted to camelCase. You can use a double
underscore (`__`) for nested objects:

```
DB_CLIENT="pg"
DB_CONNECTION_STRING="postgresql://postgres:example@127.0.0.1"
DB_SSL__REJECT_UNAUTHORIZED="false"

{
	client: "pg",
	connectionString: "postgresql://postgres:example@127.0.0.1",
	ssl: {
		rejectUnauthorized: false
	}
}
```

## Environment Syntax Prefix

Directus will attempt to automatically type cast environment variables based on context clues
([see above](#type-casting-and-nesting)). If you have a specific need for a given type, you can tell Directus what type
to use for the given value by prefixing the value with `{type}:`. The following types are available:

| Syntax Prefix | Example                                          | Output                                           |
| ------------- | ------------------------------------------------ | ------------------------------------------------ |
| `string`      | `string:value`                                   | `"value"`                                        |
| `number`      | `number:3306`                                    | `3306`                                           |
| `regex`       | `regex:/\.example\.com$/`                        | `/\.example\.com$/`                              |
| `array`       | `array:https://example.com,https://example2.com` | `["https://example.com","https://example2.com"]` |

## File Based Environment Variables (Docker Secrets)

Any of the environment variable values can be imported from a file, by appending `_FILE` to the environment variable
name. For example: `DB_PASSWORD_FILE="/run/secrets/db_password"`.

This is especially useful when used in conjunction with Docker Secrets, so you can keep sensitive data out of your
compose files.<|MERGE_RESOLUTION|>--- conflicted
+++ resolved
@@ -16,12 +16,8 @@
 | `LOG_STYLE`                | Render the logs human readable (pretty) or as JSON. One of `pretty`, `raw`.                                | `pretty`      |
 | `MAX_PAYLOAD_SIZE`         | Controls the maximum request body size. Accepts number of bytes, or human readable string.                 | `100kb`       |
 | `ROOT_REDIRECT`            | Where to redirect to when navigating to `/`. Accepts a relative path, absolute URL, or `false` to disable. | `./admin`     |
-<<<<<<< HEAD
 | `SERVE_APP`                | Whether or not to serve the Admin App under `/admin`.                                                      | true          |
 | `USER_DYNAMIC_VARS`        | Column names in `directus_users` table to enable usage with [Filter Rules](/reference/filter-rules).       | --            |
-=======
-| `SERVE_APP`                | Whether or not to serve the Admin App under `/admin`.                                                      | `true`        |
->>>>>>> 062d7d3a
 
 <sup>[1]</sup> The PUBLIC_URL value is used for things like oAuth redirects, forgot-password emails, and logos that
 needs to be publicly available on the internet.
