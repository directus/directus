---
description: REST and GraphQL API documentation to run queries in Directus.
readTime: 9 min read
pageClass: page-reference
---

# Global Query Parameters

> Most Directus API Endpoint operations can be manipulated with the following parameters. It is important to understand
> them to get the most out of the platform.

## Fields

Choose the fields that are returned in the current dataset. This parameter supports dot notation to request nested
relational fields. You can also use a wildcard (\*) to include all fields at a specific depth.

### Examples

Get all top-level fields\
`*`

Get all top-level fields and all second-level relational fields\
`*.*`

::: tip Performance & Size

While the fields wildcard is very useful for debugging purposes, we recommend only requesting _specific_ fields for
production use. By only requesting the fields you really need, you can speed up the request, and reduce the overall
output size.

:::

Get all top-level fields and second-level relational fields within images\
`*,images.*`

Get only the first_name and last_name fields\
`first_name,last_name`

Get all top-level and second-level relational fields, and third-level fields within images.thumbnails\
`*.*,images.thumbnails.*`

### Many-To-Any (Union Types)

Seeing that Many-to-Any (M2A) fields have nested data from multiple collections, it's not always safe / wanted to fetch
the same field from every related collection. In M2A fields, you can use the following syntax to specify what fields to
fetch from which related nested collection type:\
`?fields=<m2a-field>:<collection-scope>.<field>`.

Lets say we have a collection `pages` with a many-to-any field called `sections` that points to `headings`,
`paragraphs`, and `videos`. We only want to fetch `title` and `level` from `headings`, `body` from `paragraphs` and
`source` from `videos`. We can achieve that by using:

```
sections.item:headings.title
sections.item:headings.level
sections.item:paragraphs.body
sections.item:videos.source
```

In GraphQL, this can be achieved using Union Types.

<SnippetToggler :choices="['REST', 'GraphQL', 'SDK']" label="API">
<template #rest>

```
?fields=title,body,featured_image.*

// or

?fields[]=title
&fields[]=body
&fields[]=featured_image.*
```

</template>
<template #graphql>

` // Natively supported in GraphQL`

</template>
<template #sdk>

```js
import { createDirectus, rest, readItems } from '@directus/sdk';

const client = createDirectus('https://directus.example.com').with(rest());

const result = await client.request(
	readItems('articles', {
		fields: ['title', 'date_created', { authors: ['name'] }],
	})
);
```

</template>
</SnippetToggler>

## Filter

Used to search items in a collection that matches the filter's conditions. The filter param follows
[the Filter Rules spec](/reference/filter-rules), which includes additional information on logical operators (AND/OR),
nested relational filtering, and dynamic variables.

### Examples

Retrieve all items where `first_name` equals "Rijk"

```json
{
	"first_name": {
		"_eq": "Rijk"
	}
}
```

Retrieve all items in one of the following categories: "vegetables", "fruit"

```json
{
	"categories": {
		"_in": ["vegetables", "fruit"]
	}
}
```

Retrieve all items that are published between two dates

```json
{
	"date_published": {
		"_between": ["2021-01-24", "2021-02-23"]
	}
}
```

Retrieve all items where the author's "vip" flag is true

```json
{
	"author": {
		"vip": {
			"_eq": true
		}
	}
}
```

::: tip Nested Filters

The above example will filter the _top level_ items based on a condition _in_ the related item. If you're looking to
filter the related items themselves, take a look at [the `deep` parameter](#deep)!

:::

<SnippetToggler :choices="['REST', 'GraphQL', 'SDK']" label="API">
<template #rest>

```
?filter[first_name][_eq]=Rijk

// or

?filter={ "first_name": { "_eq": "Rijk" }}
```

</template>
<template #graphql>

```graphql
query {
	users(filter: { first_name: { _eq: "Rijk" } }) {
		id
	}
}
```

</template>
<template #sdk>

```js
import { createDirectus, rest, readItems } from '@directus/sdk';

const client = createDirectus('https://directus.example.com').with(rest());

const result = await client.request(
	readItems('articles', {
		filter: {
			status: {
				_eq: 'draft',
			},
		},
	})
);
```

</template>
</SnippetToggler>

::: tip Filtering M2A fields

Because attribute names in GraphQL cannot contain the `:` character, you will need to replace it with a double
underscore. For example, instead of using `sections.item:heading` in your filter, you will need to use
`sections.item__heading` (see the full example below).

```graphql
query {
	articles(
		filter: {
			sections: {
				item__headings: {
					# Instead of: item:headings
					title: { _eq: "Section 1" }
				}
			}
		}
	) {
		id
	}
}
```

:::

## Search

The search parameter allows you to perform a search on all string and text type fields within a collection. It's an easy
way to search for an item without creating complex field filters – though it is far less optimized. It only searches the
root item's fields, related item fields are not included.

### Example

Find all items that mention Directus\
`Directus`

<SnippetToggler :choices="['REST', 'GraphQL', 'SDK']" label="API">
<template #rest>

`?search=Directus`

</template>
<template #graphql>

```graphql
query {
	articles(search: "Directus") {
		id
	}
}
```

</template>
<template #sdk>

```js
import { createDirectus, rest, readItems } from '@directus/sdk';

const client = createDirectus('https://directus.example.com').with(rest());

const result = await client.request(
	readItems('articles', {
		search: 'foobar',
	})
);
```

</template>
</SnippetToggler>

<<<<<<< HEAD
## Branch
=======
## Version
>>>>>>> ef75a1ed

TBD

### Example

<SnippetToggler :choices="['REST', 'GraphQL', 'SDK']" label="API">
<template #rest>

<<<<<<< HEAD
`?branch=Example`
=======
`?version=draft`
>>>>>>> ef75a1ed

</template>
<template #graphql>

TBD

</template>
<template #sdk>

TBD

</template>
</SnippetToggler>

## Sort

What field(s) to sort by. Sorting defaults to ascending, but a minus sign (`-`) can be used to reverse this to
descending order. Fields are prioritized by the order in the parameter. The dot-notation has to be used when sorting
with values of nested fields.

### Examples

Sort by creation date descending\
`-date_created`

Sort by a "sort" field, followed by publish date descending\
`sort, -publish_date`

Sort by a "sort" field, followed by a nested author's name\
`sort, -author.name`

<SnippetToggler :choices="['REST', 'GraphQL', 'SDK']" label="API">
<template #rest>

```
?sort=sort,-date_created,author.name

// or

?sort[]=sort
&sort[]=-date_created
&sort[]=-author.name
```

</template>
<template #graphql>

```graphql
query {
	articles(sort: ["sort", "-date_created", "author.name"]) {
		id
	}
}
```

</template>
<template #sdk>

```js
import { createDirectus, rest, readItems } from '@directus/sdk';

const client = createDirectus('https://directus.example.com').with(rest());

const result = await client.request(
	readItems('articles', {
		sort: '-date_created', //Sort by creation date descending
	})
);
```

</template>
</SnippetToggler>

## Limit

Set the maximum number of items that will be returned. The default limit is set to `100`.

### Examples

Get the first 200 items\
`200`

Get all items\
`-1`

::: warning All Items

Depending on the size of your collection, fetching unlimited data may result in degraded performance or timeouts, use
with caution.

:::

<SnippetToggler :choices="['REST', 'GraphQL', 'SDK']" label="API">
<template #rest>

`?limit=200`

</template>
<template #graphql>

```graphql
query {
	articles(limit: 200) {
		id
	}
}
```

</template>
<template #sdk>

```js
import { createDirectus, rest, readItems } from '@directus/sdk';

const client = createDirectus('https://directus.example.com').with(rest());

const result = await client.request(
	readItems('articles', {
		limit: 3,
	})
);
```

</template>
</SnippetToggler>

## Offset

Skip the first `n` items in the response. Can be used for pagination.

### Examples

Get items 101—200\
`100`

<SnippetToggler :choices="['REST', 'GraphQL', 'SDK']" label="API">
<template #rest>

`?offset=100`

</template>
<template #graphql>

```graphql
query {
	articles(offset: 100) {
		id
	}
}
```

</template>
<template #sdk>

```js
import { createDirectus, rest, readItems } from '@directus/sdk';

const client = createDirectus('https://directus.example.com').with(rest());

const result = await client.request(
	readItems('articles', {
		offset: 5,
	})
);
```

</template>
</SnippetToggler>

## Page

An alternative to `offset`. Page is a way to set `offset` under the hood by calculating `limit * page`. Page is
1-indexed.

### Examples

Get items 1-100\
`1`

Get items 101-200\
`2`

<SnippetToggler :choices="['REST', 'GraphQL', 'SDK']" label="API">
<template #rest>

`?page=2`

</template>
<template #graphql>

```graphql
query {
	articles(page: 2) {
		id
	}
}
```

</template>
<template #sdk>

```js
import { createDirectus, rest, readItems } from '@directus/sdk';

const client = createDirectus('https://directus.example.com').with(rest());

const result = await client.request(
	readItems('articles', {
		page: 1,
	})
);
```

</template>
</SnippetToggler>

## Aggregation & Grouping

Aggregate functions allow you to perform calculations on a set of values, returning a single result.

The following aggregation functions are available in Directus:

| Name            | Description                                                   |
| --------------- | ------------------------------------------------------------- |
| `count`         | Counts how many items there are                               |
| `countDistinct` | Counts how many unique items there are                        |
| `sum`           | Adds together the values in the given field                   |
| `sumDistinct`   | Adds together the unique values in the given field            |
| `avg`           | Get the average value of the given field                      |
| `avgDistinct`   | Get the average value of the unique values in the given field |
| `min`           | Return the lowest value in the field                          |
| `max`           | Return the highest value in the field                         |
| `countAll`      | Equivalent to `?aggregate[count]=*` (GraphQL only)            |

### Grouping

By default, the above aggregation functions run on the whole dataset. To allow for more flexible reporting, you can
combine the above aggregation with grouping. Grouping allows for running the aggregation functions based on a shared
value. This allows for things like _"Average rating per month"_ or _"Total sales of items in the jeans category"_.

The `groupBy` query allows for grouping on multiple fields simultaneously. Combined with the [Functions](#functions),
this allows for aggregate reporting per year-month-date.

<SnippetToggler :choices="['REST', 'GraphQL', 'SDK']" label="API">
<template #rest>

```
?aggregate[avg]=cost
&groupBy[]=author
&groupBy[]=year(publish_date)
```

</template>
<template #graphql>

```graphql
query {
	articles_aggregated(groupBy: ["author", "year(publish_date)"]) {
		group
		sum {
			revenue
		}
	}
}
```

</template>
<template #sdk>

```js
import { createDirectus, rest, aggregate } from '@directus/sdk';

const client = createDirectus('https://directus.example.com').with(rest());

const result = await client.request(
	aggregate('articles', {
		aggregate: { count: '*' },
		groupBy: 'authors',
	})
);
```

</template>
</SnippetToggler>

## Deep

Deep allows you to set any of the other query parameters on a nested relational dataset.

### Examples

Limit the nested related articles to 3

```json
{
	"related_articles": {
		"_limit": 3
	}
}
```

Only get 3 related articles, with only the top rated comment nested

```json
{
	"related_articles": {
		"_limit": 3,
		"comments": {
			"_sort": "rating",
			"_limit": 1
		}
	}
}
```

<SnippetToggler :choices="['REST', 'GraphQL', 'SDK']" label="API">
<template #rest>

```
?deep[translations][_filter][languages_code][_eq]=en-US

// or

?deep={ "translations": { "_filter": { "languages_code": { "_eq": "en-US" }}}}
```

</template>
<template #graphql>

` // Natively supported in GraphQL`

```graphql
query {
	members {
		favorite_games(filter: { name: { _eq: "Mariokart 8" } }) {
			id
			featured_image {
				filename_disk
			}
		}
	}
}
```

</template>
<template #sdk>

```js
import { createDirectus, rest, readItems } from '@directus/sdk';

const client = createDirectus('https://directus.example.com').with(staticToken()).with(rest());

const result = await client.request(
	readItems('articles', {
		filter: {
			authors: {
				name: {
					_eq: 'John',
				},
			},
		},
	})
);
```

</template>
</SnippetToggler>

## Aliases

Aliases allow you rename fields on the fly, and request the same nested data set multiple times using different filters.

::: warning Nested fields

It is only possible to alias same level fields.\
Alias for nested fields, f.e. `field.nested`, will not work.

:::

<SnippetToggler :choices="['REST', 'GraphQL', 'SDK']" label="API">
<template #rest>

```
?alias[all_translations]=translations
&alias[dutch_translations]=translations
&deep[dutch_translations][_filter][code][_eq]=nl-NL
```

</template>
<template #graphql>

_Natively supported in GraphQL:_

```graphql
query {
	articles {
		dutch_translations: translations(filter: { code: { _eq: "nl-NL" } }) {
			id
		}

		all_translations: translations {
			id
		}
	}
}
```

</template>
<template #sdk>

```js
import { createDirectus, rest, readItems } from '@directus/sdk';

const client = createDirectus('https://directus.example.com').with(staticToken()).with(rest());

const result = await client.request(
	readItems('articles', {
		alias: {
			all_translations: 'translations',
			dutch_translations: 'translations',
		},
		deep: {
			dutch_translations: {
				_filter: {
					code: {
						_eq: 'nl-NL',
					},
				},
			},
		},
	})
);
```

</template>
</SnippetToggler>

## Export

Save the current API response to a file.

Saves the API response to a file. Accepts one of `csv`, `json`, `xml`, `yaml`.

<SnippetToggler :choices="['REST', 'GraphQL', 'SDK']" label="API">
<template #rest>

```
?export=csv
?export=json
?export=xml
?export=yaml
```

</template>
<template #graphql>

`// Not Applicable`

</template>
<template #sdk>

```js
// Not Applicable
```

</template>
</SnippetToggler>

## Functions

Functions allow for "live" modification of values stored in a field. Functions can be used in any query parameter you'd
normally supply a field key, including fields, aggregation, and filter.

Functions can be used by wrapping the field key in a JavaScript like syntax, for example:

`timestamp` -> `year(timestamp)`

### DateTime Functions

| Filter    | Description                                              |
| --------- | -------------------------------------------------------- |
| `year`    | Extract the year from a datetime/date/timestamp field    |
| `month`   | Extract the month from a datetime/date/timestamp field   |
| `week`    | Extract the week from a datetime/date/timestamp field    |
| `day`     | Extract the day from a datetime/date/timestamp field     |
| `weekday` | Extract the weekday from a datetime/date/timestamp field |
| `hour`    | Extract the hour from a datetime/date/timestamp field    |
| `minute`  | Extract the minute from a datetime/date/timestamp field  |
| `second`  | Extract the second from a datetime/date/timestamp field  |

### Array Functions

| Filter  | Description                                                       |
| ------- | ----------------------------------------------------------------- |
| `count` | Extract the number of items from a JSON array or relational field |

::: warning GraphQL

Names aren't allowed to include any special characters in GraphQL, preventing the `()` syntax from being used.

As an alternative, the above functions can be used by appending `_func` at the end of the field name, and using the
function name as the nested field (see the example that follows).

:::

<SnippetToggler :choices="['REST', 'GraphQL', 'SDK']" label="API">
<template #rest>

```
?fields=id,title,weekday(date_published)
&filter[year(date_published)][_eq]=2021
```

</template>
<template #graphql>

```graphql
query {
	articles(filter: { date_published_func: { year: { _eq: 2021 } } }) {
		id
		title
		date_published_func {
			weekday
		}
	}
}
```

</template>
<template #sdk>

```js
import { createDirectus, rest, readItems } from '@directus/sdk';

const client = createDirectus('https://directus.example.com').with(rest());

const result = await client.request(
	readItems('articles', {
		fields: ['month(date_created)'],
	})
);
```

</template>
</SnippetToggler>

## Metadata

Metadata allows you to retrieve some additional information about the items in the collection you're fetching. `*` can
be used as a wildcard to retrieve all metadata.

::: warning DEPRECATED

The `metadata` parameter will be removed in the future in favor of [Aggregation](#aggregation-grouping). To receive the
previous `total_count` and `filter_count` values, please use the `aggregation[count]` parameter instead - either with or
without an additional `filter` parameter respectively.

:::

### Total Count

Returns the total item count of the collection you're querying.

### Filter Count

Returns the item count of the collection you're querying, taking the current filter/search parameters into account.

::: warning GraphQL

GraphQL does not have meta fields like the REST API.  
As an alternative, you can retrieve the count using Aggregation.

For more details, see: [Aggregation & Grouping](#aggregation-grouping)

:::

<SnippetToggler :choices="['REST', 'GraphQL', 'SDK']" label="API">
<template #rest>

```
?meta=total_count

?meta=filter_count

?meta=*
```

</template>
<template #graphql>

```graphql
query {
	articles_aggregated {
		count {
			id
		}
	}
}
```

</template>
<template #sdk>

```js
// Not applicable, use aggregate()
```

</template>
</SnippetToggler><|MERGE_RESOLUTION|>--- conflicted
+++ resolved
@@ -266,11 +266,7 @@
 </template>
 </SnippetToggler>
 
-<<<<<<< HEAD
-## Branch
-=======
 ## Version
->>>>>>> ef75a1ed
 
 TBD
 
@@ -279,11 +275,7 @@
 <SnippetToggler :choices="['REST', 'GraphQL', 'SDK']" label="API">
 <template #rest>
 
-<<<<<<< HEAD
-`?branch=Example`
-=======
 `?version=draft`
->>>>>>> ef75a1ed
 
 </template>
 <template #graphql>
