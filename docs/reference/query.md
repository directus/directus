---
description: REST and GraphQL API documentation to run queries in Directus.
readTime: 9 min read
pageClass: page-reference
---

# Global Query Parameters

> Most Directus API Endpoint operations can be manipulated with the following parameters. It is important to understand
> them to get the most out of the platform.

## Fields

Choose the fields that are returned in the current dataset. This parameter supports dot notation to request nested
relational fields. You can also use a wildcard (\*) to include all fields at a specific depth.

### Examples

Get all top-level fields\
`*`

Get all top-level fields and all second-level relational fields\
`*.*`

::: tip Performance & Size

While the fields wildcard is very useful for debugging purposes, we recommend only requesting _specific_ fields for
production use. By only requesting the fields you really need, you can speed up the request, and reduce the overall
output size.

:::

Get all top-level fields and second-level relational fields within images\
`*,images.*`

Get only the first_name and last_name fields\
`first_name,last_name`

Get all top-level and second-level relational fields, and third-level fields within images.thumbnails\
`*.*,images.thumbnails.*`

### Many-To-Any (Union Types)

Seeing that Many-to-Any (M2A) fields have nested data from multiple collections, it's not always safe / wanted to fetch
the same field from every related collection. In M2A fields, you can use the following syntax to specify what fields to
fetch from which related nested collection type:\
`?fields=<m2a-field>:<collection-scope>.<field>`.

Lets say we have a collection `pages` with a many-to-any field called `sections` that points to `headings`,
`paragraphs`, and `videos`. We only want to fetch `title` and `level` from `headings`, `body` from `paragraphs` and
`source` from `videos`. We can achieve that by using:

```
sections.item:headings.title
sections.item:headings.level
sections.item:paragraphs.body
sections.item:videos.source
```

In GraphQL, this can be achieved using Union Types.

<SnippetToggler :choices="['REST', 'GraphQL', 'SDK']" label="API">
<template #rest>

```
?fields=title,body,featured_image.*

// or

?fields[]=title
&fields[]=body
&fields[]=featured_image.*
```

</template>
<template #graphql>

` // Natively supported in GraphQL`

</template>
<template #sdk>

```js
import { createDirectus, rest, readItems } from '@directus/sdk';

const client = createDirectus('https://directus.example.com').with(rest());

const result = await client.request(
	readItems('articles', {
		fields: ['title', 'date_created', { authors: ['name'] }],
	})
);
```

</template>
</SnippetToggler>

## Filter

Used to search items in a collection that matches the filter's conditions. The filter param follows
[the Filter Rules spec](/reference/filter-rules), which includes additional information on logical operators (AND/OR),
nested relational filtering, and dynamic variables.

### Examples

Retrieve all items where `first_name` equals "Rijk"

```json
{
	"first_name": {
		"_eq": "Rijk"
	}
}
```

Retrieve all items in one of the following categories: "vegetables", "fruit"

```json
{
	"categories": {
		"_in": ["vegetables", "fruit"]
	}
}
```

Retrieve all items that are published between two dates

```json
{
	"date_published": {
		"_between": ["2021-01-24", "2021-02-23"]
	}
}
```

Retrieve all items where the author's "vip" flag is true

```json
{
	"author": {
		"vip": {
			"_eq": true
		}
	}
}
```

::: tip Nested Filters

The above example will filter the _top level_ items based on a condition _in_ the related item. If you're looking to
filter the related items themselves, take a look at [the `deep` parameter](#deep)!

:::

<SnippetToggler :choices="['REST', 'GraphQL', 'SDK']" label="API">
<template #rest>

```
?filter[first_name][_eq]=Rijk

// or

?filter={ "first_name": { "_eq": "Rijk" }}
```

</template>
<template #graphql>

```graphql
query {
	users(filter: { first_name: { _eq: "Rijk" } }) {
		id
	}
}
```

</template>
<template #sdk>

```js
import { createDirectus, rest, readItems } from '@directus/sdk';

const client = createDirectus('https://directus.example.com').with(rest());

const result = await client.request(
	readItems('articles', {
		filter: {
			status: {
				_eq: 'draft',
			},
		},
	})
);
```

</template>
</SnippetToggler>

::: tip Filtering M2A fields

Because attribute names in GraphQL cannot contain the `:` character, you will need to replace it with a double
underscore. For example, instead of using `sections.item:heading` in your filter, you will need to use
`sections.item__heading` (see the full example below).

```graphql
query {
	articles(
		filter: {
			sections: {
				item__headings: {
					# Instead of: item:headings
					title: { _eq: "Section 1" }
				}
			}
		}
	) {
		id
	}
}
```

:::

## Search

The search parameter allows you to perform a search on all string and text type fields within a collection. It's an easy
way to search for an item without creating complex field filters – though it is far less optimized. It only searches the
root item's fields, related item fields are not included.

### Example

Find all items that mention Directus\
`Directus`

<SnippetToggler :choices="['REST', 'GraphQL', 'SDK']" label="API">
<template #rest>

`?search=Directus`

</template>
<template #graphql>

```graphql
query {
	articles(search: "Directus") {
		id
	}
}
```

</template>
<template #sdk>

```js
import { createDirectus, rest, readItems } from '@directus/sdk';

const client = createDirectus('https://directus.example.com').with(rest());

const result = await client.request(
	readItems('articles', {
		search: 'foobar',
	})
);
```

</template>
</SnippetToggler>

<<<<<<< HEAD
## Branch
=======
## Version
>>>>>>> 6d14efbc

TBD

### Example

<SnippetToggler :choices="['REST', 'GraphQL', 'SDK']" label="API">
<template #rest>

<<<<<<< HEAD
`?branch=Example`
=======
`?version=draft`
>>>>>>> 6d14efbc

</template>
<template #graphql>

TBD

</template>
<template #sdk>

TBD

</template>
</SnippetToggler>

## Sort

What field(s) to sort by. Sorting defaults to ascending, but a minus sign (`-`) can be used to reverse this to
descending order. Fields are prioritized by the order in the parameter. The dot-notation has to be used when sorting
with values of nested fields.

### Examples

Sort by creation date descending\
`-date_created`

Sort by a "sort" field, followed by publish date descending\
`sort, -publish_date`

Sort by a "sort" field, followed by a nested author's name\
`sort, -author.name`

<SnippetToggler :choices="['REST', 'GraphQL', 'SDK']" label="API">
<template #rest>

```
?sort=sort,-date_created,author.name

// or

?sort[]=sort
&sort[]=-date_created
&sort[]=-author.name
```

</template>
<template #graphql>

```graphql
query {
	articles(sort: ["sort", "-date_created", "author.name"]) {
		id
	}
}
```

</template>
<template #sdk>

```js
import { createDirectus, rest, readItems } from '@directus/sdk';

const client = createDirectus('https://directus.example.com').with(rest());

const result = await client.request(
	readItems('articles', {
		sort: '-date_created', //Sort by creation date descending
	})
);
```

</template>
</SnippetToggler>

## Limit

Set the maximum number of items that will be returned. The default limit is set to `100`.

### Examples

Get the first 200 items\
`200`

Get all items\
`-1`

::: warning All Items

Depending on the size of your collection, fetching unlimited data may result in degraded performance or timeouts, use
with caution.

:::

<SnippetToggler :choices="['REST', 'GraphQL', 'SDK']" label="API">
<template #rest>

`?limit=200`

</template>
<template #graphql>

```graphql
query {
	articles(limit: 200) {
		id
	}
}
```

</template>
<template #sdk>

```js
import { createDirectus, rest, readItems } from '@directus/sdk';

const client = createDirectus('https://directus.example.com').with(rest());

const result = await client.request(
	readItems('articles', {
		limit: 3,
	})
);
```

</template>
</SnippetToggler>

## Offset

Skip the first `n` items in the response. Can be used for pagination.

### Examples

Get items 101—200\
`100`

<SnippetToggler :choices="['REST', 'GraphQL', 'SDK']" label="API">
<template #rest>

`?offset=100`

</template>
<template #graphql>

```graphql
query {
	articles(offset: 100) {
		id
	}
}
```

</template>
<template #sdk>

```js
import { createDirectus, rest, readItems } from '@directus/sdk';

const client = createDirectus('https://directus.example.com').with(rest());

const result = await client.request(
	readItems('articles', {
		offset: 5,
	})
);
```

</template>
</SnippetToggler>

## Page

An alternative to `offset`. Page is a way to set `offset` under the hood by calculating `limit * page`. Page is
1-indexed.

### Examples

Get items 1-100\
`1`

Get items 101-200\
`2`

<SnippetToggler :choices="['REST', 'GraphQL', 'SDK']" label="API">
<template #rest>

`?page=2`

</template>
<template #graphql>

```graphql
query {
	articles(page: 2) {
		id
	}
}
```

</template>
<template #sdk>

```js
import { createDirectus, rest, readItems } from '@directus/sdk';

const client = createDirectus('https://directus.example.com').with(rest());

const result = await client.request(
	readItems('articles', {
		page: 1,
	})
);
```

</template>
</SnippetToggler>

## Aggregation & Grouping

Aggregate functions allow you to perform calculations on a set of values, returning a single result.

The following aggregation functions are available in Directus:

| Name            | Description                                                   |
| --------------- | ------------------------------------------------------------- |
| `count`         | Counts how many items there are                               |
| `countDistinct` | Counts how many unique items there are                        |
| `sum`           | Adds together the values in the given field                   |
| `sumDistinct`   | Adds together the unique values in the given field            |
| `avg`           | Get the average value of the given field                      |
| `avgDistinct`   | Get the average value of the unique values in the given field |
| `min`           | Return the lowest value in the field                          |
| `max`           | Return the highest value in the field                         |
| `countAll`      | Equivalent to `?aggregate[count]=*` (GraphQL only)            |

### Grouping

By default, the above aggregation functions run on the whole dataset. To allow for more flexible reporting, you can
combine the above aggregation with grouping. Grouping allows for running the aggregation functions based on a shared
value. This allows for things like _"Average rating per month"_ or _"Total sales of items in the jeans category"_.

The `groupBy` query allows for grouping on multiple fields simultaneously. Combined with the [Functions](#functions),
this allows for aggregate reporting per year-month-date.

<SnippetToggler :choices="['REST', 'GraphQL', 'SDK']" label="API">
<template #rest>

```
?aggregate[avg]=cost
&groupBy[]=author
&groupBy[]=year(publish_date)
```

</template>
<template #graphql>

```graphql
query {
	articles_aggregated(groupBy: ["author", "year(publish_date)"]) {
		group
		sum {
			revenue
		}
	}
}
```

</template>
<template #sdk>

```js
import { createDirectus, rest, aggregate } from '@directus/sdk';

const client = createDirectus('https://directus.example.com').with(rest());

const result = await client.request(
	aggregate('articles', {
		aggregate: { count: '*' },
		groupBy: 'authors',
	})
);
```

</template>
</SnippetToggler>

## Deep

Deep allows you to set any of the other query parameters on a nested relational dataset.

### Examples

Limit the nested related articles to 3

```json
{
	"related_articles": {
		"_limit": 3
	}
}
```

Only get 3 related articles, with only the top rated comment nested

```json
{
	"related_articles": {
		"_limit": 3,
		"comments": {
			"_sort": "rating",
			"_limit": 1
		}
	}
}
```

<SnippetToggler :choices="['REST', 'GraphQL', 'SDK']" label="API">
<template #rest>

```
?deep[translations][_filter][languages_code][_eq]=en-US

// or

?deep={ "translations": { "_filter": { "languages_code": { "_eq": "en-US" }}}}
```

</template>
<template #graphql>

` // Natively supported in GraphQL`

```graphql
query {
	members {
		favorite_games(filter: { name: { _eq: "Mariokart 8" } }) {
			id
			featured_image {
				filename_disk
			}
		}
	}
}
```

</template>
<template #sdk>

```js
import { createDirectus, rest, readItems } from '@directus/sdk';

const client = createDirectus('https://directus.example.com').with(staticToken()).with(rest());

const result = await client.request(
	readItems('articles', {
		filter: {
			authors: {
				name: {
					_eq: 'John',
				},
			},
		},
	})
);
```

</template>
</SnippetToggler>

## Aliases

Aliases allow you rename fields on the fly, and request the same nested data set multiple times using different filters.

::: warning Nested fields

It is only possible to alias same level fields.\
Alias for nested fields, f.e. `field.nested`, will not work.

:::

<SnippetToggler :choices="['REST', 'GraphQL', 'SDK']" label="API">
<template #rest>

```
?alias[all_translations]=translations
&alias[dutch_translations]=translations
&deep[dutch_translations][_filter][code][_eq]=nl-NL
```

</template>
<template #graphql>

_Natively supported in GraphQL:_

```graphql
query {
	articles {
		dutch_translations: translations(filter: { code: { _eq: "nl-NL" } }) {
			id
		}

		all_translations: translations {
			id
		}
	}
}
```

</template>
<template #sdk>

```js
import { createDirectus, rest, readItems } from '@directus/sdk';

const client = createDirectus('https://directus.example.com').with(staticToken()).with(rest());

const result = await client.request(
	readItems('articles', {
		alias: {
			all_translations: 'translations',
			dutch_translations: 'translations',
		},
		deep: {
			dutch_translations: {
				_filter: {
					code: {
						_eq: 'nl-NL',
					},
				},
			},
		},
	})
);
```

</template>
</SnippetToggler>

## Export

Save the current API response to a file.

Saves the API response to a file. Accepts one of `csv`, `json`, `xml`, `yaml`.

<SnippetToggler :choices="['REST', 'GraphQL', 'SDK']" label="API">
<template #rest>

```
?export=csv
?export=json
?export=xml
?export=yaml
```

</template>
<template #graphql>

`// Not Applicable`

</template>
<template #sdk>

```js
// Not Applicable
```

</template>
</SnippetToggler>

## Functions

Functions allow for "live" modification of values stored in a field. Functions can be used in any query parameter you'd
normally supply a field key, including fields, aggregation, and filter.

Functions can be used by wrapping the field key in a JavaScript like syntax, for example:

`timestamp` -> `year(timestamp)`

### DateTime Functions

| Filter    | Description                                              |
| --------- | -------------------------------------------------------- |
| `year`    | Extract the year from a datetime/date/timestamp field    |
| `month`   | Extract the month from a datetime/date/timestamp field   |
| `week`    | Extract the week from a datetime/date/timestamp field    |
| `day`     | Extract the day from a datetime/date/timestamp field     |
| `weekday` | Extract the weekday from a datetime/date/timestamp field |
| `hour`    | Extract the hour from a datetime/date/timestamp field    |
| `minute`  | Extract the minute from a datetime/date/timestamp field  |
| `second`  | Extract the second from a datetime/date/timestamp field  |

### Array Functions

| Filter  | Description                                                       |
| ------- | ----------------------------------------------------------------- |
| `count` | Extract the number of items from a JSON array or relational field |

::: warning GraphQL

Names aren't allowed to include any special characters in GraphQL, preventing the `()` syntax from being used.

As an alternative, the above functions can be used by appending `_func` at the end of the field name, and using the
function name as the nested field (see the example that follows).

:::

<SnippetToggler :choices="['REST', 'GraphQL', 'SDK']" label="API">
<template #rest>

```
?fields=id,title,weekday(date_published)
&filter[year(date_published)][_eq]=2021
```

</template>
<template #graphql>

```graphql
query {
	articles(filter: { date_published_func: { year: { _eq: 2021 } } }) {
		id
		title
		date_published_func {
			weekday
		}
	}
}
```

</template>
<template #sdk>

```js
import { createDirectus, rest, readItems } from '@directus/sdk';

const client = createDirectus('https://directus.example.com').with(rest());

const result = await client.request(
	readItems('articles', {
		fields: ['month(date_created)'],
	})
);
```

</template>
</SnippetToggler>

## Metadata

Metadata allows you to retrieve some additional information about the items in the collection you're fetching. `*` can
be used as a wildcard to retrieve all metadata.

::: warning DEPRECATED

The `metadata` parameter will be removed in the future in favor of [Aggregation](#aggregation-grouping). To receive the
previous `total_count` and `filter_count` values, please use the `aggregation[count]` parameter instead - either with or
without an additional `filter` parameter respectively.

:::

### Total Count

Returns the total item count of the collection you're querying.

### Filter Count

Returns the item count of the collection you're querying, taking the current filter/search parameters into account.

::: warning GraphQL

GraphQL does not have meta fields like the REST API.  
As an alternative, you can retrieve the count using Aggregation.

For more details, see: [Aggregation & Grouping](#aggregation-grouping)

:::

<SnippetToggler :choices="['REST', 'GraphQL', 'SDK']" label="API">
<template #rest>

```
?meta=total_count

?meta=filter_count

?meta=*
```

</template>
<template #graphql>

```graphql
query {
	articles_aggregated {
		count {
			id
		}
	}
}
```

</template>
<template #sdk>

```js
// Not applicable, use aggregate()
```

</template>
</SnippetToggler><|MERGE_RESOLUTION|>--- conflicted
+++ resolved
@@ -266,11 +266,7 @@
 </template>
 </SnippetToggler>
 
-<<<<<<< HEAD
-## Branch
-=======
 ## Version
->>>>>>> 6d14efbc
 
 TBD
 
@@ -279,11 +275,7 @@
 <SnippetToggler :choices="['REST', 'GraphQL', 'SDK']" label="API">
 <template #rest>
 
-<<<<<<< HEAD
-`?branch=Example`
-=======
 `?version=draft`
->>>>>>> 6d14efbc
 
 </template>
 <template #graphql>
