--- conflicted
+++ resolved
@@ -140,15 +140,8 @@
 
 ### Request
 
-<<<<<<< HEAD
-Supports all [global query parameters](/reference/query) and the following query parameters:
-
-`branch` **string**\
-Name of the branch. Requires the [Branch Enabled field](/app/data-model/collections#branch_enabled) to be enabled.
-=======
-<SnippetToggler :choices="['REST', 'GraphQL', 'SDK']" label="API">
-<template #rest>
->>>>>>> 6d14efbc
+<SnippetToggler :choices="['REST', 'GraphQL', 'SDK']" label="API">
+<template #rest>
 
 `GET /items/:collection/:id`
 
