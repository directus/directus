--- conflicted
+++ resolved
@@ -587,13 +587,8 @@
 
 ```js
 import { createDirectus } from '@directus/sdk';
-<<<<<<< HEAD
 import { rest, updateShare } from '@directus/sdk/rest';
-const client = createDirectus('app_url').with(rest())
-=======
-import { rest, updatedShare } from '@directus/sdk/rest';
 const client = createDirectus('directus_project_url').with(rest())
->>>>>>> 4234fe74
 
 const result = await client.request(
     updateShares(['share_1_id','share_2_id'], {
