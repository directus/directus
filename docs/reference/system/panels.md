---
description: REST and GraphQL API documentation on the Panels collection in Directus.
readTime: 5 min read
pageClass: page-reference
---

# Panels

> Panels are modular units of data visualization that exist within the Insights module. Each panel exists within a
> Dashboard and can be positioned and resized as needed.

[Learn more about Panels](/user-guide/insights/dashboards).

## The Panel Object

`id` **uuid**\
Primary key of the panel.

`dashboard` **many-to-one**\
Dashboard where this panel is visible. Many-to-one to [dashboards](/reference/system/dashboards).

`name` **string**\
Name of the panel.

`icon` **string**\
Material design icon for the panel.

`color` **string**\
Accent color of the panel.

`show_header` **boolean**\
Whether or not the header should be rendered for this panel.

`note` **string**\
Description for the panel.

`type` **string**\
The panel type used for this panel.

`position_x` **integer**\
The X position on the workspace grid.

`position_y` **integer**\
The Y position on the workspace grid.

`width` **integer**\
Width of the panel in number of workspace dots.

`height` **integer**\
Height of the panel in number of workspace dots.

`options` **JSON**\
Arbitrary options for the panel. Differs per panel type.

`date_created` **Date**\
When the panel was created

`user_created` **many-to-one**\
User that created the panel. Many-to-one to [users](/reference/system/users).

```json
{
	"id": "22640672-eef0-4ee9-ab04-591f3afb2883",
	"dashboard": "a79bd1b2-beb2-49fc-8a26-0b3eec0e2697",
	"name": "30-day sales",
	"icon": "paid",
	"color": "#6B8068",
	"show_header": true,
	"note": "Overview of the sales numbers in the last 30 days",
	"type": "time-series",
	"position_x": 1,
	"position_y": 1,
	"width": 8,
	"height": 6,
	"options": {},
	"date_created": "2023-01-05T19:05:51.884Z",
	"user_created": "fd066644-c8e5-499d-947b-fe6c6e1a1473"
}
```

## List Panels

List all panels that exist in Directus.

### Request

<SnippetToggler :choices="['REST', 'GraphQL', 'SDK']" label="API">
<template #rest>

`GET /panels`

`SEARCH /panels`

</template>
<template #graphql>

`POST /graphql/system`

```graphql
type Query {
	panels: [directus_panels]
}
```

</template>
<template #sdk>

```js
import { createDirectus } from '@directus/sdk';
import { rest, readPanels } from '@directus/sdk/rest';
const client = createDirectus('app_url').with(rest())

const result = await client.request(readPanels({
        'fields' : ['*']
    })
);

console.log(result);
```

</template>
</SnippetToggler>

[Learn more about SEARCH ->](/reference/introduction#search-http-method)

#### Query Parameters

Supports all [global query parameters](/reference/query).

### Response

An array of up to [limit](/reference/query#limit) [panel objects](#the-panel-object). If no items are available, data
will be an empty array.

### Example

<SnippetToggler :choices="['REST', 'GraphQL', 'SDK']" label="API">
<template #rest>

`GET /panels`

`SEARCH /panels`

</template>
<template #graphql>

`POST /graphql/system`

```graphql
query {
	panels {
		id
		name
	}
}
```

</template>
<template #sdk>

```js
import { createDirectus } from '@directus/sdk';
import { rest, readPanels } from '@directus/sdk/rest';
const client = createDirectus('https://directus.example.com').with(rest())

const result = await client.request(readPanels({
        'fields' : ['*']
    })
);

console.log(result);
```

</template>
</SnippetToggler>

## Retrieve a Panel

List an existing panel by primary key.

### Request

<SnippetToggler :choices="['REST', 'GraphQL', 'SDK']" label="API">
<template #rest>

`GET /panels/:id`

</template>
<template #graphql>

`POST /graphql/system`

```graphql
type Query {
	panels_by_id(id: ID!): directus_panels
}
```

</template>
<template #sdk>

```js
import { createDirectus } from '@directus/sdk';
import { rest, readPanel } from '@directus/sdk/rest';
const client = createDirectus('app_url').with(rest())

const result = await client.request(readPanel('panel_id',{
        'fields' : ['*']
    })
);

console.log(result);
```

</template>
</SnippetToggler>

#### Query Parameters

Supports all [global query parameters](/reference/query).

### Response

Returns the requested [panel object](#the-panel-object).

### Example

<SnippetToggler :choices="['REST', 'GraphQL', 'SDK']" label="API">
<template #rest>

`GET /panels/2fc325fb-299b-4d20-a9e7-a34349dee8b2`

</template>
<template #graphql>

`POST /graphql/system`

```graphql
query {
	panels_by_id(id: "2fc325fb-299b-4d20-a9e7-a34349dee8b2") {
		id
		name
	}
}
```

</template>
<template #sdk>

```js
import { createDirectus } from '@directus/sdk';
import { rest, readPanel } from '@directus/sdk/rest';
const client = createDirectus('https://directus.example.com').with(rest())

const result = await client.request(readPanel('bf5d1373-3eea-431f-aaac-54591ba5ecf1',{
        'fields' : ['*']
    })
);

console.log(result);
```

</template>
</SnippetToggler>

## Create a Panel

Create a new panel.

### Request

<SnippetToggler :choices="['REST', 'GraphQL', 'SDK']" label="API">
<template #rest>

`POST /panels`

```json
{
	"panel_field_1": "value_1",
	"panel_field_2": "value_2"
}
```

</template>
<template #graphql>

`POST /graphql/system`

```graphql
type Mutation {
	create_panels_item(data: create_directus_panels_input!): directus_panels
}
```

</template>
<template #sdk>

```js
import { createDirectus } from '@directus/sdk';
import { rest, createPanel } from '@directus/sdk/rest';
const client = createDirectus('app_url').with(rest())

const result = await client.request(
    createPanel({
        'name' : 'panel_name',
        'type' : 'panel_type',
        'dashboard' : 'dashboard_id',
        'width' : panel_width,
        'height' : panel_height,
        'position_x' : panel_x,
        'position_y' : panel_y,
    })
);

console.log(result);
```

</template>
</SnippetToggler>

#### Query Parameters

Supports all [global query parameters](/reference/query).

#### Request Body

A partial [panel object](#the-panel-object).

### Response

Returns the [panel object](#the-panel-object) for the created panel.

### Example

<SnippetToggler :choices="['REST', 'GraphQL', 'SDK']" label="API">
<template #rest>

`POST /panels`

```json
{
	"name": "My Panel",
	"icon": "architecture"
}
```

</template>
<template #graphql>

`POST /graphql/system`

```graphql
mutation {
	create_panels_item(data: { name: "My Panel", icon: "panels" }) {
		id
		name
	}
}
```

</template>
<template #sdk>

```js
import { createDirectus } from '@directus/sdk';
import { rest, createPanel } from '@directus/sdk/rest';
const client = createDirectus('https://directus.example.com').with(rest())

const result = await client.request(
    createPanel({
        'name' : 'sales chart',
        'type' : 'bar-chart',
        'dashboard' : '2418e38c-2f0b-460a-b46d-37b63106bcdc',
        'width' : 12,
        'height' : 10,
        'position_x' : 10,
        'position_y' : 10,
    })
);

console.log(result);
```

</template>
</SnippetToggler>

## Create Multiple Panels

Create multiple new panels.

### Request

<SnippetToggler :choices="['REST', 'GraphQL', 'SDK']" label="API">
<template #rest>

`POST /panels`

```json
[
<<<<<<< HEAD
{
	"panel_1_field_1": "value_1",
	"panel_1_field_2": "value_2"
},
{
	"panel_2_field_1": "value_3",
	"panel_2_field_2": "value_4"
},
=======
	{
		"panel_object_1_field_1": "value_1",
		"panel_object_1_field_2": "value_2"
	},
	{
		"panel_object_2_field_1": "value_3",
		"panel_object_2_field_2": "value_4"
	}
>>>>>>> bcdc4d2a
]
```

</template>
<template #graphql>

`POST /graphql/system`

```graphql
type Mutation {
	create_panels_items(data: [create_directus_panels_input!]!): [directus_panels]
}
```

</template>
<template #sdk>

```js
import { createDirectus } from '@directus/sdk';
import { rest, createPanels } from '@directus/sdk/rest';
const client = createDirectus('app_url').with(rest())

const result = await client.request(
    createPanels(
    [
        {
			'name' : 'panel_name',
			'type' : 'panel_type',
			'dashboard' : 'dashboard_id',
			'width' : panel_width,
			'height' : panel_height,
			'position_x' : panel_x,
			'position_y' : panel_y,
        },
        {
			'name' : 'panel_2_name',
			'type' : 'panel_2_type',
			'dashboard' : 'dashboard_2_id',
			'width' : panel_2_width,
			'height' : panel_2_height,
			'position_x' : panel_2_x,
			'position_y' : panel_2_y,
        }
    ]
));
```

</template>
</SnippetToggler>

#### Query Parameters

Supports all [global query parameters](/reference/query).

#### Request Body

An array of partial [panel objects](#the-panel-object).

### Response

Returns the [panel object](#the-panel-object) for the created panel.

### Example

<SnippetToggler :choices="['REST', 'GraphQL', 'SDK']" label="API">
<template #rest>

`POST /panels`

```json
[
	{
		"name": "My Panel",
		"icon": "architecture"
	},
	{
		"name": "Another Panel",
		"icon": "person"
	}
]
```

</template>
<template #graphql>

`POST /graphql/system`

```graphql
mutation {
	create_panels_items(data: [{ name: "My Panel", icon: "architecture" }, { name: "Another Panel", icon: "person" }]) {
		id
		name
	}
}
```

</template>
<template #sdk>

```js
import { createDirectus } from '@directus/sdk';
import { rest, createPanels } from '@directus/sdk/rest';
const client = createDirectus('https://directus.example.com').with(rest())

const result = await client.request(
    createPanels(
    [
        {
            'name' : 'sales chart',
            'type' : 'bar-chart',
            'dashboard' : '2418e38c-2f0b-460a-b46d-37b63106bcdc',
            'width' : 12,
            'height' : 10,
            'position_x' : 20,
            'position_y' : 10,
        },
        {
            'name' : 'authorship percentage',
            'type' : 'pie-chart',
            'dashboard' : '2418e38c-2f0b-460a-b46d-37b63106bcdc',
            'width' : 12,
            'height' : 10,
            'position_x' : 10,
            'position_y' : 10,
        }
    ]
));
```

</template>
</SnippetToggler>

## Update a Panel

Update an existing panel.

### Request

<SnippetToggler :choices="['REST', 'GraphQL', 'SDK']" label="API">
<template #rest>

`PATCH /panels/:id`

```json
{
	"panel_field": "value"
}
```

</template>
<template #graphql>

`POST /graphql/system`

```graphql
type Mutation {
	update_panels_item(id: ID!, data: update_directus_panels_input): directus_panels
}
```

</template>
<template #sdk>

```js
import { createDirectus } from '@directus/sdk';
import { rest, updatePanel } from '@directus/sdk/rest';
const client = createDirectus('app_url').with(rest())

const result = await client.request(
    updatePanel('panel_id', {
        'field' : 'value'
    }
));

console.log(result);
```

</template>
</SnippetToggler>

#### Query Parameters

Supports all [global query parameters](/reference/query).

#### Request Body

A partial [panel object](#the-panel-object).

### Response

Returns the [panel object](#the-panel-object) for the updated panel.

### Example

<SnippetToggler :choices="['REST', 'GraphQL', 'SDK']" label="API">
<template #rest>

`PATCH /panels/2fc325fb-299b-4d20-a9e7-a34349dee8b2`

```json
{
	"name": "My Updated Panel"
}
```

</template>
<template #graphql>

`POST /graphql/system`

```graphql
mutation {
	update_panels_item(id: "2fc325fb-299b-4d20-a9e7-a34349dee8b2", data: { name: "My Updated Panel" }) {
		id
		name
	}
}
```

</template>
<template #sdk>

```js
import { createDirectus } from '@directus/sdk';
import { rest, updatePanel } from '@directus/sdk/rest';
const client = createDirectus('https://directus.example.com').with(rest())

const result = await client.request(
    updatePanel('8d4acee9-f266-4664-801d-11d0273e9bfe', {
        'height' : 20,
        'width' : 20
    }
));

console.log(result);
```

</template>
</SnippetToggler>

## Update Multiple Panels

Update multiple existing panels.

### Request

<SnippetToggler :choices="['REST', 'GraphQL', 'SDK']" label="API">
<template #rest>

`PATCH /panels`

```json
{
	"keys": ["panel_1_id", "panel_2_id"],
	"data": {
		"panel_object_field": "value_1"
	}
}
```

</template>
<template #graphql>

`POST /graphql/system`

```graphql
type Mutation {
	update_panels_items(ids: [ID!]!, data: update_directus_panels_input): [directus_panels]
}
```

</template>
<template #sdk>

```js
import { createDirectus } from '@directus/sdk';
import { rest, updatedPanels } from '@directus/sdk/rest';
const client = createDirectus('app_url').with(staticToken()).with(rest())

const result = await client.request(
    updatedPanels(['panel_1_id','panel_2_id'], {
        'field' : 'value'
    }
));

console.log(result);
```

</template>
</SnippetToggler>

#### Query Parameters

Supports all [global query parameters](/reference/query).

#### Request Body

`keys` **Required**\
Array of primary keys of the panels you'd like to update.

`data` **Required**\
Any of [the panel](#the-panel-object)'s properties.

### Response

Returns the [panel objects](#the-panel-object) for the updated panels.

### Example

<SnippetToggler :choices="['REST', 'GraphQL', 'SDK']" label="API">
<template #rest>

`PATCH /panels`

```json
{
	"keys": ["3f2facab-7f05-4ee8-a7a3-d8b9c634a1fc", "7259bfa8-3786-45c6-8c08-cc688e7ba229"],
	"data": {
		"color": "#6644FF"
	}
}
```

</template>
<template #graphql>

`POST /graphql/system`

```graphql
mutation {
	update_panels_items(
		ids: ["3f2facab-7f05-4ee8-a7a3-d8b9c634a1fc", "7259bfa8-3786-45c6-8c08-cc688e7ba229"]
		data: { color: "#6644FF" }
	) {
		id
		name
	}
}
```

</template>
<template #sdk>

```js
import { createDirectus } from '@directus/sdk';
import { rest, updatedPanels } from '@directus/sdk/rest';
const client = createDirectus('https://directus.example.com').with(rest())

const result = await client.request(
    updatedPanels(['8d4acee9-f266-4664-801d-11d0273e9bfe','4a98c02e-62ac-4ceb-aabc-990ce603eb78'], {
        'position_x' : 30
    }
));

console.log(result);
```

</template>
</SnippetToggler>

## Delete a Panel

Delete an existing panel.

### Request

<SnippetToggler :choices="['REST', 'GraphQL', 'SDK']" label="API">
<template #rest>

`DELETE /panels/:id`

</template>
<template #graphql>

`POST /graphql/system`

```graphql
type Mutation {
	delete_panels_item(id: ID!): delete_one
}
```

</template>
<template #sdk>

```js
import { createDirectus } from '@directus/sdk';
import { rest, deletePanel } from '@directus/sdk/rest';
const client = createDirectus('app_url').with(rest())

const result = await client.request(deletePanel('panel_id'));

console.log(result);
```

</template>
</SnippetToggler>

### Response

Empty body.

### Example

<SnippetToggler :choices="['REST', 'GraphQL', 'SDK']" label="API">
<template #rest>

`DELETE /panels/12204ee2-2c82-4d9a-b044-2f4842a11dba`

</template>
<template #graphql>

`POST /graphql/system`

```graphql
mutation {
	delete_panels_item(id: "12204ee2-2c82-4d9a-b044-2f4842a11dba") {
		id
	}
}
```

</template>
<template #sdk>

```js
import { createDirectus } from '@directus/sdk';
import { rest, deletePanel } from '@directus/sdk/rest';
const client = createDirectus('https://directus.example.com').with(rest())

const result = await client.request(deletePanel('8d4acee9-f266-4664-801d-11d0273e9bfe'));

console.log(result);
```

</template>
</SnippetToggler>

## Delete Multiple Panels

Delete multiple existing panels.

### Request

<SnippetToggler :choices="['REST', 'GraphQL', 'SDK']" label="API">
<template #rest>

`DELETE /panels`

```json
["panel_1_id", "panel_2_id", "panel_3_id"]
```

</template>
<template #graphql>

`POST /graphql/system`

```graphql
type Mutation {
	delete_panels_items(ids: [ID!]!): delete_many
}
```

</template>
<template #sdk>

```js
import { createDirectus } from '@directus/sdk';
import { rest, deletePanels } from '@directus/sdk/rest';
const client = createDirectus('app_url').with(rest())

const result = await client.request(deletePanels(
    ['panel_1_id','panel_2_id']
));

console.log(result);
```

</template>
</SnippetToggler>

### Request Body

An array of panels primary keys

### Response

Empty body.

### Example

<SnippetToggler :choices="['REST', 'GraphQL', 'SDK']" label="API">
<template #rest>

`DELETE /panels`

```json
["25821236-8c2a-4f89-8fdc-c7d01f35877d", "02b9486e-4273-4fd5-b94b-e18fd923d1ed", "7d62f1e9-a83f-407b-84f8-1c184f014501"]
```

</template>
<template #graphql>

`POST /graphql/system`

```graphql
mutation {
	delete_panels_items(
		ids: [
			"25821236-8c2a-4f89-8fdc-c7d01f35877d"
			"02b9486e-4273-4fd5-b94b-e18fd923d1ed"
			"7d62f1e9-a83f-407b-84f8-1c184f014501"
		]
	) {
		ids
	}
}
```

</template>
<template #sdk>

```js
import { createDirectus } from '@directus/sdk';
import { rest, deletePanels } from '@directus/sdk/rest';
const client = createDirectus('https://directus.example.com').with(rest())

const result = await client.request(deletePanels(
    ['8d4acee9-f266-4664-801d-11d0273e9bfe','4a98c02e-62ac-4ceb-aabc-990ce603eb78']
));

console.log(result);
```

</template>
</SnippetToggler><|MERGE_RESOLUTION|>--- conflicted
+++ resolved
@@ -397,25 +397,14 @@
 
 ```json
 [
-<<<<<<< HEAD
-{
-	"panel_1_field_1": "value_1",
-	"panel_1_field_2": "value_2"
-},
-{
-	"panel_2_field_1": "value_3",
-	"panel_2_field_2": "value_4"
-},
-=======
 	{
-		"panel_object_1_field_1": "value_1",
-		"panel_object_1_field_2": "value_2"
+		"panel_1_field_1": "value_1",
+		"panel_1_field_2": "value_2"
 	},
 	{
-		"panel_object_2_field_1": "value_3",
-		"panel_object_2_field_2": "value_4"
-	}
->>>>>>> bcdc4d2a
+		"panel_2_field_1": "value_3",
+		"panel_2_field_2": "value_4"
+	}
 ]
 ```
 
