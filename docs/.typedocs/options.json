--- conflicted
+++ resolved
@@ -14,18 +14,11 @@
 	],
 	"name": "Directus",
 	"entryPointStrategy": "packages",
-<<<<<<< HEAD
-	"plugin": ["typedoc-plugin-markdown", "typedoc-vitepress-theme", "typedoc-plugin-frontmatter"],
-	"out": "../packages",
-	"docsRoot": "/",
-	"readme": "./home.md",
-=======
 	"plugin": ["typedoc-plugin-markdown", "typedoc-vitepress-theme", "typedoc-plugin-frontmatter", "typedoc-plugin-zod"],
 	"out": "../packages",
 	"docsRoot": "/",
 	"readme": "./home.md",
 	"hideGenerator": true,
->>>>>>> 43e6038c
 	"frontmatterGlobals": {
 		"editLink": false
 	}
