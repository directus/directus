{
	"extends": "@directus/tsconfig/vue3",
	"compilerOptions": {
<<<<<<< HEAD
		"lib": ["es2022", "DOM"]
=======
		"outDir": "dist"
>>>>>>> 174c9fab
	},
	"include": ["src"],
	"typedocOptions": {
		"entryPoints": ["./src"]
	}
}<|MERGE_RESOLUTION|>--- conflicted
+++ resolved
@@ -1,12 +1,5 @@
 {
 	"extends": "@directus/tsconfig/vue3",
-	"compilerOptions": {
-<<<<<<< HEAD
-		"lib": ["es2022", "DOM"]
-=======
-		"outDir": "dist"
->>>>>>> 174c9fab
-	},
 	"include": ["src"],
 	"typedocOptions": {
 		"entryPoints": ["./src"]
