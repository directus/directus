--- conflicted
+++ resolved
@@ -36,21 +36,12 @@
 		"histoire": "0.17.17",
 		"pinia": "2.1.7",
 		"rollup-plugin-node-externals": "7.1.1",
-<<<<<<< HEAD
 		"typescript": "5.4.5",
 		"vite": "5.2.8",
 		"vite-plugin-dts": "3.8.3",
 		"vitest": "1.5.0",
-		"vue": "3.4.21",
+		"vue": "3.4.22",
 		"vue-i18n": "9.12.1",
-=======
-		"typescript": "5.3.3",
-		"vite": "5.1.4",
-		"vite-plugin-dts": "3.8.1",
-		"vitest": "1.3.1",
-		"vue": "3.4.22",
-		"vue-i18n": "9.10.2",
->>>>>>> f6d1aba3
 		"vue-router": "4.3.0"
 	},
 	"peerDependencies": {
