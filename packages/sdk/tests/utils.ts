import md from 'mockdate';
import nock, { back, BackMode } from 'nock';

export const URL = process.env.TEST_URL || 'http://localhost';
export const MODE = process.env.TEST_MODE || 'dryrun';

back.fixtures = `${__dirname}/fixtures`;
back.setMode(MODE as BackMode);

export type Test = (url: string, nock: () => nock.Scope) => Promise<void>;

export type TestSettings = {
	url?: string;
	fixture?: string;
};

export function test(name: string, test: Test, settings?: TestSettings): void {
	it(name, async () => {
		nock.cleanAll();

		const scope = () => nock(settings?.url || URL);
		if (settings?.fixture) {
			await back(settings.fixture, async () => {
				await test(settings?.url || URL, scope);
			});
		} else {
			await test(settings?.url || URL, scope);
		}

		nock.abortPendingRequests();
		nock.cleanAll();
	});
}

export async function timers(
	func: (opts: {
		flush: () => Promise<void>;
		sleep: (ms: number) => Promise<void>;
		tick: (ms: number) => Promise<void>;
		skip: (func: () => Promise<void>, date?: boolean) => Promise<any>;
	}) => Promise<void>,
	initial: number = Date.now()
<<<<<<< HEAD
) {
=======
): Promise<void> {
>>>>>>> 4c04eba4
	const originals = {
		setTimeout: global.setTimeout,
		setImmediate: global.setImmediate,
	};

	md.set(new Date(initial));

	let travel = 0;

	try {
		jest.useFakeTimers();
		const tick = async (ms: number) => {
			travel += ms;
			md.set(initial + travel);
			await Promise.resolve().then(() => jest.advanceTimersByTime(ms));
		};
<<<<<<< HEAD
		const skip = async (func: () => Promise<void>, date: boolean = false) => {
=======
		const skip = async (func: () => Promise<void>, date = false) => {
>>>>>>> 4c04eba4
			if (date) {
				md.reset();
			}
			jest.useRealTimers();
			try {
				await func();
			} finally {
				if (date) {
					md.set(initial + travel);
				}
				jest.useFakeTimers();
			}
		};
		const flush = () => new Promise<void>((resolve) => originals.setImmediate(resolve));
		const sleep = (ms: number) =>
			new Promise<void>((resolve) => {
				travel += ms;
				md.set(initial + travel);
				originals.setTimeout(resolve, ms);
			});

		await func({
			tick,
			skip,
			flush,
			sleep,
		});
	} finally {
		md.reset();
		jest.clearAllTimers();
		jest.useRealTimers();
	}
}<|MERGE_RESOLUTION|>--- conflicted
+++ resolved
@@ -40,11 +40,7 @@
 		skip: (func: () => Promise<void>, date?: boolean) => Promise<any>;
 	}) => Promise<void>,
 	initial: number = Date.now()
-<<<<<<< HEAD
-) {
-=======
 ): Promise<void> {
->>>>>>> 4c04eba4
 	const originals = {
 		setTimeout: global.setTimeout,
 		setImmediate: global.setImmediate,
@@ -61,11 +57,7 @@
 			md.set(initial + travel);
 			await Promise.resolve().then(() => jest.advanceTimersByTime(ms));
 		};
-<<<<<<< HEAD
-		const skip = async (func: () => Promise<void>, date: boolean = false) => {
-=======
 		const skip = async (func: () => Promise<void>, date = false) => {
->>>>>>> 4c04eba4
 			if (date) {
 				md.reset();
 			}
