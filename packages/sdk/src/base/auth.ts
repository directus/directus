--- conflicted
+++ resolved
@@ -30,12 +30,6 @@
 		if (options?.staticToken) {
 			this.staticToken = options?.staticToken;
 			this.updateStorage<'StaticToken'>({ access_token: this.staticToken, expires: null, refresh_token: null });
-<<<<<<< HEAD
-		} else if (this.autoRefresh) {
-			this.autoRefreshJob();
-			this.addRefreshTokenInterceptor(this._transport.axios);
-=======
->>>>>>> 703fb842
 		}
 	}
 
@@ -75,18 +69,7 @@
 		if (!this.autoRefresh) return;
 		if (!this._storage.auth_expires_at) return;
 
-<<<<<<< HEAD
-		if (this.timer) clearTimeout(this.timer);
-
-		const msWaitUntilRefresh = Math.max(
-			this._storage.auth_expires - this.msRefreshBeforeExpires,
-			this.msRefreshBeforeExpires
-		);
-
-		this.timer = setTimeout(async () => {
-=======
 		if (this._storage.auth_expires_at < new Date().getTime()) {
->>>>>>> 703fb842
 			await this.refresh().catch(() => {
 				/*do nothing*/
 			});
