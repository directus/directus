--- conflicted
+++ resolved
@@ -1,10 +1,6 @@
 {
 	"name": "@directus/sdk",
-<<<<<<< HEAD
-	"version": "9.0.0-rc.60",
-=======
 	"version": "9.0.0-rc.62",
->>>>>>> 4c04eba4
 	"description": "The official Directus SDK for use in JavaScript!",
 	"repository": {
 		"type": "git",
