--- conflicted
+++ resolved
@@ -1,10 +1,6 @@
 {
 	"name": "@directus/sdk",
-<<<<<<< HEAD
-	"version": "9.7.1",
-=======
 	"version": "9.8.0",
->>>>>>> 703fb842
 	"description": "The official Directus SDK for use in JavaScript!",
 	"repository": {
 		"type": "git",
