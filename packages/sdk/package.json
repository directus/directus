{
	"name": "@directus/sdk",
<<<<<<< HEAD
	"version": "9.0.0-rc.83",
=======
	"version": "9.0.0-rc.92",
>>>>>>> 18e41b35
	"description": "The official Directus SDK for use in JavaScript!",
	"repository": {
		"type": "git",
		"url": "https://github.com/directus/directus.git"
	},
	"main": "./dist/index.js",
	"module": "./dist/sdk.esm.js",
	"unpkg": "./dist/sdk.esm.min.js",
	"types": "./dist/index.d.ts",
	"exports": {
		".": "./dist/index.js"
	},
	"files": [
		"dist"
	],
	"scripts": {
		"prebuild": "npm run cleanup",
		"build": "run-p build:*",
		"build:targets": "rollup -c",
		"build:node": "tsc --project ./tsconfig.json",
		"cleanup": "run-p cleanup:*",
		"cleanup:dist": "rimraf ./dist",
		"cleanup:types": "rimraf ./types",
		"cleanup:node": "rimraf ./node",
		"cleanup:browser": "rimraf ./browser",
		"cleanup:coverage": "rimraf ./coverage",
		"test": "jest --coverage",
		"test:watch": "jest --coverage --watchAll"
	},
	"keywords": [
		"api",
		"client",
		"cms",
		"directus",
		"headless",
		"javascript",
		"node",
		"sdk"
	],
	"author": "Rijk van Zanten <rijkvanzanten@me.com>",
	"license": "MIT",
	"dependencies": {
		"axios": "^0.21.1"
	},
	"devDependencies": {
		"@rollup/plugin-commonjs": "20.0.0",
		"@rollup/plugin-json": "4.1.0",
		"@rollup/plugin-node-resolve": "13.0.4",
		"@types/jest": "27.0.1",
		"argon2": "0.28.2",
		"dotenv": "10.0.0",
		"jest": "27.2.0",
		"jest-environment-jsdom": "27.2.0",
		"nock": "13.1.3",
		"npm-run-all": "4.1.5",
		"rimraf": "3.0.2",
<<<<<<< HEAD
		"rollup": "2.52.4",
=======
		"rollup": "2.56.3",
>>>>>>> 18e41b35
		"rollup-plugin-copy": "3.4.0",
		"rollup-plugin-sourcemaps": "0.6.3",
		"rollup-plugin-terser": "7.0.2",
		"rollup-plugin-typescript2": "0.30.0",
		"ts-jest": "27.0.5",
		"ts-node": "10.2.1",
		"typescript": "4.4.3"
	},
	"gitHead": "24621f3934dc77eb23441331040ed13c676ceffd"
}<|MERGE_RESOLUTION|>--- conflicted
+++ resolved
@@ -1,10 +1,6 @@
 {
 	"name": "@directus/sdk",
-<<<<<<< HEAD
-	"version": "9.0.0-rc.83",
-=======
 	"version": "9.0.0-rc.92",
->>>>>>> 18e41b35
 	"description": "The official Directus SDK for use in JavaScript!",
 	"repository": {
 		"type": "git",
@@ -61,11 +57,7 @@
 		"nock": "13.1.3",
 		"npm-run-all": "4.1.5",
 		"rimraf": "3.0.2",
-<<<<<<< HEAD
-		"rollup": "2.52.4",
-=======
 		"rollup": "2.56.3",
->>>>>>> 18e41b35
 		"rollup-plugin-copy": "3.4.0",
 		"rollup-plugin-sourcemaps": "0.6.3",
 		"rollup-plugin-terser": "7.0.2",
