{
	"name": "@directus/sdk",
<<<<<<< HEAD
	"version": "9.1.2",
=======
	"version": "9.7.1",
>>>>>>> 4106bcfe
	"description": "The official Directus SDK for use in JavaScript!",
	"repository": {
		"type": "git",
		"url": "https://github.com/directus/directus.git"
	},
	"main": "dist/sdk.cjs.js",
	"exports": {
		".": {
			"import": {
				"node": "./index.mjs",
				"default": "./dist/sdk.bundler.js"
			},
			"require": "./dist/sdk.cjs.js"
		},
		"./package.json": "./package.json"
	},
	"module": "dist/sdk.bundler.js",
	"unpkg": "dist/sdk.esm.min.js",
	"types": "dist/index.d.ts",
	"files": [
		"dist",
		"index.mjs"
	],
	"scripts": {
		"prebuild": "npm run cleanup",
		"build": "rollup -c",
		"dev": "rollup -c -w",
		"cleanup": "run-p cleanup:*",
		"cleanup:dist": "rimraf ./dist",
		"cleanup:coverage": "rimraf ./coverage",
		"test": "jest --coverage",
		"test:watch": "jest --coverage --watchAll"
	},
	"keywords": [
		"api",
		"client",
		"cms",
		"directus",
		"headless",
		"javascript",
		"node",
		"sdk"
	],
	"author": "Rijk van Zanten <rijkvanzanten@me.com>",
	"license": "MIT",
	"dependencies": {
		"axios": "^0.24.0"
	},
	"devDependencies": {
		"@rollup/plugin-commonjs": "21.0.1",
		"@rollup/plugin-json": "4.1.0",
		"@rollup/plugin-node-resolve": "13.1.3",
		"@types/jest": "27.0.3",
		"argon2": "0.28.2",
		"dotenv": "10.0.0",
		"jest": "27.3.1",
		"jest-environment-jsdom": "27.3.1",
		"nock": "13.2.1",
		"npm-run-all": "4.1.5",
		"rimraf": "3.0.2",
		"rollup": "2.67.3",
		"rollup-plugin-dts": "4.1.0",
		"rollup-plugin-sourcemaps": "0.6.3",
		"rollup-plugin-terser": "7.0.2",
		"rollup-plugin-typescript2": "0.31.2",
		"ts-jest": "27.0.7",
		"ts-node": "10.4.0",
		"typescript": "4.5.2"
	},
	"gitHead": "24621f3934dc77eb23441331040ed13c676ceffd"
}<|MERGE_RESOLUTION|>--- conflicted
+++ resolved
@@ -1,10 +1,6 @@
 {
 	"name": "@directus/sdk",
-<<<<<<< HEAD
-	"version": "9.1.2",
-=======
 	"version": "9.7.1",
->>>>>>> 4106bcfe
 	"description": "The official Directus SDK for use in JavaScript!",
 	"repository": {
 		"type": "git",
