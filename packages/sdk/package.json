--- conflicted
+++ resolved
@@ -50,24 +50,12 @@
 		"axios": "0.27.2"
 	},
 	"devDependencies": {
-<<<<<<< HEAD
-		"@directus/tsconfig": "0.0.7",
+		"@directus/tsconfig": "workspace:*",
 		"@types/node": "18.16.12",
 		"@vitest/coverage-c8": "0.31.1",
 		"jsdom": "22.0.0",
 		"msw": "1.2.1",
 		"typescript": "5.0.4",
 		"vitest": "0.31.1"
-=======
-		"@directus/tsconfig": "workspace:*",
-		"@types/node": "^18.0.3",
-		"@typescript-eslint/eslint-plugin": "^5.30.5",
-		"@typescript-eslint/parser": "^5.30.5",
-		"dotenv": "16.0.1",
-		"jsdom": "^22.0.0",
-		"msw": "^1.2.1",
-		"typescript": "4.7.4",
-		"vitest": "0.31.0"
->>>>>>> c7d0cd0c
 	}
 }