{
	"name": "@directus/specs",
<<<<<<< HEAD
	"version": "9.1.2",
=======
	"version": "9.7.1",
>>>>>>> 4106bcfe
	"description": "OpenAPI Specification of the Directus API",
	"main": "index.js",
	"exports": {
		".": "./index.js",
		"./package.json": "./package.json"
	},
	"scripts": {
		"ui:watch": "swagger-ui-watcher src/openapi.yaml",
		"validate": "swagger-cli validate src/openapi.yaml",
		"build": "swagger-cli bundle src/openapi.yaml -o dist/openapi.json",
		"build:deref": "swagger-cli bundle src/openapi.yaml -o dist/openapi-deref.json --dereference",
		"dev": "npm-watch build"
	},
	"watch": {
		"build": {
			"patterns": [
				"src"
			],
			"extensions": "yaml",
			"quiet": true,
			"silent": true
		}
	},
	"repository": {
		"type": "git",
		"url": "git+https://github.com/directus/directus.git"
	},
	"author": "Nils Twelker",
	"license": "GPL-3.0",
	"bugs": {
		"url": "https://github.com/directus/directus/issues"
	},
	"homepage": "https://github.com/directus/directus#readme",
	"files": [
		"dist",
		"LICENSE",
		"README.md",
		"index.d.ts",
		"index.js"
	],
	"gitHead": "24621f3934dc77eb23441331040ed13c676ceffd",
	"devDependencies": {
		"npm-watch": "0.11.0",
		"swagger-cli": "4.0.4",
		"swagger-ui-watcher": "2.1.12"
	},
	"dependencies": {
		"openapi3-ts": "^2.0.1"
	}
}<|MERGE_RESOLUTION|>--- conflicted
+++ resolved
@@ -1,10 +1,6 @@
 {
 	"name": "@directus/specs",
-<<<<<<< HEAD
-	"version": "9.1.2",
-=======
 	"version": "9.7.1",
->>>>>>> 4106bcfe
 	"description": "OpenAPI Specification of the Directus API",
 	"main": "index.js",
 	"exports": {
