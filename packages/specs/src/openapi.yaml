--- conflicted
+++ resolved
@@ -336,14 +336,6 @@
       $ref: './parameters/fields.yaml'
     Mode:
       $ref: './parameters/mode.yaml'
-<<<<<<< HEAD
-    Export:
-      $ref: './parameters/export.yaml'
-  definitions:
-    Query:
-      $ref: './definitions/query.yaml'
-=======
->>>>>>> 12786728
   responses:
     NotFoundError:
       $ref: './responses/notFoundError.yaml'
