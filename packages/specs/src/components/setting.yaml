--- conflicted
+++ resolved
@@ -49,13 +49,8 @@
     nullable: true
   storage_default_folder:
     description: Default folder to place files
-<<<<<<< HEAD
-    type: uuid
-    width: full
-=======
     type: string
     format: uuid
->>>>>>> 6eafe010
   storage_asset_transform:
     description: What transformations are allowed in the assets endpoint.
     type: string
