--- conflicted
+++ resolved
@@ -28,17 +28,10 @@
 		"@vueuse/core": "12.3.0"
 	},
 	"devDependencies": {
-<<<<<<< HEAD
 		"@directus/tsconfig": "3.0.0",
-		"@vueuse/shared": "11.1.0",
-		"pinia": "2.2.4",
-		"tsup": "8.3.0",
-=======
-		"@directus/tsconfig": "workspace:*",
 		"@vueuse/shared": "12.3.0",
 		"pinia": "2.3.0",
 		"tsup": "8.3.5",
->>>>>>> 7cb9d9e3
 		"typescript": "5.7.2",
 		"vue": "3.5.13"
 	},
