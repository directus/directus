--- conflicted
+++ resolved
@@ -37,11 +37,7 @@
 		"dev": "npm run build -- -w --preserveWatchOutput --incremental"
 	},
 	"dependencies": {
-<<<<<<< HEAD
 		"@directus/drive": "workspace:*",
-=======
-		"@directus/drive": "9.14.1",
->>>>>>> 84e6277f
 		"@google-cloud/storage": "^5.8.5",
 		"lodash": "4.17.21",
 		"normalize-path": "^3.0.0"
