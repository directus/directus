--- conflicted
+++ resolved
@@ -1,10 +1,6 @@
 {
 	"name": "@directus/drive-gcs",
-<<<<<<< HEAD
-	"version": "9.1.2",
-=======
 	"version": "9.7.1",
->>>>>>> 4106bcfe
 	"description": "Google Cloud Storage driver for @directus/drive",
 	"license": "MIT",
 	"main": "dist/index.js",
@@ -41,11 +37,7 @@
 		"dev": "npm run build -- -w --preserveWatchOutput --incremental"
 	},
 	"dependencies": {
-<<<<<<< HEAD
-		"@directus/drive": "9.1.2",
-=======
 		"@directus/drive": "9.7.1",
->>>>>>> 4106bcfe
 		"@google-cloud/storage": "^5.8.5",
 		"lodash": "4.17.21",
 		"normalize-path": "^3.0.0"
