import { ActionHandler, FilterHandler, InitHandler, ScheduleHandler } from './events';
import { ApiExtensionContext } from './extensions';

<<<<<<< HEAD
type HookContext = {
	database: Knex;
	schema: Record<string, any> | null;
	accountability: Accountability | null;
};

type FilterHandler = (payload: any, meta: Record<string, any>, context: HookContext) => any | Promise<any>;
type ActionHandler = (meta: Record<string, any>, context: HookContext) => void;
type InitHandler = (meta: Record<string, any>) => void;
type ScheduleHandler = () => void;

=======
>>>>>>> 889668f9
type RegisterFunctions = {
	filter: (event: string, handler: FilterHandler) => void;
	action: (event: string, handler: ActionHandler) => void;
	init: (event: string, handler: InitHandler) => void;
	schedule: (cron: string, handler: ScheduleHandler) => void;
};

type HookConfigFunction = (register: RegisterFunctions, context: ApiExtensionContext) => void;

export type HookConfig = HookConfigFunction;<|MERGE_RESOLUTION|>--- conflicted
+++ resolved
@@ -1,20 +1,6 @@
 import { ActionHandler, FilterHandler, InitHandler, ScheduleHandler } from './events';
 import { ApiExtensionContext } from './extensions';
 
-<<<<<<< HEAD
-type HookContext = {
-	database: Knex;
-	schema: Record<string, any> | null;
-	accountability: Accountability | null;
-};
-
-type FilterHandler = (payload: any, meta: Record<string, any>, context: HookContext) => any | Promise<any>;
-type ActionHandler = (meta: Record<string, any>, context: HookContext) => void;
-type InitHandler = (meta: Record<string, any>) => void;
-type ScheduleHandler = () => void;
-
-=======
->>>>>>> 889668f9
 type RegisterFunctions = {
 	filter: (event: string, handler: FilterHandler) => void;
 	action: (event: string, handler: ActionHandler) => void;
