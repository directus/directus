<<<<<<< HEAD
export type ApiExtensionType = 'endpoint' | 'hook';
export type AppExtensionType = 'interface' | 'display' | 'layout' | 'module' | 'panel';
export type ExtensionType = ApiExtensionType | AppExtensionType;
export type ExtensionPackageType = ExtensionType | 'pack';
=======
import { Knex } from 'knex';
import { Logger } from 'pino';
import {
	API_EXTENSION_PACKAGE_TYPES,
	API_EXTENSION_TYPES,
	APP_EXTENSION_PACKAGE_TYPES,
	APP_EXTENSION_TYPES,
	EXTENSION_PACKAGE_TYPES,
	EXTENSION_PKG_KEY,
	EXTENSION_TYPES,
} from '../constants';
import { Accountability } from './accountability';

export type AppExtensionType = typeof APP_EXTENSION_TYPES[number];
export type ApiExtensionType = typeof API_EXTENSION_TYPES[number];
export type ExtensionType = typeof EXTENSION_TYPES[number];

export type AppExtensionPackageType = typeof APP_EXTENSION_PACKAGE_TYPES[number];
export type ApiExtensionPackageType = typeof API_EXTENSION_PACKAGE_TYPES[number];
export type ExtensionPackageType = typeof EXTENSION_PACKAGE_TYPES[number];
>>>>>>> 18e41b35

export type Extension = {
	path: string;
	name: string;
	version?: string;

	type: ExtensionPackageType;
	entrypoint?: string;
	host?: string;
	children?: string[];

	local: boolean;
	root: boolean;
};

export type ExtensionManifestRaw = {
	name?: string;
	version?: string;
	dependencies?: Record<string, string>;

	[EXTENSION_PKG_KEY]?: {
		type?: string;
		path?: string;
		source?: string;
		host?: string;
		hidden?: boolean;
	};
};

export type ExtensionManifest = {
	name: string;
	version: string;
	dependencies?: Record<string, string>;

	[EXTENSION_PKG_KEY]: {
		type: ExtensionPackageType;
		path: string;
		source: string;
		host: string;
		hidden: boolean;
	};
};

export type ApiExtensionContext = {
	services: any;
	exceptions: any;
	database: Knex;
	env: Record<string, any>;
	logger: Logger;
	getSchema: (options?: { accountability?: Accountability; database?: Knex }) => Promise<Record<string, any>>;
};<|MERGE_RESOLUTION|>--- conflicted
+++ resolved
@@ -1,9 +1,3 @@
-<<<<<<< HEAD
-export type ApiExtensionType = 'endpoint' | 'hook';
-export type AppExtensionType = 'interface' | 'display' | 'layout' | 'module' | 'panel';
-export type ExtensionType = ApiExtensionType | AppExtensionType;
-export type ExtensionPackageType = ExtensionType | 'pack';
-=======
 import { Knex } from 'knex';
 import { Logger } from 'pino';
 import {
@@ -24,7 +18,6 @@
 export type AppExtensionPackageType = typeof APP_EXTENSION_PACKAGE_TYPES[number];
 export type ApiExtensionPackageType = typeof API_EXTENSION_PACKAGE_TYPES[number];
 export type ExtensionPackageType = typeof EXTENSION_PACKAGE_TYPES[number];
->>>>>>> 18e41b35
 
 export type Extension = {
 	path: string;
