--- conflicted
+++ resolved
@@ -1,10 +1,6 @@
 import { Component } from 'vue';
-<<<<<<< HEAD
-import { AppFilter } from './presets';
-=======
 import { Item } from './items';
 import { Filter } from './filter';
->>>>>>> e944fb97
 
 export interface LayoutConfig<Options = any, Query = any> {
 	id: string;
