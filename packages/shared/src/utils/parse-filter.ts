import { isObjectLike } from 'lodash';
import { REGEX_BETWEEN_PARENS } from '../constants';
<<<<<<< HEAD
import { Accountability, Filter, User, Role, Item } from '../types';
import { toArray } from './to-array';
=======
import { Accountability, Filter, Role, User } from '../types';
>>>>>>> e7854549
import { adjustDate } from './adjust-date';
import { deepMap } from './deep-map';
import { get } from './get-with-arrays';
import { isDynamicVariable } from './is-dynamic-variable';
import { toArray } from './to-array';

export type ParseFilterContext = {
	// The user can add any custom fields to user
	$CURRENT_USER?: User & Record<string, any>;
	$CURRENT_ROLE?: Role & Record<string, any>;
	$CURRENT_ITEM?: Item;
};

export function parseFilter(
	filter: Filter | null,
	accountability: Accountability | null,
	context: ParseFilterContext = {}
): Filter | null {
	if (filter === null || filter === undefined) {
		return null;
	}

	if (!isObjectLike(filter)) {
		return { _eq: parseFilterValue(filter, accountability, context) };
	}

	const filters = Object.entries(filter).map((entry) => parseFilterEntry(entry, accountability, context));

	if (filters.length === 0) {
		return {};
	} else if (filters.length === 1) {
		return filters[0] ?? null;
	} else {
		return { _and: filters };
	}
}

export function parsePreset(
	preset: Record<string, any> | null,
	accountability: Accountability | null,
	context: ParseFilterContext = {}
) {
	if (!preset) return preset;
	return deepMap(preset, (value) => parseFilterValue(value, accountability, context));
}

function parseFilterEntry(
	[key, value]: [string, any],
	accountability: Accountability | null,
	context: ParseFilterContext
): Filter {
	if (['_or', '_and'].includes(String(key))) {
		return { [key]: value.map((filter: Filter) => parseFilter(filter, accountability, context)) };
	} else if (['_in', '_nin', '_between', '_nbetween'].includes(String(key))) {
		return { [key]: toArray(value).flatMap((value) => parseFilterValue(value, accountability, context)) } as Filter;
	} else if (String(key).startsWith('_')) {
		return { [key]: parseFilterValue(value, accountability, context) };
	} else {
		return { [key]: parseFilter(value, accountability, context) } as Filter;
	}
}

function parseFilterValue(value: any, accountability: Accountability | null, context: ParseFilterContext) {
	if (value === 'true') return true;
	if (value === 'false') return false;
	if (value === 'null' || value === 'NULL') return null;
	if (isDynamicVariable(value)) return parseDynamicVariable(value, accountability, context);
	return value;
}

function parseDynamicVariable(value: any, accountability: Accountability | null, context: ParseFilterContext) {
	if (value.startsWith('$NOW')) {
		if (value.includes('(') && value.includes(')')) {
			const adjustment = value.match(REGEX_BETWEEN_PARENS)?.[1];
			if (!adjustment) return new Date();
			return adjustDate(new Date(), adjustment);
		}

		return new Date();
	}

	if (value.startsWith('$CURRENT_USER')) {
		if (value === '$CURRENT_USER') return accountability?.user ?? null;
		return get(context, value, null);
	}

	if (value.startsWith('$CURRENT_ROLE')) {
		if (value === '$CURRENT_ROLE') return accountability?.role ?? null;
		return get(context, value, null);
	}
<<<<<<< HEAD

	if (value.startsWith('$CURRENT_ITEM')) {
		return get(context, value, null);
	}
}

function get(object: Record<string, any> | any[], path: string, defaultValue: any): any {
	const [key, ...follow] = path.split('.');
	const result = Array.isArray(object) ? object.map((entry) => entry[key!]) : object?.[key!];
	if (follow.length > 0) {
		return get(result, follow.join('.'), defaultValue);
	}
	return result ?? defaultValue;
=======
>>>>>>> e7854549
}<|MERGE_RESOLUTION|>--- conflicted
+++ resolved
@@ -1,11 +1,6 @@
 import { isObjectLike } from 'lodash';
 import { REGEX_BETWEEN_PARENS } from '../constants';
-<<<<<<< HEAD
 import { Accountability, Filter, User, Role, Item } from '../types';
-import { toArray } from './to-array';
-=======
-import { Accountability, Filter, Role, User } from '../types';
->>>>>>> e7854549
 import { adjustDate } from './adjust-date';
 import { deepMap } from './deep-map';
 import { get } from './get-with-arrays';
@@ -96,20 +91,8 @@
 		if (value === '$CURRENT_ROLE') return accountability?.role ?? null;
 		return get(context, value, null);
 	}
-<<<<<<< HEAD
 
 	if (value.startsWith('$CURRENT_ITEM')) {
 		return get(context, value, null);
 	}
-}
-
-function get(object: Record<string, any> | any[], path: string, defaultValue: any): any {
-	const [key, ...follow] = path.split('.');
-	const result = Array.isArray(object) ? object.map((entry) => entry[key!]) : object?.[key!];
-	if (follow.length > 0) {
-		return get(result, follow.join('.'), defaultValue);
-	}
-	return result ?? defaultValue;
-=======
->>>>>>> e7854549
 }