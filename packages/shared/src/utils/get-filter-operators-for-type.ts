import { ClientFilterOperator, Type } from '../types';

type GetFilterOperationsForTypeOptions = {
	includeValidation?: boolean;
};

export function getFilterOperatorsForType(
	type: Type,
	opts?: GetFilterOperationsForTypeOptions
): ClientFilterOperator[] {
	const validationOnlyStringFilterOperators: ClientFilterOperator[] = opts?.includeValidation ? ['regex'] : [];

	switch (type) {
		// Text
		case 'binary':
		case 'hash':
		case 'string':
		case 'csv':
			return [
				'contains',
				'ncontains',
<<<<<<< HEAD
				'nicontains',
=======
				'icontains',
>>>>>>> 8b39c49d
				'starts_with',
				'istarts_with',
				'nstarts_with',
				'nistarts_with',
				'ends_with',
				'iends_with',
				'nends_with',
				'niends_with',
				'eq',
				'ieq',
				'neq',
				'nieq',
				'empty',
				'nempty',
				'null',
				'nnull',
				'in',
				'nin',
				...validationOnlyStringFilterOperators,
			];

		// JSON
		// UUID
		case 'uuid':
			return ['eq', 'neq', 'null', 'nnull', 'in', 'nin'];
		case 'json':
			return ['null', 'nnull'];

		// Boolean
		case 'boolean':
			return ['eq', 'neq', 'null', 'nnull'];

		// Numbers
		case 'bigInteger':
		case 'integer':
		case 'decimal':
		case 'float':
			return ['eq', 'neq', 'lt', 'lte', 'gt', 'gte', 'between', 'nbetween', 'null', 'nnull', 'in', 'nin'];

		// Datetime
		case 'dateTime':
		case 'date':
		case 'time':
			return [
				'eq',
				'neq',
				'null',
				'nnull',
				'lt',
				'lte',
				'gt',
				'gte',
				'between',
				'nbetween',
				'null',
				'nnull',
				'in',
				'nin',
			];

		case 'geometry':
			return ['null', 'nnull', 'intersects', 'nintersects', 'intersects_bbox', 'nintersects_bbox'];

		default:
			return [
				'contains',
				'ncontains',
				'eq',
				'neq',
				'lt',
				'lte',
				'gt',
				'gte',
				'between',
				'nbetween',
				'empty',
				'nempty',
				'null',
				'nnull',
				'in',
				'nin',
				...validationOnlyStringFilterOperators,
			];
	}
}<|MERGE_RESOLUTION|>--- conflicted
+++ resolved
@@ -19,11 +19,8 @@
 			return [
 				'contains',
 				'ncontains',
-<<<<<<< HEAD
 				'nicontains',
-=======
 				'icontains',
->>>>>>> 8b39c49d
 				'starts_with',
 				'istarts_with',
 				'nstarts_with',
