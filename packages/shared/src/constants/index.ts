--- conflicted
+++ resolved
@@ -1,7 +1,3 @@
 export * from './extensions';
-<<<<<<< HEAD
-export * from './field-types';
-=======
 export * from './fields';
->>>>>>> d91f1408
 export * from './symbols';