{
	"name": "@directus/shared",
	"version": "9.21.2",
	"description": "Code shared between all Directus packages",
	"homepage": "https://directus.io",
	"bugs": {
		"url": "https://github.com/directus/directus/issues"
	},
	"repository": {
		"type": "git",
		"url": "https://github.com/directus/directus.git",
		"directory": "packages/shared"
	},
	"funding": "https://github.com/directus/directus?sponsor=1",
	"author": "Nicola Krumschmidt",
	"maintainers": [
		"Rijk van Zanten <rijkvanzanten@me.com>"
	],
	"sideEffects": false,
	"exports": {
		"./composables": {
			"import": "./dist/composables/index.mjs",
			"require": "./dist/composables/index.js"
		},
		"./constants": {
			"import": "./dist/constants/index.mjs",
			"require": "./dist/constants/index.js"
		},
		"./exceptions": {
			"import": "./dist/exceptions/index.mjs",
			"require": "./dist/exceptions/index.js"
		},
		"./types": {
			"import": "./dist/types/index.mjs",
			"require": "./dist/types/index.js"
		},
		"./utils": {
			"import": "./dist/utils/index.mjs",
			"require": "./dist/utils/index.js"
		},
		"./utils/browser": {
			"import": "./dist/utils/browser/index.mjs",
			"require": "./dist/utils/browser/index.js"
		},
		"./utils/node": {
			"import": "./dist/utils/node/index.mjs",
			"require": "./dist/utils/node/index.js"
		},
		"./package.json": "./package.json"
	},
	"files": [
		"dist",
		"!**/*.test.{d.ts,js}",
		"!**/*.d.ts.map",
		"{,utils/}*.d.ts"
	],
	"scripts": {
		"build": "tsup-node src --format cjs,esm --no-splitting",
<<<<<<< HEAD
		"buildbak": "concurrently --prefix-colors auto --passthrough-arguments \"pnpm:build:* {@}\"",
		"build:esm": "tsc --project ./tsconfig.json --module ES2015 --outDir ./dist/esm",
		"build:cjs": "tsc --project ./tsconfig.json --module CommonJS --outDir ./dist/cjs",
=======
>>>>>>> 9540d71c
		"dev": "pnpm build -- -w --preserveWatchOutput --incremental",
		"test": "vitest run",
		"test:coverage": "vitest run --coverage",
		"test:watch": "vitest"
	},
	"dependencies": {
		"axios": "1.1.3",
		"date-fns": "2.29.3",
		"express": "4.18.2",
		"fs-extra": "10.1.0",
		"geojson": "0.5.0",
		"joi": "17.7.0",
		"knex": "2.3.0",
		"knex-schema-inspector": "3.0.0",
		"lodash": "4.17.21",
		"micromustache": "8.0.3",
		"nanoid": "4.0.0",
		"pino": "8.7.0",
		"vue": "3.2.45",
		"vue-i18n": "9.2.2",
		"vue-router": "4.1.6"
	},
	"devDependencies": {
		"@types/express": "4.17.14",
		"@types/fs-extra": "9.0.13",
		"@types/geojson": "7946.0.10",
		"@types/lodash": "4.14.189",
		"@types/pino": "7.0.4",
		"@types/tmp": "0.2.3",
		"concurrently": "7.5.0",
		"tmp": "0.2.1",
		"tsup": "6.5.0",
		"typescript": "4.9.3",
		"vitest": "0.25.2"
	},
	"publishConfig": {
		"access": "public"
	}
}<|MERGE_RESOLUTION|>--- conflicted
+++ resolved
@@ -56,12 +56,6 @@
 	],
 	"scripts": {
 		"build": "tsup-node src --format cjs,esm --no-splitting",
-<<<<<<< HEAD
-		"buildbak": "concurrently --prefix-colors auto --passthrough-arguments \"pnpm:build:* {@}\"",
-		"build:esm": "tsc --project ./tsconfig.json --module ES2015 --outDir ./dist/esm",
-		"build:cjs": "tsc --project ./tsconfig.json --module CommonJS --outDir ./dist/cjs",
-=======
->>>>>>> 9540d71c
 		"dev": "pnpm build -- -w --preserveWatchOutput --incremental",
 		"test": "vitest run",
 		"test:coverage": "vitest run --coverage",
