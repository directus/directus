--- conflicted
+++ resolved
@@ -1,10 +1,6 @@
 {
 	"name": "@directus/shared",
-<<<<<<< HEAD
-	"version": "9.7.1",
-=======
 	"version": "9.8.0",
->>>>>>> 703fb842
 	"description": "Code shared between all directus packages.",
 	"exports": {
 		"./composables": {
