--- conflicted
+++ resolved
@@ -26,13 +26,10 @@
 		"./utils/node": {
 			"import": "./dist/esm/utils/node/index.js",
 			"require": "./dist/cjs/utils/node/index.js"
-<<<<<<< HEAD
-=======
 		},
 		"./exceptions": {
 			"import": "./dist/esm/exceptions/index.js",
 			"require": "./dist/cjs/exceptions/index.js"
->>>>>>> 6eafe010
 		}
 	},
 	"scripts": {
@@ -48,10 +45,7 @@
 	],
 	"gitHead": "24621f3934dc77eb23441331040ed13c676ceffd",
 	"dependencies": {
-<<<<<<< HEAD
-=======
 		"date-fns": "^2.21.1",
->>>>>>> 6eafe010
 		"express": "4.17.1",
 		"fs-extra": "10.0.0",
 		"joi": "17.4.2",
