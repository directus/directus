--- conflicted
+++ resolved
@@ -86,10 +86,7 @@
 		"@types/geojson": "7946.0.10",
 		"@types/lodash": "4.14.191",
 		"@types/tmp": "0.2.3",
-<<<<<<< HEAD
-=======
 		"@vue/test-utils": "2.2.6",
->>>>>>> 75a53a52
 		"concurrently": "7.6.0",
 		"tmp": "0.2.1",
 		"typescript": "4.9.4",
