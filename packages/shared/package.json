--- conflicted
+++ resolved
@@ -1,11 +1,7 @@
 {
 	"name": "@directus/shared",
-<<<<<<< HEAD
-	"version": "9.18.1",
+	"version": "9.20.4",
 	"type": "module",
-=======
-	"version": "9.20.4",
->>>>>>> cc55d560
 	"description": "Code shared between all directus packages.",
 	"sideEffects": false,
 	"exports": {
@@ -31,23 +27,6 @@
 		"Rijk van Zanten <rijkvanzanten@me.com>"
 	],
 	"dependencies": {
-<<<<<<< HEAD
-		"axios": "^0.27.2",
-		"date-fns": "2.24.0",
-		"express": "^4.18.1",
-		"fs-extra": "10.0.0",
-		"geojson": "^0.5.0",
-		"joi": "17.4.2",
-		"knex": "2.2.0",
-		"knex-schema-inspector": "2.0.4",
-		"lodash-es": "4.17.21",
-		"micromustache": "^8.0.3",
-		"nanoid": "^4.0.0",
-		"pino": "6.13.3",
-		"vue": "3.2.36",
-		"vue-i18n": "9.1.10",
-		"vue-router": "4.0.15"
-=======
 		"axios": "1.1.3",
 		"date-fns": "2.29.3",
 		"express": "4.18.2",
@@ -56,40 +35,26 @@
 		"joi": "17.6.3",
 		"knex": "2.3.0",
 		"knex-schema-inspector": "3.0.0",
-		"lodash": "4.17.21",
+		"lodash-es": "4.17.21",
 		"micromustache": "8.0.3",
 		"nanoid": "4.0.0",
 		"pino": "8.6.1",
 		"vue": "3.2.41",
 		"vue-i18n": "9.2.2",
 		"vue-router": "4.1.5"
->>>>>>> cc55d560
 	},
 	"devDependencies": {
 		"@types/express": "4.17.14",
 		"@types/fs-extra": "9.0.13",
-<<<<<<< HEAD
-		"@types/geojson": "7946.0.8",
+		"@types/geojson": "7946.0.10",
 		"@types/lodash-es": "4.17.6",
-		"@types/pino": "6.3.12",
-		"@types/tmp": "^0.2.3",
-		"c8": "^7.12.0",
-		"npm-run-all": "4.1.5",
-		"rimraf": "3.0.2",
-		"tmp": "0.2.1",
-		"typescript": "^4.8.2",
-		"vitest": "^0.18.1"
-=======
-		"@types/geojson": "7946.0.10",
-		"@types/lodash": "4.14.186",
 		"@types/pino": "7.0.4",
 		"@types/tmp": "0.2.3",
 		"c8": "7.12.0",
 		"npm-run-all": "4.1.5",
 		"rimraf": "3.0.2",
 		"tmp": "0.2.1",
-		"typescript": "4.8.4",
-		"vitest": "0.24.3"
->>>>>>> cc55d560
+		"typescript": "^4.8.2",
+		"vitest": "0.18.1"
 	}
 }