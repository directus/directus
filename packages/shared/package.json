{
	"name": "@directus/shared",
<<<<<<< HEAD
	"version": "9.17.0",
	"type": "module",
=======
	"version": "9.17.4",
>>>>>>> 4d465764
	"description": "Code shared between all directus packages.",
	"sideEffects": false,
	"exports": {
		"./composables": "./dist/composables/index.js",
		"./constants": "./dist/constants/index.js",
		"./exceptions": "./dist/exceptions/index.js",
		"./types": "./dist/types/index.js",
		"./utils": "./dist/utils/index.js",
		"./utils/node": "./dist/utils/node/index.js",
		"./utils/browser": "./dist/utils/browser/index.js",
		"./package.json": "./package.json"
	},
	"scripts": {
		"build": "tsc --project ./tsconfig.json",
		"cleanup": "rimraf ./dist",
		"dev": "pnpm build -- -w --preserveWatchOutput --incremental",
		"test": "vitest run",
		"test:coverage": "vitest run --coverage",
		"test:watch": "vitest"
	},
	"author": "Nicola Krumschmidt",
	"maintainers": [
		"Rijk van Zanten <rijkvanzanten@me.com>"
	],
	"dependencies": {
		"axios": "^0.27.2",
		"date-fns": "2.24.0",
		"express": "^4.18.1",
		"fs-extra": "10.0.0",
		"geojson": "^0.5.0",
		"joi": "17.4.2",
		"knex": "2.2.0",
		"knex-schema-inspector": "2.0.4",
		"lodash-es": "4.17.21",
		"micromustache": "^8.0.3",
		"nanoid": "^4.0.0",
		"pino": "6.13.3",
		"vue": "3.2.36",
		"vue-i18n": "9.1.10",
		"vue-router": "4.0.15"
	},
	"devDependencies": {
		"@types/express": "4.17.13",
		"@types/fs-extra": "9.0.13",
		"@types/geojson": "7946.0.8",
		"@types/lodash-es": "4.17.6",
		"@types/pino": "6.3.12",
		"@types/tmp": "^0.2.3",
		"c8": "^7.12.0",
		"npm-run-all": "4.1.5",
		"rimraf": "3.0.2",
		"tmp": "0.2.1",
		"typescript": "^4.8.2",
		"vitest": "^0.18.1"
	}
}<|MERGE_RESOLUTION|>--- conflicted
+++ resolved
@@ -1,11 +1,7 @@
 {
 	"name": "@directus/shared",
-<<<<<<< HEAD
-	"version": "9.17.0",
+	"version": "9.17.4",
 	"type": "module",
-=======
-	"version": "9.17.4",
->>>>>>> 4d465764
 	"description": "Code shared between all directus packages.",
 	"sideEffects": false,
 	"exports": {
