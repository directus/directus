--- conflicted
+++ resolved
@@ -1,14 +1,6 @@
 {
-<<<<<<< HEAD
-	"extends": "@directus/tsconfig/node18-esm.json",
-	"include": ["src", "create-build.test.ts"],
-=======
 	"extends": "@directus/tsconfig/node18-esm",
-	"compilerOptions": {
-		"outDir": "dist"
-	},
 	"include": ["src"],
->>>>>>> 174c9fab
 	"typedocOptions": {
 		"entryPoints": ["./src/index.ts"]
 	}
