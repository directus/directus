{
	"name": "@directus/extensions-sdk",
<<<<<<< HEAD
	"version": "9.7.1",
=======
	"version": "9.8.0",
>>>>>>> 703fb842
	"description": "A toolkit to develop extensions to extend Directus.",
	"main": "dist/cjs/index.js",
	"exports": {
		".": {
			"import": "./dist/esm/index.js",
			"require": "./dist/cjs/index.js"
		},
		"./cli": {
			"import": "./dist/esm/cli/index.js",
			"require": "./dist/cjs/cli/index.js"
		},
		"./package.json": "./package.json"
	},
	"types": "dist/esm/index.d.ts",
	"bin": {
		"directus-extension": "cli.js"
	},
	"scripts": {
		"build": "run-p \"build:* -- {@}\" --",
		"build:esm": "tsc --project ./tsconfig.json --module ES2015 --outDir ./dist/esm",
		"build:cjs": "tsc --project ./tsconfig.json --module CommonJS --outDir ./dist/cjs",
		"cleanup": "rimraf ./dist",
		"dev": "npm run build -- -w --preserveWatchOutput --incremental"
	},
	"engines": {
		"node": ">=12.20.0"
	},
	"author": "Nicola Krumschmidt",
	"gitHead": "24621f3934dc77eb23441331040ed13c676ceffd",
	"dependencies": {
<<<<<<< HEAD
		"@directus/shared": "9.7.1",
=======
		"@directus/shared": "9.8.0",
>>>>>>> 703fb842
		"@rollup/plugin-commonjs": "^21.0.1",
		"@rollup/plugin-json": "^4.1.0",
		"@rollup/plugin-node-resolve": "^13.1.3",
		"@rollup/plugin-replace": "^3.1.0",
		"@vue/compiler-sfc": "^3.1.1",
		"chalk": "^4.1.1",
		"commander": "^8.0.0",
		"execa": "^5.1.1",
		"fs-extra": "^10.0.0",
		"ora": "^5.4.0",
		"rollup": "^2.67.3",
		"rollup-plugin-styles": "^4.0.0",
		"rollup-plugin-terser": "^7.0.2",
		"rollup-plugin-typescript2": "^0.31.2",
		"rollup-plugin-vue": "^6.0.0"
	},
	"devDependencies": {
		"npm-run-all": "4.1.5",
		"rimraf": "3.0.2",
		"typescript": "4.5.2"
	}
}<|MERGE_RESOLUTION|>--- conflicted
+++ resolved
@@ -1,10 +1,6 @@
 {
 	"name": "@directus/extensions-sdk",
-<<<<<<< HEAD
-	"version": "9.7.1",
-=======
 	"version": "9.8.0",
->>>>>>> 703fb842
 	"description": "A toolkit to develop extensions to extend Directus.",
 	"main": "dist/cjs/index.js",
 	"exports": {
@@ -35,11 +31,7 @@
 	"author": "Nicola Krumschmidt",
 	"gitHead": "24621f3934dc77eb23441331040ed13c676ceffd",
 	"dependencies": {
-<<<<<<< HEAD
-		"@directus/shared": "9.7.1",
-=======
 		"@directus/shared": "9.8.0",
->>>>>>> 703fb842
 		"@rollup/plugin-commonjs": "^21.0.1",
 		"@rollup/plugin-json": "^4.1.0",
 		"@rollup/plugin-node-resolve": "^13.1.3",
