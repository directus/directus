{
	"name": "@directus/extensions-sdk",
	"version": "12.1.4",
	"description": "A toolkit to develop extensions to extend Directus",
	"homepage": "https://directus.io",
	"repository": {
		"type": "git",
		"url": "https://github.com/directus/directus.git",
		"directory": "packages/extensions-sdk"
	},
	"funding": "https://github.com/directus/directus?sponsor=1",
	"license": "MIT",
	"author": "Nicola Krumschmidt",
	"type": "module",
	"exports": {
		".": "./dist/index.js",
		"./cli": "./dist/cli/index.js",
		"./package.json": "./package.json"
	},
	"main": "dist/index.js",
	"bin": {
		"directus-extension": "cli.js"
	},
	"files": [
		"dist",
		"templates"
	],
	"scripts": {
		"build": "tsc --project tsconfig.prod.json",
		"dev": "tsc --watch",
		"test": "vitest --watch=false"
	},
	"dependencies": {
		"@directus/composables": "workspace:*",
		"@directus/constants": "workspace:*",
		"@directus/extensions": "workspace:*",
		"@directus/themes": "workspace:*",
		"@directus/types": "workspace:*",
		"@directus/utils": "workspace:*",
		"@rollup/plugin-commonjs": "25.0.8",
		"@rollup/plugin-json": "6.1.0",
		"@rollup/plugin-node-resolve": "15.3.1",
		"@rollup/plugin-replace": "5.0.7",
		"@rollup/plugin-terser": "0.4.4",
		"@rollup/plugin-virtual": "3.0.2",
		"@vitejs/plugin-vue": "4.6.2",
		"chalk": "5.4.1",
		"commander": "10.0.1",
		"esbuild": "0.17.19",
		"execa": "7.2.0",
		"fs-extra": "11.2.0",
		"inquirer": "12.3.0",
		"ora": "6.3.1",
		"rollup": "3.29.5",
		"rollup-plugin-esbuild": "5.0.0",
		"rollup-plugin-styles": "4.0.0",
<<<<<<< HEAD
		"semver": "7.6.3",
		"vite": "4.5.2",
		"vue": "3.5.11"
=======
		"vite": "4.5.5",
		"vue": "3.5.13"
>>>>>>> 5f25657e
	},
	"devDependencies": {
		"@directus/tsconfig": "3.0.0",
		"@types/fs-extra": "11.0.4",
		"@types/inquirer": "9.0.7",
<<<<<<< HEAD
		"@types/semver": "7.5.8",
		"@vitest/coverage-v8": "2.1.2",
		"typescript": "5.7.2",
		"vitest": "2.1.2"
=======
		"@vitest/coverage-v8": "2.1.8",
		"typescript": "5.7.3",
		"vitest": "2.1.8"
>>>>>>> 5f25657e
	},
	"engines": {
		"node": ">=12.20.0"
	}
}<|MERGE_RESOLUTION|>--- conflicted
+++ resolved
@@ -54,29 +54,18 @@
 		"rollup": "3.29.5",
 		"rollup-plugin-esbuild": "5.0.0",
 		"rollup-plugin-styles": "4.0.0",
-<<<<<<< HEAD
 		"semver": "7.6.3",
-		"vite": "4.5.2",
-		"vue": "3.5.11"
-=======
 		"vite": "4.5.5",
 		"vue": "3.5.13"
->>>>>>> 5f25657e
 	},
 	"devDependencies": {
 		"@directus/tsconfig": "3.0.0",
 		"@types/fs-extra": "11.0.4",
 		"@types/inquirer": "9.0.7",
-<<<<<<< HEAD
 		"@types/semver": "7.5.8",
-		"@vitest/coverage-v8": "2.1.2",
-		"typescript": "5.7.2",
-		"vitest": "2.1.2"
-=======
 		"@vitest/coverage-v8": "2.1.8",
 		"typescript": "5.7.3",
 		"vitest": "2.1.8"
->>>>>>> 5f25657e
 	},
 	"engines": {
 		"node": ">=12.20.0"
