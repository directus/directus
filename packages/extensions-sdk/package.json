--- conflicted
+++ resolved
@@ -73,17 +73,10 @@
 	"devDependencies": {
 		"@types/fs-extra": "9.0.13",
 		"@types/inquirer": "8.2.1",
-<<<<<<< HEAD
-		"@vitest/coverage-c8": "0.25.2",
-		"concurrently": "7.6.0",
-		"typescript": "4.9.3",
-		"vitest": "0.25.2"
-=======
 		"@vitest/coverage-c8": "0.26.2",
 		"concurrently": "7.6.0",
 		"typescript": "4.9.4",
 		"vitest": "0.26.2"
->>>>>>> 75a53a52
 	},
 	"engines": {
 		"node": ">=12.20.0"
