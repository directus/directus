--- conflicted
+++ resolved
@@ -1,10 +1,6 @@
 {
 	"name": "@directus/extensions-sdk",
-<<<<<<< HEAD
-	"version": "9.25.2",
-=======
 	"version": "10.0.0",
->>>>>>> d16c3896
 	"description": "A toolkit to develop extensions to extend Directus",
 	"homepage": "https://directus.io",
 	"type": "module",
@@ -29,18 +25,10 @@
 	},
 	"files": [
 		"dist",
-<<<<<<< HEAD
-		"templates",
-		"!**/*.test.{js,d.ts}"
-	],
-	"scripts": {
-		"build": "tsc --build",
-=======
 		"templates"
 	],
 	"scripts": {
 		"build": "tsc --project tsconfig.prod.json",
->>>>>>> d16c3896
 		"dev": "tsc --watch",
 		"test": "vitest --watch=false"
 	},
@@ -72,15 +60,9 @@
 		"@directus/tsconfig": "0.0.7",
 		"@types/fs-extra": "11.0.1",
 		"@types/inquirer": "9.0.3",
-<<<<<<< HEAD
-		"@vitest/coverage-c8": "0.30.1",
-		"typescript": "5.0.4",
-		"vitest": "0.30.1"
-=======
 		"@vitest/coverage-c8": "0.31.0",
 		"typescript": "5.0.4",
 		"vitest": "0.31.0"
->>>>>>> d16c3896
 	},
 	"engines": {
 		"node": ">=12.20.0"
