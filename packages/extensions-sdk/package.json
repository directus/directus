{
	"name": "@directus/extensions-sdk",
	"version": "9.20.4",
	"description": "A toolkit to develop extensions to extend Directus",
	"homepage": "https://directus.io",
	"bugs": {
		"url": "https://github.com/directus/directus/issues"
	},
	"repository": {
		"type": "git",
		"url": "https://github.com/directus/directus.git",
		"directory": "packages/extensions-sdk"
	},
	"funding": "https://github.com/directus/directus?sponsor=1",
	"author": "Nicola Krumschmidt",
	"exports": {
		".": {
			"import": {
				"types": "./dist/esm/index.d.ts",
				"default": "./dist/esm/index.js"
			},
			"require": {
				"types": "./dist/cjs/index.d.ts",
				"default": "./dist/cjs/index.js"
			}
		},
		"./cli": {
			"import": "./dist/esm/cli/index.js",
			"require": "./dist/cjs/cli/index.js"
		},
		"./package.json": "./package.json"
	},
	"main": "dist/cjs/index.js",
	"types": "dist/cjs/index.d.ts",
	"bin": {
		"directus-extension": "cli.js"
	},
	"files": [
		"dist",
		"templates",
		"!**/*.d.ts.map"
	],
	"scripts": {
		"build": "run-p \"build:* {@}\"",
		"build:esm": "tsc --project ./tsconfig.json --module ES2015 --outDir ./dist/esm",
		"build:cjs": "tsc --project ./tsconfig.json --module CommonJS --outDir ./dist/cjs",
		"cleanup": "rimraf ./dist",
		"dev": "pnpm build -- -w --preserveWatchOutput --incremental"
	},
	"dependencies": {
		"@directus/shared": "workspace:*",
		"@rollup/plugin-commonjs": "23.0.0",
		"@rollup/plugin-json": "5.0.0",
		"@rollup/plugin-node-resolve": "15.0.0",
		"@rollup/plugin-replace": "5.0.0",
<<<<<<< HEAD
		"@rollup/plugin-virtual": "^2.1.0",
=======
		"@rollup/plugin-terser": "0.1.0",
>>>>>>> 45eb4941
		"@vue/compiler-sfc": "3.2.41",
		"chalk": "4.1.1",
		"commander": "9.4.1",
		"execa": "5.1.1",
		"fs-extra": "10.1.0",
		"inquirer": "^8.2.4",
		"ora": "5.4.0",
		"rollup": "3.2.3",
		"rollup-plugin-styles": "4.0.0",
		"rollup-plugin-typescript2": "0.34.1",
		"rollup-plugin-vue": "6.0.0"
	},
	"devDependencies": {
		"@types/fs-extra": "9.0.13",
		"@types/inquirer": "8.2.1",
		"npm-run-all": "4.1.5",
		"rimraf": "3.0.2",
		"typescript": "4.8.4"
	},
	"engines": {
		"node": ">=12.20.0"
	},
	"publishConfig": {
		"access": "public"
	}
}<|MERGE_RESOLUTION|>--- conflicted
+++ resolved
@@ -53,11 +53,7 @@
 		"@rollup/plugin-json": "5.0.0",
 		"@rollup/plugin-node-resolve": "15.0.0",
 		"@rollup/plugin-replace": "5.0.0",
-<<<<<<< HEAD
-		"@rollup/plugin-virtual": "^2.1.0",
-=======
 		"@rollup/plugin-terser": "0.1.0",
->>>>>>> 45eb4941
 		"@vue/compiler-sfc": "3.2.41",
 		"chalk": "4.1.1",
 		"commander": "9.4.1",
