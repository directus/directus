{
	"name": "@directus/extensions-sdk",
<<<<<<< HEAD
	"version": "9.1.2",
=======
	"version": "9.7.1",
>>>>>>> 4106bcfe
	"description": "A toolkit to develop extensions to extend Directus.",
	"main": "dist/cjs/index.js",
	"exports": {
		".": {
			"import": "./dist/esm/index.js",
			"require": "./dist/cjs/index.js"
		},
		"./cli": {
			"import": "./dist/esm/cli/index.js",
			"require": "./dist/cjs/cli/index.js"
		},
		"./package.json": "./package.json"
	},
	"types": "dist/esm/index.d.ts",
	"bin": {
		"directus-extension": "cli.js"
	},
	"scripts": {
		"build": "run-p \"build:* -- {@}\" --",
		"build:esm": "tsc --project ./tsconfig.json --module ES2015 --outDir ./dist/esm",
		"build:cjs": "tsc --project ./tsconfig.json --module CommonJS --outDir ./dist/cjs",
		"cleanup": "rimraf ./dist",
		"dev": "npm run build -- -w --preserveWatchOutput --incremental"
	},
	"engines": {
		"node": ">=12.20.0"
	},
	"author": "Nicola Krumschmidt",
	"gitHead": "24621f3934dc77eb23441331040ed13c676ceffd",
	"dependencies": {
<<<<<<< HEAD
		"@directus/shared": "9.1.2",
		"@rollup/plugin-commonjs": "^21.0.0",
=======
		"@directus/shared": "9.7.1",
		"@rollup/plugin-commonjs": "^21.0.1",
>>>>>>> 4106bcfe
		"@rollup/plugin-json": "^4.1.0",
		"@rollup/plugin-node-resolve": "^13.1.3",
		"@rollup/plugin-replace": "^3.1.0",
		"@vue/compiler-sfc": "^3.1.1",
		"chalk": "^4.1.1",
		"commander": "^8.0.0",
		"execa": "^5.1.1",
		"fs-extra": "^10.0.0",
		"ora": "^5.4.0",
		"rollup": "^2.67.3",
		"rollup-plugin-styles": "^4.0.0",
		"rollup-plugin-terser": "^7.0.2",
		"rollup-plugin-typescript2": "^0.31.2",
		"rollup-plugin-vue": "^6.0.0"
	},
	"devDependencies": {
		"npm-run-all": "4.1.5",
		"rimraf": "3.0.2",
		"typescript": "4.5.2"
	}
}<|MERGE_RESOLUTION|>--- conflicted
+++ resolved
@@ -1,10 +1,6 @@
 {
 	"name": "@directus/extensions-sdk",
-<<<<<<< HEAD
-	"version": "9.1.2",
-=======
 	"version": "9.7.1",
->>>>>>> 4106bcfe
 	"description": "A toolkit to develop extensions to extend Directus.",
 	"main": "dist/cjs/index.js",
 	"exports": {
@@ -35,13 +31,8 @@
 	"author": "Nicola Krumschmidt",
 	"gitHead": "24621f3934dc77eb23441331040ed13c676ceffd",
 	"dependencies": {
-<<<<<<< HEAD
-		"@directus/shared": "9.1.2",
-		"@rollup/plugin-commonjs": "^21.0.0",
-=======
 		"@directus/shared": "9.7.1",
 		"@rollup/plugin-commonjs": "^21.0.1",
->>>>>>> 4106bcfe
 		"@rollup/plugin-json": "^4.1.0",
 		"@rollup/plugin-node-resolve": "^13.1.3",
 		"@rollup/plugin-replace": "^3.1.0",
