--- conflicted
+++ resolved
@@ -44,14 +44,10 @@
 		"build": "concurrently --prefix-colors auto --passthrough-arguments \"pnpm:build:* {@}\"",
 		"build:esm": "tsc --project ./tsconfig.json --module ES2015 --outDir ./dist/esm",
 		"build:cjs": "tsc --project ./tsconfig.json --module CommonJS --outDir ./dist/cjs",
-<<<<<<< HEAD
-		"cleanup": "del-cli dist",
-=======
 		"test": "vitest run",
 		"test:watch": "vitest",
 		"test:coverage": "vitest run --coverage",
-		"cleanup": "rimraf ./dist",
->>>>>>> ed53673b
+		"cleanup": "del-cli dist",
 		"dev": "pnpm build -- -w --preserveWatchOutput --incremental"
 	},
 	"dependencies": {
@@ -77,17 +73,11 @@
 	"devDependencies": {
 		"@types/fs-extra": "9.0.13",
 		"@types/inquirer": "8.2.1",
-<<<<<<< HEAD
 		"concurrently": "7.5.0",
 		"del-cli": "5.0.0",
-		"typescript": "4.9.3"
-=======
 		"@vitest/coverage-c8": "0.25.2",
-		"npm-run-all": "4.1.5",
-		"rimraf": "3.0.2",
 		"typescript": "4.9.3",
 		"vitest": "0.25.2"
->>>>>>> ed53673b
 	},
 	"engines": {
 		"node": ">=12.20.0"
