--- conflicted
+++ resolved
@@ -1,9 +1,6 @@
 import { EXTENSION_LANGUAGES } from '@directus/constants';
 import type { Language, LanguageShort } from '../types.js';
-<<<<<<< HEAD
-=======
 import { getFileExt } from './file.js';
->>>>>>> d16c3896
 
 export function isLanguage(language: string): language is Language {
 	return (EXTENSION_LANGUAGES as readonly string[]).includes(language);
