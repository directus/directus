import type { ExtensionOptionsBundleEntry, ExtensionManifest as TExtensionManifest } from '@directus/extensions';
import {
	API_SHARED_DEPS,
	APP_SHARED_DEPS,
	EXTENSION_PKG_KEY,
	ExtensionManifest,
	ExtensionOptionsBundleEntries,
} from '@directus/extensions';
import type { AppExtensionType, ApiExtensionType } from '@directus/types';
import { APP_EXTENSION_TYPES, EXTENSION_TYPES, HYBRID_EXTENSION_TYPES } from '@directus/constants';
import { isIn, isTypeIn } from '@directus/utils';
import commonjsDefault from '@rollup/plugin-commonjs';
import jsonDefault from '@rollup/plugin-json';
import { nodeResolve } from '@rollup/plugin-node-resolve';
import replaceDefault from '@rollup/plugin-replace';
import terserDefault from '@rollup/plugin-terser';
import virtualDefault from '@rollup/plugin-virtual';
import vue from '@vitejs/plugin-vue';
import chalk from 'chalk';
import fse from 'fs-extra';
import ora from 'ora';
import path from 'path';
import type { RollupError, RollupOptions, OutputOptions as RollupOutputOptions, Plugin } from 'rollup';
import { rollup, watch as rollupWatch } from 'rollup';
import esbuild from 'rollup-plugin-esbuild';
import styles from 'rollup-plugin-styler';
import type { Config, Format, RollupConfig, RollupMode } from '../types.js';
import { getFileExt } from '../utils/file.js';
import { clear, log } from '../utils/logger.js';
import tryParseJson from '../utils/try-parse-json.js';
import generateBundleEntrypoint from './helpers/generate-bundle-entrypoint.js';
import loadConfig from './helpers/load-config.js';
import { validateSplitEntrypointOption } from './helpers/validate-cli-options.js';

// Workaround for https://github.com/rollup/plugins/issues/1329
const virtual = virtualDefault as unknown as typeof virtualDefault.default;
const commonjs = commonjsDefault as unknown as typeof commonjsDefault.default;
const json = jsonDefault as unknown as typeof jsonDefault.default;
const replace = replaceDefault as unknown as typeof replaceDefault.default;
const terser = terserDefault as unknown as typeof terserDefault.default;

type BuildOptions = {
	type?: string;
	input?: string;
	output?: string;
	watch?: boolean;
	minify?: boolean;
	sourcemap?: boolean;
};

export default async function build(options: BuildOptions): Promise<void> {
	const watch = options.watch ?? false;
	const sourcemap = options.sourcemap ?? false;
	const minify = options.minify ?? false;

	if (!options.type && !options.input && !options.output) {
		const packagePath = path.resolve('package.json');

		if (!(await fse.pathExists(packagePath))) {
			log(`Current directory is not a valid Directus extension:`, 'error');
			log(`Missing "package.json" file.`, 'error');
			process.exit(1);
		}

		let extensionManifestFile: string;

		try {
			extensionManifestFile = (await fse.readFile(packagePath, 'utf8')) as string;
		} catch {
			log(`Failed to read "package.json" file from current directory.`, 'error');
			process.exit(1);
		}

		let extensionManifest: TExtensionManifest;

		try {
			extensionManifest = JSON.parse(extensionManifestFile);
			ExtensionManifest.parse(extensionManifest);
		} catch {
			log(`Current directory is not a valid Directus extension:`, 'error');
			log(`Invalid "package.json" file.`, 'error');

			process.exit(1);
		}

		const extensionOptions = extensionManifest[EXTENSION_PKG_KEY];

		const format = extensionManifest.type === 'module' ? 'esm' : 'cjs';

		if (extensionOptions.type === 'bundle') {
			await buildBundleExtension({
				entries: extensionOptions.entries,
				outputApp: extensionOptions.path.app,
				outputApi: extensionOptions.path.api,
				format,
				watch,
				sourcemap,
				minify,
			});
		} else if (isTypeIn(extensionOptions, HYBRID_EXTENSION_TYPES)) {
			await buildHybridExtension({
				inputApp: extensionOptions.source.app,
				inputApi: extensionOptions.source.api,
				outputApp: extensionOptions.path.app,
				outputApi: extensionOptions.path.api,
				format,
				watch,
				sourcemap,
				minify,
			});
		} else {
			await buildAppOrApiExtension({
				type: extensionOptions.type,
				input: extensionOptions.source,
				output: extensionOptions.path,
				format,
				watch,
				sourcemap,
				minify,
			});
		}
	} else {
		const type = options.type;
		const input = options.input;
		const output = options.output;

		if (!type) {
			log(`Extension type has to be specified using the ${chalk.blue('[-t, --type <type>]')} option.`, 'error');
			process.exit(1);
		}

		if (!isIn(type, EXTENSION_TYPES)) {
			log(
				`Extension type ${chalk.bold(type)} is not supported. Available extension types: ${EXTENSION_TYPES.map((t) =>
					chalk.bold.magenta(t),
				).join(', ')}.`,
				'error',
			);

			process.exit(1);
		}

		if (!input) {
			log(`Extension entrypoint has to be specified using the ${chalk.blue('[-i, --input <file>]')} option.`, 'error');
			process.exit(1);
		}

		if (!output) {
			log(
				`Extension output file has to be specified using the ${chalk.blue('[-o, --output <file>]')} option.`,
				'error',
			);

			process.exit(1);
		}

		if (type === 'bundle') {
			const entries = ExtensionOptionsBundleEntries.safeParse(tryParseJson(input));
			const splitOutput = tryParseJson(output);

			if (entries.success === false) {
				log(
					`Input option needs to be of the format ${chalk.blue(
						`[-i '[{"type":"<extension-type>","name":"<extension-name>","source":<entrypoint>}]']`,
					)}.`,
					'error',
				);

				process.exit(1);
			}

			if (!validateSplitEntrypointOption(splitOutput)) {
				log(
					`Output option needs to be of the format ${chalk.blue(
						`[-o '{"app":"<app-entrypoint>","api":"<api-entrypoint>"}']`,
					)}.`,
					'error',
				);

				process.exit(1);
			}

			await buildBundleExtension({
				entries: entries.data,
				outputApp: splitOutput.app,
				outputApi: splitOutput.api,
				format: 'esm',
				watch,
				sourcemap,
				minify,
			});
		} else if (isIn(type, HYBRID_EXTENSION_TYPES)) {
			const splitInput = tryParseJson(input);
			const splitOutput = tryParseJson(output);

			if (!validateSplitEntrypointOption(splitInput)) {
				log(
					`Input option needs to be of the format ${chalk.blue(
						`[-i '{"app":"<app-entrypoint>","api":"<api-entrypoint>"}']`,
					)}.`,
					'error',
				);

				process.exit(1);
			}

			if (!validateSplitEntrypointOption(splitOutput)) {
				log(
					`Output option needs to be of the format ${chalk.blue(
						`[-o '{"app":"<app-entrypoint>","api":"<api-entrypoint>"}']`,
					)}.`,
					'error',
				);

				process.exit(1);
			}

			await buildHybridExtension({
				inputApp: splitInput.app,
				inputApi: splitInput.api,
				outputApp: splitOutput.app,
				outputApi: splitOutput.api,
				format: 'esm',
				watch,
				sourcemap,
				minify,
			});
		} else {
			await buildAppOrApiExtension({
				type,
				input,
				output,
				format: 'esm',
				watch,
				sourcemap,
				minify,
			});
		}
	}
}

async function buildAppOrApiExtension({
	type,
	input,
	output,
	format,
	watch,
	sourcemap,
	minify,
}: {
	type: AppExtensionType | ApiExtensionType;
	input: string;
	output: string;
	format: Format;
	watch: boolean;
	sourcemap: boolean;
	minify: boolean;
}) {
	if (!(await fse.pathExists(input)) || !(await fse.stat(input)).isFile()) {
		log(`Entrypoint ${chalk.bold(input)} does not exist.`, 'error');
		process.exit(1);
	}

	if (output.length === 0) {
		log(`Output file can not be empty.`, 'error');
		process.exit(1);
	}

	const config = await loadConfig();

	const mode = isIn(type, APP_EXTENSION_TYPES) ? 'browser' : 'node';

	const rollupOptions = getRollupOptions({ mode, input, sourcemap, minify, config });
	const rollupOutputOptions = getRollupOutputOptions({ mode, output, format, sourcemap });

	if (watch) {
		await watchExtension({ rollupOptions, rollupOutputOptions });
	} else {
		await buildExtension({ rollupOptions, rollupOutputOptions });
	}
}

async function buildHybridExtension({
	inputApp,
	inputApi,
	outputApp,
	outputApi,
	format,
	watch,
	sourcemap,
	minify,
}: {
	inputApp: string;
	inputApi: string;
	outputApp: string;
	outputApi: string;
	format: Format;
	watch: boolean;
	sourcemap: boolean;
	minify: boolean;
}) {
	if (!(await fse.pathExists(inputApp)) || !(await fse.stat(inputApp)).isFile()) {
		log(`App entrypoint ${chalk.bold(inputApp)} does not exist.`, 'error');
		process.exit(1);
	}

	if (!(await fse.pathExists(inputApi)) || !(await fse.stat(inputApi)).isFile()) {
		log(`API entrypoint ${chalk.bold(inputApi)} does not exist.`, 'error');
		process.exit(1);
	}

	if (outputApp.length === 0) {
		log(`App output file can not be empty.`, 'error');
		process.exit(1);
	}

	if (outputApi.length === 0) {
		log(`API output file can not be empty.`, 'error');
		process.exit(1);
	}

	const config = await loadConfig();

	const rollupOptionsApp = getRollupOptions({
		mode: 'browser',
		input: inputApp,
		sourcemap,
		minify,
		config,
	});

	const rollupOptionsApi = getRollupOptions({
		mode: 'node',
		input: inputApi,
		sourcemap,
		minify,
		config,
	});

	const rollupOutputOptionsApp = getRollupOutputOptions({ mode: 'browser', output: outputApp, format, sourcemap });
	const rollupOutputOptionsApi = getRollupOutputOptions({ mode: 'node', output: outputApi, format, sourcemap });

	const rollupOptionsAll = [
		{ rollupOptions: rollupOptionsApp, rollupOutputOptions: rollupOutputOptionsApp },
		{ rollupOptions: rollupOptionsApi, rollupOutputOptions: rollupOutputOptionsApi },
	];

	if (watch) {
		await watchExtension(rollupOptionsAll);
	} else {
		await buildExtension(rollupOptionsAll);
	}
}

async function buildBundleExtension({
	entries,
	outputApp,
	outputApi,
	format,
	watch,
	sourcemap,
	minify,
}: {
	entries: ExtensionOptionsBundleEntry[];
	outputApp: string;
	outputApi: string;
	format: Format;
	watch: boolean;
	sourcemap: boolean;
	minify: boolean;
}) {
	if (outputApp.length === 0) {
		log(`App output file can not be empty.`, 'error');
		process.exit(1);
	}

	if (outputApi.length === 0) {
		log(`API output file can not be empty.`, 'error');
		process.exit(1);
	}

	const bundleEntryNames = new Set();

	for (const { name } of entries) {
		if (bundleEntryNames.has(name)) {
			log(`Duplicate extension found in bundle for ${chalk.bold(name)}.`, 'error');
			process.exit(1);
		}

		bundleEntryNames.add(name);
	}

	const config = await loadConfig();

	const entrypointApp = generateBundleEntrypoint('app', entries);
	const entrypointApi = generateBundleEntrypoint('api', entries);

	const rollupOptionsApp = getRollupOptions({
		mode: 'browser',
		input: { entry: entrypointApp },
		sourcemap,
		minify,
		config,
	});

	const rollupOptionsApi = getRollupOptions({
		mode: 'node',
		input: { entry: entrypointApi },
		sourcemap,
		minify,
		config,
	});

	const rollupOutputOptionsApp = getRollupOutputOptions({ mode: 'browser', output: outputApp, format, sourcemap });
	const rollupOutputOptionsApi = getRollupOutputOptions({ mode: 'node', output: outputApi, format, sourcemap });

	const rollupOptionsAll = [
		{ rollupOptions: rollupOptionsApp, rollupOutputOptions: rollupOutputOptionsApp },
		{ rollupOptions: rollupOptionsApi, rollupOutputOptions: rollupOutputOptionsApi },
	];

	if (watch) {
		await watchExtension(rollupOptionsAll);
	} else {
		await buildExtension(rollupOptionsAll);
	}
}

async function buildExtension(config: RollupConfig | RollupConfig[]) {
	const configs = Array.isArray(config) ? config : [config];

	const spinner = ora(chalk.bold('Building Directus extension...')).start();

	const result = await Promise.all(
		configs.map(async (c) => {
			try {
				const bundle = await rollup(c.rollupOptions);

				await bundle.write(c.rollupOutputOptions);
				await bundle.close();
			} catch (error) {
				return formatRollupError(error as RollupError);
			}

			return null;
		}),
	);

	const resultErrors = result.filter((r) => r !== null);

	if (resultErrors.length > 0) {
		spinner.fail(chalk.bold('Failed'));

		log(resultErrors.join('\n\n'));

		process.exit(1);
	} else {
		spinner.succeed(chalk.bold('Done'));
	}
}

async function watchExtension(config: RollupConfig | RollupConfig[]) {
	const configs = Array.isArray(config) ? config : [config];
	const userConfig = await loadConfig();

	const spinner = ora(chalk.bold('Building Directus extension...'));

	let buildCount = 0;

	for (const c of configs) {
		const watcher = rollupWatch({
			...c.rollupOptions,
			output: c.rollupOutputOptions,
		});

		watcher.on('event', async (event) => {
			switch (event.code) {
				case 'BUNDLE_START':
					if (buildCount === 0) {
						if (userConfig?.watch?.clearScreen !== false) {
							clear();
						}

						spinner.start();
					}

					buildCount++;
					break;
				case 'BUNDLE_END':
					await event.result.close();

					buildCount--;

					if (buildCount === 0) {
						spinner.succeed(chalk.bold('Done'));
						log(chalk.bold.green('Watching files for changes...'));
					}

					break;

				case 'ERROR': {
					buildCount--;

					spinner.fail(chalk.bold('Failed'));
					log(formatRollupError(event.error));

					if (buildCount > 0) {
						spinner.start();
					}

					break;
				}
			}
		});
	}
}

function getRollupOptions({
	mode,
	input,
	sourcemap,
	minify,
	config,
}: {
	mode: RollupMode;
	input: string | Record<string, string>;
	sourcemap: boolean;
	minify: boolean;
	config: Config;
}): RollupOptions {
	const plugins = config.plugins ?? [];

	return {
		input: typeof input !== 'string' ? 'entry' : input,
		external: mode === 'browser' ? APP_SHARED_DEPS : API_SHARED_DEPS,
		plugins: [
			typeof input !== 'string' ? virtual(input) : null,
<<<<<<< HEAD
			// @ts-ignore - @vitejs/plugin-vue@6.0.1 types not yet compatible with Rollup 4.52+ (missing 'environment' property). Remove cast when plugin is updated.
			mode === 'browser' ? (vue({ isProduction: true }) as Plugin) : null,
=======
			mode === 'browser' ? (vue({ isProduction: true }) as any) : null,
>>>>>>> bf2f9766
			esbuild({ include: /\.tsx?$/, sourceMap: sourcemap }),
			// @ts-ignore - rollup-plugin-styler@2.0.0 types not yet compatible with Rollup 4.52+ (missing 'environment' property). Remove cast when plugin is updated.
			mode === 'browser' ? (styles() as Plugin) : null,
			...plugins,
			nodeResolve({
				browser: mode === 'browser',
				exportConditions: mode === 'node' ? ['node'] : [],
				preferBuiltins: mode === 'node',
			}),
			commonjs({ esmExternals: mode === 'browser', sourceMap: sourcemap }),
			json(),
			mode === 'browser'
				? replace({
						values: {
							'process.env.NODE_ENV': JSON.stringify('production'),
						},
						preventAssignment: true,
					})
				: null,
			minify ? terser() : null,
		].filter(Boolean),
		onwarn(warning, warn) {
			if (warning.code === 'CIRCULAR_DEPENDENCY' && warning.ids?.every((id) => /\bnode_modules\b/.test(id))) return;

			warn(warning);
		},
	};
}

function getRollupOutputOptions({
	mode,
	output,
	format,
	sourcemap,
}: {
	mode: RollupMode;
	output: string;
	format: Format;
	sourcemap: boolean;
}): RollupOutputOptions {
	const fileExtension = getFileExt(output);
	let outputFormat = format;

	if (mode === 'browser' || fileExtension === 'mjs') {
		outputFormat = 'esm';
	} else if (fileExtension === 'cjs') {
		outputFormat = 'cjs';
	}

	return {
		file: output,
		format: outputFormat,
		exports: 'auto',
		inlineDynamicImports: true,
		sourcemap,
	};
}

function formatRollupError(error: RollupError): string {
	let message = '';

	message += `${chalk.bold.red(`[${error.name}]`)} ${error.message}${
		error.plugin ? ` (plugin ${error.plugin})` : ''
	}\n`;

	if (error.url) {
		message += '\n' + chalk.green(error.url);
	}

	if (error.loc) {
		message += '\n' + chalk.green(`${error.loc.file ?? error.id}:${error.loc.line}:${error.loc.column}`);
	} else if (error.id) {
		message += '\n' + chalk.green(error.id);
	}

	if (error.frame) {
		message += '\n' + chalk.dim(error.frame);
	}

	if (error.stack) {
		message += '\n' + chalk.dim(error.stack);
	}

	return message;
}<|MERGE_RESOLUTION|>--- conflicted
+++ resolved
@@ -535,12 +535,8 @@
 		external: mode === 'browser' ? APP_SHARED_DEPS : API_SHARED_DEPS,
 		plugins: [
 			typeof input !== 'string' ? virtual(input) : null,
-<<<<<<< HEAD
 			// @ts-ignore - @vitejs/plugin-vue@6.0.1 types not yet compatible with Rollup 4.52+ (missing 'environment' property). Remove cast when plugin is updated.
 			mode === 'browser' ? (vue({ isProduction: true }) as Plugin) : null,
-=======
-			mode === 'browser' ? (vue({ isProduction: true }) as any) : null,
->>>>>>> bf2f9766
 			esbuild({ include: /\.tsx?$/, sourceMap: sourcemap }),
 			// @ts-ignore - rollup-plugin-styler@2.0.0 types not yet compatible with Rollup 4.52+ (missing 'environment' property). Remove cast when plugin is updated.
 			mode === 'browser' ? (styles() as Plugin) : null,
@@ -554,11 +550,11 @@
 			json(),
 			mode === 'browser'
 				? replace({
-						values: {
-							'process.env.NODE_ENV': JSON.stringify('production'),
-						},
-						preventAssignment: true,
-					})
+					values: {
+						'process.env.NODE_ENV': JSON.stringify('production'),
+					},
+					preventAssignment: true,
+				})
 				: null,
 			minify ? terser() : null,
 		].filter(Boolean),
@@ -602,9 +598,8 @@
 function formatRollupError(error: RollupError): string {
 	let message = '';
 
-	message += `${chalk.bold.red(`[${error.name}]`)} ${error.message}${
-		error.plugin ? ` (plugin ${error.plugin})` : ''
-	}\n`;
+	message += `${chalk.bold.red(`[${error.name}]`)} ${error.message}${error.plugin ? ` (plugin ${error.plugin})` : ''
+		}\n`;
 
 	if (error.url) {
 		message += '\n' + chalk.green(error.url);
