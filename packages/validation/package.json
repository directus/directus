{
	"name": "@directus/validation",
<<<<<<< HEAD
	"version": "0.0.5-beta.0",
=======
	"version": "0.0.5",
>>>>>>> 6d14efbc
	"type": "module",
	"sideEffects": false,
	"scripts": {
		"build": "tsup src/index.ts --format=esm --dts",
		"dev": "tsup src/index.ts --format=esm --dts --watch",
		"test": "vitest --watch=false"
	},
	"description": "Utils to help with validation",
	"repository": {
		"type": "git",
		"url": "https://github.com/directus/directus.git",
		"directory": "packages/validation"
	},
	"funding": "https://github.com/directus/directus?sponsor=1",
	"license": "MIT",
	"author": "Rijk van Zanten <rijkvanzanten@me.com>",
	"exports": {
		".": "./dist/index.js",
		"./package.json": "./package.json"
	},
	"main": "dist/index.js",
	"files": [
		"dist"
	],
	"devDependencies": {
		"@directus/random": "workspace:*",
		"@directus/tsconfig": "workspace:*",
		"@directus/types": "workspace:*",
		"@vitest/coverage-c8": "0.31.1",
		"tsup": "6.7.0",
		"typescript": "5.0.4",
		"vitest": "0.31.1"
	},
	"dependencies": {
		"@directus/errors": "workspace:*",
		"@directus/utils": "workspace:*",
		"joi": "17.9.2"
	}
}<|MERGE_RESOLUTION|>--- conflicted
+++ resolved
@@ -1,10 +1,6 @@
 {
 	"name": "@directus/validation",
-<<<<<<< HEAD
-	"version": "0.0.5-beta.0",
-=======
 	"version": "0.0.5",
->>>>>>> 6d14efbc
 	"type": "module",
 	"sideEffects": false,
 	"scripts": {
