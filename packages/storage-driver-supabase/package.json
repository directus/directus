{
	"name": "@directus/storage-driver-supabase",
<<<<<<< HEAD
	"version": "1.0.15-rc.0",
=======
	"version": "1.0.15",
>>>>>>> 779977e4
	"description": "Supabase file storage abstraction for `@directus/storage`",
	"homepage": "https://directus.io",
	"repository": {
		"type": "git",
		"url": "https://github.com/directus/directus.git",
		"directory": "packages/storage-driver-supabase"
	},
	"funding": "https://github.com/directus/directus?sponsor=1",
	"license": "BUSL-1.1",
	"author": "Matthew Rollinson <matt@rolley.io>",
	"type": "module",
	"exports": {
		".": "./dist/index.js",
		"./package.json": "./package.json"
	},
	"main": "dist/index.js",
	"files": [
		"dist"
	],
	"scripts": {
		"build": "tsup src/index.ts --format=esm --dts",
		"dev": "tsup src/index.ts --format=esm --dts --watch",
		"test": "vitest --watch=false"
	},
	"dependencies": {
		"@directus/storage": "workspace:*",
		"@directus/utils": "workspace:*",
		"@supabase/storage-js": "2.6.0",
		"undici": "6.19.2"
	},
	"devDependencies": {
		"@directus/tsconfig": "workspace:*",
		"@ngneat/falso": "7.2.0",
		"@vitest/coverage-v8": "1.5.3",
		"tsup": "8.1.0",
		"typescript": "5.4.5",
		"vitest": "1.5.3"
	}
}<|MERGE_RESOLUTION|>--- conflicted
+++ resolved
@@ -1,10 +1,6 @@
 {
 	"name": "@directus/storage-driver-supabase",
-<<<<<<< HEAD
-	"version": "1.0.15-rc.0",
-=======
 	"version": "1.0.15",
->>>>>>> 779977e4
 	"description": "Supabase file storage abstraction for `@directus/storage`",
 	"homepage": "https://directus.io",
 	"repository": {
