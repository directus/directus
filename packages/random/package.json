--- conflicted
+++ resolved
@@ -1,16 +1,6 @@
 {
 	"name": "@directus/random",
 	"version": "0.1.0",
-<<<<<<< HEAD
-=======
-	"type": "module",
-	"sideEffects": false,
-	"scripts": {
-		"build": "tsup src/index.ts --format=esm --dts",
-		"dev": "tsup src/index.ts --format=esm --dts --watch",
-		"test": "vitest --watch=false"
-	},
->>>>>>> d559a80a
 	"description": "Set of random-utilities for use in tests",
 	"homepage": "https://directus.io",
 	"repository": {
@@ -21,6 +11,7 @@
 	"funding": "https://github.com/directus/directus?sponsor=1",
 	"license": "MIT",
 	"author": "Rijk van Zanten <rijkvanzanten@me.com>",
+	"sideEffects": false,
 	"type": "module",
 	"exports": {
 		".": "./dist/index.js",
@@ -31,8 +22,8 @@
 		"dist"
 	],
 	"scripts": {
-		"build": "tsc --project tsconfig.prod.json",
-		"dev": "tsc --watch",
+		"build": "tsup src/index.ts --format=esm --dts",
+		"dev": "tsup src/index.ts --format=esm --dts --watch",
 		"test": "vitest --watch=false"
 	},
 	"devDependencies": {
