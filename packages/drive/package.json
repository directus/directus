--- conflicted
+++ resolved
@@ -1,10 +1,6 @@
 {
 	"name": "@directus/drive",
-<<<<<<< HEAD
-	"version": "9.7.1",
-=======
 	"version": "9.8.0",
->>>>>>> 703fb842
 	"description": "Flexible and Fluent way to manage storage in Node.js.",
 	"license": "MIT",
 	"main": "dist/index.js",
