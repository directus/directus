{
	"name": "@directus/drive",
<<<<<<< HEAD
	"type": "module",
	"version": "9.17.4",
=======
	"version": "9.18.0",
>>>>>>> d6fce8d9
	"description": "Flexible and Fluent way to manage storage in Node.js.",
	"license": "MIT",
	"main": "dist/index.js",
	"exports": {
		".": "./dist/index.js",
		"./package.json": "./package.json"
	},
	"types": "dist/index.d.ts",
	"keywords": [
		"storage",
		"filesystem",
		"file",
		"aws",
		"s3",
		"azure",
		"promise",
		"async",
		"spaces",
		"google",
		"cloud",
		"directus"
	],
	"contributors": [
		"Rijk van Zanten <rijkvanzanten@me.com>"
	],
	"files": [
		"dist"
	],
	"scripts": {
		"build": "tsc --project ./tsconfig.json",
		"cleanup": "run-p cleanup:*",
		"cleanup:dist": "rimraf ./dist",
		"cleanup:coverage": "rimraf ./coverage",
		"test": "vitest run",
		"test:coverage": "vitest run --coverage",
		"test:watch": "vitest",
		"dev": "pnpm build -w --preserveWatchOutput --incremental"
	},
	"dependencies": {
		"fs-extra": "^10.1.0",
		"node-exceptions": "^4.0.1"
	},
	"publishConfig": {
		"access": "public"
	},
	"repository": {
		"type": "git",
		"url": "git+https://github.com/directus/directus.git"
	},
	"bugs": {
		"url": "https://github.com/directus/directus/issues"
	},
	"gitHead": "24621f3934dc77eb23441331040ed13c676ceffd",
	"devDependencies": {
		"@types/fs-extra": "9.0.13",
		"@types/node": "16.11.9",
		"dotenv": "10.0.0",
		"npm-run-all": "4.1.5",
		"typescript": "^4.8.2",
		"vitest": "^0.18.1"
	}
}<|MERGE_RESOLUTION|>--- conflicted
+++ resolved
@@ -1,11 +1,7 @@
 {
 	"name": "@directus/drive",
-<<<<<<< HEAD
 	"type": "module",
-	"version": "9.17.4",
-=======
 	"version": "9.18.0",
->>>>>>> d6fce8d9
 	"description": "Flexible and Fluent way to manage storage in Node.js.",
 	"license": "MIT",
 	"main": "dist/index.js",
