--- conflicted
+++ resolved
@@ -1,10 +1,6 @@
 {
 	"name": "@directus/drive",
-<<<<<<< HEAD
-	"version": "9.0.0-rc.60",
-=======
 	"version": "9.0.0-rc.62",
->>>>>>> 4c04eba4
 	"description": "Flexible and Fluent way to manage storage in Node.js.",
 	"license": "MIT",
 	"main": "dist/index.js",
