export type AtLeastOneElement<T> = [T, ...T[]];

/**
 * The dynamic relational information for a2o which is stored in the database.
 */
export type A2ORelation = {
	/** One or multiple foreign key relations */
	foreignKey: AtLeastOneElement<string | number>;

	/** The related collection */
	foreignCollection: string;
<<<<<<< HEAD
};

export interface FkEntry {
	column: string;
	value: string | number;
}
=======
};
>>>>>>> 5ca7acef
<|MERGE_RESOLUTION|>--- conflicted
+++ resolved
@@ -9,13 +9,4 @@
 
 	/** The related collection */
 	foreignCollection: string;
-<<<<<<< HEAD
-};
-
-export interface FkEntry {
-	column: string;
-	value: string | number;
-}
-=======
-};
->>>>>>> 5ca7acef
+};