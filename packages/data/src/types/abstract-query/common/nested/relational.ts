import type { AtLeastOneElement } from '../../../misc.js';
import type { AbstractQueryFieldNode } from '../../fields.js';

/**
 * Used to build a relational query for m2o and o2m relations.
 *
 * A record may be identified across multiple field values (e.g. via a composite primary key in SQL).
 * Hence the field(s) are stored in an array.
 *
 * @example
 * ```
 * const functionNode = {
 * 	local: {
 * 		fields: ['id'],
 *    },
 * 	foreign: {
 * 		store: 'mongodb',
 * 		collection: 'some-collection',
 * 		fields: ['author_id'],
 *    },
 * };
 * ```
 */
export interface AbstractQueryFieldNodeNestedSingleRelational {
	type: 'relational-single';

	/**
	 * The field names which identify an item in the...
	 *
	 * m2o: MANY collection. It has the references stored to the ONE item (the foreign key in SQL).
	 * o2m: ONE collection. It has the values stored which identifies an item (the primary key in SQL).
	 **/
	local: {
		fields: AtLeastOneElement<string>;
	};

	/**
	 * m2o: information of the ONE collection
	 * o2m: information of the MANY collection
	 **/
	foreign: {
		/** In the future this collection can also be stored in a different datastore. */
		store: string;

		collection: string;

		/**
		 * The field names which identify an item in the...
		 *
		 * m2o: ONE collection.
		 * o2m: MANY collection.
		 **/
		fields: AtLeastOneElement<string>;
	};
}

/**
 * Used to build a relational query for a2o and o2a relations.
 */
export interface AbstractQueryFieldNodeNestedUnionRelational {
	type: 'relational-union';

	/** The field name which holds the relational information */
	field: string;

	collections: RelationalUnionCollection[];
}

<<<<<<< HEAD
/**
 * Used to specify the fields which should be returned for a specific collection.
 * It also contains information about how the two collections are related.
 */
export interface AbstractQueryFieldNodeNestedRelationalAnyCollection {
=======
interface RelationalUnionCollection {
>>>>>>> 45f203af
	/** The desired fields which should be returned. */
	fields: AbstractQueryFieldNode[];

	/** The relational data which defines how the two collection are related. */
	relational: {
		store: string;

		/** The name of the foreign collection */
		collectionName: string;

		/** The UUID of the foreign collection */
		collectionIdentifier: string;

		/** The column name(s) of the foreign collection which store the primary key(s) */
		identifierFields: AtLeastOneElement<string>;
	};
}<|MERGE_RESOLUTION|>--- conflicted
+++ resolved
@@ -63,18 +63,14 @@
 	/** The field name which holds the relational information */
 	field: string;
 
-	collections: RelationalUnionCollection[];
+	collections: AbstractQueryFieldNodeNestedRelationalAnyCollection[];
 }
 
-<<<<<<< HEAD
 /**
  * Used to specify the fields which should be returned for a specific collection.
  * It also contains information about how the two collections are related.
  */
 export interface AbstractQueryFieldNodeNestedRelationalAnyCollection {
-=======
-interface RelationalUnionCollection {
->>>>>>> 45f203af
 	/** The desired fields which should be returned. */
 	fields: AbstractQueryFieldNode[];
 
