--- conflicted
+++ resolved
@@ -34,11 +34,7 @@
 		"@changesets/types": "6.0.0",
 		"@directus/tsconfig": "3.0.0",
 		"@pnpm/types": "12.2.0",
-<<<<<<< HEAD
 		"@types/node": "22.10.5",
-=======
-		"@types/node": "18.19.70",
->>>>>>> 7cb9d9e3
 		"@types/semver": "7.5.8",
 		"@vitest/coverage-v8": "2.1.8",
 		"typescript": "5.7.2",
