--- conflicted
+++ resolved
@@ -26,13 +26,8 @@
 		"dev": "tsup src/index.ts --format=esm --dts --watch"
 	},
 	"devDependencies": {
-<<<<<<< HEAD
 		"@directus/tsconfig": "3.0.0",
-		"tsup": "8.3.0",
-=======
-		"@directus/tsconfig": "workspace:*",
 		"tsup": "8.3.5",
->>>>>>> 7cb9d9e3
 		"typescript": "5.7.2"
 	}
 }