/**
 * A set of types which form the abstract SQL query.
 * It's still neutral to concrete SQL dialects and databases but provides to SQL drivers with a query type that they can more easy work with.
 *
 * How the abstract SQL query types differ from the abstract query.
 * - In the abstract query the user input values are put directly within the query directly.
 * The abstract SQL however stores the user input values in a list of parameters, so that the SQL driver always perform parameterized queries.
 * That way we prevent SQL injection.
 * Moving the user input values into a list of parameters and replace the input value with the index of the value from the list, is a big part of the converter.
 * - Instead of a wrapper for negation, here the negation is a property on the type.
 * So the abstract SQL does not have a node of type 'negate' but instead the nodes have a property called 'negate'.
 *
 * @module
 */
import type { AbstractSqlClauses } from './clauses.js';
import type { ParameterTypes } from './parameterized-statement.js';

/**
 * This is an abstract SQL query which can be passed to all SQL drivers.
 *
 * @example
 * The following query gets the title of all articles and limits the result to 25 rows.
 * ```ts
 * const query: SqlStatement = {
 * 	clauses: {
 *     select: [title],
 *     from: 'articles',
 *     limit: 0, // this is the index of the parameter
 *  },
 * 	parameters: [25],
 * };
 * ```
 */
export interface AbstractSqlQuery {
	/* all clauses each and every driver will use */
	clauses: AbstractSqlClauses;

	/* the parameters which will be passed separately to the database for security reasons  */
	parameters: ParameterTypes[];
}

export type SubQuery = (
	rootRow: Record<string, unknown>,
	columnIndexToIdentifier: (columnIndex: number) => string,
) => {
	rootQuery: AbstractSqlQuery;

	subQueries: SubQuery[];

	aliasMapping: AliasMapping;
};

export type AliasMapping = (
<<<<<<< HEAD
	| { type: 'root'; alias: string; column: string }

	/** The alias mapping for a sub result which was fetched using a JOIN */
	| {
			type: 'nested';
			alias: string;
			children: AliasMapping;
	  }

	/** The alias map for a sub result which was fetched using a separate sub query */
	| {
			type: 'sub';
			alias: string;

			/** The index of the actual result from the sub query result array */
			index: number;
			isOne?: boolean;
	  }
=======
	| { type: 'nested'; alias: string; children: AliasMapping }
	| { type: 'root'; alias: string; columnIndex: number }
	| { type: 'sub'; alias: string; index: number }
>>>>>>> ef0940c9
)[];

export interface ConverterResult {
	rootQuery: AbstractSqlQuery;

	subQueries: SubQuery[];

	/* a mapping from the result structure to the root or sub query value */
	aliasMapping: AliasMapping;
}<|MERGE_RESOLUTION|>--- conflicted
+++ resolved
@@ -42,17 +42,10 @@
 export type SubQuery = (
 	rootRow: Record<string, unknown>,
 	columnIndexToIdentifier: (columnIndex: number) => string,
-) => {
-	rootQuery: AbstractSqlQuery;
-
-	subQueries: SubQuery[];
-
-	aliasMapping: AliasMapping;
-};
+) => ConverterResult;
 
 export type AliasMapping = (
-<<<<<<< HEAD
-	| { type: 'root'; alias: string; column: string }
+	| { type: 'root'; alias: string; columnIndex: string }
 
 	/** The alias mapping for a sub result which was fetched using a JOIN */
 	| {
@@ -68,13 +61,7 @@
 
 			/** The index of the actual result from the sub query result array */
 			index: number;
-			isOne?: boolean;
 	  }
-=======
-	| { type: 'nested'; alias: string; children: AliasMapping }
-	| { type: 'root'; alias: string; columnIndex: number }
-	| { type: 'sub'; alias: string; index: number }
->>>>>>> ef0940c9
 )[];
 
 export interface ConverterResult {
