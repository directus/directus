--- conflicted
+++ resolved
@@ -2,10 +2,7 @@
 import type { AbstractSqlQuery } from '../types.js';
 import { convertPrimitive } from './convert-primitive.js';
 import { parameterIndexGenerator } from '../utils/param-index-generator.js';
-<<<<<<< HEAD
-=======
 import { convertSort } from './convert-sort.js';
->>>>>>> 2b1da376
 
 /**
  * @param abstractQuery the abstract query to convert
@@ -48,12 +45,9 @@
 		statement.parameters[idx] = abstractQuery.modifiers.offset.value;
 	}
 
-<<<<<<< HEAD
-=======
 	if (abstractQuery.modifiers?.sort) {
 		statement.order = convertSort(abstractQuery.modifiers.sort);
 	}
 
->>>>>>> 2b1da376
 	return statement;
 };