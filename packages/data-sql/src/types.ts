--- conflicted
+++ resolved
@@ -1,27 +1,19 @@
 import type { AbstractQueryNodeSortTargets } from '@directus/data';
 
-<<<<<<< HEAD
-interface ColumnSelection {
-=======
 export interface AbstractSqlQueryColumn {
-	type: 'primitive';
->>>>>>> 65c1a4fe
 	table: string;
 	column: string;
 }
 
-<<<<<<< HEAD
-export interface SqlStatementColumn extends ColumnSelection {
+export interface AbstractSqlQuerySelectNode extends AbstractSqlQueryColumn {
 	type: 'primitive';
 
 	/* This can only be applied when using the function it within the SELECT clause */
-=======
-export interface AbstractSqlQuerySelectNode extends AbstractSqlQueryColumn {
->>>>>>> 65c1a4fe
+
 	as?: string;
 }
 
-export interface SqlStatementFn extends ColumnSelection {
+export interface AbstractSqlQueryFnNode extends AbstractSqlQueryColumn {
 	type: 'fn';
 
 	/* Same as the the abstract functions */
@@ -65,11 +57,7 @@
  * ```
  */
 export interface AbstractSqlQuery {
-<<<<<<< HEAD
-	select: SqlStatementColumn[];
-=======
 	select: AbstractSqlQuerySelectNode[];
->>>>>>> 65c1a4fe
 	from: string;
 	join?: AbstractSqlQueryJoinNode[];
 	limit?: ParameterIndex;
@@ -120,11 +108,7 @@
 	type: 'condition';
 
 	/* value which will be compared to another value or expression. Functions will be supported soon. */
-<<<<<<< HEAD
-	target: SqlStatementColumn | SqlStatementFn;
-=======
-	target: AbstractSqlQueryColumn;
->>>>>>> 65c1a4fe
+	target: AbstractSqlQueryColumn | AbstractSqlQueryFnNode;
 
 	/* an abstract comparator */
 	operation: 'eq' | 'lt' | 'lte' | 'gt' | 'gte' | 'in' | 'contains' | 'starts_with' | 'ends_with' | 'intersects';
