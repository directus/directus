import type { AbstractQueryNodeSortTargets } from '@directus/data';

export interface SqlStatementSelectPrimitive {
	type: 'primitive';
	table: string;
	column: string;
	as?: string;
}

// export interface SqlStatementSelectFn {
// 	type: 'fn';
// 	fn: string;
// 	args: (string | number | boolean)[];
// 	table: string;
// 	column: string;
// 	as?: string;
// }

// export interface SqlStatementSelectJson {
// 	type: 'json';
// 	table: string;
// 	column: string;
// 	as?: string;
// 	path: string;
// }

/**
 * Used for parameterized queries.
 */
type ParameterIndex = {
	/** Indicates where the actual value is stored in the parameter array */
	parameterIndex: number;
};

/**
 * This is an abstract SQL query.
 *
 * @example
 * ```ts
 * const query: SqlStatement = {
 *  select: [id],
 *  from: 'articles',
 *  limit: 0,
 * 	parameters: [25],
 * };
 * ```
 */
export interface SqlStatement {
	select: SqlStatementSelectPrimitive[];
	from: string;
<<<<<<< HEAD

	/** Index of the parameter, not the actual value */
	limit?: number;

	/** Index of the parameter, not the actual value */
	offset?: number;

	orderBy?: number;
	order?: 'ASC' | 'DESC';

	parameters: (string | boolean | number | AbstractQueryNodeSortTargets)[];
=======
	limit?: ParameterIndex;
	offset?: ParameterIndex;
	parameters: (string | boolean | number)[];
>>>>>>> a0678b80
}

/**
 * An actual vendor specific SQL statement with its parameters.
 * @example
 * ```
 * {
 * 		statement: 'SELECT * FROM "articles" WHERE "articles"."id" = $1;',
 * 		values: [99],
 * }
 * ```
 */
export interface ParameterizedSQLStatement {
	statement: string;
	parameters: (string | number | boolean)[];
}<|MERGE_RESOLUTION|>--- conflicted
+++ resolved
@@ -48,23 +48,11 @@
 export interface SqlStatement {
 	select: SqlStatementSelectPrimitive[];
 	from: string;
-<<<<<<< HEAD
-
-	/** Index of the parameter, not the actual value */
-	limit?: number;
-
-	/** Index of the parameter, not the actual value */
-	offset?: number;
-
+	limit?: ParameterIndex;
+	offset?: ParameterIndex;
 	orderBy?: number;
 	order?: 'ASC' | 'DESC';
-
 	parameters: (string | boolean | number | AbstractQueryNodeSortTargets)[];
-=======
-	limit?: ParameterIndex;
-	offset?: ParameterIndex;
-	parameters: (string | boolean | number)[];
->>>>>>> a0678b80
 }
 
 /**
