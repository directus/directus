--- conflicted
+++ resolved
@@ -50,11 +50,6 @@
 	from: string;
 	limit?: ParameterIndex;
 	offset?: ParameterIndex;
-<<<<<<< HEAD
-	parameters: (string | boolean | number)[];
-}
-
-=======
 	order?: {
 		orderBy: AbstractQueryNodeSortTargets;
 		order: 'ASC' | 'DESC';
@@ -67,7 +62,6 @@
 	order: 'ASC' | 'DESC';
 };
 
->>>>>>> 2b1da376
 /**
  * An actual vendor specific SQL statement with its parameters.
  * @example
