import { ReadableStream } from 'node:stream/web';
import type { AbstractSqlQuery, AliasMapping, SubQuery } from '../types/index.js';
import { mapResult } from './map-result.js';
import { readToEnd } from './stream-consumer.js';

/**
 * This logic handles o2m relational nodes which can be seen as default implementation/behavior for all SQL drivers.
 *
 * @param rootStream the stream of the root query
 * @param subQueries the sub query generators that generate queries to query relational data
 * @param aliasMapping the mapping that maps the result structure to root rows and sub query results
 * @param queryDatabase a function which is defined in the drivers which queries the database
 * @returns the final stream which contains the mapped root query and sub query results
 */
export function getMappedQueriesStream(
	rootStream: ReadableStream<Record<string, unknown>>,
	subQueries: SubQuery[],
	aliasMapping: AliasMapping,
	columnIndexToIdentifier: (columnIndex: number) => string,
	queryDatabase: (query: AbstractSqlQuery) => Promise<ReadableStream<Record<string, unknown>>>,
): ReadableStream<Record<string, unknown>> {
	return new ReadableStream({
		async start(controller) {
			for await (const rootRow of rootStream) {
				const subResult = await Promise.all(
					subQueries.map(async (subQuery) => {
						const generatedSubQuery = subQuery(rootRow, columnIndexToIdentifier);
						const subStream = await queryDatabase(generatedSubQuery.rootQuery);

						const mappedQueriesStream = getMappedQueriesStream(
							subStream,
							generatedSubQuery.subQueries,
							generatedSubQuery.aliasMapping,
							columnIndexToIdentifier,
							queryDatabase,
						);

						return readToEnd(mappedQueriesStream);
					}),
				);

<<<<<<< HEAD
				const result = mapResult(aliasMapping, rootRow, subResult);
=======
				const result = mapResult(aliasMapping, rootRow, subResult, columnIndexToIdentifier);

>>>>>>> ef0940c9
				controller.enqueue(result);
			}

			controller.close();
		},
	});
}<|MERGE_RESOLUTION|>--- conflicted
+++ resolved
@@ -39,12 +39,8 @@
 					}),
 				);
 
-<<<<<<< HEAD
-				const result = mapResult(aliasMapping, rootRow, subResult);
-=======
 				const result = mapResult(aliasMapping, rootRow, subResult, columnIndexToIdentifier);
 
->>>>>>> ef0940c9
 				controller.enqueue(result);
 			}
 
