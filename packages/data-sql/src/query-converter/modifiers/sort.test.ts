--- conflicted
+++ resolved
@@ -3,20 +3,6 @@
 import { expect, test } from 'vitest';
 import { createIndexGenerators } from '../utils/create-index-generators.js';
 import { convertSort, type SortConversionResult } from './sort.js';
-<<<<<<< HEAD
-import { parameterIndexGenerator } from '../param-index-generator.js';
-import { convertTarget, type TargetConversionResult } from './target.js';
-import type { AbstractSqlQuerySelectPrimitiveNode } from '../../index.js';
-
-vi.mock('./target.js', async (importOriginal) => {
-	const original = await importOriginal<typeof import('./target.js')>();
-	return {
-		...original,
-		convertTarget: vi.fn(),
-	};
-});
-=======
->>>>>>> ef0940c9
 
 test('convert ascending sort with a single field', () => {
 	const tableIndex = randomInteger(0, 100);
