import type { AbstractQuery } from '@directus/data';
import { randomAlpha, randomIdentifier, randomInteger } from '@directus/random';
import { expect, test } from 'vitest';
import type { AbstractSqlQuery } from '../types/index.js';
import { convertQuery } from './converter.js';
<<<<<<< HEAD
import { randomAlpha, randomIdentifier } from '@directus/random';
import { convertFieldNodes, type FieldConversionResult } from './fields/fields.js';
import { convertModifiers, type ModifierConversionResult } from './modifiers/modifiers.js';

vi.mock('./fields/fields.js', () => ({
	convertFieldNodes: vi.fn(),
}));
=======

test('Convert simple query', () => {
	const store = randomIdentifier();
	const tableName = randomIdentifier();
	const tableIndex = 0;
	const column1Name = randomIdentifier();
	const column1Index = 0;
	const column2Name = randomIdentifier();
	const column2Index = 1;

	const query: AbstractQuery = {
		store,
		collection: tableName,
		fields: [
			{
				type: 'primitive',
				field: column1Name,
				alias: randomIdentifier(),
			},
			{
				type: 'primitive',
				field: column2Name,
				alias: randomIdentifier(),
			},
		],
		modifiers: {},
	};
>>>>>>> ef0940c9

	const expectedResult: AbstractSqlQuery = {
		clauses: {
			select: [
				{
					type: 'primitive',
					tableIndex,
					columnName: column1Name,
					columnIndex: column1Index,
				},
				{
					type: 'primitive',
					tableIndex,
					columnName: column2Name,
					columnIndex: column2Index,
				},
			],
			from: {
				tableName,
				tableIndex,
			},
			joins: [],
		},
		parameters: [],
	};

	const result = convertQuery(query);

	expect(result.rootQuery).toStrictEqual(expectedResult);
});

test('Convert a query with a function as field select', () => {
	const store = randomIdentifier();
	const tableName = randomIdentifier();
	const tableIndex = 0;
	const column1Name = randomIdentifier();
	const column1Index = 0;
	const column2Name = randomIdentifier();
	const column2Index = 1;
	const column3Name = randomIdentifier();
	const column3Index = 2;

	const query: AbstractQuery = {
		store,
		collection: tableName,
		fields: [
			{
				type: 'primitive',
				field: column1Name,
				alias: randomIdentifier(),
			},
			{
				type: 'primitive',
				field: column2Name,
				alias: randomIdentifier(),
			},
			{
				type: 'fn',
				fn: {
					type: 'arrayFn',
					fn: 'count',
				},
				field: column3Name,
				alias: randomIdentifier(),
			},
		],
		modifiers: {},
	};

	const expectedResult: AbstractSqlQuery = {
		clauses: {
			select: [
				{
					type: 'primitive',
					tableIndex,
					columnName: column1Name,
					columnIndex: column1Index,
				},
				{
					type: 'primitive',
					tableIndex,
					columnName: column2Name,
					columnIndex: column2Index,
				},
				{
					type: 'fn',
					fn: {
						type: 'arrayFn',
						fn: 'count',
					},
					tableIndex,
					columnName: column3Name,
					columnIndex: column3Index,
				},
			],
			from: {
				tableName,
				tableIndex,
			},
			joins: [],
		},
		parameters: [],
	};

	const result = convertQuery(query);

	expect(result.rootQuery).toStrictEqual(expectedResult);
});

test('Convert query with filter', () => {
	const store = randomIdentifier();
	const tableName = randomIdentifier();
	const tableIndex = 0;
	const column1Name = randomIdentifier();
	const column1Index = 0;
	const column2Name = randomIdentifier();
	const column2Index = 1;
	const column3Name = randomIdentifier();
	const column3Value = randomInteger(1, 100);

	const query: AbstractQuery = {
		store,
		collection: tableName,
		fields: [
			{
				type: 'primitive',
				field: column1Name,
				alias: randomIdentifier(),
			},
			{
				type: 'primitive',
				field: column2Name,
				alias: randomIdentifier(),
			},
		],
		modifiers: {
			filter: {
				type: 'condition',
				condition: {
					type: 'condition-number',
					target: {
						type: 'primitive',
						field: column3Name,
					},
					operation: 'gt',
					compareTo: column3Value,
				},
			},
		},
	};

	const expectedResult: AbstractSqlQuery = {
		clauses: {
			select: [
				{
					type: 'primitive',
					tableIndex,
					columnName: column1Name,
					columnIndex: column1Index,
				},
				{
					type: 'primitive',
					tableIndex,
					columnName: column2Name,
					columnIndex: column2Index,
				},
			],
			from: {
				tableName,
				tableIndex,
			},
			joins: [],
			where: {
				type: 'condition',
				negate: false,
				condition: {
					type: 'condition-number',
					target: {
						type: 'primitive',
						tableIndex,
						columnName: column3Name,
					},
					operation: 'gt',
					compareTo: {
						type: 'value',
						parameterIndex: 0,
					},
				},
			},
		},
		parameters: [column3Value],
	};

	const result = convertQuery(query);

	expect(result.rootQuery).toStrictEqual(expectedResult);
});

test('Convert query with a limit', () => {
	const store = randomIdentifier();
	const tableName = randomIdentifier();
	const tableIndex = 0;
	const column1Name = randomIdentifier();
	const column1Index = 0;
	const column2Name = randomIdentifier();
	const column2Index = 1;

	const limit = randomInteger(1, 100);

	const query: AbstractQuery = {
		store,
		collection: tableName,
		fields: [
			{
				type: 'primitive',
				field: column1Name,
				alias: randomIdentifier(),
			},
			{
				type: 'primitive',
				field: column2Name,
				alias: randomIdentifier(),
			},
		],
		modifiers: {
			limit: {
				type: 'limit',
				value: limit,
			},
		},
	};

	const expectedResult: AbstractSqlQuery = {
		clauses: {
			select: [
				{
					type: 'primitive',
					tableIndex,
					columnName: column1Name,
					columnIndex: column1Index,
				},
				{
					type: 'primitive',
					tableIndex,
					columnName: column2Name,
					columnIndex: column2Index,
				},
			],
			from: {
				tableName,
				tableIndex,
			},
			joins: [],
			limit: {
				type: 'value',
				parameterIndex: 0,
			},
		},
		parameters: [limit],
	};

	const result = convertQuery(query);

	expect(result.rootQuery).toStrictEqual(expectedResult);
});

test('Convert query with offset', () => {
	const store = randomIdentifier();
	const tableName = randomIdentifier();
	const tableIndex = 0;
	const column1Name = randomIdentifier();
	const column1Index = 0;
	const column2Name = randomIdentifier();
	const column2Index = 1;

	const offset = randomInteger(1, 100);

	const query: AbstractQuery = {
		store,
		collection: tableName,
		fields: [
			{
				type: 'primitive',
				field: column1Name,
				alias: randomIdentifier(),
			},
			{
				type: 'primitive',
				field: column2Name,
				alias: randomIdentifier(),
			},
		],
		modifiers: {
			offset: {
				type: 'offset',
				value: offset,
			},
		},
	};

	const expectedResult: AbstractSqlQuery = {
		clauses: {
			select: [
				{
					type: 'primitive',
					tableIndex,
					columnName: column1Name,
					columnIndex: column1Index,
				},
				{
					type: 'primitive',
					tableIndex,
					columnName: column2Name,
					columnIndex: column2Index,
				},
			],
			from: {
				tableName,
				tableIndex,
			},
			joins: [],
			offset: {
				type: 'value',
				parameterIndex: 0,
			},
		},
		parameters: [offset],
	};

	const result = convertQuery(query);

	expect(result.rootQuery).toStrictEqual(expectedResult);
});

test('Convert query with a sort', () => {
	const store = randomIdentifier();
	const tableName = randomIdentifier();
	const tableIndex = 0;
	const column1Name = randomIdentifier();
	const column1Index = 0;
	const column2Name = randomIdentifier();
	const column2Index = 1;
	const column3Name = randomIdentifier();

	const query: AbstractQuery = {
		store,
		collection: tableName,
		fields: [
			{
				type: 'primitive',
				field: column1Name,
				alias: randomIdentifier(),
			},
			{
				type: 'primitive',
				field: column2Name,
				alias: randomIdentifier(),
			},
		],
		modifiers: {
			sort: [
				{
					type: 'sort',
					direction: 'ascending',
					target: {
						type: 'primitive',
						field: column3Name,
					},
				},
			],
		},
	};

	const expectedResult: AbstractSqlQuery = {
		clauses: {
			select: [
				{
					type: 'primitive',
					tableIndex,
					columnName: column1Name,
					columnIndex: column1Index,
				},
				{
					type: 'primitive',
					tableIndex,
					columnName: column2Name,
					columnIndex: column2Index,
				},
			],
			from: {
				tableName,
				tableIndex,
			},
			joins: [],
			order: [
				{
					type: 'order',
					orderBy: {
						type: 'primitive',
						tableIndex,
						columnName: column3Name,
					},
					direction: 'ASC',
				},
			],
		},
		parameters: [],
	};

	const result = convertQuery(query);

	expect(result.rootQuery).toStrictEqual(expectedResult);
});

test('Convert a query with all possible modifiers', () => {
	const store = randomIdentifier();
	const tableName = randomIdentifier();
	const tableIndex = 0;
	const column1Name = randomIdentifier();
	const column1Index = 0;
	const column2Name = randomIdentifier();
	const column2Index = 1;
	const column3Name = randomIdentifier();

	const limit = randomInteger(1, 100);
	const offset = randomInteger(1, 100);

	const query: AbstractQuery = {
		store: store,
		collection: tableName,
		fields: [
			{
				type: 'primitive',
				field: column1Name,
				alias: randomIdentifier(),
			},
			{
				type: 'primitive',
				field: column2Name,
				alias: randomIdentifier(),
			},
		],
		modifiers: {
			limit: {
				type: 'limit',
				value: limit,
			},
			offset: {
				type: 'offset',
				value: offset,
			},
			sort: [
				{
					type: 'sort',
					direction: 'ascending',
					target: {
						type: 'primitive',
						field: column3Name,
					},
				},
			],
		},
	};

	const expectedResult: AbstractSqlQuery = {
		clauses: {
			select: [
				{
					type: 'primitive',
					tableIndex,
					columnName: column1Name,
					columnIndex: column1Index,
				},
				{
					type: 'primitive',
					tableIndex,
					columnName: column2Name,
					columnIndex: column2Index,
				},
			],
			from: {
				tableName,
				tableIndex,
			},
			joins: [],
			limit: {
				type: 'value',
				parameterIndex: 0,
			},
			offset: {
				type: 'value',
				parameterIndex: 1,
			},
			order: [
				{
					type: 'order',
					orderBy: {
						type: 'primitive',
						tableIndex,
						columnName: column3Name,
					},
					direction: 'ASC',
				},
			],
		},
		parameters: [limit, offset],
	};

	const result = convertQuery(query);

	expect(result.rootQuery).toStrictEqual(expectedResult);
});

test('Convert a query with a relational target string filter', () => {
	const store = randomIdentifier();
	const tableName = randomIdentifier();
	const tableIndex = 0;
	const column1Name = randomIdentifier();
	const column1Index = 0;
	const column2Name = randomIdentifier();
	const column2Index = 1;
	const foreignKeyColumnName = randomIdentifier();

	const externalTableName = randomIdentifier();
	const externalTableIndex = 1;
	const externalColumnName = randomIdentifier();
	const externalColumnValue = randomAlpha(10);
	const externalKeyColumnName = randomIdentifier();

	const query: AbstractQuery = {
		store,
		collection: tableName,
		fields: [
			{
				type: 'primitive',
				field: column1Name,
				alias: randomIdentifier(),
			},
			{
				type: 'primitive',
				field: column2Name,
				alias: randomIdentifier(),
			},
		],
		modifiers: {
			filter: {
				type: 'condition',
				condition: {
					type: 'condition-string',
					target: {
						type: 'nested-one-target',
						field: {
							type: 'primitive',
							field: externalColumnName,
						},
						nesting: {
							type: 'relational-many',
							local: {
								fields: [foreignKeyColumnName],
							},
							foreign: {
								store,
								fields: [externalKeyColumnName],
								collection: externalTableName,
							},
						},
					},
					operation: 'starts_with',
					compareTo: externalColumnValue,
				},
			},
		},
	};

	const expectedResult: AbstractSqlQuery = {
		clauses: {
			select: [
				{
					type: 'primitive',
					tableIndex,
					columnName: column1Name,
					columnIndex: column1Index,
				},
				{
					type: 'primitive',
					tableIndex,
					columnName: column2Name,
					columnIndex: column2Index,
				},
			],
			from: {
				tableName,
				tableIndex,
			},
			joins: [
				{
					type: 'join',
					tableName: externalTableName,
					tableIndex: externalTableIndex,
					on: {
						type: 'condition',
						condition: {
							type: 'condition-field',
							target: {
								type: 'primitive',
								tableIndex,
								columnName: foreignKeyColumnName,
							},
							operation: 'eq',
							compareTo: {
								type: 'primitive',
								tableIndex: externalTableIndex,
								columnName: externalKeyColumnName,
							},
						},
						negate: false,
					},
				},
			],
			where: {
				type: 'condition',
				negate: false,
				condition: {
					type: 'condition-string',
					target: {
						type: 'primitive',
						tableIndex: externalTableIndex,
						columnName: externalColumnName,
					},
					operation: 'starts_with',
					compareTo: {
						type: 'value',
						parameterIndex: 0,
					},
				},
			},
		},
		parameters: [externalColumnValue],
	};

	const result = convertQuery(query);

	expect(result.rootQuery).toStrictEqual(expectedResult);
});

test('Convert a query with a nested field and filtering on another nested field', () => {
	const store = randomIdentifier();
	const tableName = randomIdentifier();
	const tableIndex = 0;
	const columnName = randomIdentifier();
	const columnIndex = 0;
	const foreignKeyColumnName = randomIdentifier();

	const externalTableName = randomIdentifier();
	const externalTableIndex1 = 1;
	const externalTableIndex2 = 2;
	const externalColumn1Name = randomIdentifier();
	const externalColumn1Index = 1;
	const externalColumn2Name = randomIdentifier();
	const externalColumn2Value = randomAlpha(10);
	const externalKeyColumnName = randomIdentifier();

	const query: AbstractQuery = {
		store,
		collection: tableName,
		fields: [
			{
				type: 'primitive',
				field: columnName,
				alias: randomIdentifier(),
			},
			{
				type: 'nested-single-one',
				fields: [
					{
						type: 'primitive',
						field: externalColumn1Name,
						alias: randomIdentifier(),
					},
				],
				alias: randomIdentifier(),
				nesting: {
					type: 'relational-many',
					local: {
						fields: [foreignKeyColumnName],
					},
					foreign: {
						store,
						fields: [externalKeyColumnName],
						collection: externalTableName,
					},
				},
			},
		],
		modifiers: {
			filter: {
				type: 'condition',
				condition: {
					type: 'condition-string',
					target: {
						type: 'nested-one-target',
						field: {
							type: 'primitive',
							field: externalColumn2Name,
						},
						nesting: {
							type: 'relational-many',
							local: {
								fields: [foreignKeyColumnName],
							},
							foreign: {
								store,
								fields: [externalKeyColumnName],
								collection: externalTableName,
							},
						},
					},
					operation: 'starts_with',
					compareTo: externalColumn2Value,
				},
			},
		},
	};

	const expectedResult: AbstractSqlQuery = {
		clauses: {
			select: [
				{
					type: 'primitive',
					tableIndex,
					columnName,
					columnIndex,
				},
				{
					type: 'primitive',
					tableIndex: externalTableIndex1,
					columnName: externalColumn1Name,
					columnIndex: externalColumn1Index,
				},
			],
			from: {
				tableName,
				tableIndex,
			},
			joins: [
				{
					type: 'join',
					tableName: externalTableName,
					tableIndex: externalTableIndex1,
					on: {
						type: 'condition',
						condition: {
							type: 'condition-field',
							target: {
								type: 'primitive',
								tableIndex,
								columnName: foreignKeyColumnName,
							},
							operation: 'eq',
							compareTo: {
								type: 'primitive',
								tableIndex: externalTableIndex1,
								columnName: externalKeyColumnName,
							},
						},
						negate: false,
					},
				},
				{
					type: 'join',
					tableName: externalTableName,
					tableIndex: externalTableIndex2,
					on: {
						type: 'condition',
						condition: {
							type: 'condition-field',
							target: {
								type: 'primitive',
								tableIndex,
								columnName: foreignKeyColumnName,
							},
							operation: 'eq',
							compareTo: {
								type: 'primitive',
								tableIndex: externalTableIndex2,
								columnName: externalKeyColumnName,
							},
						},
						negate: false,
					},
				},
			],
			where: {
				type: 'condition',
				negate: false,
				condition: {
					type: 'condition-string',
					target: {
						type: 'primitive',
						tableIndex: externalTableIndex2,
						columnName: externalColumn2Name,
					},
					operation: 'starts_with',
					compareTo: {
						type: 'value',
						parameterIndex: 0,
					},
				},
			},
		},
		parameters: [externalColumn2Value],
	};

	const result = convertQuery(query);

	expect(result.rootQuery).toStrictEqual(expectedResult);
});<|MERGE_RESOLUTION|>--- conflicted
+++ resolved
@@ -3,15 +3,6 @@
 import { expect, test } from 'vitest';
 import type { AbstractSqlQuery } from '../types/index.js';
 import { convertQuery } from './converter.js';
-<<<<<<< HEAD
-import { randomAlpha, randomIdentifier } from '@directus/random';
-import { convertFieldNodes, type FieldConversionResult } from './fields/fields.js';
-import { convertModifiers, type ModifierConversionResult } from './modifiers/modifiers.js';
-
-vi.mock('./fields/fields.js', () => ({
-	convertFieldNodes: vi.fn(),
-}));
-=======
 
 test('Convert simple query', () => {
 	const store = randomIdentifier();
@@ -39,7 +30,6 @@
 		],
 		modifiers: {},
 	};
->>>>>>> ef0940c9
 
 	const expectedResult: AbstractSqlQuery = {
 		clauses: {
