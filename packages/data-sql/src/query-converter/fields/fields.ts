--- conflicted
+++ resolved
@@ -4,11 +4,8 @@
 import { createJoin } from './create-join.js';
 import { getNestedMany } from './create-nested-manys.js';
 import { createPrimitiveSelect } from './create-primitive-select.js';
-<<<<<<< HEAD
+import { convertFieldFn } from './function.js';
 import { getNestedUnionOne } from './create-nested-union-one.js';
-=======
-import { convertFieldFn } from './function.js';
->>>>>>> ef0940c9
 
 export type FieldConversionResult = {
 	clauses: Required<Pick<AbstractSqlClauses, 'select' | 'joins'>>;
@@ -45,17 +42,9 @@
 
 	for (const abstractField of abstractFields) {
 		if (abstractField.type === 'primitive') {
-<<<<<<< HEAD
-			const generatedAlias = createUniqueAlias(abstractField.field);
-			aliasMapping.push({ type: 'root', alias: abstractField.alias, column: generatedAlias });
-			const selectNode = createPrimitiveSelect(collection, abstractField.field, generatedAlias);
-=======
 			const columnIndex = indexGen.column.next().value;
-
 			aliasMapping.push({ type: 'root', alias: abstractField.alias, columnIndex });
-
 			const selectNode = createPrimitiveSelect(tableIndex, abstractField.field, columnIndex);
->>>>>>> ef0940c9
 			select.push(selectNode);
 			continue;
 		}
@@ -67,44 +56,29 @@
 			 * item has a related item so we don't expand `null` values in a nested object where every
 			 * value is null
 			 */
-<<<<<<< HEAD
-			const externalCollectionAlias = createUniqueAlias(abstractField.nesting.foreign.collection);
-			const sqlJoinNode = createJoin(collection, abstractField.nesting, externalCollectionAlias);
-			const nestedOutput = convertFieldNodes(externalCollectionAlias, abstractField.fields, idxGenerator);
-			aliasMapping.push({ type: 'nested', alias: abstractField.alias, children: nestedOutput.aliasMapping });
-			joins.push(sqlJoinNode);
-			select.push(...nestedOutput.clauses.select);
-=======
 
 			if (abstractField.nesting.type === 'relational-many') {
 				const tableIndexRelational = indexGen.table.next().value;
-
 				const sqlJoinNode = createJoin(abstractField.nesting, tableIndex, tableIndexRelational);
-
 				const nestedOutput = convertFieldNodes(abstractField.fields, tableIndexRelational, indexGen);
-
 				aliasMapping.push({ type: 'nested', alias: abstractField.alias, children: nestedOutput.aliasMapping });
-
 				joins.push(sqlJoinNode);
 				select.push(...nestedOutput.clauses.select);
 			}
 
->>>>>>> ef0940c9
 			continue;
 		}
 
 		if (abstractField.type === 'nested-union-one') {
-			const nestedUnionOneResult = getNestedUnionOne(collection, abstractField);
+			const tableIndex = indexGen.table.next().value;
+			const nestedUnionOneResult = getNestedUnionOne(collection, abstractField, tableIndex);
 			subQueries.push(nestedUnionOneResult.subQuery);
 			select.push(...nestedUnionOneResult.select);
-			aliasMapping.push({ type: 'sub', alias: abstractField.alias, index: subQueries.length - 1, isOne: true });
+			aliasMapping.push({ type: 'sub', alias: abstractField.alias, index: subQueries.length - 1 });
 			continue;
 		}
 
 		if (abstractField.type === 'nested-single-many') {
-<<<<<<< HEAD
-			const nestedManyResult = getNestedMany(collection, abstractField);
-=======
 			/*
 			 * nested many nodes are handled by the driver.
 			 * As a default behavior, we do separate queries for each o part result row.
@@ -113,10 +87,7 @@
 			 */
 
 			const nestedManyResult = getNestedMany(abstractField, tableIndex);
-
 			aliasMapping.push({ type: 'sub', alias: abstractField.alias, index: subQueries.length });
-
->>>>>>> ef0940c9
 			subQueries.push(nestedManyResult.subQuery);
 			select.push(...nestedManyResult.select);
 			aliasMapping.push({ type: 'sub', alias: abstractField.alias, index: subQueries.length - 1 });
@@ -124,18 +95,9 @@
 		}
 
 		if (abstractField.type === 'fn') {
-<<<<<<< HEAD
-			const fnField = abstractField;
-			const generatedAlias = createUniqueAlias(`${fnField.fn.fn}_${fnField.field}`);
-			aliasMapping.push({ type: 'root', alias: abstractField.alias, column: generatedAlias });
-			const fn = convertFn(collection, fnField, idxGenerator, generatedAlias);
-=======
 			const columnIndex = indexGen.column.next().value;
-
 			aliasMapping.push({ type: 'root', alias: abstractField.alias, columnIndex });
-
 			const fn = convertFieldFn(tableIndex, abstractField, columnIndex, indexGen);
->>>>>>> ef0940c9
 			select.push(fn.fn);
 			parameters.push(...fn.parameters);
 			continue;
