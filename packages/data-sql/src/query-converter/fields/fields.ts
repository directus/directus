--- conflicted
+++ resolved
@@ -1,20 +1,12 @@
 import type { AbstractQueryFieldNode, AtLeastOneElement } from '@directus/data';
 import type { AbstractSqlClauses, AliasMapping, ParameterTypes, SubQuery } from '../../types/index.js';
-<<<<<<< HEAD
-import type { IndexGenerators } from '../utils/create-index-generators.js';
-import { createJoin } from './create-join.js';
-import { getNestedMany } from './create-nested-manys.js';
-import { createPrimitiveSelect } from './create-primitive-select.js';
-import { convertFieldFn } from './function.js';
-import { getNestedUnionOne } from './create-nested-union-one.js';
-=======
 import { type IndexGenerators } from '../utils/create-index-generators.js';
 import { convertFieldFn } from './nodes/function.js';
 import { createJoin } from './nodes/join.js';
 import { convertJson } from './nodes/json-select.js';
 import { getNestedMany } from './nodes/nested-manys.js';
 import { createPrimitiveSelect } from './nodes/primitive-select.js';
->>>>>>> 45f203af
+import { getNestedUnionOne } from './create-nested-union-one.js';
 
 export type FieldConversionResult = {
 	clauses: Required<Pick<AbstractSqlClauses, 'select' | 'joins'>>;
@@ -53,11 +45,6 @@
 	for (const abstractField of abstractFields) {
 		if (abstractField.type === 'primitive') {
 			const columnIndex = indexGen.column.next().value;
-<<<<<<< HEAD
-			aliasMapping.push({ type: 'root', alias: abstractField.alias, columnIndex });
-			const selectNode = createPrimitiveSelect(tableIndex, abstractField.field, columnIndex);
-			select.push(selectNode);
-=======
 
 			if (objectPath !== null) {
 				const newObjectPath: AtLeastOneElement<string> = [...objectPath, abstractField.field];
@@ -73,7 +60,6 @@
 			}
 
 			aliasMapping.push({ type: 'root', alias: abstractField.alias, columnIndex });
->>>>>>> 45f203af
 			continue;
 		}
 
@@ -110,15 +96,11 @@
 		}
 
 		if (abstractField.type === 'nested-union-one') {
-<<<<<<< HEAD
 			const tableIndex = indexGen.table.next().value;
 			const nestedUnionOneResult = getNestedUnionOne(abstractField, tableIndex, indexGen);
 			subQueries.push(nestedUnionOneResult.subQuery);
 			select.push(...nestedUnionOneResult.select);
 			aliasMapping.push({ type: 'sub', alias: abstractField.alias, index: subQueries.length - 1 });
-=======
-			// @TODO convert node into a root query and a query in form of of a function which has the collection relation as parameters
->>>>>>> 45f203af
 			continue;
 		}
 
@@ -139,14 +121,9 @@
 
 		if (abstractField.type === 'fn') {
 			const columnIndex = indexGen.column.next().value;
-<<<<<<< HEAD
 			aliasMapping.push({ type: 'root', alias: abstractField.alias, columnIndex });
-=======
-
->>>>>>> 45f203af
 			const fn = convertFieldFn(tableIndex, abstractField, columnIndex, indexGen);
-
-			aliasMapping.push({ type: 'root', alias: abstractField.alias, columnIndex });
+			// aliasMapping.push({ type: 'root', alias: abstractField.alias, columnIndex });
 			select.push(fn.fn);
 			parameters.push(...fn.parameters);
 			continue;
