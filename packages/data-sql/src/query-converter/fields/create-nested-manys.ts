--- conflicted
+++ resolved
@@ -1,18 +1,8 @@
-<<<<<<< HEAD
-/**
- * nested many nodes are handled by the driver.
- * As a default behavior, we do separate queries for each o part result row.
- * The driver itself can use different technique if another technique is more performant,
- * like do a sub query in the statement or a join.
- */
 import type {
 	AbstractQueryFieldNodeNestedRelationalMany,
 	AbstractQueryFieldNodeNestedSingleMany,
 	AtLeastOneElement,
 } from '@directus/data';
-=======
-import type { AbstractQueryFieldNodeNestedSingleMany, AtLeastOneElement } from '@directus/data';
->>>>>>> ef0940c9
 import type {
 	AbstractSqlClauses,
 	AbstractSqlQueryConditionNode,
@@ -39,12 +29,6 @@
  *
  * @param collection - the current collection, will be an alias when called recursively
  * @param field - the nested field data from the abstract query
-<<<<<<< HEAD
- * @returns A function which creates a sub query and the select part for the root query
- */
-export function getNestedMany(collection: string, field: AbstractQueryFieldNodeNestedSingleMany): NestedManyResult {
-	const index = parameterIndexGenerator();
-=======
  * @param tableIndex
  * @returns A function to create a query with and the select part for the root query
  */
@@ -52,9 +36,7 @@
 	if (field.nesting.type !== 'relational-many') throw new Error('Nested o2a not yet implemented!');
 
 	const indexGen = createIndexGenerators();
-
 	const tableIndexRelational = indexGen.table.next().value;
->>>>>>> ef0940c9
 
 	const from = { tableName: field.nesting.foreign.collection, tableIndex: tableIndexRelational };
 
@@ -69,31 +51,13 @@
 		from,
 		...nestedModifiers.clauses,
 		joins: joins,
-<<<<<<< HEAD
-		where: getFilters(nestedModifiers.clauses.where, field.nesting, index),
-=======
-		where: nestedModifiers.clauses.where
-			? {
-					type: 'logical',
-					operator: 'and',
-					negate: false,
-					childNodes: [
-						nestedModifiers.clauses.where,
-						getRelationConditions(tableIndexRelational, field.nesting.foreign.fields, indexGen),
-					],
-			  }
-			: getRelationConditions(tableIndexRelational, field.nesting.foreign.fields, indexGen),
->>>>>>> ef0940c9
+		where: getFilters(nestedModifiers.clauses.where, field.nesting, indexGen, tableIndex),
 	};
 
 	const generatedAliases = field.nesting.local.fields.map((field) => [field, indexGen.column.next().value] as const);
 	const generatedAliasMap = Object.fromEntries(generatedAliases);
-<<<<<<< HEAD
-	const select = generatedAliases.map(([field, alias]) => createPrimitiveSelect(collection, field, alias));
-=======
 
 	const select = generatedAliases.map(([field, alias]) => createPrimitiveSelect(tableIndex, field, alias));
->>>>>>> ef0940c9
 
 	return {
 		subQuery: (rootRow, columnIndexToIdentifier) => ({
@@ -116,18 +80,19 @@
 function getFilters(
 	nestedWhere: AbstractSqlQueryWhereNode | undefined,
 	nesting: AbstractQueryFieldNodeNestedRelationalMany,
-	idxGenerator: Generator<number, number, number>,
+	indexGen: IndexGenerators,
+	tableIndex: number,
 ): AbstractSqlQueryWhereNode {
 	if (nestedWhere) {
 		return {
 			type: 'logical',
 			operator: 'and',
 			negate: false,
-			childNodes: [nestedWhere, getRelationConditions(nesting, idxGenerator)],
+			childNodes: [nestedWhere, getRelationConditions(tableIndex, nesting.foreign.fields, indexGen)],
 		};
 	}
 
-	return getRelationConditions(nesting, idxGenerator);
+	return getRelationConditions(tableIndex, nesting.foreign.fields, indexGen);
 }
 
 function getRelationConditions(
@@ -157,17 +122,10 @@
  * @param indexGen
  * @returns
  */
-<<<<<<< HEAD
 export function getRelationCondition(
-	table: string,
-	column: string,
-	idxGenerator: Generator<number, number, number>,
-=======
-function getRelationCondition(
 	tableIndex: number,
 	columnName: string,
 	indexGen: IndexGenerators,
->>>>>>> ef0940c9
 ): AbstractSqlQueryConditionNode {
 	return {
 		type: 'condition',
