--- conflicted
+++ resolved
@@ -1,20 +1,4 @@
-<<<<<<< HEAD
-/**
- * nested many nodes are handled by the driver.
- * As a default behavior, we do separate queries for each o part result row.
- * The driver itself can use different technique if another technique is more performant,
- * like do a sub query in the statement or a join.
- */
-import type {
-	A2ORelation,
-	AbstractQueryFieldNodeNestedRelationalMany,
-	AbstractQueryFieldNodeNestedSingleMany,
-	AtLeastOneElement,
-	FkEntry,
-} from '@directus/data';
-=======
 import type { AbstractQueryFieldNodeNestedSingleMany, AtLeastOneElement } from '@directus/data';
->>>>>>> b01909fa
 import type {
 	AbstractSqlQueryConditionNode,
 	AbstractSqlQuerySelectNode,
@@ -64,39 +48,6 @@
 	const select = generatedAliases.map(([field, alias]) => createPrimitiveSelect(tableIndex, field, alias));
 
 	return {
-<<<<<<< HEAD
-		subQuery: (rootRow) => {
-			const params = [...parameters];
-
-			if (field.nesting.is2a) {
-				const foreignKey: FkEntry[] = [];
-
-				field.nesting.local.fields.map((field) => {
-					const id = rootRow[generatedAliasMap[field]!] as string;
-					const fkEntry: FkEntry = { column: field, value: id };
-					foreignKey.push(fkEntry);
-				});
-
-				const theRelationalJsonValue: A2ORelation = {
-					foreignCollection: field.nesting.foreign.collection,
-					foreignKey: foreignKey as AtLeastOneElement<FkEntry>,
-				};
-
-				params.push(JSON.stringify(theRelationalJsonValue));
-			} else {
-				params.push(...field.nesting.local.fields.map((field) => rootRow[generatedAliasMap[field]!] as string));
-			}
-
-			return {
-				rootQuery: {
-					clauses,
-					parameters: params,
-				},
-				subQueries: nestedFieldNodes.subQueries,
-				aliasMapping: nestedFieldNodes.aliasMapping,
-			};
-		},
-=======
 		subQuery: (rootRow, columnIndexToIdentifier) => ({
 			rootQuery: {
 				clauses: {
@@ -116,7 +67,6 @@
 			subQueries: nestedFieldNodes.subQueries,
 			aliasMapping: nestedFieldNodes.aliasMapping,
 		}),
->>>>>>> b01909fa
 		select,
 	};
 }
