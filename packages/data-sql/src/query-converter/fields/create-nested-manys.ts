--- conflicted
+++ resolved
@@ -1,8 +1,3 @@
-<<<<<<< HEAD
-import type { AbstractQueryFieldNodeRelationalOneToMany, AtLeastOneElement } from '@directus/data';
-import type { AbstractSqlNestedMany, AbstractSqlQueryConditionNode, AbstractSqlQueryWhereNode } from '../../types/index.js';
-import type { FieldConversionResult } from './fields.js';
-=======
 import type {
 	AbstractQueryFieldNodeNestedMany,
 	AbstractQueryFieldNodeRelationalOneToMany,
@@ -17,7 +12,6 @@
 import { convertModifiers } from '../modifiers/modifiers.js';
 import { parameterIndexGenerator } from '../param-index-generator.js';
 import { convertFieldNodes } from './fields.js';
->>>>>>> f3203751
 
 /**
  * Converts a nested many node from the abstract query into a function which creates abstract SQL.
