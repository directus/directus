--- conflicted
+++ resolved
@@ -35,14 +35,9 @@
 		"@types/node": "18.16.12",
 		"@types/wellknown": "0.5.4",
 		"@vitest/coverage-c8": "0.31.1",
-<<<<<<< HEAD
-		"dependency-cruiser": "^13.1.4",
-		"tsup": "7.1.0",
-		"typescript": "5.0.4",
-=======
+		"dependency-cruiser": "13.1.4",
 		"tsup": "7.2.0",
 		"typescript": "5.2.2",
->>>>>>> e1dd6fa0
 		"vitest": "0.31.1"
 	},
 	"dependencies": {
