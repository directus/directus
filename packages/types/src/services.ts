import type { Column, ForeignKey } from '@directus/schema';
import type { Archiver } from 'archiver';
import type { GraphQLSchema } from 'graphql';
import type { Knex } from 'knex';
import type { Readable } from 'node:stream';
import type { Transporter } from 'nodemailer';
import type { OpenAPIObject } from 'openapi3-ts/oas30';
import type { Accountability } from './accountability.js';
import type { TransformationSet } from './assets.js';
import type { LoginResult } from './authentication.js';
import type { ApiCollection, RawCollection } from './collection.js';
import type { ActionHandler } from './events.js';
import type { ApiOutput, ExtensionManager, ExtensionSettings } from './extensions/index.js';
import type { Field, RawField, Type } from './fields.js';
import type { BusboyFileStream, File } from './files.js';
import type { FlowRaw, OperationRaw } from './flows.js';
import type { GQLScope, GraphQLParams } from './graphql.js';
import type { ExportFormat } from './import-export.js';
import type { Item, MutationOptions, PrimaryKey, QueryOptions } from './items.js';
import type { EmailOptions } from './mail.js';
import type { DeepPartial } from './misc.js';
import type { Notification } from './notifications.js';
import type { PayloadAction, PayloadServiceProcessRelationResult } from './payload.js';
import type { ItemPermissions } from './permissions.js';
import type { Policy } from './policies.js';
import type { Aggregate, Query } from './query.js';
import type { Relation } from './relations.js';
import type { FieldOverview, SchemaOverview } from './schema.js';
import type { Snapshot, SnapshotDiff, SnapshotDiffWithHash, SnapshotWithHash } from './snapshot.js';
import type { Range, Stat } from './storage.js';
import type { RegisterUserInput } from './users.js';
import type { ContentVersion } from './versions.js';
import type { Webhook } from './webhooks.js';
<<<<<<< HEAD
import type { WebSocketClient, WebSocketMessage } from './websockets/index.js';
import type { ContentVersion } from './versions.js';
=======
import type { WebSocketClient, WebSocketMessage } from './websockets.js';
>>>>>>> 509396eb

export type AbstractServiceOptions = {
	knex?: Knex | undefined;
	accountability?: Accountability | null | undefined;
	schema: SchemaOverview;
	nested?: string[];
};

/**
 * The AssetsService
 */
interface AssetsService {
	zipFiles(files: string[]): Promise<{
		archive: Archiver;
		complete: () => Promise<void>;
	}>;
	zipFolder(folder: string): Promise<{
		archive: Archiver;
		complete: () => Promise<void>;
		metadata: {
			name: string | undefined;
		};
	}>;
	getAsset(
		id: string,
		transformation?: TransformationSet,
		range?: Range,
		deferStream?: false,
	): Promise<{ stream: Readable; file: any; stat: Stat }>;
	getAsset(
		id: string,
		transformation?: TransformationSet,
		range?: Range,
		deferStream?: true,
	): Promise<{ stream: () => Promise<Readable>; file: any; stat: Stat }>;
	getAsset(
		id: string,
		transformation?: TransformationSet,
		range?: Range,
		deferStream?: boolean,
	): Promise<{ stream: (() => Promise<Readable>) | Readable; file: any; stat: Stat }>;
}

/**
 * The AuthenticationService
 */
interface AuthenticationService {
	login(
		providerName: string,
		payload: Record<string, any>,
		options?: Partial<{
			otp: string;
			session: boolean;
		}>,
	): Promise<LoginResult>;
	refresh(refreshToken: string, options?: Partial<{ session: boolean }>): Promise<LoginResult>;
	logout(refreshToken: string): Promise<void>;
	verifyPassword(userID: string, password: string): Promise<void>;
}

/**
 * The CollectionsService
 */
interface CollectionsService {
	/**
	 * Create a single new collection
	 */
	createOne(payload: RawCollection, opts?: MutationOptions): Promise<string>;
	/**
	 * Create multiple new collections
	 */
	createMany(payloads: RawCollection[], opts?: MutationOptions): Promise<string[]>;
	/**
	 * Read all collections. Currently doesn't support any query.
	 */
	readByQuery(): Promise<ApiCollection[]>;
	/**
	 * Get a single collection by name
	 */
	readOne(collectionKey: string): Promise<ApiCollection>;
	/**
	 * Read many collections by name
	 */
	readMany(collectionKeys: string[]): Promise<ApiCollection[]>;
	/**
	 * Update a single collection by name
	 */
	updateOne(collectionKey: string, data: Partial<ApiCollection>, opts?: MutationOptions): Promise<string>;
	/**
	 * Update multiple collections in a single transaction
	 */
	updateBatch(data: Partial<ApiCollection>[], opts?: MutationOptions): Promise<string[]>;
	/**
	 * Update multiple collections by name
	 */
	updateMany(collectionKeys: string[], data: Partial<ApiCollection>, opts?: MutationOptions): Promise<string[]>;
	/**
	 * Delete a single collection This will delete the table and all records within. It'll also
	 * delete any fields, presets, activity, revisions, and permissions relating to this collection
	 */
	deleteOne(collectionKey: string, opts?: MutationOptions): Promise<string>;
	/**
	 * Delete multiple collections by key
	 */
	deleteMany(collectionKeys: string[], opts?: MutationOptions): Promise<string[]>;
}

/**
 * The ExportService
 */
interface ExportService {
	exportToFile(
		collection: string,
		query: Partial<Query>,
		format: ExportFormat,
		options?: {
			file?: Partial<File>;
		},
	): Promise<void>;
	transform(
		input: Record<string, any>[],
		format: ExportFormat,
		options?: {
			includeHeader?: boolean;
			includeFooter?: boolean;
			fields?: string[] | null;
		},
	): string;
}

/**
 * The ExtensionsService
 */
interface ExtensionsService {
	knex: Knex;
	accountability: Accountability | null;
	schema: SchemaOverview;
	extensionsItemService: AbstractService<ExtensionSettings>;
	extensionsManager: ExtensionManager;
	install: (extensionId: string, versionId: string) => Promise<void>;
	uninstall: (id: string) => Promise<void>;
	reinstall: (id: string) => Promise<void>;
	readAll: () => Promise<ApiOutput[]>;
	readOne: (id: string) => Promise<ApiOutput>;
	updateOne: (id: string, data: DeepPartial<ApiOutput>) => Promise<ApiOutput>;
	deleteOne: (id: string) => Promise<void>;
}

/**
 * The FieldsService
 */
interface FieldsService {
	columnInfo(collection?: string, field?: string): Promise<Column | Column[]>;
	readAll(collection?: string): Promise<Field[]>;
	readOne(collection: string, field: string): Promise<Record<string, any>>;
	createField(
		collection: string,
		field: Partial<Field> & { field: string; type: Type | null },
		table?: Knex.CreateTableBuilder, // allows collection creation to
		opts?: MutationOptions,
	): Promise<void>;
	updateField(collection: string, field: RawField, opts?: MutationOptions): Promise<string>;
	updateFields(collection: string, fields: RawField[], opts?: MutationOptions): Promise<string[]>;
	deleteField(collection: string, field: string, opts?: MutationOptions): Promise<void>;
}

/**
 * The FoldersService
 */
interface FoldersService {
	/**
	 * Builds a full folder tree starting from a given root folder.
	 */
	buildTree(root: string): Promise<Map<string, string>>;
}

/**
 * The FilesService
 */
interface FileService<T = File> {
	/**
	 * Upload a single new file to the configured storage adapter
	 */
	uploadOne(
		stream: BusboyFileStream | Readable,
		data: Partial<T> & { storage: string },
		primaryKey?: PrimaryKey,
		opts?: MutationOptions,
	): Promise<PrimaryKey>;

	/**
	 * Import a single file from an external URL
	 */
	importOne(importURL: string, body: Partial<T>): Promise<PrimaryKey>;
}

/**
 * The GraphQLService
 */
interface GraphQLService {
	accountability: Accountability | null;
	knex: Knex;
	schema: SchemaOverview;
	scope: GQLScope;
	execute: (params: GraphQLParams) => Promise<any>;
	getSchema: {
		(): Promise<GraphQLSchema>;
		(type: 'schema'): Promise<GraphQLSchema>;
		(type: 'sdl'): Promise<string | GraphQLSchema>;
	};
	read: (collection: string, query: Query) => Promise<Partial<Item>>;
	upsertSingleton: (
		collection: string,
		body: Record<string, any> | Record<string, any>[],
		query: Query,
	) => Promise<boolean | Partial<Item>>;
}

/**
 * The ImportService
 */
interface ImportService {
	import(collection: string, mimetype: string, stream: Readable): Promise<void>;
	importJSON(collection: string, stream: Readable): Promise<void>;
	importCSV(collection: string, stream: Readable): Promise<void>;
}

/**
 * The NotificationsService
 */
interface NotificationsService {
	sendEmail(data: Partial<Notification>): Promise<void>;
}

/**
 * The MetaService
 */
interface MailService {
	schema: SchemaOverview;
	accountability: Accountability | null;
	knex: Knex;
	mailer: Transporter;
	send: (options: EmailOptions) => Promise<any>;
}

/**
 * The MetaService
 */
interface MetaService {
	getMetaForQuery(collection: string, query: any): Promise<Record<string, any> | undefined>;
	totalCount(collection: string): Promise<number>;
	filterCount(collection: string, query: Query): Promise<number>;
}

/**
 * The PayloadService
 */
interface PayloadService {
	processValues(action: PayloadAction, payloads: Partial<Item>[]): Promise<Partial<Item>[]>;
	processValues(action: PayloadAction, payload: Partial<Item>): Promise<Partial<Item>>;
	processValues(
		action: PayloadAction,
		payloads: Partial<Item>[],
		aliasMap: Record<string, string>,
		aggregate: Aggregate,
	): Promise<Partial<Item>[]>;
	processValues(
		action: PayloadAction,
		payload: Partial<Item>,
		aliasMap: Record<string, string>,
		aggregate: Aggregate,
	): Promise<Partial<Item>>;
	processAggregates(payload: Partial<Item>[], aggregate?: Aggregate): void;
	processField(
		field: SchemaOverview['collections'][string]['fields'][string],
		payload: Partial<Item>,
		action: PayloadAction,
		accountability: Accountability | null,
	): Promise<any>;
	processGeometries<T extends Partial<Record<string, any>>[]>(
		fieldEntries: [string, FieldOverview][],
		payloads: T,
		action: PayloadAction,
	): T;
	processDates(
		fieldEntries: [string, FieldOverview][],
		payloads: Partial<Record<string, any>>[],
		action: PayloadAction,
		aliasMap?: Record<string, string>,
		aggregate?: Aggregate,
	): Partial<Record<string, any>>[];
	processA2O(
		data: Partial<Item>,
		opts?: MutationOptions,
	): Promise<
		PayloadServiceProcessRelationResult & {
			payload: Partial<Item>;
		}
	>;
	processM2O(
		data: Partial<Item>,
		opts?: MutationOptions,
	): Promise<
		PayloadServiceProcessRelationResult & {
			payload: Partial<Item>;
		}
	>;
	processO2M(
		data: Partial<Item>,
		parent: PrimaryKey,
		opts?: MutationOptions,
	): Promise<PayloadServiceProcessRelationResult>;
	prepareDelta(data: Partial<Item>): Promise<string | null>;
}

/**
 * The PermissionsService
 */
interface PermissionsService {
	getItemPermissions(collection: string, primaryKey?: string): Promise<ItemPermissions>;
}

/**
 * The RelationsService
 */
interface RelationsService<T = Relation> {
	foreignKeys(collection?: string): Promise<ForeignKey[]>;
	readAll(collection?: string, opts?: QueryOptions, bypassCache?: boolean): Promise<T[]>;
	/**
	 * Create a new relationship / foreign key constraint
	 */
	createOne(relation: Partial<Relation>, opts?: MutationOptions): Promise<void>;
	/**
	 * Update an existing foreign key constraint
	 *
	 * Note: You can update anything under meta, but only the `on_delete` trigger under schema
	 */
	updateOne(collection: string, field: string, relation: Partial<Relation>, opts?: MutationOptions): Promise<void>;
	/**
	 * Delete an existing relationship
	 */
	deleteOne(collection: string, field: string, opts?: MutationOptions): Promise<void>;
}

/**
 * The RevisionsService
 */
interface RevisionsService {
	revert(pk: PrimaryKey): Promise<void>;
}

/**
 * The SchemaService
 */
interface SchemaService {
	snapshot(): Promise<Snapshot>;
	apply(payload: SnapshotDiffWithHash): Promise<void>;
	diff(snapshot: Snapshot, options?: { currentSnapshot?: Snapshot; force?: boolean }): Promise<SnapshotDiff | null>;
	getHashedSnapshot(snapshot: Snapshot): SnapshotWithHash;
}

/**
 * The ServerService
 */
interface ServerService {
	serverInfo(): Promise<Record<string, any>>;
	health(): Promise<Record<string, any>>;
}

/**
 * The SharesService
 */
interface SharesService {
	login(
		payload: Record<string, any>,
		options?: Partial<{
			session: boolean;
		}>,
	): Promise<Omit<LoginResult, 'id'>>;
	invite(payload: { emails: string[]; share: PrimaryKey }): Promise<void>;
}

/**
 * The SpecificationService
 */
interface OASSpecsService {
	accountability: Accountability | null;
	knex: Knex;
	schema: SchemaOverview;
	generate: (host?: string) => Promise<OpenAPIObject>;
}

interface GraphQLSpecsService {
	accountability: Accountability | null;
	knex: Knex;
	schema: SchemaOverview;
	items: GraphQLService;
	system: GraphQLService;
	generate: (scope: 'items' | 'system') => Promise<string | GraphQLSchema | null>;
}

interface SpecificationService {
	accountability: Accountability | null;
	knex: Knex;
	schema: SchemaOverview;
	oas: OASSpecsService;
	graphql: GraphQLSpecsService;
}

/**
 * The TFAService
 */
interface TFAService {
	verifyOTP(key: PrimaryKey, otp: string, secret?: string): Promise<boolean>;
	generateTFA(key: PrimaryKey): Promise<Record<string, string>>;
	enableTFA(key: PrimaryKey, otp: string, secret: string): Promise<void>;
	disableTFA(key: PrimaryKey): Promise<void>;
}

/**
 * The UsersService
 */
interface UsersService {
	inviteUser(email: string | string[], role: string, url: string | null, subject?: string | null): Promise<void>;
	acceptInvite(token: string, password: string): Promise<void>;
	registerUser(input: RegisterUserInput): Promise<void>;
	verifyRegistration(token: string): Promise<string>;
	requestPasswordReset(email: string, url: string | null, subject?: string | null): Promise<void>;
	resetPassword(token: string, password: string): Promise<void>;
}

/**
 * The UtilsService
 */
interface UtilsService {
	sort(collection: string, { item, to }: { item: PrimaryKey; to: PrimaryKey }): Promise<void>;
	clearCache({ system }: { system: boolean }): Promise<void>;
}

/**
 * The VersionsService
 */
interface VersionsService {
	getMainItem(collection: string, item: PrimaryKey, query?: Query): Promise<Item>;
	verifyHash(collection: string, item: PrimaryKey, hash: string): Promise<{ outdated: boolean; mainHash: string }>;
	getVersionSave(key: string, collection: string, item: string | undefined): Promise<ContentVersion | undefined>;
	save(key: PrimaryKey, data: Partial<Item>): Promise<Partial<Item>>;
	promote(version: PrimaryKey, mainHash: string, fields?: string[]): Promise<PrimaryKey>;
}

/**
 * The WebSocketService
 */
interface WebSocketService {
	on: (event: 'connect' | 'message' | 'error' | 'close', callback: ActionHandler) => void;
	off: (event: 'connect' | 'message' | 'error' | 'close', callback: ActionHandler) => void;
	broadcast: (message: string | WebSocketMessage, filter?: { user?: string; role?: string }) => void;
	clients: () => Set<WebSocketClient>;
}

export interface AbstractService<T extends Item = Item> {
	knex: Knex;
	accountability: Accountability | null | undefined;
	nested: string[];
	getKeysByQuery(query: Query): Promise<PrimaryKey[]>;
	/**
	 * Create a single new item.
	 */
	createOne(data: Partial<T>, opts?: MutationOptions): Promise<PrimaryKey>;
	/**
	 * Create multiple new items at once. Inserts all provided records sequentially wrapped in a transaction.
	 *
	 * Uses `this.createOne` under the hood.
	 */
	createMany(data: Partial<T>[], opts?: MutationOptions): Promise<PrimaryKey[]>;
	/**
	 * Get items by query.
	 */
	readByQuery(query: Query, opts?: QueryOptions): Promise<T[]>;
	/**
	 * Get single item by primary key.
	 *
	 * Uses `this.readByQuery` under the hood.
	 */
	readOne(key: PrimaryKey, query?: Query, opts?: QueryOptions): Promise<T>;
	/**
	 * Get multiple items by primary keys.
	 *
	 * Uses `this.readByQuery` under the hood.
	 */
	readMany(keys: PrimaryKey[], query?: Query, opts?: QueryOptions): Promise<T[]>;
	/**
	 * Update multiple items by query.
	 *
	 * Uses `this.updateMany` under the hood.
	 */
	updateByQuery(query: Query, data: Partial<T>, opts?: MutationOptions): Promise<PrimaryKey[]>;
	/**
	 * Update a single item by primary key.
	 *
	 * Uses `this.updateMany` under the hood.
	 */
	updateOne(key: PrimaryKey, data: Partial<T>, opts?: MutationOptions): Promise<PrimaryKey>;
	/**
	 * Update multiple items in a single transaction.
	 *
	 * Uses `this.updateOne` under the hood.
	 */
	updateBatch(data: Partial<T>[], opts?: MutationOptions): Promise<PrimaryKey[]>;
	/**
	 * Update many items by primary key, setting all items to the same change.
	 */
	updateMany(keys: PrimaryKey[], data: Partial<T>, opts?: MutationOptions): Promise<PrimaryKey[]>;
	/**
	 * Upsert a single item.
	 *
	 * Uses `this.createOne` / `this.updateOne` under the hood.
	 */
	upsertOne(payload: Partial<T>, opts?: MutationOptions): Promise<PrimaryKey>;
	/**
	 * Upsert many items.
	 *
	 * Uses `this.upsertOne` under the hood.
	 */
	upsertMany(payloads: Partial<T>[], opts?: MutationOptions): Promise<PrimaryKey[]>;
	/**
	 * Delete multiple items by query.
	 *
	 * Uses `this.deleteMany` under the hood.
	 */
	deleteByQuery(query: Query, opts?: MutationOptions): Promise<PrimaryKey[]>;
	/**
	 * Delete a single item by primary key.
	 *
	 * Uses `this.deleteMany` under the hood.
	 */
	deleteOne(key: PrimaryKey, opts?: MutationOptions): Promise<PrimaryKey>;
	/**
	 * Delete multiple items by primary key.
	 */
	deleteMany(keys: PrimaryKey[], opts?: MutationOptions): Promise<PrimaryKey[]>;
	/**
	 * Read/treat collection as singleton.
	 */
	readSingleton(query: Query, opts?: QueryOptions): Promise<Partial<T>>;
	/**
	 * Upsert/treat collection as singleton.
	 *
	 * Uses `this.createOne` / `this.updateOne` under the hood.
	 */
	upsertSingleton(data: Partial<T>, opts?: MutationOptions): Promise<PrimaryKey>;
}

export interface ExtensionsServices {
	/**
	 * The AccessService
	 */
	AccessService: new (options: AbstractServiceOptions) => AbstractService;
	/**
	 * The ActivityService
	 */
	ActivityService: new (options: AbstractServiceOptions) => AbstractService;
	/**
	 * The AssetsService
	 */
	AssetsService: new (options: AbstractServiceOptions) => AssetsService;
	/**
	 * The AuthenticationService
	 */
	AuthenticationService: new (options: AbstractServiceOptions) => AuthenticationService;
	/**
	 * The CollectionsService
	 */
	CollectionsService: new (options: AbstractServiceOptions) => CollectionsService;
	/**
	 * The CommentsService
	 */
	CommentsService: new (options: AbstractServiceOptions) => AbstractService;
	/**
	 * The DashboardsService
	 */
	DashboardsService: new (options: AbstractServiceOptions) => AbstractService;
	/**
	 * The ExportService
	 */
	ExportService: new (options: AbstractServiceOptions) => ExportService;
	/**
	 * The ExtensionsService
	 */
	ExtensionsService: new (options: AbstractServiceOptions) => ExtensionsService;
	/**
	 * The FieldsService
	 */
	FieldsService: new (options: AbstractServiceOptions) => FieldsService;
	/**
	 * The FilesService
	 */
	FilesService: new (options: AbstractServiceOptions) => AbstractService<File> & FileService<File>;
	/**
	 * The FlowsService
	 */
	FlowsService: new (options: AbstractServiceOptions) => AbstractService<FlowRaw>;
	/**
	 * The FoldersService
	 */
	FoldersService: new (options: AbstractServiceOptions) => AbstractService & FoldersService;
	/**
	 * The GraphQLService
	 */
	GraphQLService: new (options: AbstractServiceOptions & { scope: GQLScope }) => GraphQLService;
	/**
	 * The ImportService
	 */
	ImportService: new (options: AbstractServiceOptions) => ImportService;
	/**
	 * The ItemsService
	 */
	ItemsService: new <T extends Item = Item, Collection extends string = string>(
		collection: Collection,
		options: AbstractServiceOptions,
	) => AbstractService<T>;
	/**
	 * The MailService
	 */
	MailService: new (options: AbstractServiceOptions) => MailService;
	/**
	 * The MetaService
	 */
	MetaService: new (options: AbstractServiceOptions) => MetaService;
	/**
	 * The NotificationsService
	 */
	NotificationsService: new (options: AbstractServiceOptions) => AbstractService & NotificationsService;
	/**
	 * The OperationsService
	 */
	OperationsService: new (options: AbstractServiceOptions) => AbstractService<OperationRaw>;
	/**
	 * The PanelsService
	 */
	PanelsService: new (options: AbstractServiceOptions) => AbstractService;
	/**
	 * The PayloadService
	 */
	PayloadService: new (collection: string, options: AbstractServiceOptions) => PayloadService;
	/**
	 * The PermissionsService
	 */
	PermissionsService: new (options: AbstractServiceOptions) => AbstractService & PermissionsService;
	/**
	 * The PoliciesService
	 */
	PoliciesService: new (options: AbstractServiceOptions) => AbstractService<Policy>;
	/**
	 * The PresetsService
	 */
	PresetsService: new (options: AbstractServiceOptions) => AbstractService;
	/**
	 * The RelationsService
	 */
	RelationsService: new (options: AbstractServiceOptions) => RelationsService<Relation>;
	/**
	 * The RevisionsService
	 */
	RevisionsService: new (options: AbstractServiceOptions) => AbstractService & RevisionsService;
	/**
	 * The RolesService
	 */
	RolesService: new (options: AbstractServiceOptions) => AbstractService;
	/**
	 * The SchemaService
	 */
	SchemaService: new (options: AbstractServiceOptions) => SchemaService;
	/**
	 * The ServerService
	 */
	ServerService: new (options: AbstractServiceOptions) => ServerService;
	/**
	 * The SettingsService
	 */
	SettingsService: new (options: AbstractServiceOptions) => AbstractService;
	/**
	 * The SharesService
	 */
	SharesService: new (options: AbstractServiceOptions) => AbstractService & SharesService;
	/**
	 * The SpecificationService
	 */
	SpecificationService: new (options: AbstractServiceOptions) => SpecificationService;
	/**
	 * The TFAService
	 */
	TFAService: new (options: AbstractServiceOptions) => TFAService;
	/**
	 * The TranslationsService
	 */
	TranslationsService: new (options: AbstractServiceOptions) => AbstractService;
	/**
	 * The UsersService
	 */
	UsersService: new (options: AbstractServiceOptions) => AbstractService & UsersService;
	/**
	 * The UtilsService
	 */
	UtilsService: new (options: AbstractServiceOptions) => UtilsService;
	/**
	 * The VersionsService
	 */
	VersionsService: new (options: AbstractServiceOptions) => AbstractService & VersionsService;
	/**
	 * The WebhooksService
	 */
	WebhooksService: new (options: AbstractServiceOptions) => AbstractService<Webhook>;
	/**
	 * The WebSocketService
	 */
	WebSocketService: new () => WebSocketService;
}<|MERGE_RESOLUTION|>--- conflicted
+++ resolved
@@ -31,12 +31,7 @@
 import type { RegisterUserInput } from './users.js';
 import type { ContentVersion } from './versions.js';
 import type { Webhook } from './webhooks.js';
-<<<<<<< HEAD
 import type { WebSocketClient, WebSocketMessage } from './websockets/index.js';
-import type { ContentVersion } from './versions.js';
-=======
-import type { WebSocketClient, WebSocketMessage } from './websockets.js';
->>>>>>> 509396eb
 
 export type AbstractServiceOptions = {
 	knex?: Knex | undefined;
