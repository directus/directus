{
	"name": "@directus/schema",
	"version": "9.14.1",
	"description": "Utility for extracting information about existing DB schema",
	"main": "dist/index.js",
	"exports": {
		".": "./dist/index.js",
		"./package.json": "./package.json"
	},
	"types": "dist/index.d.ts",
	"scripts": {
		"build": "tsc --build && echo \"Built successfully\"",
		"dev": "npm-watch build"
	},
	"watch": {
		"build": {
			"patterns": [
				"src/*"
			],
			"extensions": "ts",
			"quiet": true,
			"silent": true
		}
	},
	"repository": {
		"type": "git",
		"url": "git+https://github.com/directus/directus.git"
	},
	"keywords": [
		"sql",
		"knex",
		"schema",
		"mysql",
		"postgresql",
		"cockroachdb",
		"sqlite3",
		"javascript"
	],
	"author": "Rijk van Zanten <rijkvanzanten@me.com>",
	"license": "GPL-3.0",
	"bugs": {
		"url": "https://github.com/directus/directus/issues"
	},
	"homepage": "https://github.com/directus/directus#readme",
	"devDependencies": {
		"npm-watch": "0.11.0",
		"typescript": "4.5.2"
	},
	"dependencies": {
<<<<<<< HEAD
		"knex": "^2.1.0",
		"knex-schema-inspector": "^2.0.1",
=======
		"knex-schema-inspector": "^2.0.3",
>>>>>>> 9015667d
		"lodash": "^4.17.21"
	},
	"gitHead": "24621f3934dc77eb23441331040ed13c676ceffd"
}<|MERGE_RESOLUTION|>--- conflicted
+++ resolved
@@ -47,12 +47,8 @@
 		"typescript": "4.5.2"
 	},
 	"dependencies": {
-<<<<<<< HEAD
 		"knex": "^2.1.0",
-		"knex-schema-inspector": "^2.0.1",
-=======
 		"knex-schema-inspector": "^2.0.3",
->>>>>>> 9015667d
 		"lodash": "^4.17.21"
 	},
 	"gitHead": "24621f3934dc77eb23441331040ed13c676ceffd"
