{
	"name": "@directus/schema",
<<<<<<< HEAD
	"version": "9.0.0-rc.83",
=======
	"version": "9.0.0-rc.92",
>>>>>>> 18e41b35
	"description": "Utility for extracting information about existing DB schema",
	"main": "dist/index.js",
	"types": "dist/index.d.ts",
	"scripts": {
		"build": "tsc --build && echo \"Built successfully\"",
		"dev": "npm-watch build"
	},
	"watch": {
		"build": {
			"patterns": [
				"src/*"
			],
			"extensions": "ts",
			"quiet": true,
			"silent": true
		}
	},
	"repository": {
		"type": "git",
		"url": "git+https://github.com/directus/directus.git"
	},
	"keywords": [
		"sql",
		"knex",
		"schema",
		"mysql",
		"postgresql",
		"sqlite3",
		"javascript"
	],
	"author": "Rijk van Zanten <rijkvanzanten@me.com>",
	"license": "GPL-3.0",
	"bugs": {
		"url": "https://github.com/directus/directus/issues"
	},
	"homepage": "https://github.com/directus/directus#readme",
	"devDependencies": {
		"npm-watch": "0.11.0",
		"typescript": "4.4.3"
	},
	"dependencies": {
		"knex-schema-inspector": "1.6.0",
		"lodash": "^4.17.21"
	},
	"gitHead": "24621f3934dc77eb23441331040ed13c676ceffd"
}<|MERGE_RESOLUTION|>--- conflicted
+++ resolved
@@ -1,10 +1,6 @@
 {
 	"name": "@directus/schema",
-<<<<<<< HEAD
-	"version": "9.0.0-rc.83",
-=======
 	"version": "9.0.0-rc.92",
->>>>>>> 18e41b35
 	"description": "Utility for extracting information about existing DB schema",
 	"main": "dist/index.js",
 	"types": "dist/index.d.ts",
