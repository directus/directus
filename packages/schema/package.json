{
	"name": "@directus/schema",
	"version": "9.20.4",
	"description": "Utility for extracting information about existing DB schema",
	"exports": {
		".": "./dist/index.js",
		"./package.json": "./package.json"
	},
	"types": "dist/index.d.ts",
	"type": "module",
	"scripts": {
		"build": "tsc --build && echo \"Built successfully\"",
		"dev": "npm-watch build"
	},
	"watch": {
		"build": {
			"patterns": [
				"src/*"
			],
			"extensions": "ts",
			"quiet": true,
			"silent": true
		}
	},
	"repository": {
		"type": "git",
		"url": "git+https://github.com/directus/directus.git"
	},
	"keywords": [
		"sql",
		"knex",
		"schema",
		"mysql",
		"postgresql",
		"cockroachdb",
		"sqlite3",
		"javascript"
	],
	"author": "Rijk van Zanten <rijkvanzanten@me.com>",
	"license": "GPL-3.0",
	"bugs": {
		"url": "https://github.com/directus/directus/issues"
	},
	"homepage": "https://github.com/directus/directus#readme",
	"devDependencies": {
		"@types/lodash-es": "4.17.6",
		"npm-watch": "0.11.0",
<<<<<<< HEAD
		"typescript": "4.8.2"
	},
	"dependencies": {
		"knex": "2.2.0",
		"knex-schema-inspector": "2.0.4",
		"lodash": "^4.17.21",
		"lodash-es": "^4.17.21"
	}
=======
		"typescript": "4.8.4"
	},
	"dependencies": {
		"knex": "2.3.0",
		"knex-schema-inspector": "3.0.0",
		"lodash": "4.17.21"
	},
	"gitHead": "24621f3934dc77eb23441331040ed13c676ceffd"
>>>>>>> cc55d560
}<|MERGE_RESOLUTION|>--- conflicted
+++ resolved
@@ -45,23 +45,11 @@
 	"devDependencies": {
 		"@types/lodash-es": "4.17.6",
 		"npm-watch": "0.11.0",
-<<<<<<< HEAD
-		"typescript": "4.8.2"
-	},
-	"dependencies": {
-		"knex": "2.2.0",
-		"knex-schema-inspector": "2.0.4",
-		"lodash": "^4.17.21",
-		"lodash-es": "^4.17.21"
-	}
-=======
 		"typescript": "4.8.4"
 	},
 	"dependencies": {
 		"knex": "2.3.0",
 		"knex-schema-inspector": "3.0.0",
-		"lodash": "4.17.21"
-	},
-	"gitHead": "24621f3934dc77eb23441331040ed13c676ceffd"
->>>>>>> cc55d560
+		"lodash-es": "^4.17.21"
+	}
 }