# NOTE: Activity/collections/fields/presets/relations/revisions will have an extra hardcoded filter
# to filter out collections you don't have read access

- collection: directus_activity
  action: read
  permissions:
    user:
      _eq: $CURRENT_USER

- collection: directus_comments
  action: read
  permissions:
    user_created:
      _eq: $CURRENT_USER

- collection: directus_comments
  action: create
  validation:
    comment:
      _nnull: true

- collection: directus_comments
<<<<<<< HEAD
=======
  action: read
  permissions:
    user_created:
      _eq: $CURRENT_USER

- collection: directus_comments
  action: create
  validation:
    comment:
      _nnull: true

- collection: directus_comments
>>>>>>> 189fcb24
  action: update
  permissions:
    user_created:
      _eq: $CURRENT_USER
  fields:
    - comment

- collection: directus_comments
  action: delete
  permissions:
    user_created:
      _eq: $CURRENT_USER

- collection: directus_presets
  action: read
  permissions:
    _or:
      - user:
          _eq: $CURRENT_USER
      # TODO decide if want to allow users to see all presets of nested roles
      - _and:
          - user:
              _null: true
          - role:
              _eq: $CURRENT_ROLE
      - _and:
          - user:
              _null: true
          - role:
              _null: true

- collection: directus_presets
  action: create
  validation:
    user:
      _eq: $CURRENT_USER

- collection: directus_presets
  action: update
  permissions:
    user:
      _eq: $CURRENT_USER
  validation:
    user:
      _eq: $CURRENT_USER

- collection: directus_presets
  action: delete
  permissions:
    user:
      _eq: $CURRENT_USER

- collection: directus_roles
  action: read
  permissions:
    id:
      _in: $CURRENT_ROLES

- collection: directus_settings
  action: read

- collection: directus_translations
  action: read

- collection: directus_notifications
  action: read
  permissions:
    recipient:
      _eq: $CURRENT_USER

- collection: directus_notifications
  action: update
  permissions:
    recipient:
      _eq: $CURRENT_USER
  fields:
    - status

- collection: directus_shares
  action: read
  permissions:
    user_created:
      _eq: $CURRENT_USER

- collection: directus_users
  action: read
  permissions:
    id:
      _eq: $CURRENT_USER
  fields:
    - id
    - first_name
    - last_name
    - last_page
    - email
    - password
    - location
    - title
    - description
    - tags
    - preferences_divider
    - avatar
    - language
    - appearance
    - theme_light
    - theme_dark
    - tfa_secret
    - status
    - role<|MERGE_RESOLUTION|>--- conflicted
+++ resolved
@@ -20,8 +20,6 @@
       _nnull: true
 
 - collection: directus_comments
-<<<<<<< HEAD
-=======
   action: read
   permissions:
     user_created:
@@ -34,7 +32,6 @@
       _nnull: true
 
 - collection: directus_comments
->>>>>>> 189fcb24
   action: update
   permissions:
     user_created:
