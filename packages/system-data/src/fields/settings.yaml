--- conflicted
+++ resolved
@@ -677,15 +677,13 @@
             options:
               placeholder: $t:value
 
-<<<<<<< HEAD
   - field: project_id
     hidden: true
-=======
+    
   - field: accepted_terms
     interface: boolean
     width: half
     options:
       label: $t:accepted
     special:
-      - cast-boolean
->>>>>>> 80f21ac9
+      - cast-boolean