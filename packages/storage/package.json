--- conflicted
+++ resolved
@@ -1,10 +1,6 @@
 {
 	"name": "@directus/storage",
-<<<<<<< HEAD
-	"version": "9.25.2",
-=======
 	"version": "10.0.0",
->>>>>>> d16c3896
 	"type": "module",
 	"scripts": {
 		"build": "tsc --project tsconfig.prod.json",
@@ -26,27 +22,16 @@
 	},
 	"main": "dist/index.js",
 	"files": [
-<<<<<<< HEAD
-		"dist",
-		"!**/*.test.{js,d.ts}"
-=======
 		"dist"
->>>>>>> d16c3896
 	],
 	"publishConfig": {
 		"access": "public"
 	},
 	"devDependencies": {
 		"@directus/tsconfig": "0.0.7",
-<<<<<<< HEAD
-		"@vitest/coverage-c8": "0.30.1",
-		"typescript": "5.0.4",
-		"vitest": "0.30.1"
-=======
 		"@types/node": "18.15.13",
 		"@vitest/coverage-c8": "0.31.0",
 		"typescript": "5.0.4",
 		"vitest": "0.31.0"
->>>>>>> d16c3896
 	}
 }