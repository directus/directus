--- conflicted
+++ resolved
@@ -1,10 +1,6 @@
 {
 	"name": "create-directus-project",
-<<<<<<< HEAD
-	"version": "9.1.2",
-=======
 	"version": "9.7.1",
->>>>>>> 4106bcfe
 	"description": "A small installer util that will create a directory, add boilerplate folders, and install Directus through npm.",
 	"main": "lib/index.js",
 	"exports": {
