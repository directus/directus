{
	"name": "@directus/data-driver-postgres",
	"version": "0.0.1",
	"description": "Data storage abstraction layer for Postgres",
	"homepage": "https://directus.io",
	"repository": {
		"type": "git",
		"url": "https://github.com/directus/directus.git",
		"directory": "packages/data-driver-postgres"
	},
	"funding": "https://github.com/directus/directus?sponsor=1",
	"license": "BUSL-1.1",
	"author": "Rijk van Zanten <rijkvanzanten@me.com>",
	"type": "module",
	"exports": {
		".": "./dist/index.js",
		"./package.json": "./package.json"
	},
	"main": "dist/index.js",
	"files": [
		"dist"
	],
	"scripts": {
		"build": "tsc --project tsconfig.prod.json",
		"dev": "tsc --watch",
		"test": "vitest --watch=false"
	},
	"devDependencies": {
<<<<<<< HEAD
		"@directus/data": "workspace:*",
		"@directus/tsconfig": "0.0.7",
		"@types/node": "18.15.13",
		"@types/pg": "8.6.6",
		"@vitest/coverage-c8": "0.31.0",
		"typescript": "5.0.4",
		"vitest": "0.31.0"
	},
	"dependencies": {
		"pg": "8.10.0"
=======
		"@directus/tsconfig": "workspace:*",
		"@types/node": "18.16.12",
		"@vitest/coverage-c8": "0.31.1",
		"typescript": "5.0.4",
		"vitest": "0.31.1"
>>>>>>> cd344baa
	}
}<|MERGE_RESOLUTION|>--- conflicted
+++ resolved
@@ -26,23 +26,15 @@
 		"test": "vitest --watch=false"
 	},
 	"devDependencies": {
-<<<<<<< HEAD
 		"@directus/data": "workspace:*",
-		"@directus/tsconfig": "0.0.7",
-		"@types/node": "18.15.13",
+    "@directus/tsconfig": "workspace:*",
+		"@types/node": "18.16.12",
 		"@types/pg": "8.6.6",
-		"@vitest/coverage-c8": "0.31.0",
+		"@vitest/coverage-c8": "0.31.1",
 		"typescript": "5.0.4",
-		"vitest": "0.31.0"
+		"vitest": "0.31.1"
 	},
 	"dependencies": {
 		"pg": "8.10.0"
-=======
-		"@directus/tsconfig": "workspace:*",
-		"@types/node": "18.16.12",
-		"@vitest/coverage-c8": "0.31.1",
-		"typescript": "5.0.4",
-		"vitest": "0.31.1"
->>>>>>> cd344baa
 	}
 }