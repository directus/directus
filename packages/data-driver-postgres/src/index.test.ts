/**
 * Package tests for the driver.
 * Database responses are mocked and '@directus/data-sql' is partially mocked to know the generated aliases.
 */

import type { A2ORelation, AbstractQuery } from '@directus/data';
import { readToEnd } from '@directus/data-sql';
import { randomIdentifier } from '@directus/random';
import { ReadableStream } from 'node:stream/web';
import { afterEach, expect, test, vi } from 'vitest';
import DataDriverPostgres from './index.js';

afterEach(() => {
	vi.restoreAllMocks();
});

function getMockedStream(data: Record<string, unknown>[]): ReadableStream<Record<string, unknown>> {
	return new ReadableStream({
		start(controller) {
			data.forEach((chunk) => controller.enqueue(chunk));
			controller.close();
		},
	});
}

const driver = new DataDriverPostgres({
	connectionString: 'postgres://postgres:postgres@localhost:5432/postgres',
});

test('nested with local fields', async () => {
	const rootTable = randomIdentifier();
	const column1Name = randomIdentifier();
	const column1Alias = randomIdentifier();
	const column2Name = randomIdentifier();
	const column2Alias = randomIdentifier();

	const query: AbstractQuery = {
		collection: rootTable,
		store: randomIdentifier(),
		fields: [
			{
				type: 'primitive',
				field: column1Name,
				alias: column1Alias,
			},
			{
				type: 'primitive',
				field: column2Name,
				alias: column2Alias,
			},
		],
		modifiers: {},
	};

	const column1DbResult1 = randomIdentifier();
	const column1DbResult2 = randomIdentifier();
	const column2DbResult1 = randomIdentifier();
	const column2DbResult2 = randomIdentifier();

	const mockedData = [
		{
			c0: column1DbResult1,
			c1: column2DbResult1,
		},
		{
			c0: column1DbResult2,
			c1: column2DbResult2,
		},
	];

	vi.spyOn(driver, 'getDataFromSource').mockResolvedValueOnce(getMockedStream(mockedData));

	const readableStream = await driver.query(query);
	const actualResult = await readToEnd(readableStream);
	await driver.destroy();

	const expectedResult = [
		{
			[column1Alias]: column1DbResult1,
			[column2Alias]: column2DbResult1,
		},
		{
			[column1Alias]: column1DbResult2,
			[column2Alias]: column2DbResult2,
		},
	];

	expect(actualResult).toEqual(expectedResult);
});

test('nested m2o field', async () => {
	// random user inputs and meta for m2o
	const rootCollection = randomIdentifier();
	const dataStore = randomIdentifier();
	const column1 = randomIdentifier();
	const column1Alias = randomIdentifier();
	const tableToJoin = randomIdentifier();
	const joinColumn1 = randomIdentifier();
	const joinColumn1Alias = randomIdentifier();
	const joinColumn2 = randomIdentifier();
	const joinField2Alias = randomIdentifier();
	const foreignKeyColumn = randomIdentifier();
	const tableToJoinPkColumn = randomIdentifier();
	const joinAlias = randomIdentifier();

	const query: AbstractQuery = {
		collection: rootCollection,
		store: dataStore,
		fields: [
			{
				type: 'primitive',
				field: column1,
				alias: column1Alias,
			},
			{
				type: 'nested-single-one',
				fields: [
					{
						type: 'primitive',
						field: joinColumn1,
						alias: joinColumn1Alias,
					},
					{
						type: 'primitive',
						field: joinColumn2,
						alias: joinField2Alias,
					},
				],
				nesting: {
					type: 'relational-single',
					local: {
						fields: [foreignKeyColumn],
					},
					foreign: {
						store: dataStore,
						collection: tableToJoin,
						fields: [tableToJoinPkColumn],
					},
				},
				alias: joinAlias,
			},
		],
		modifiers: {},
	};

	const driver = new DataDriverPostgres({
		connectionString: 'postgres://postgres:postgres@localhost:5432/postgres',
	});

	const firstFieldDbResult1 = randomIdentifier();
	const firstFieldDbResult2 = randomIdentifier();
	const secondFieldDbResult1 = randomIdentifier();
	const secondFieldDbResult2 = randomIdentifier();
	const thirdFieldDbResult1 = randomIdentifier();
	const thirdFieldDbResult2 = randomIdentifier();

	const mockedData = [
		{
			c0: firstFieldDbResult1,
			c1: secondFieldDbResult1,
			c2: thirdFieldDbResult1,
		},
		{
			c0: firstFieldDbResult2,
			c1: secondFieldDbResult2,
			c2: thirdFieldDbResult2,
		},
	];

	vi.spyOn(driver, 'getDataFromSource').mockResolvedValueOnce(getMockedStream(mockedData));

	const readableStream = await driver.query(query);
	const actualResult = await readToEnd(readableStream);
	await driver.destroy();

	const expectedResult = [
		{
			[column1Alias]: firstFieldDbResult1,
			[joinAlias]: {
				[joinColumn1Alias]: secondFieldDbResult1,
				[joinField2Alias]: thirdFieldDbResult1,
			},
		},
		{
			[column1Alias]: firstFieldDbResult2,
			[joinAlias]: {
				[joinColumn1Alias]: secondFieldDbResult2,
				[joinField2Alias]: thirdFieldDbResult2,
			},
		},
	];

	expect(actualResult).toEqual(expectedResult);
});

test('nested o2m field', async () => {
	const rootCollection = randomIdentifier();
	const dataStore = randomIdentifier();
	const localDesiredColumn = randomIdentifier();
	const localDesiredColumnAlias = randomIdentifier();
	const localPkColumn = randomIdentifier();
	const localPkColumnAlias = randomIdentifier();
	const foreignTable = randomIdentifier();
	const foreignTableAlias = randomIdentifier();
	const foreignColumn1 = randomIdentifier();
	const foreignColumn1Alias = randomIdentifier();
	const foreignColumn2 = randomIdentifier();
	const foreignColumn2Alias = randomIdentifier();
	const localRelationalColumn = randomIdentifier();
	const foreignIdColumn = randomIdentifier();

	const query: AbstractQuery = {
		collection: rootCollection,
		store: dataStore,
		fields: [
			{
				type: 'primitive',
				field: localDesiredColumn,
				alias: localDesiredColumnAlias,
			},
			{
				type: 'primitive',
				field: localPkColumn,
				alias: localPkColumnAlias,
			},
			{
				type: 'nested-single-many',
				fields: [
					{
						type: 'primitive',
						field: foreignColumn1,
						alias: foreignColumn1Alias,
					},
					{
						type: 'primitive',
						field: foreignColumn2,
						alias: foreignColumn2Alias,
					},
				],
				nesting: {
					type: 'relational-single',
					local: {
						fields: [localRelationalColumn],
					},
					foreign: {
						store: dataStore,
						collection: foreignTable,
						fields: [foreignIdColumn],
					},
				},
				alias: foreignTableAlias,
				modifiers: {},
			},
		],
		modifiers: {},
	};

	const driver = new DataDriverPostgres({
		connectionString: 'postgres://postgres:postgres@localhost:5432/postgres',
	});

	// define database response mocks
	// the first query gets all the IDs of the root collection
	// here we assume to get two rows back, each containing the fields specified by the user and the primary key field value

	const localDesiredColumnValue1 = randomIdentifier();
	const localDesiredColumnValue2 = randomIdentifier();
	const localPkColumnValue1 = randomIdentifier();
	const localPkColumnValue2 = randomIdentifier();
	const localRelationalColumnValue1 = randomIdentifier();
	const localRelationalColumnValue2 = randomIdentifier();

	const mockedRootData = [
		{
			c0: localDesiredColumnValue1,
			c1: localPkColumnValue1,
			c2: localRelationalColumnValue1,
		},
		{
			c0: localDesiredColumnValue2,
			c1: localPkColumnValue2,
			c2: localRelationalColumnValue2,
		},
	];

	// we assume that the first row has two associated rows in the nested collection
	const foreignColumn1Value1 = randomIdentifier();
	const foreignColumn2Value1 = randomIdentifier();
	const foreignColumn1Value2 = randomIdentifier();
	const foreignColumn2Value2 = randomIdentifier();

	const mockedDataFromNestedTable1 = [
		{
			c0: foreignColumn1Value1,
			c1: foreignColumn2Value1,
		},
		{
			c0: foreignColumn1Value2,
			c1: foreignColumn2Value2,
		},
	];

	// and the second row has one associated row in the nested collection
	const foreignColumn1Value3 = randomIdentifier();
	const foreignColumn2Value3 = randomIdentifier();

	const mockedDataFromNestedTable2 = [
		{
			c0: foreignColumn1Value3,
			c1: foreignColumn2Value3,
		},
	];

	vi.spyOn(driver, 'getDataFromSource')
		.mockResolvedValueOnce(getMockedStream(mockedRootData))
		.mockResolvedValueOnce(getMockedStream(mockedDataFromNestedTable1))
		.mockResolvedValueOnce(getMockedStream(mockedDataFromNestedTable2));

	const readableStream = await driver.query(query);
	const actualResult = await readToEnd(readableStream);
	await driver.destroy();

	const expectedResult = [
		{
			[localDesiredColumnAlias]: localDesiredColumnValue1,
			[localPkColumnAlias]: localPkColumnValue1,
			[foreignTableAlias]: [
				{
					[foreignColumn1Alias]: foreignColumn1Value1,
					[foreignColumn2Alias]: foreignColumn2Value1,
				},
				{
					[foreignColumn1Alias]: foreignColumn1Value2,
					[foreignColumn2Alias]: foreignColumn2Value2,
				},
			],
		},
		{
			[localDesiredColumnAlias]: localDesiredColumnValue2,
			[localPkColumnAlias]: localPkColumnValue2,
			[foreignTableAlias]: [
				{
					[foreignColumn1Alias]: foreignColumn1Value3,
					[foreignColumn2Alias]: foreignColumn2Value3,
				},
			],
		},
	];

	expect(actualResult).toStrictEqual(expectedResult);
});

<<<<<<< HEAD
// on hold until a deterministic alias generation is implemented
test.todo('nested a2o field', async () => {
	const localDesiredField = randomIdentifier();
	const localDesiredFieldId = randomIdentifier();
	const localDesiredFieldAlias = randomIdentifier();
	const localPkFieldId = randomIdentifier();
	const foreignCollectionAlias = randomIdentifier();
	const localRelationalField = randomIdentifier();

	// first collection
	const foreignTable1 = randomIdentifier();
	const foreignField1 = randomIdentifier();
	const foreignField1Id = randomIdentifier();
	const foreignField1Alias = randomIdentifier();
	const foreignIdField11 = randomIdentifier();
	const foreignIdField12 = randomIdentifier();

	// second collection
	const foreignTable2 = randomIdentifier();
	const foreignField2 = randomIdentifier();
	const foreignField2Id = randomIdentifier();
	const foreignField2Alias = randomIdentifier();
	const foreignIdField2 = randomIdentifier();

	const query: AbstractQuery = {
		collection: randomIdentifier(),
		store: randomIdentifier(),
		fields: [
			{
				type: 'primitive',
				field: localDesiredField,
				alias: localDesiredFieldAlias,
			},
			{
				type: 'nested-union-one',
				alias: foreignCollectionAlias,
				nesting: {
					type: 'relational-any',
					field: localRelationalField,
					collections: [
						{
							fields: [
								{
									type: 'primitive',
									field: foreignField1,
									alias: foreignField1Alias,
								},
							],
							relational: {
								store: randomIdentifier(),
								collectionName: foreignTable1,
								collectionIdentifier: randomIdentifier(),
								identifierFields: [foreignIdField11, foreignIdField12],
							},
						},
						{
							fields: [
								{
									type: 'primitive',
									field: foreignField2,
									alias: foreignField2Alias,
								},
							],
							relational: {
								store: randomIdentifier(),
								collectionName: foreignTable2,
								collectionIdentifier: randomIdentifier(),
								identifierFields: [foreignIdField2],
							},
						},
					],
				},
=======
test('Select a single properties from a json field', async () => {
	const rootCollection = randomIdentifier();
	const dataStore = randomIdentifier();
	const column1 = randomIdentifier();
	const column1Alias = randomIdentifier();
	const jsonColumn = randomIdentifier();
	const jsonColumnAlias = randomIdentifier();
	const jsonProp = randomIdentifier();
	const jsonPropAlias = randomIdentifier();

	const query: AbstractQuery = {
		collection: rootCollection,
		store: dataStore,
		fields: [
			{
				type: 'primitive',
				field: column1,
				alias: column1Alias,
			},
			{
				type: 'nested-single-one',
				nesting: {
					type: 'object-single',
					fieldName: jsonColumn,
				},
				fields: [
					{
						type: 'primitive',
						field: jsonProp,
						alias: jsonPropAlias,
					},
				],
				alias: jsonColumnAlias,
>>>>>>> 45f203af
			},
		],
		modifiers: {},
	};

	const driver = new DataDriverPostgres({
		connectionString: 'postgres://postgres:postgres@localhost:5432/postgres',
	});

	// define database response mocks
<<<<<<< HEAD
	const localDesiredFieldValue1 = randomIdentifier();
	const localPkFieldValue1 = randomIdentifier();
	const localDesiredFieldValue2 = randomIdentifier();
	const localPkFieldValue2 = randomIdentifier();
	const foreignField1Value1 = randomIdentifier();
	const foreignField2Value1 = randomIdentifier();
	const foreignField1Value2 = randomIdentifier();
	const foreignField2Value2 = randomIdentifier();

	vi.spyOn(driver, 'getDataFromSource')
		.mockResolvedValueOnce(
			getMockedStream([
				{
					[localDesiredFieldId]: localDesiredFieldValue1,
					[localPkFieldId]: localPkFieldValue1,
					[localRelationalField]: {
						foreignKey: [
							{ column: foreignIdField11, value: 1 },
							{ column: foreignIdField12, value: 2 },
						],
						foreignCollection: foreignTable1,
					} as A2ORelation,
				},
				{
					[localDesiredFieldId]: localDesiredFieldValue2,
					[localPkFieldId]: localPkFieldValue2,
					[localRelationalField]: {
						foreignKey: [{ column: foreignIdField2, value: 1 }],
						foreignCollection: foreignTable2,
					} as A2ORelation,
				},
			]),
		)
		.mockResolvedValueOnce(
			getMockedStream([
				{
					[foreignField1Id]: foreignField1Value1,
					[foreignField2Id]: foreignField2Value1,
				},
			]),
		)
		.mockResolvedValueOnce(
			getMockedStream([
				{
					[foreignField1Id]: foreignField1Value2,
					[foreignField2Id]: foreignField2Value2,
				},
			]),
		);
=======

	const column1Value1 = randomIdentifier();
	const column1Value2 = randomIdentifier();
	const jsonColumnValue1 = randomIdentifier();
	const jsonColumnValue2 = randomIdentifier();

	vi.spyOn(driver, 'getDataFromSource').mockResolvedValueOnce(
		getMockedStream([
			{
				c0: column1Value1,
				c1: jsonColumnValue1,
			},
			{
				c0: column1Value2,
				c1: jsonColumnValue2,
			},
		]),
	);

	const readableStream = await driver.query(query);
	const actualResult = await readToEnd(readableStream);
	await driver.destroy();

	const expectedResult = [
		{
			[column1Alias]: column1Value1,
			[jsonColumnAlias]: {
				[jsonPropAlias]: jsonColumnValue1,
			},
		},
		{
			[column1Alias]: column1Value2,
			[jsonColumnAlias]: {
				[jsonPropAlias]: jsonColumnValue2,
			},
		},
	];

	expect(actualResult).toStrictEqual(expectedResult);
});

test('Select multiple properties from json field', async () => {
	const rootCollection = randomIdentifier();
	const dataStore = randomIdentifier();
	const column1 = randomIdentifier();
	const column1Alias = randomIdentifier();
	const jsonColumn = randomIdentifier();
	const jsonColumnAlias = randomIdentifier();
	const jsonProp1 = randomIdentifier();
	const jsonProp1Alias = randomIdentifier();
	const jsonProp2 = randomIdentifier();
	const jsonProp2Alias = randomIdentifier();

	const query: AbstractQuery = {
		collection: rootCollection,
		store: dataStore,
		fields: [
			{
				type: 'primitive',
				field: column1,
				alias: column1Alias,
			},
			{
				type: 'nested-single-one',
				nesting: {
					type: 'object-single',
					fieldName: jsonColumn,
				},
				fields: [
					{
						type: 'primitive',
						field: jsonProp1,
						alias: jsonProp1Alias,
					},
					{
						type: 'primitive',
						field: jsonProp2,
						alias: jsonProp2Alias,
					},
				],
				alias: jsonColumnAlias,
			},
		],
		modifiers: {},
	};

	const driver = new DataDriverPostgres({
		connectionString: 'postgres://postgres:postgres@localhost:5432/postgres',
	});

	// define database response mocks

	const column1Value1 = randomIdentifier();
	const column1Value2 = randomIdentifier();
	const prop1Value1 = randomIdentifier();
	const prop1Value2 = randomIdentifier();
	const prop2Value1 = randomIdentifier();
	const prop2Value2 = randomIdentifier();

	vi.spyOn(driver, 'getDataFromSource').mockResolvedValueOnce(
		getMockedStream([
			{
				c0: column1Value1,
				c1: prop1Value1,
				c2: prop2Value1,
			},
			{
				c0: column1Value2,
				c1: prop1Value2,
				c2: prop2Value2,
			},
		]),
	);
>>>>>>> 45f203af

	const readableStream = await driver.query(query);
	const actualResult = await readToEnd(readableStream);
	await driver.destroy();

	const expectedResult = [
		{
<<<<<<< HEAD
			[localDesiredFieldAlias]: localDesiredFieldValue1,
			[foreignCollectionAlias]: {
				[foreignField1Alias]: foreignField1Value1,
			},
		},
		{
			[localDesiredFieldAlias]: localDesiredFieldValue2,
			[foreignCollectionAlias]: {
				[foreignField2Alias]: foreignField2Value2,
=======
			[column1Alias]: column1Value1,
			[jsonColumnAlias]: {
				[jsonProp1Alias]: prop1Value1,
				[jsonProp2Alias]: prop2Value1,
			},
		},
		{
			[column1Alias]: column1Value2,
			[jsonColumnAlias]: {
				[jsonProp1Alias]: prop1Value2,
				[jsonProp2Alias]: prop2Value2,
>>>>>>> 45f203af
			},
		},
	];

	expect(actualResult).toStrictEqual(expectedResult);
});<|MERGE_RESOLUTION|>--- conflicted
+++ resolved
@@ -350,8 +350,6 @@
 	expect(actualResult).toStrictEqual(expectedResult);
 });
 
-<<<<<<< HEAD
-// on hold until a deterministic alias generation is implemented
 test.todo('nested a2o field', async () => {
 	const localDesiredField = randomIdentifier();
 	const localDesiredFieldId = randomIdentifier();
@@ -423,41 +421,6 @@
 						},
 					],
 				},
-=======
-test('Select a single properties from a json field', async () => {
-	const rootCollection = randomIdentifier();
-	const dataStore = randomIdentifier();
-	const column1 = randomIdentifier();
-	const column1Alias = randomIdentifier();
-	const jsonColumn = randomIdentifier();
-	const jsonColumnAlias = randomIdentifier();
-	const jsonProp = randomIdentifier();
-	const jsonPropAlias = randomIdentifier();
-
-	const query: AbstractQuery = {
-		collection: rootCollection,
-		store: dataStore,
-		fields: [
-			{
-				type: 'primitive',
-				field: column1,
-				alias: column1Alias,
-			},
-			{
-				type: 'nested-single-one',
-				nesting: {
-					type: 'object-single',
-					fieldName: jsonColumn,
-				},
-				fields: [
-					{
-						type: 'primitive',
-						field: jsonProp,
-						alias: jsonPropAlias,
-					},
-				],
-				alias: jsonColumnAlias,
->>>>>>> 45f203af
 			},
 		],
 		modifiers: {},
@@ -468,7 +431,6 @@
 	});
 
 	// define database response mocks
-<<<<<<< HEAD
 	const localDesiredFieldValue1 = randomIdentifier();
 	const localPkFieldValue1 = randomIdentifier();
 	const localDesiredFieldValue2 = randomIdentifier();
@@ -518,7 +480,72 @@
 				},
 			]),
 		);
-=======
+
+	const readableStream = await driver.query(query);
+	const actualResult = await readToEnd(readableStream);
+	await driver.destroy();
+
+	const expectedResult = [
+		{
+			[localDesiredFieldAlias]: localDesiredFieldValue1,
+			[foreignCollectionAlias]: {
+				[foreignField1Alias]: foreignField1Value1,
+			},
+		},
+		{
+			[localDesiredFieldAlias]: localDesiredFieldValue2,
+			[foreignCollectionAlias]: {
+				[foreignField2Alias]: foreignField2Value2,
+			},
+		},
+	];
+
+	expect(actualResult).toStrictEqual(expectedResult);
+});
+
+test('Select a single properties from a json field', async () => {
+	const rootCollection = randomIdentifier();
+	const dataStore = randomIdentifier();
+	const column1 = randomIdentifier();
+	const column1Alias = randomIdentifier();
+	const jsonColumn = randomIdentifier();
+	const jsonColumnAlias = randomIdentifier();
+	const jsonProp = randomIdentifier();
+	const jsonPropAlias = randomIdentifier();
+
+	const query: AbstractQuery = {
+		collection: rootCollection,
+		store: dataStore,
+		fields: [
+			{
+				type: 'primitive',
+				field: column1,
+				alias: column1Alias,
+			},
+			{
+				type: 'nested-single-one',
+				nesting: {
+					type: 'object-single',
+					fieldName: jsonColumn,
+				},
+				fields: [
+					{
+						type: 'primitive',
+						field: jsonProp,
+						alias: jsonPropAlias,
+					},
+				],
+				alias: jsonColumnAlias,
+			},
+		],
+		modifiers: {},
+	};
+
+	const driver = new DataDriverPostgres({
+		connectionString: 'postgres://postgres:postgres@localhost:5432/postgres',
+	});
+
+	// define database response mocks
 
 	const column1Value1 = randomIdentifier();
 	const column1Value2 = randomIdentifier();
@@ -632,7 +659,6 @@
 			},
 		]),
 	);
->>>>>>> 45f203af
 
 	const readableStream = await driver.query(query);
 	const actualResult = await readToEnd(readableStream);
@@ -640,17 +666,6 @@
 
 	const expectedResult = [
 		{
-<<<<<<< HEAD
-			[localDesiredFieldAlias]: localDesiredFieldValue1,
-			[foreignCollectionAlias]: {
-				[foreignField1Alias]: foreignField1Value1,
-			},
-		},
-		{
-			[localDesiredFieldAlias]: localDesiredFieldValue2,
-			[foreignCollectionAlias]: {
-				[foreignField2Alias]: foreignField2Value2,
-=======
 			[column1Alias]: column1Value1,
 			[jsonColumnAlias]: {
 				[jsonProp1Alias]: prop1Value1,
@@ -662,7 +677,6 @@
 			[jsonColumnAlias]: {
 				[jsonProp1Alias]: prop1Value2,
 				[jsonProp2Alias]: prop2Value2,
->>>>>>> 45f203af
 			},
 		},
 	];
