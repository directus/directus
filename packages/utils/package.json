--- conflicted
+++ resolved
@@ -52,15 +52,9 @@
 		"@vitest/coverage-v8": "1.5.0",
 		"tmp": "0.2.3",
 		"tsup": "8.0.2",
-<<<<<<< HEAD
 		"typescript": "5.4.5",
 		"vitest": "1.5.0",
-		"vue": "3.4.21"
-=======
-		"typescript": "5.3.3",
-		"vitest": "1.3.1",
 		"vue": "3.4.22"
->>>>>>> f6d1aba3
 	},
 	"peerDependencies": {
 		"vue": "^3.4"
