{
	"name": "@directus/utils",
<<<<<<< HEAD
	"version": "9.25.2",
=======
	"version": "10.0.0",
>>>>>>> d16c3896
	"type": "module",
	"sideEffects": false,
	"scripts": {
<<<<<<< HEAD
		"build": "tsc --project browser/tsconfig.json && tsc --project node/tsconfig.json && tsc --project shared/tsconfig.json",
=======
		"build": "tsc --project browser/tsconfig.prod.json && tsc --project node/tsconfig.prod.json && tsc --project shared/tsconfig.prod.json",
>>>>>>> d16c3896
		"dev": "concurrently \"tsc --watch --project browser/tsconfig.json\" \"tsc --watch --project node/tsconfig.json\" \"tsc --watch --project shared/tsconfig.json\"",
		"test": "vitest --watch=false"
	},
	"description": "Utilities shared between the Directus packages",
	"repository": {
		"type": "git",
		"url": "https://github.com/directus/directus.git",
		"directory": "packages/utils"
	},
	"funding": "https://github.com/directus/directus?sponsor=1",
	"license": "MIT",
	"author": "Rijk van Zanten <rijkvanzanten@me.com>",
	"exports": {
		".": {
			"types": "./dist/shared/index.d.ts",
			"import": "./dist/shared/index.js"
		},
		"./node": {
			"types": "./dist/node/index.d.ts",
			"import": "./dist/node/index.js"
		},
		"./browser": {
			"types": "./dist/browser/index.d.ts",
			"import": "./dist/browser/index.js"
		},
		"./package.json": "./package.json"
	},
	"main": "dist/shared/index.js",
	"files": [
<<<<<<< HEAD
		"dist",
		"!**/*.test.{js,d.ts}"
=======
		"dist"
>>>>>>> d16c3896
	],
	"publishConfig": {
		"access": "public"
	},
	"dependencies": {
		"@directus/constants": "workspace:*",
<<<<<<< HEAD
		"@directus/storage": "workspace:*",
=======
>>>>>>> d16c3896
		"date-fns": "2.29.3",
		"fs-extra": "11.1.1",
		"joi": "17.9.1",
		"lodash-es": "4.17.21",
		"micromustache": "8.0.3",
		"tmp": "0.2.1",
		"vue": "3.2.47"
	},
	"devDependencies": {
		"@directus/tsconfig": "0.0.7",
		"@directus/types": "workspace:*",
<<<<<<< HEAD
		"@ngneat/falso": "6.4.0",
=======
>>>>>>> d16c3896
		"@types/fs-extra": "11.0.1",
		"@types/lodash-es": "4.17.7",
		"@types/node": "18.15.13",
		"@types/tmp": "0.2.3",
<<<<<<< HEAD
		"@vitest/coverage-c8": "0.30.1",
		"concurrently": "8.0.1",
		"typescript": "5.0.4",
		"vitest": "0.30.1"
=======
		"@vitest/coverage-c8": "0.31.0",
		"concurrently": "8.0.1",
		"typescript": "5.0.4",
		"vitest": "0.31.0"
>>>>>>> d16c3896
	}
}<|MERGE_RESOLUTION|>--- conflicted
+++ resolved
@@ -1,18 +1,10 @@
 {
 	"name": "@directus/utils",
-<<<<<<< HEAD
-	"version": "9.25.2",
-=======
 	"version": "10.0.0",
->>>>>>> d16c3896
 	"type": "module",
 	"sideEffects": false,
 	"scripts": {
-<<<<<<< HEAD
-		"build": "tsc --project browser/tsconfig.json && tsc --project node/tsconfig.json && tsc --project shared/tsconfig.json",
-=======
 		"build": "tsc --project browser/tsconfig.prod.json && tsc --project node/tsconfig.prod.json && tsc --project shared/tsconfig.prod.json",
->>>>>>> d16c3896
 		"dev": "concurrently \"tsc --watch --project browser/tsconfig.json\" \"tsc --watch --project node/tsconfig.json\" \"tsc --watch --project shared/tsconfig.json\"",
 		"test": "vitest --watch=false"
 	},
@@ -42,22 +34,13 @@
 	},
 	"main": "dist/shared/index.js",
 	"files": [
-<<<<<<< HEAD
-		"dist",
-		"!**/*.test.{js,d.ts}"
-=======
 		"dist"
->>>>>>> d16c3896
 	],
 	"publishConfig": {
 		"access": "public"
 	},
 	"dependencies": {
 		"@directus/constants": "workspace:*",
-<<<<<<< HEAD
-		"@directus/storage": "workspace:*",
-=======
->>>>>>> d16c3896
 		"date-fns": "2.29.3",
 		"fs-extra": "11.1.1",
 		"joi": "17.9.1",
@@ -69,24 +52,13 @@
 	"devDependencies": {
 		"@directus/tsconfig": "0.0.7",
 		"@directus/types": "workspace:*",
-<<<<<<< HEAD
-		"@ngneat/falso": "6.4.0",
-=======
->>>>>>> d16c3896
 		"@types/fs-extra": "11.0.1",
 		"@types/lodash-es": "4.17.7",
 		"@types/node": "18.15.13",
 		"@types/tmp": "0.2.3",
-<<<<<<< HEAD
-		"@vitest/coverage-c8": "0.30.1",
-		"concurrently": "8.0.1",
-		"typescript": "5.0.4",
-		"vitest": "0.30.1"
-=======
 		"@vitest/coverage-c8": "0.31.0",
 		"concurrently": "8.0.1",
 		"typescript": "5.0.4",
 		"vitest": "0.31.0"
->>>>>>> d16c3896
 	}
 }