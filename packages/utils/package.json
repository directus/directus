{
	"name": "@directus/utils",
	"version": "11.0.3",
	"description": "Utilities shared between the Directus packages",
	"homepage": "https://directus.io",
	"repository": {
		"type": "git",
		"url": "https://github.com/directus/directus.git",
		"directory": "packages/utils"
	},
	"funding": "https://github.com/directus/directus?sponsor=1",
	"license": "MIT",
	"author": "Rijk van Zanten <rijkvanzanten@me.com>",
	"sideEffects": false,
	"type": "module",
	"exports": {
		".": "./dist/shared/index.js",
		"./node": "./dist/node/index.js",
		"./browser": "./dist/browser/index.js",
		"./package.json": "./package.json"
	},
	"main": "dist/shared/index.js",
	"files": [
		"dist"
	],
	"scripts": {
		"build": "pnpm run '/^build:.*/'",
		"build:browser": "tsup browser/index.ts --tsconfig browser/tsconfig.json --out-dir dist/browser --format=esm --dts",
		"build:node": "tsup node/index.ts --tsconfig node/tsconfig.json --out-dir dist/node --format=esm --dts",
		"build:shared": "tsup shared/index.ts --tsconfig shared/tsconfig.json --out-dir dist/shared --format=esm --dts",
		"dev": "pnpm run '/^build:.*/' --watch",
		"test": "vitest --watch=false"
	},
	"dependencies": {
		"@directus/constants": "workspace:*",
<<<<<<< HEAD
		"@directus/system-data": "workspace:*",
		"date-fns": "3.2.0",
=======
		"date-fns": "3.3.1",
>>>>>>> e888ba81
		"fs-extra": "11.2.0",
		"joi": "17.12.0",
		"js-yaml": "4.1.0",
		"lodash-es": "4.17.21",
		"micromustache": "8.0.3"
	},
	"devDependencies": {
		"@directus/tsconfig": "workspace:*",
		"@directus/types": "workspace:*",
		"@types/fs-extra": "11.0.4",
		"@types/js-yaml": "4.0.9",
		"@types/lodash-es": "4.17.12",
		"@types/node": "18.19.12",
		"@types/tmp": "0.2.6",
		"@vitest/coverage-v8": "1.2.2",
		"tmp": "0.2.1",
		"tsup": "8.0.1",
		"typescript": "5.3.3",
		"vitest": "1.2.2",
		"vue": "3.4.15"
	},
	"peerDependencies": {
		"vue": "^3.4"
	},
	"peerDependenciesMeta": {
		"vue": {
			"optional": true
		}
	}
}<|MERGE_RESOLUTION|>--- conflicted
+++ resolved
@@ -33,12 +33,8 @@
 	},
 	"dependencies": {
 		"@directus/constants": "workspace:*",
-<<<<<<< HEAD
 		"@directus/system-data": "workspace:*",
-		"date-fns": "3.2.0",
-=======
-		"date-fns": "3.3.1",
->>>>>>> e888ba81
+		"date-fns": "3.2.1",
 		"fs-extra": "11.2.0",
 		"joi": "17.12.0",
 		"js-yaml": "4.1.0",
