--- conflicted
+++ resolved
@@ -37,11 +37,7 @@
 	"devDependencies": {
 		"@directus/tsconfig": "3.0.0",
 		"@npm/types": "2.0.0",
-<<<<<<< HEAD
 		"@types/node": "22.10.5",
-=======
-		"@types/node": "18.19.70",
->>>>>>> 7cb9d9e3
 		"@types/semver": "7.5.8",
 		"@vitest/coverage-v8": "2.1.8",
 		"strip-ansi": "7.1.0",
