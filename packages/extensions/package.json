{
	"name": "@directus/extensions",
	"version": "1.0.2",
	"description": "Utilities and types for Directus extensions",
	"homepage": "https://directus.io",
	"repository": {
		"type": "git",
		"url": "https://github.com/directus/directus.git",
		"directory": "packages/extensions"
	},
	"funding": "https://github.com/directus/directus?sponsor=1",
	"license": "MIT",
	"author": "Rijk van Zanten <rijkvanzanten@me.com>",
	"type": "module",
	"exports": {
		".": "./dist/index.js",
		"./node": "./dist/node.js",
		"./package.json": "./package.json",
		"./api.d.ts": "./api.d.ts"
	},
	"main": "dist/index.js",
	"files": [
		"dist",
		"api.d.ts"
	],
	"scripts": {
		"build": "pnpm run '/^build:.*/'",
		"build:node": "tsup src/node.ts --tsconfig src/node/tsconfig.json --out-dir dist --format=esm --dts",
		"build:shared": "tsup src/index.ts --tsconfig src/tsconfig.json --out-dir dist --format=esm --dts",
		"dev": "pnpm run '/^build:.*/' --watch",
		"test": "vitest --watch=false"
	},
	"dependencies": {
		"@directus/constants": "workspace:*",
		"@directus/themes": "workspace:*",
		"@directus/types": "workspace:*",
		"@directus/utils": "workspace:*",
		"@types/express": "4.17.21",
		"fs-extra": "11.2.0",
		"lodash-es": "4.17.21",
		"zod": "3.22.4"
	},
	"devDependencies": {
		"@directus/tsconfig": "workspace:*",
		"@types/fs-extra": "11.0.4",
		"@types/lodash-es": "4.17.12",
		"@types/node": "18.19.31",
		"@types/tmp": "0.2.6",
		"@vitest/coverage-v8": "1.5.0",
		"knex": "3.1.0",
		"pino": "8.20.0",
		"tmp": "0.2.3",
		"tsup": "8.0.2",
<<<<<<< HEAD
		"typescript": "5.4.5",
		"vitest": "1.5.0",
		"vue": "3.4.21",
=======
		"typescript": "5.3.3",
		"vitest": "1.3.1",
		"vue": "3.4.22",
>>>>>>> f6d1aba3
		"vue-router": "4.3.0"
	},
	"peerDependencies": {
		"knex": "3",
		"pino": "8",
		"vue": "^3.4",
		"vue-router": "4"
	},
	"peerDependenciesMeta": {
		"knex": {
			"optional": true
		},
		"pino": {
			"optional": true
		},
		"vue": {
			"optional": true
		},
		"vue-router": {
			"optional": true
		}
	}
}<|MERGE_RESOLUTION|>--- conflicted
+++ resolved
@@ -51,15 +51,9 @@
 		"pino": "8.20.0",
 		"tmp": "0.2.3",
 		"tsup": "8.0.2",
-<<<<<<< HEAD
 		"typescript": "5.4.5",
 		"vitest": "1.5.0",
-		"vue": "3.4.21",
-=======
-		"typescript": "5.3.3",
-		"vitest": "1.3.1",
 		"vue": "3.4.22",
->>>>>>> f6d1aba3
 		"vue-router": "4.3.0"
 	},
 	"peerDependencies": {
