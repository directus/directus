--- conflicted
+++ resolved
@@ -1,10 +1,6 @@
 {
 	"name": "create-directus-extension",
-<<<<<<< HEAD
-	"version": "9.25.2",
-=======
 	"version": "10.0.0",
->>>>>>> d16c3896
 	"description": "A small util that will scaffold a Directus extension",
 	"keywords": [
 		"directus",
