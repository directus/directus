--- conflicted
+++ resolved
@@ -1,10 +1,6 @@
 {
 	"name": "create-directus-extension",
-<<<<<<< HEAD
-	"version": "9.7.1",
-=======
 	"version": "9.8.0",
->>>>>>> 703fb842
 	"description": "A small util that will scaffold a Directus extension.",
 	"main": "lib/index.js",
 	"exports": {
@@ -27,13 +23,8 @@
 	"license": "GPL-3.0-only",
 	"gitHead": "24621f3934dc77eb23441331040ed13c676ceffd",
 	"dependencies": {
-<<<<<<< HEAD
-		"@directus/extensions-sdk": "9.7.1",
-		"@directus/shared": "9.7.1",
-=======
 		"@directus/extensions-sdk": "9.8.0",
 		"@directus/shared": "9.8.0",
->>>>>>> 703fb842
 		"inquirer": "^8.1.2"
 	}
 }