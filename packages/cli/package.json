--- conflicted
+++ resolved
@@ -1,10 +1,6 @@
 {
 	"name": "@directus/cli",
-<<<<<<< HEAD
-	"version": "9.7.1",
-=======
 	"version": "9.8.0",
->>>>>>> 703fb842
 	"description": "The official Directus CLI",
 	"repository": {
 		"type": "git",
@@ -46,13 +42,8 @@
 	"author": "João Biondo <wolfulus@gmail.com>",
 	"license": "MIT",
 	"dependencies": {
-<<<<<<< HEAD
-		"@directus/format-title": "9.7.1",
-		"@directus/sdk": "9.7.1",
-=======
 		"@directus/format-title": "9.8.0",
 		"@directus/sdk": "9.8.0",
->>>>>>> 703fb842
 		"@types/yargs": "^17.0.0",
 		"app-module-path": "^2.2.0",
 		"chalk": "^4.1.0",
