--- conflicted
+++ resolved
@@ -1,10 +1,6 @@
 {
 	"name": "@directus/drive-azure",
-<<<<<<< HEAD
-	"version": "9.0.0-rc.60",
-=======
 	"version": "9.0.0-rc.62",
->>>>>>> 4c04eba4
 	"description": "Azure Blob driver for @directus/drive",
 	"license": "MIT",
 	"main": "dist/index.js",
@@ -39,11 +35,7 @@
 	],
 	"dependencies": {
 		"@azure/storage-blob": "^12.2.1",
-<<<<<<< HEAD
-		"@directus/drive": "9.0.0-rc.60",
-=======
 		"@directus/drive": "9.0.0-rc.62",
->>>>>>> 4c04eba4
 		"normalize-path": "^3.0.0"
 	},
 	"devDependencies": {
