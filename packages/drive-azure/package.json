{
	"name": "@directus/drive-azure",
<<<<<<< HEAD
	"version": "9.1.2",
=======
	"version": "9.7.1",
>>>>>>> 4106bcfe
	"description": "Azure Blob driver for @directus/drive",
	"license": "MIT",
	"main": "dist/index.js",
	"exports": {
		".": "./dist/index.js",
		"./package.json": "./package.json"
	},
	"types": "dist/index.d.ts",
	"keywords": [
		"storage",
		"filesystem",
		"file",
		"azure",
		"azure-blob",
		"promise",
		"async",
		"spaces",
		"drive",
		"directus"
	],
	"scripts": {
		"build": "tsc --project ./tsconfig.json",
		"cleanup": "run-p cleanup:*",
		"cleanup:dist": "rimraf ./dist",
		"cleanup:coverage": "rimraf ./coverage",
		"test:watch": "jest --coverage --watchAll",
		"test": "jest --coverage",
		"dev": "npm run build -- -w --preserveWatchOutput --incremental"
	},
	"author": "Robin Grundvåg <robgru52@gmail.com>",
	"contributors": [
		"Rijk van Zanten <rijkvanzanten@me.com>"
	],
	"files": [
		"dist"
	],
	"dependencies": {
		"@azure/storage-blob": "^12.6.0",
<<<<<<< HEAD
		"@directus/drive": "9.1.2",
=======
		"@directus/drive": "9.7.1",
>>>>>>> 4106bcfe
		"normalize-path": "^3.0.0"
	},
	"devDependencies": {
		"@types/fs-extra": "9.0.13",
		"@types/jest": "27.0.3",
		"@types/node": "16.11.9",
		"@types/normalize-path": "3.0.0",
		"dotenv": "10.0.0",
		"fs-extra": "10.0.0",
		"jest": "27.3.1",
		"npm-run-all": "4.1.5",
		"ts-jest": "27.0.7",
		"typescript": "4.5.2"
	},
	"publishConfig": {
		"access": "public"
	},
	"repository": {
		"type": "git",
		"url": "git+https://github.com/directus/directus.git"
	},
	"bugs": {
		"url": "https://github.com/directus/directus/issues"
	},
	"gitHead": "24621f3934dc77eb23441331040ed13c676ceffd"
}<|MERGE_RESOLUTION|>--- conflicted
+++ resolved
@@ -1,10 +1,6 @@
 {
 	"name": "@directus/drive-azure",
-<<<<<<< HEAD
-	"version": "9.1.2",
-=======
 	"version": "9.7.1",
->>>>>>> 4106bcfe
 	"description": "Azure Blob driver for @directus/drive",
 	"license": "MIT",
 	"main": "dist/index.js",
@@ -43,11 +39,7 @@
 	],
 	"dependencies": {
 		"@azure/storage-blob": "^12.6.0",
-<<<<<<< HEAD
-		"@directus/drive": "9.1.2",
-=======
 		"@directus/drive": "9.7.1",
->>>>>>> 4106bcfe
 		"normalize-path": "^3.0.0"
 	},
 	"devDependencies": {
