{
	"name": "@directus/drive-azure",
	"version": "9.14.1",
	"description": "Azure Blob driver for @directus/drive",
	"license": "MIT",
	"main": "dist/index.js",
	"exports": {
		".": "./dist/index.js",
		"./package.json": "./package.json"
	},
	"types": "dist/index.d.ts",
	"keywords": [
		"storage",
		"filesystem",
		"file",
		"azure",
		"azure-blob",
		"promise",
		"async",
		"spaces",
		"drive",
		"directus"
	],
	"scripts": {
		"build": "tsc --project ./tsconfig.json",
		"cleanup": "run-p cleanup:*",
		"cleanup:dist": "rimraf ./dist",
		"cleanup:coverage": "rimraf ./coverage",
		"test:watch": "jest --coverage --watchAll",
		"test": "jest --coverage",
		"dev": "npm run build -- -w --preserveWatchOutput --incremental"
	},
	"author": "Robin Grundvåg <robgru52@gmail.com>",
	"contributors": [
		"Rijk van Zanten <rijkvanzanten@me.com>"
	],
	"files": [
		"dist"
	],
	"dependencies": {
		"@azure/storage-blob": "^12.6.0",
<<<<<<< HEAD
		"@directus/drive": "workspace:*",
=======
		"@directus/drive": "9.14.1",
>>>>>>> 84e6277f
		"normalize-path": "^3.0.0"
	},
	"devDependencies": {
		"@types/fs-extra": "9.0.13",
		"@types/jest": "27.0.3",
		"@types/node": "16.11.9",
		"@types/normalize-path": "3.0.0",
		"dotenv": "10.0.0",
		"fs-extra": "10.0.0",
		"jest": "27.3.1",
		"npm-run-all": "4.1.5",
		"ts-jest": "27.0.7",
		"typescript": "4.5.2"
	},
	"publishConfig": {
		"access": "public"
	},
	"repository": {
		"type": "git",
		"url": "git+https://github.com/directus/directus.git"
	},
	"bugs": {
		"url": "https://github.com/directus/directus/issues"
	},
	"gitHead": "24621f3934dc77eb23441331040ed13c676ceffd"
}<|MERGE_RESOLUTION|>--- conflicted
+++ resolved
@@ -39,11 +39,7 @@
 	],
 	"dependencies": {
 		"@azure/storage-blob": "^12.6.0",
-<<<<<<< HEAD
 		"@directus/drive": "workspace:*",
-=======
-		"@directus/drive": "9.14.1",
->>>>>>> 84e6277f
 		"normalize-path": "^3.0.0"
 	},
 	"devDependencies": {
