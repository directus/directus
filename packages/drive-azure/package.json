--- conflicted
+++ resolved
@@ -1,11 +1,7 @@
 {
 	"name": "@directus/drive-azure",
-<<<<<<< HEAD
 	"type": "module",
-	"version": "9.18.1",
-=======
 	"version": "9.20.4",
->>>>>>> cc55d560
 	"description": "Azure Blob driver for @directus/drive",
 	"license": "MIT",
 	"main": "dist/index.js",
@@ -44,35 +40,22 @@
 		"dist"
 	],
 	"dependencies": {
-<<<<<<< HEAD
-		"@azure/storage-blob": "^12.6.0",
-		"@directus/drive": "workspace:*"
-	},
-	"devDependencies": {
-		"@types/fs-extra": "9.0.13",
-		"@types/node": "16.11.9",
-		"dotenv": "10.0.0",
-		"fs-extra": "10.0.0",
-		"npm-run-all": "4.1.5",
-		"vitest": "^0.18.1",
-		"typescript": "4.8.2"
-=======
 		"@azure/storage-blob": "12.12.0",
 		"@directus/drive": "workspace:*",
 		"normalize-path": "3.0.0"
 	},
 	"devDependencies": {
 		"@types/fs-extra": "9.0.13",
-		"@types/jest": "29.2.0",
 		"@types/node": "18.11.2",
 		"@types/normalize-path": "3.0.0",
 		"dotenv": "16.0.3",
 		"fs-extra": "10.1.0",
-		"jest": "29.2.1",
+		"@types/node": "16.11.9",
+		"dotenv": "10.0.0",
+		"fs-extra": "10.0.0",
 		"npm-run-all": "4.1.5",
-		"ts-jest": "29.0.3",
+		"vitest": "^0.18.1",
 		"typescript": "4.8.4"
->>>>>>> cc55d560
 	},
 	"publishConfig": {
 		"access": "public"
