{
	"name": "@directus/drive-azure",
	"version": "9.0.0-rc.52",
	"description": "Azure Blob driver for @directus/drive",
	"license": "MIT",
	"main": "dist/index.js",
	"types": "dist/index.d.ts",
	"keywords": [
		"storage",
		"filesystem",
		"file",
		"azure",
		"azure-blob",
		"promise",
		"async",
		"spaces",
		"drive",
		"directus"
	],
	"scripts": {
		"build": "tsc -b tsconfig.json",
		"dev": "npm-watch build"
	},
	"watch": {
		"build": {
			"patterns": [
				"src/*"
			],
			"ignore": "dist",
			"extensions": "ts",
			"silent": true,
			"quiet": true
		}
	},
	"author": "Robin Grundvåg <robgru52@gmail.com>",
	"contributors": [
		"Rijk van Zanten <rijkvanzanten@me.com>"
	],
	"files": [
		"dist"
	],
	"dependencies": {
<<<<<<< HEAD
		"@azure/storage-blob": "^12.2.1"
	},
	"peerDependencies": {
		"@directus/drive": "^9.0.0-rc.51"
=======
		"@azure/storage-blob": "^12.2.1",
		"@directus/drive": "^9.0.0-rc.52",
		"normalize-path": "^3.0.0"
>>>>>>> 6a495e96
	},
	"devDependencies": {
		"@types/fs-extra": "^9.0.1",
		"@types/normalize-path": "^3.0.0",
		"fs-extra": "^9.0.0",
		"npm-watch": "^0.9.0",
		"typescript": "^4.2.3"
	},
	"publishConfig": {
		"access": "public"
	},
	"repository": {
		"type": "git",
		"url": "git+https://github.com/directus/directus.git"
	},
	"bugs": {
		"url": "https://github.com/directus/directus/issues"
	},
	"gitHead": "71bf628955b5da15ce3070dc09478bc558f243a4"
}<|MERGE_RESOLUTION|>--- conflicted
+++ resolved
@@ -40,16 +40,9 @@
 		"dist"
 	],
 	"dependencies": {
-<<<<<<< HEAD
-		"@azure/storage-blob": "^12.2.1"
-	},
-	"peerDependencies": {
-		"@directus/drive": "^9.0.0-rc.51"
-=======
 		"@azure/storage-blob": "^12.2.1",
 		"@directus/drive": "^9.0.0-rc.52",
 		"normalize-path": "^3.0.0"
->>>>>>> 6a495e96
 	},
 	"devDependencies": {
 		"@types/fs-extra": "^9.0.1",
