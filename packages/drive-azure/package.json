--- conflicted
+++ resolved
@@ -1,10 +1,6 @@
 {
 	"name": "@directus/drive-azure",
-<<<<<<< HEAD
-	"version": "9.0.0-rc.83",
-=======
 	"version": "9.0.0-rc.92",
->>>>>>> 18e41b35
 	"description": "Azure Blob driver for @directus/drive",
 	"license": "MIT",
 	"main": "dist/index.js",
@@ -39,11 +35,7 @@
 	],
 	"dependencies": {
 		"@azure/storage-blob": "^12.6.0",
-<<<<<<< HEAD
-		"@directus/drive": "9.0.0-rc.83",
-=======
 		"@directus/drive": "9.0.0-rc.92",
->>>>>>> 18e41b35
 		"normalize-path": "^3.0.0"
 	},
 	"devDependencies": {
