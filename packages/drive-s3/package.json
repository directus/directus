{
	"name": "@directus/drive-s3",
<<<<<<< HEAD
	"version": "9.17.4",
	"type": "module",
=======
	"version": "9.18.0",
>>>>>>> d6fce8d9
	"description": "AWS S3 driver for @directus/drive",
	"license": "MIT",
	"main": "dist/index.js",
	"exports": {
		".": "./dist/index.js",
		"./package.json": "./package.json"
	},
	"types": "dist/index.d.ts",
	"keywords": [
		"storage",
		"filesystem",
		"file",
		"aws",
		"s3",
		"promise",
		"async",
		"spaces",
		"drive",
		"azure"
	],
	"author": "Robin Grundvåg <robgru52@gmail.com>",
	"contributors": [
		"Rijk van Zanten <rijkvanzanten@me.com>"
	],
	"files": [
		"dist"
	],
	"scripts": {
		"build": "tsc --project ./tsconfig.json",
		"cleanup": "run-p cleanup:*",
		"cleanup:dist": "rimraf ./dist",
		"cleanup:coverage": "rimraf ./coverage",
		"test": "vitest run",
		"test:coverage": "vitest run --coverage",
		"test:watch": "vitest",
		"dev": "pnpm build -w --preserveWatchOutput --incremental"
	},
	"dependencies": {
		"@directus/drive": "workspace:*",
		"aws-sdk": "^2.928.0"
	},
	"devDependencies": {
		"@lukeed/uuid": "2.0.0",
		"@types/fs-extra": "9.0.13",
		"@types/node": "16.11.9",
		"dotenv": "10.0.0",
		"fs-extra": "10.0.0",
		"vitest": "^0.18.1",
		"npm-run-all": "4.1.5",
		"typescript": "4.8.2"
	},
	"publishConfig": {
		"access": "public"
	},
	"repository": {
		"type": "git",
		"url": "git+https://github.com/directus/directus.git"
	},
	"bugs": {
		"url": "https://github.com/directus/directus/issues"
	},
	"gitHead": "24621f3934dc77eb23441331040ed13c676ceffd"
}<|MERGE_RESOLUTION|>--- conflicted
+++ resolved
@@ -1,11 +1,7 @@
 {
 	"name": "@directus/drive-s3",
-<<<<<<< HEAD
-	"version": "9.17.4",
+	"version": "9.18.0",
 	"type": "module",
-=======
-	"version": "9.18.0",
->>>>>>> d6fce8d9
 	"description": "AWS S3 driver for @directus/drive",
 	"license": "MIT",
 	"main": "dist/index.js",
