{
	"name": "@directus/drive-s3",
<<<<<<< HEAD
	"version": "9.7.1",
=======
	"version": "9.8.0",
>>>>>>> 703fb842
	"description": "AWS S3 driver for @directus/drive",
	"license": "MIT",
	"main": "dist/index.js",
	"exports": {
		".": "./dist/index.js",
		"./package.json": "./package.json"
	},
	"types": "dist/index.d.ts",
	"keywords": [
		"storage",
		"filesystem",
		"file",
		"aws",
		"s3",
		"promise",
		"async",
		"spaces",
		"drive",
		"azure"
	],
	"author": "Robin Grundvåg <robgru52@gmail.com>",
	"contributors": [
		"Rijk van Zanten <rijkvanzanten@me.com>"
	],
	"files": [
		"dist"
	],
	"scripts": {
		"build": "tsc --project ./tsconfig.json",
		"cleanup": "run-p cleanup:*",
		"cleanup:dist": "rimraf ./dist",
		"cleanup:coverage": "rimraf ./coverage",
		"test:watch": "jest --coverage --watchAll",
		"test": "jest --coverage",
		"dev": "npm run build -- -w --preserveWatchOutput --incremental"
	},
	"dependencies": {
<<<<<<< HEAD
		"@directus/drive": "9.7.1",
=======
		"@directus/drive": "9.8.0",
>>>>>>> 703fb842
		"aws-sdk": "^2.928.0",
		"normalize-path": "^3.0.0"
	},
	"devDependencies": {
		"@lukeed/uuid": "2.0.0",
		"@types/fs-extra": "9.0.13",
		"@types/jest": "27.0.3",
		"@types/node": "16.11.9",
		"@types/normalize-path": "3.0.0",
		"dotenv": "10.0.0",
		"fs-extra": "10.0.0",
		"jest": "27.3.1",
		"npm-run-all": "4.1.5",
		"ts-jest": "27.0.7",
		"typescript": "4.5.2"
	},
	"publishConfig": {
		"access": "public"
	},
	"repository": {
		"type": "git",
		"url": "git+https://github.com/directus/directus.git"
	},
	"bugs": {
		"url": "https://github.com/directus/directus/issues"
	},
	"gitHead": "24621f3934dc77eb23441331040ed13c676ceffd"
}<|MERGE_RESOLUTION|>--- conflicted
+++ resolved
@@ -1,10 +1,6 @@
 {
 	"name": "@directus/drive-s3",
-<<<<<<< HEAD
-	"version": "9.7.1",
-=======
 	"version": "9.8.0",
->>>>>>> 703fb842
 	"description": "AWS S3 driver for @directus/drive",
 	"license": "MIT",
 	"main": "dist/index.js",
@@ -42,11 +38,7 @@
 		"dev": "npm run build -- -w --preserveWatchOutput --incremental"
 	},
 	"dependencies": {
-<<<<<<< HEAD
-		"@directus/drive": "9.7.1",
-=======
 		"@directus/drive": "9.8.0",
->>>>>>> 703fb842
 		"aws-sdk": "^2.928.0",
 		"normalize-path": "^3.0.0"
 	},
