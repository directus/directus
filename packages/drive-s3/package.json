--- conflicted
+++ resolved
@@ -38,11 +38,7 @@
 		"dev": "npm run build -- -w --preserveWatchOutput --incremental"
 	},
 	"dependencies": {
-<<<<<<< HEAD
 		"@directus/drive": "workspace:*",
-=======
-		"@directus/drive": "9.14.1",
->>>>>>> 84e6277f
 		"aws-sdk": "^2.928.0",
 		"normalize-path": "^3.0.0"
 	},
