{
	"name": "@directus/drive-s3",
	"version": "9.20.4",
	"description": "AWS S3 driver for @directus/drive",
	"homepage": "https://directus.io",
	"bugs": {
		"url": "https://github.com/directus/directus/issues"
	},
	"repository": {
		"type": "git",
		"url": "https://github.com/directus/directus.git",
		"directory": "packages/drive-s3"
	},
	"funding": "https://github.com/directus/directus?sponsor=1",
	"license": "MIT",
	"author": "Robin Grundvåg <robgru52@gmail.com>",
	"contributors": [
		"Rijk van Zanten <rijkvanzanten@me.com>"
	],
	"exports": {
		".": "./dist/index.js",
		"./package.json": "./package.json"
	},
	"main": "dist/index.js",
	"files": [
		"dist",
		"!**/*.d.ts?(.map)"
	],
	"scripts": {
		"build": "tsc --project ./tsconfig.json",
		"cleanup": "del-cli dist",
		"test:watch": "jest --coverage --watchAll",
		"test": "jest --coverage",
		"dev": "pnpm build -w --preserveWatchOutput --incremental"
	},
	"dependencies": {
		"@directus/drive": "workspace:*",
		"aws-sdk": "2.1256.0",
		"normalize-path": "3.0.0"
	},
	"devDependencies": {
<<<<<<< HEAD
		"@types/jest": "29.2.0",
		"@types/node": "18.11.2",
=======
		"@lukeed/uuid": "2.0.0",
		"@types/fs-extra": "9.0.13",
		"@types/jest": "29.2.3",
		"@types/node": "18.11.9",
>>>>>>> 0bb34f0f
		"@types/normalize-path": "3.0.0",
		"del-cli": "5.0.0",
		"dotenv": "16.0.3",
<<<<<<< HEAD
		"jest": "29.2.1",
=======
		"fs-extra": "10.1.0",
		"jest": "29.3.1",
		"npm-run-all": "4.1.5",
>>>>>>> 0bb34f0f
		"ts-jest": "29.0.3",
		"typescript": "4.9.3"
	},
	"publishConfig": {
		"access": "public"
	}
}<|MERGE_RESOLUTION|>--- conflicted
+++ resolved
@@ -39,25 +39,12 @@
 		"normalize-path": "3.0.0"
 	},
 	"devDependencies": {
-<<<<<<< HEAD
-		"@types/jest": "29.2.0",
-		"@types/node": "18.11.2",
-=======
-		"@lukeed/uuid": "2.0.0",
-		"@types/fs-extra": "9.0.13",
 		"@types/jest": "29.2.3",
 		"@types/node": "18.11.9",
->>>>>>> 0bb34f0f
 		"@types/normalize-path": "3.0.0",
 		"del-cli": "5.0.0",
 		"dotenv": "16.0.3",
-<<<<<<< HEAD
-		"jest": "29.2.1",
-=======
-		"fs-extra": "10.1.0",
 		"jest": "29.3.1",
-		"npm-run-all": "4.1.5",
->>>>>>> 0bb34f0f
 		"ts-jest": "29.0.3",
 		"typescript": "4.9.3"
 	},
