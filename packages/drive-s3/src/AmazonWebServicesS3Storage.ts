import S3 from 'aws-sdk/clients/s3.js';
import type { ClientConfiguration, ObjectList } from 'aws-sdk/clients/s3';
import {
	Storage,
	UnknownException,
	NoSuchBucket,
	FileNotFound,
	PermissionMissing,
	SignedUrlOptions,
	Response,
	ExistsResponse,
	ContentResponse,
	SignedUrlResponse,
	StatResponse,
	FileListResponse,
	DeleteResponse,
	Range,
} from '@directus/drive';
import * as path from 'path';

function handleError(err: Error, path: string, bucket: string): Error {
	switch (err.name) {
		case 'NoSuchBucket':
			return new NoSuchBucket(err, bucket);
		case 'NoSuchKey':
			return new FileNotFound(err, path);
		case 'AllAccessDisabled':
			return new PermissionMissing(err, path);
		default:
			return new UnknownException(err, err.name, path);
	}
}

export class AmazonWebServicesS3Storage extends Storage {
	protected $driver: S3;
	protected $bucket: string;
	protected $root: string;
<<<<<<< HEAD
	protected $acl: string | undefined;
=======
	protected $acl?: string;
	protected $serverSideEncryption?: string;
>>>>>>> 74b60c91

	constructor(config: AmazonWebServicesS3StorageConfig) {
		super();

		this.$driver = new S3({
			accessKeyId: config.key,
			secretAccessKey: config.secret,
			...config,
		});

		this.$bucket = config.bucket;
		this.$root = config.root ? path.normalize(config.root).replace(/^\//, '') : '';
		this.$acl = config.acl;
		this.$serverSideEncryption = config.serverSideEncryption;
	}

	/**
	 * Prefixes the given filePath with the storage root location
	 */
	protected _fullPath(filePath: string): string {
		return path.normalize(path.join(this.$root, filePath));
	}

	/**
	 * Copy a file to a location.
	 */
	public override async copy(src: string, dest: string): Promise<Response> {
		src = this._fullPath(src);
		dest = this._fullPath(dest);

		const params = {
			Key: dest,
			Bucket: this.$bucket,
			CopySource: `/${this.$bucket}/${src}`,
			ACL: this.$acl,
			ServerSideEncryption: this.$serverSideEncryption,
		};

		try {
			const result = await this.$driver.copyObject(params as any).promise();
			return { raw: result };
		} catch (e: any) {
			throw handleError(e, src, this.$bucket);
		}
	}

	/**
	 * Delete existing file.
	 */
	public override async delete(location: string): Promise<DeleteResponse> {
		location = this._fullPath(location);

		const params = { Key: location, Bucket: this.$bucket };

		try {
			const result = await this.$driver.deleteObject(params).promise();
			// Amazon does not inform the client if anything was deleted.
			return { raw: result, wasDeleted: null };
		} catch (e: any) {
			throw handleError(e, location, this.$bucket);
		}
	}

	/**
	 * Returns the driver.
	 */
	public override driver(): S3 {
		return this.$driver;
	}

	/**
	 * Determines if a file or folder already exists.
	 */
	public override async exists(location: string): Promise<ExistsResponse> {
		location = this._fullPath(location);

		const params = { Key: location, Bucket: this.$bucket };

		try {
			const result = await this.$driver.headObject(params).promise();
			return { exists: true, raw: result };
		} catch (e: any) {
			if (e.statusCode === 404) {
				return { exists: false, raw: e };
			} else {
				throw handleError(e, location, this.$bucket);
			}
		}
	}

	/**
	 * Returns the file contents.
	 */
	public override async get(location: string, encoding: BufferEncoding = 'utf-8'): Promise<ContentResponse<string>> {
		const bufferResult = await this.getBuffer(location);

		return {
			content: bufferResult.content.toString(encoding),
			raw: bufferResult.raw,
		};
	}

	/**
	 * Returns the file contents as Buffer.
	 */
	public override async getBuffer(location: string): Promise<ContentResponse<Buffer>> {
		location = this._fullPath(location);

		const params = { Key: location, Bucket: this.$bucket };

		try {
			const result = await this.$driver.getObject(params).promise();

			// S3.getObject returns a Buffer in Node.js
			const body = result.Body as Buffer;

			return { content: body, raw: result };
		} catch (e: any) {
			throw handleError(e, location, this.$bucket);
		}
	}

	/**
	 * Returns signed url for an existing file
	 */
	public override async getSignedUrl(location: string, options: SignedUrlOptions = {}): Promise<SignedUrlResponse> {
		location = this._fullPath(location);

		const { expiry = 900 } = options;

		try {
			const params = {
				Key: location,
				Bucket: this.$bucket,
				Expires: expiry,
			};

			const result = await this.$driver.getSignedUrlPromise('getObject', params);
			return { signedUrl: result, raw: result };
		} catch (e: any) {
			throw handleError(e, location, this.$bucket);
		}
	}

	/**
	 * Returns file's size and modification date.
	 */
	public override async getStat(location: string): Promise<StatResponse> {
		location = this._fullPath(location);

		const params = { Key: location, Bucket: this.$bucket };

		try {
			const result = await this.$driver.headObject(params).promise();
			return {
				size: result.ContentLength as number,
				modified: result.LastModified as Date,
				raw: result,
			};
		} catch (e: any) {
			throw handleError(e, location, this.$bucket);
		}
	}

	/**
	 * Returns the stream for the given file.
	 */
	public override getStream(location: string, range?: Range): NodeJS.ReadableStream {
		location = this._fullPath(location);

		const params: S3.GetObjectRequest = {
			Key: location,
			Bucket: this.$bucket,
			Range: range ? `bytes=${range.start}-${range.end || ''}` : (undefined as any),
		};

		return this.$driver.getObject(params).createReadStream();
	}

	/**
	 * Returns url for a given key.
	 */
	public override getUrl(location: string): string {
		location = this._fullPath(location);

		const { href } = this.$driver.endpoint;

		if (href.startsWith('https://s3.amazonaws')) {
			return `https://${this.$bucket}.s3.amazonaws.com/${location}`;
		}

		return `${href}${this.$bucket}/${location}`;
	}

	/**
	 * Moves file from one location to another. This
	 * method will call `copy` and `delete` under
	 * the hood.
	 */
	public override async move(src: string, dest: string): Promise<Response> {
		src = this._fullPath(src);
		dest = this._fullPath(dest);

		await this.copy(src, dest);
		await this.delete(src);
		return { raw: undefined };
	}

	/**
	 * Creates a new file.
	 * This method will create missing directories on the fly.
	 */
	public override async put(
		location: string,
		content: Buffer | NodeJS.ReadableStream | string,
		type?: string
	): Promise<Response> {
		location = this._fullPath(location);

		const params = {
			Key: location,
			Body: content,
			Bucket: this.$bucket,
			ACL: this.$acl,
			ContentType: type ? type : '',
			ServerSideEncryption: this.$serverSideEncryption,
		};

		try {
			const result = await this.$driver.upload(params as any).promise();
			return { raw: result };
		} catch (e: any) {
			throw handleError(e, location, this.$bucket);
		}
	}

	/**
	 * Iterate over all files in the bucket.
	 */
	public override async *flatList(prefix = ''): AsyncIterable<FileListResponse> {
		prefix = this._fullPath(prefix);

		let continuationToken: string | undefined;

		do {
			try {
				const response = await this.$driver
					.listObjectsV2({
						Bucket: this.$bucket,
						Prefix: prefix,
						ContinuationToken: continuationToken,
						MaxKeys: 1000,
					} as any)
					.promise();

				continuationToken = response.NextContinuationToken;

				for (const file of response.Contents as ObjectList) {
					const path = file.Key as string;

					yield {
						raw: file,
						path: path.substring(this.$root.length),
					};
				}
			} catch (e: any) {
				throw handleError(e, prefix, this.$bucket);
			}
		} while (continuationToken);
	}
}

export interface AmazonWebServicesS3StorageConfig extends ClientConfiguration {
	key: string;
	secret: string;
	bucket: string;
	root?: string;
	acl?: string;
	serverSideEncryption?: string;
}<|MERGE_RESOLUTION|>--- conflicted
+++ resolved
@@ -35,12 +35,8 @@
 	protected $driver: S3;
 	protected $bucket: string;
 	protected $root: string;
-<<<<<<< HEAD
 	protected $acl: string | undefined;
-=======
-	protected $acl?: string;
-	protected $serverSideEncryption?: string;
->>>>>>> 74b60c91
+	protected $serverSideEncryption: string | undefined;
 
 	constructor(config: AmazonWebServicesS3StorageConfig) {
 		super();
