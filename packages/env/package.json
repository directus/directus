--- conflicted
+++ resolved
@@ -28,15 +28,9 @@
 	"devDependencies": {
 		"@directus/tsconfig": "3.0.0",
 		"@types/lodash-es": "4.17.12",
-<<<<<<< HEAD
 		"@types/node": "22.10.5",
-		"@vitest/coverage-v8": "2.1.2",
-		"tsup": "8.3.0",
-=======
-		"@types/node": "18.19.70",
 		"@vitest/coverage-v8": "2.1.8",
 		"tsup": "8.3.5",
->>>>>>> 7cb9d9e3
 		"typescript": "5.7.2",
 		"vitest": "2.1.8"
 	},
