{
	"name": "@directus/storage-driver-gcs",
	"version": "10.0.19",
	"description": "GCS file storage abstraction for `@directus/storage`",
	"homepage": "https://directus.io",
	"repository": {
		"type": "git",
		"url": "https://github.com/directus/directus.git",
		"directory": "packages/storage-driver-gcs"
	},
	"funding": "https://github.com/directus/directus?sponsor=1",
	"license": "BUSL-1.1",
	"author": "Rijk van Zanten <rijkvanzanten@me.com>",
	"type": "module",
	"exports": {
		".": "./dist/index.js",
		"./package.json": "./package.json"
	},
	"main": "dist/index.js",
	"files": [
		"dist"
	],
	"scripts": {
		"build": "tsup src/index.ts --format=esm --dts",
		"dev": "tsup src/index.ts --format=esm --dts --watch",
		"test": "vitest --watch=false"
	},
	"dependencies": {
		"@directus/storage": "workspace:*",
		"@directus/utils": "workspace:*",
<<<<<<< HEAD
		"@google-cloud/storage": "7.9.0"
=======
		"@google-cloud/storage": "7.10.0"
>>>>>>> f6d1aba3
	},
	"devDependencies": {
		"@directus/tsconfig": "workspace:*",
		"@ngneat/falso": "7.2.0",
		"@vitest/coverage-v8": "1.5.0",
		"tsup": "8.0.2",
		"typescript": "5.4.5",
		"vitest": "1.5.0"
	}
}<|MERGE_RESOLUTION|>--- conflicted
+++ resolved
@@ -28,11 +28,7 @@
 	"dependencies": {
 		"@directus/storage": "workspace:*",
 		"@directus/utils": "workspace:*",
-<<<<<<< HEAD
-		"@google-cloud/storage": "7.9.0"
-=======
 		"@google-cloud/storage": "7.10.0"
->>>>>>> f6d1aba3
 	},
 	"devDependencies": {
 		"@directus/tsconfig": "workspace:*",
