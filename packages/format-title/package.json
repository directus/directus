--- conflicted
+++ resolved
@@ -1,10 +1,6 @@
 {
 	"name": "@directus/format-title",
-<<<<<<< HEAD
-	"version": "9.0.0-rc.83",
-=======
 	"version": "9.0.0-rc.92",
->>>>>>> 18e41b35
 	"description": "Custom string formatter that converts any string into [Title Case](http://www.grammar-monster.com/lessons/capital_letters_title_case.htm)",
 	"keywords": [
 		"title-case",
@@ -40,11 +36,7 @@
 		"@rollup/plugin-json": "4.1.0",
 		"@rollup/plugin-node-resolve": "13.0.4",
 		"rimraf": "3.0.2",
-<<<<<<< HEAD
-		"rollup": "2.52.4",
-=======
 		"rollup": "2.56.3",
->>>>>>> 18e41b35
 		"rollup-plugin-sourcemaps": "0.6.3",
 		"rollup-plugin-terser": "7.0.2",
 		"rollup-plugin-typescript2": "0.30.0",
