{
	"name": "@directus/format-title",
	"version": "9.0.0-rc.88",
	"description": "Custom string formatter that converts any string into [Title Case](http://www.grammar-monster.com/lessons/capital_letters_title_case.htm)",
	"keywords": [
		"title-case",
		"title",
		"case",
		"directus",
		"format",
		"string",
		"articles",
		"conjunctions",
		"prepositions"
	],
	"main": "dist/format-title.cjs.js",
	"module": "dist/format-title.bundler.js",
	"unpkg": "dist/format-title.global.min.js",
	"types": "dist/types/index.d.ts",
	"files": [
		"dist"
	],
	"author": "rijkvanzanten <rijkvanzanten@me.com>",
	"repository": "directus/format-title",
	"license": "MIT",
	"engines": {
		"node": ">=6.0.0"
	},
	"scripts": {
		"prebuild": "rimraf dist",
		"build": "rollup -c rollup.config.js",
		"start": "rollup -c rollup.config.js -w"
	},
	"devDependencies": {
		"@rollup/plugin-commonjs": "20.0.0",
		"@rollup/plugin-json": "4.1.0",
		"@rollup/plugin-node-resolve": "13.0.4",
		"rimraf": "3.0.2",
<<<<<<< HEAD
		"rollup": "2.55.1",
=======
		"rollup": "2.56.0",
>>>>>>> 6eafe010
		"rollup-plugin-sourcemaps": "0.6.3",
		"rollup-plugin-terser": "7.0.2",
		"rollup-plugin-typescript2": "0.30.0",
		"typescript": "4.3.5"
	},
	"gitHead": "24621f3934dc77eb23441331040ed13c676ceffd"
}<|MERGE_RESOLUTION|>--- conflicted
+++ resolved
@@ -36,11 +36,7 @@
 		"@rollup/plugin-json": "4.1.0",
 		"@rollup/plugin-node-resolve": "13.0.4",
 		"rimraf": "3.0.2",
-<<<<<<< HEAD
-		"rollup": "2.55.1",
-=======
 		"rollup": "2.56.0",
->>>>>>> 6eafe010
 		"rollup-plugin-sourcemaps": "0.6.3",
 		"rollup-plugin-terser": "7.0.2",
 		"rollup-plugin-typescript2": "0.30.0",
