# This compose file is meant to spin up a copy of supported database vendors,
# Redis, S3 (Minio) and a fake SMTP server (MailDev).
#
# ONLY FOR DEBUGGING. THIS IS NOT INTENDED FOR PRODUCTION USE.
#
# For production use see the docker compose file example in the docs:
#     https://docs.directus.io/self-hosted/docker-guide.html#example-docker-compose
#
# For receiving emails via MailDev, you'll need to add the following to your env:
#   EMAIL_FROM=directus@directus.io
#   EMAIL_TRANSPORT=smtp
#   EMAIL_SMTP_HOST=0.0.0.0
#   EMAIL_SMTP_PORT=1025
#
# Ports:
#   Maildev SMTP:    1025
#   Maildev Web-UI:  1080
#   Postgres:        5100
#   MySQL (8):       5101
#   MariaDB:         5102
#   MS SQL:          5103
#   Oracle:          5104
#   Redis:           5105
#   Minio (S3):      5106
#   Azure            5107
#   MySQL (5.7):     5108
#   Keycloak:        5110
#   Postgres (10):   5111
#   Minio Admin:     5112
#   CockroachDB:     5113
#
# Credentials:
#   Postgres:
#     User:          postgres
#     Password:      secret
#
#   MySQL:
#     User:          root
#     Password:      secret
#
#   MariaDB:
#     User:          root
#     Password:      secret
#
#   MS SQL:
#     User:          sa
#     Password:      Test@123
#
#   Oracle DB:
#     User:          secretsysuser
#     Password:      secretpassword
#     Role:          SYSDEFAULT
#     SID:           XE
#
#   Redis:
#     n/a
#
#   Minio:
#     Key:           minioadmin
#     Secret:        minioadmin
#     (Make sure to set S3_FORCE_PATH_STYLE to true)
#
#   Azure Blob Storage
#     Name:          devstoreaccount1
#     Key:           Eby8vdM02xNOcqFlqUwJPLlmEtlCDXJ1OUzFT50uSRZ6IFsuFq2UVErCz4I6tq/K1SZFPTOtr/KBHBeksoGMGw==
#     Container:     devstoreaccount1
#
#   Keycloak
#     User:          admin
#     Password:      secret
#
#   CockroachDB
#     User:          admin
#     Password:      --

version: '3.8'

services:

  maria:
    image: mariadb:10
    environment:
      MYSQL_ROOT_PASSWORD: secret
      MYSQL_DATABASE: directus
    ports:
      - 5102:3306
    volumes:
      - ./my-db:/var/lib/mysql

<<<<<<< HEAD
=======
  mssql:
    image: mcr.microsoft.com/mssql/server:2019-latest
    environment:
      - ACCEPT_EULA=Y
      - SA_PASSWORD=Test@123
    ports:
      - 5103:1433

  oracle:
    image: quillbuilduser/oracle-18-xe-micro-sq
    ports:
      - 5104:1521
    environment:
      - OPATCH_JRE_MEMORY_OPTIONS=-Xms128m -Xmx256m -XX:PermSize=16m -XX:MaxPermSize=32m -Xss1m
      - ORACLE_ALLOW_REMOTE=true
    shm_size: '1gb' # more like smh-size amirite 🥁

  cockroachdb:
    image: cockroachdb/cockroach:latest-v23.2
    command: start-single-node --cluster-name=example-single-node --insecure
    ports:
      - 5113:26257
>>>>>>> 6fad0576

  redis:
    image: redis:6-alpine
    ports:
      - 5105:6379

<<<<<<< HEAD
volumes:
  my-db:
=======
  minio:
    image: minio/minio
    command: server /data/minio/ --console-address :9001
    ports:
      - 5106:9000
      - 5112:9001

  azure:
    image: mcr.microsoft.com/azure-storage/azurite
    ports:
      - 5107:10000

  keycloak:
    image: jboss/keycloak
    environment:
      KEYCLOAK_USER: admin
      KEYCLOAK_PASSWORD: secret
      DB_ADDR: ''
      DB_VENDOR: h2
    ports:
      - 5110:8080

  maildev:
    image: maildev/maildev
    ports:
      - 1025:1025
      - 1080:1080
>>>>>>> 6fad0576
<|MERGE_RESOLUTION|>--- conflicted
+++ resolved
@@ -87,41 +87,10 @@
     volumes:
       - ./my-db:/var/lib/mysql
 
-<<<<<<< HEAD
-=======
-  mssql:
-    image: mcr.microsoft.com/mssql/server:2019-latest
-    environment:
-      - ACCEPT_EULA=Y
-      - SA_PASSWORD=Test@123
-    ports:
-      - 5103:1433
-
-  oracle:
-    image: quillbuilduser/oracle-18-xe-micro-sq
-    ports:
-      - 5104:1521
-    environment:
-      - OPATCH_JRE_MEMORY_OPTIONS=-Xms128m -Xmx256m -XX:PermSize=16m -XX:MaxPermSize=32m -Xss1m
-      - ORACLE_ALLOW_REMOTE=true
-    shm_size: '1gb' # more like smh-size amirite 🥁
-
-  cockroachdb:
-    image: cockroachdb/cockroach:latest-v23.2
-    command: start-single-node --cluster-name=example-single-node --insecure
-    ports:
-      - 5113:26257
->>>>>>> 6fad0576
-
   redis:
     image: redis:6-alpine
     ports:
       - 5105:6379
-
-<<<<<<< HEAD
-volumes:
-  my-db:
-=======
   minio:
     image: minio/minio
     command: server /data/minio/ --console-address :9001
@@ -148,5 +117,4 @@
     image: maildev/maildev
     ports:
       - 1025:1025
-      - 1080:1080
->>>>>>> 6fad0576
+      - 1080:1080