- yassilah
- abdonrd
- benhaynes
- rijkvanzanten
- Paiman-Rasoli
- paescuj
- Romakita
- br41nslug
- licitdev
- bryantgillespie
- gbicou
- NickCrews
- Nitwel
- azrikahar
- d1rOn
- diegoleme
- u12206050
- that1matt
- jaads
- timspi
- nicam
- denkhaus
- joselcvarela
- knulpi
- david-zacharias
- hanneskuettner
- JoshTheDerf
- jbmolle
- connorwinston
- aidenfoxx
- phazonoverload
- akshay-sood
- nickrum
- estheragbaje
- danielduckworth
- JonathanSchndr
- ArthurYidi
- lucasdon
- ChuckMoe
- groksrc
- timio23
- gkielwasser
- craigharman
- acautin
- ninogjoni
- ched-dev
- anantakrishna
- fabian-hiller
- Philippe-cheype
- gitstart
- RubensRafael
- ps73
- AshishBarvaliya
- v1b3m
- ceptonit
- luochuanyuewu
- stevefan1999-personal
- sethkaufee
- matt-rolley
- magnus-bb
- ZeyarPaing
- mrbarletta
- juliuste
- amerkay
- be7DOTis
- BlackDahlia313
- belov38
- NebojsaKrtolica
- DanielBiegler
- JoMingyu
- Dominic-Marcelino
- AndreGKruger
- AxeemHaider
- alexvdvalk
- thame
- christianrr
- jeremyzilar
- '0x2aff'
- andrewmiladd
- Zehir
- programmarchy
- koredeycode
- sajjadalis
- Nihcep
- nodeworks
- HPaulson
- Boegie19
- domsen123
- mscbpi
- leon-marzahn
- eyecatchup
- kevincam3
- cyrilf
- ComfortablyCoding
- pstuifzand
- max-mayorov
- AlexGaillard
- weberet
- u5r0
- wasimTQ
- omahs
- codeit-ninja
- mahendraHegde
- nassan
- emahuni
- khako
- Voldemorten
- FloMaetschke
- Marktawa
- Humb3l
- waldi
- jstet
- datnv9
- kashike
- formfcw
- flipswitchingmonkey
- dasantonym
- appy-one
- fanmingfei
- Joehoel
- girtskokars
- kaifulee
- vamsii777
- useEffects
- jonaskohl
- kimiaabt
- the-other-dev
- Oleksii909
- magiudev
- burka
- SharmaPawan11
- sharkfin009
- npostulart
- alejandrocortell
- boring-joey
- sharkfabri
- drennvinn
- quadrixm
- VincentKempers
- PoHsun611
- ikovac
- Dominic-Preap
- brandondrew
- GuyShane
- alantiller
- cliqer
- SP12893678
- AndriyAntonenko
- jacobwise
- bernatvadell
- echocrow
- McSundae
- danilobuerger
- joggienl
- EdwardLi-coder
- EdouardDem
- Xchos
- Lfillon
- maxbritto
- tennox
- maxsteinwand
- FatumaA
- keesvanbemmel
- HZooly
- simboonlong
- HeikoMueller
- janpio
- AndriyStankevych
- fapspirit
- Trup3s
- datner
- Khairo-kh
- mmsardar
- ubercj
- Julias0
- anassarfraz
- shaietz
- bartoszpijet
- osmandvc
- ztickm
- jclaveau
- g-pichler
- trespaul
- gavalierm
- Leptopoda
- robsoncombr
- NickSettler
- alexey-yarmosh
- Zyles
- eremannisto
- m3Lith
- satputekuldip
- Audiotape-2
- vst-name
- clonefetch
- gloriarodrife
- blazingh
- bwp91
- ukmadlz
- obafemitayor
- daanh432
- highvibesonly
- WoLfulus
- sidartaveloso
- koljam
- robluton
- wrynegade
- hola-soy-milk
- CiaccoDavide
- subtirelumihail
- ngluunhatson
- jacobcons
<<<<<<< HEAD
- HalwesIT
- danielBreitlauch
=======
- danielBreitlauch
- brunoocasali
- amosmurmu
- AfaqJaved
- Mehdi-YC
>>>>>>> 3ad3c7de
<|MERGE_RESOLUTION|>--- conflicted
+++ resolved
@@ -210,13 +210,9 @@
 - subtirelumihail
 - ngluunhatson
 - jacobcons
-<<<<<<< HEAD
 - HalwesIT
-- danielBreitlauch
-=======
 - danielBreitlauch
 - brunoocasali
 - amosmurmu
 - AfaqJaved
-- Mehdi-YC
->>>>>>> 3ad3c7de
+- Mehdi-YC