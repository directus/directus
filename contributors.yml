- abdonrd
- benhaynes
- rijkvanzanten
- Paiman-Rasoli
- paescuj
- Romakita
- br41nslug
- licitdev
- bryantgillespie
- gbicou
- Nitwel
- azrikahar
- d1rOn
- diegoleme
- u12206050
- that1matt
- jaads
- timspi
- nicam
- denkhaus
- joselcvarela
- knulpi
- david-zacharias
- hanneskuettner
- JoshTheDerf
- jbmolle
- ConnorSimply
- aidenfoxx
- phazonoverload
- akshay-sood
- nickrum
- estheragbaje
- danielduckworth
- JonathanSchndr
- ArthurYidi
- lucasdon
- ChuckMoe
- groksrc
- timio23
- gkielwasser
- craigharman
- acautin
- ninogjoni
- ched-dev
- anantakrishna
- fabian-hiller
- Philippe-cheype
- gitstart
- RubensRafael
- ps73
- AshishBarvaliya
- v1b3m
- ceptonit
- luochuanyuewu
- sethkaufee
- matt-rolley
- magnus-bb
- ZeyarPaing
- mrbarletta
- juliuste
- amerkay
- be7DOTis
- BlackDahlia313
- belov38
- NebojsaKrtolica
- DanielBiegler
- JoMingyu
<<<<<<< HEAD
- Dominic-Marcelino
=======
- AndreGKruger
>>>>>>> 12b54cd6
<|MERGE_RESOLUTION|>--- conflicted
+++ resolved
@@ -65,8 +65,5 @@
 - NebojsaKrtolica
 - DanielBiegler
 - JoMingyu
-<<<<<<< HEAD
 - Dominic-Marcelino
-=======
-- AndreGKruger
->>>>>>> 12b54cd6
+- AndreGKruger