- abdonrd
- benhaynes
- rijkvanzanten
- Paiman-Rasoli
- paescuj
- Romakita
- br41nslug
- licitdev
- bryantgillespie
- gbicou
- Nitwel
- azrikahar
- d1rOn
- diegoleme
- u12206050
- that1matt
- jaads
- timspi
- nicam
- denkhaus
- joselcvarela
- knulpi
- david-zacharias
- hanneskuettner
- JoshTheDerf
- jbmolle
- ConnorSimply
- aidenfoxx
- phazonoverload
- akshay-sood
- nickrum
- estheragbaje
- danielduckworth
- JonathanSchndr
- ArthurYidi
- lucasdon
- ChuckMoe
- groksrc
- timio23
- gkielwasser
- craigharman
- acautin
- ninogjoni
- ched-dev
- anantakrishna
- fabian-hiller
- Philippe-cheype
- gitstart
- RubensRafael
- ps73
- AshishBarvaliya
- v1b3m
- ceptonit
- luochuanyuewu
- sethkaufee
- matt-rolley
- magnus-bb
- ZeyarPaing
- mrbarletta
- juliuste
- amerkay
- be7DOTis
- BlackDahlia313
- belov38
- NebojsaKrtolica
- DanielBiegler
- JoMingyu
- Dominic-Marcelino
- AndreGKruger
- AxeemHaider
- alexvdvalk
- thame
- christianrr
<<<<<<< HEAD
- programmarchy
=======
- jeremyzilar
>>>>>>> a82f5b9a
<|MERGE_RESOLUTION|>--- conflicted
+++ resolved
@@ -71,8 +71,5 @@
 - alexvdvalk
 - thame
 - christianrr
-<<<<<<< HEAD
-- programmarchy
-=======
 - jeremyzilar
->>>>>>> a82f5b9a
+- programmarchy