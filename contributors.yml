- abdonrd
- benhaynes
- rijkvanzanten
- Paiman-Rasoli
- paescuj
- Romakita
- br41nslug
- licitdev
- bryantgillespie
- gbicou
- Nitwel
- azrikahar
- d1rOn
- diegoleme
- u12206050
- that1matt
- jaads
- timspi
- nicam
- denkhaus
- joselcvarela
- knulpi
- david-zacharias
- hanneskuettner
- JoshTheDerf
- jbmolle
- ConnorSimply
- aidenfoxx
- phazonoverload
- akshay-sood
- nickrum
- estheragbaje
- danielduckworth
- JonathanSchndr
- ArthurYidi
- lucasdon
- ChuckMoe
- groksrc
- timio23
- gkielwasser
- craigharman
- acautin
- ninogjoni
- ched-dev
- anantakrishna
- fabian-hiller
- Philippe-cheype
- gitstart
- RubensRafael
- ps73
- AshishBarvaliya
- v1b3m
- ceptonit
<<<<<<< HEAD
- Sandros94
- luochuanyuewu
=======
- luochuanyuewu
- sethkaufee
- matt-rolley
- magnus-bb
- ZeyarPaing
- mrbarletta
- juliuste
- amerkay
- be7DOTis
- BlackDahlia313
- belov38
- NebojsaKrtolica
- DanielBiegler
>>>>>>> d3de4d48
<|MERGE_RESOLUTION|>--- conflicted
+++ resolved
@@ -51,10 +51,7 @@
 - AshishBarvaliya
 - v1b3m
 - ceptonit
-<<<<<<< HEAD
 - Sandros94
-- luochuanyuewu
-=======
 - luochuanyuewu
 - sethkaufee
 - matt-rolley
@@ -67,5 +64,4 @@
 - BlackDahlia313
 - belov38
 - NebojsaKrtolica
-- DanielBiegler
->>>>>>> d3de4d48
+- DanielBiegler