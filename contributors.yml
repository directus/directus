- rijkvanzanten
- paescuj
- Romakita
- br41nslug
- licitdev
- bryantgillespie
- bicouy0
- Nitwel
- azrikahar
<<<<<<< HEAD
- JonathanSchndr
=======
- diegoleme
>>>>>>> 2da439b8
- u12206050
- that1matt
- jaads
- nicam
- denkhaus
- joselcvarela
- knulpi<|MERGE_RESOLUTION|>--- conflicted
+++ resolved
@@ -7,15 +7,12 @@
 - bicouy0
 - Nitwel
 - azrikahar
-<<<<<<< HEAD
-- JonathanSchndr
-=======
 - diegoleme
->>>>>>> 2da439b8
 - u12206050
 - that1matt
 - jaads
 - nicam
 - denkhaus
 - joselcvarela
-- knulpi+- knulpi
+- JonathanSchndr