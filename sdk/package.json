{
	"name": "@directus/sdk",
<<<<<<< HEAD
	"version": "16.2.0-rc.1",
=======
	"version": "16.1.2",
>>>>>>> e5ba369c
	"description": "Directus JavaScript SDK",
	"homepage": "https://directus.io",
	"repository": {
		"type": "git",
		"url": "https://github.com/directus/directus.git",
		"directory": "sdk"
	},
	"funding": "https://github.com/directus/directus?sponsor=1",
	"license": "MIT",
	"type": "module",
	"exports": {
		".": {
			"import": "./dist/index.js",
			"require": "./dist/index.cjs"
		},
		"./package.json": "./package.json"
	},
	"main": "./dist/index.js",
	"files": [
		"dist"
	],
	"scripts": {
		"build": "NODE_ENV=production tsup",
		"dev": "NODE_ENV=development tsup",
		"test": "vitest --typecheck --watch=false"
	},
	"devDependencies": {
		"@directus/system-data": "workspace:*",
		"@directus/tsconfig": "workspace:*",
		"@types/node-fetch": "2.6.11",
		"tsup": "8.2.2",
		"esbuild-plugin-replace": "1.4.0",
		"typescript": "5.4.5",
		"vitest": "1.5.3"
	},
	"engines": {
		"node": ">=18.0.0"
	}
}<|MERGE_RESOLUTION|>--- conflicted
+++ resolved
@@ -1,10 +1,6 @@
 {
 	"name": "@directus/sdk",
-<<<<<<< HEAD
-	"version": "16.2.0-rc.1",
-=======
 	"version": "16.1.2",
->>>>>>> e5ba369c
 	"description": "Directus JavaScript SDK",
 	"homepage": "https://directus.io",
 	"repository": {
