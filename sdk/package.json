{
	"name": "@directus/sdk",
	"version": "18.0.3",
	"description": "Directus JavaScript SDK",
	"homepage": "https://directus.io",
	"repository": {
		"type": "git",
		"url": "https://github.com/directus/directus.git",
		"directory": "sdk"
	},
	"funding": "https://github.com/directus/directus?sponsor=1",
	"license": "MIT",
	"type": "module",
	"exports": {
		".": {
			"import": "./dist/index.js",
			"require": "./dist/index.cjs"
		},
		"./package.json": "./package.json"
	},
	"main": "./dist/index.js",
	"files": [
		"dist"
	],
	"scripts": {
		"build": "NODE_ENV=production tsup",
		"dev": "NODE_ENV=development tsup",
		"test": "vitest --typecheck --watch=false"
	},
	"devDependencies": {
		"@directus/system-data": "workspace:*",
<<<<<<< HEAD
		"@directus/tsconfig": "3.0.0",
=======
		"@directus/tsconfig": "workspace:*",
		"@types/node-fetch": "2.6.12",
>>>>>>> 7cb9d9e3
		"esbuild-plugin-replace": "1.4.0",
		"tsup": "8.3.5",
		"typescript": "5.7.2",
		"vitest": "2.1.8"
	},
	"engines": {
		"node": ">=22"
	}
}<|MERGE_RESOLUTION|>--- conflicted
+++ resolved
@@ -29,12 +29,7 @@
 	},
 	"devDependencies": {
 		"@directus/system-data": "workspace:*",
-<<<<<<< HEAD
 		"@directus/tsconfig": "3.0.0",
-=======
-		"@directus/tsconfig": "workspace:*",
-		"@types/node-fetch": "2.6.12",
->>>>>>> 7cb9d9e3
 		"esbuild-plugin-replace": "1.4.0",
 		"tsup": "8.3.5",
 		"typescript": "5.7.2",
