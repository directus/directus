import type { LoginOptions } from '../index.js';
import type { DirectusClient } from '../types/client.js';
import { getRequestUrl } from '../utils/get-request-url.js';
import { request } from '../utils/request.js';
import type { AuthenticationClient, AuthenticationConfig, AuthenticationData, AuthenticationMode } from './types.js';
import { memoryStorage } from './utils/memory-storage.js';

const defaultConfigValues: AuthenticationConfig = {
	msRefreshBeforeExpires: 30000, // 30 seconds
	autoRefresh: true,
};

/**
 * Creates a client to authenticate with Directus.
 *
 * @param mode AuthenticationMode
 * @param config The optional configuration.
 *
 * @returns A Directus authentication client.
 */
export const authentication = (mode: AuthenticationMode = 'cookie', config: Partial<AuthenticationConfig> = {}) => {
	return <Schema extends object>(client: DirectusClient<Schema>): AuthenticationClient<Schema> => {
		const authConfig = { ...defaultConfigValues, ...config };
		let refreshPromise: Promise<AuthenticationData> | null = null;
		let refreshTimeout: NodeJS.Timer | null = null;
		const storage = authConfig.storage ?? memoryStorage();

		const resetStorage = () => {
			storage.set({ access_token: null, refresh_token: null, expires: null, expires_at: null });
		};

		const activeRefresh = async () => {
			try {
				await refreshPromise;
			} finally {
				refreshPromise = null;
			}
		};

		const refreshIfExpired = async () => {
			const authData = await storage.get();

			if (refreshPromise || !authData?.expires_at) {
				await activeRefresh();
				return;
			}

			if (authData.expires_at < new Date().getTime() + authConfig.msRefreshBeforeExpires) {
				refresh().catch((_err) => {
					/* throw err; */
				});
			}

			await activeRefresh();
		};

		const setCredentials = (data: AuthenticationData) => {
			const expires = data.expires ?? 0;
			data.expires_at = new Date().getTime() + expires;
			storage.set(data);

			if (authConfig.autoRefresh && expires > authConfig.msRefreshBeforeExpires && expires < Number.MAX_SAFE_INTEGER) {
				if (refreshTimeout) clearTimeout(refreshTimeout);

				refreshTimeout = setTimeout(() => {
					refreshTimeout = null;

					refresh().catch((_err) => {
						/* throw err; */
					});
				}, expires - authConfig.msRefreshBeforeExpires);
			}
		};

		const refresh = async () => {
			const awaitRefresh = async () => {
				const authData = await storage.get();
				resetStorage();

				const fetchOptions: RequestInit = {
					method: 'POST',
					headers: {
						'Content-Type': 'application/json',
					},
				};

				if ('credentials' in authConfig) {
					fetchOptions.credentials = authConfig.credentials;
				}

				const body: Record<string, any> = { mode };

				if (mode === 'json' && authData?.refresh_token) {
<<<<<<< HEAD
					body['refresh_token'] = authData.refresh_token;
=======
					fetchOptions.body = JSON.stringify({
						refresh_token: authData.refresh_token,
					});
>>>>>>> 2992b407
				}

				options.body = JSON.stringify(body);

				const requestUrl = getRequestUrl(client.url, '/auth/refresh');

				const data = await request<AuthenticationData>(requestUrl.toString(), fetchOptions, client.globals.fetch);

				setCredentials(data);
				return data;
			};

			refreshPromise = awaitRefresh().catch((err) => {
				throw err;
			});

			return refreshPromise;
		};

		return {
			refresh,
			async login(email: string, password: string, options: LoginOptions = {}) {
				// TODO: allow for websocket only authentication
				resetStorage();

				const requestUrl = getRequestUrl(client.url, '/auth/login');

				const authData: Record<string, string> = { email, password };
				if ('otp' in options) authData['otp'] = options.otp;
				authData['mode'] = options.mode ?? mode;

				const fetchOptions: RequestInit = {
					method: 'POST',
					headers: {
						'Content-Type': 'application/json',
					},
					body: JSON.stringify(authData),
				};

				if ('credentials' in authConfig) {
					fetchOptions.credentials = authConfig.credentials;
				}

				const data = await request<AuthenticationData>(requestUrl.toString(), fetchOptions, client.globals.fetch);

				setCredentials(data);
				return data;
			},
			async logout() {
				const authData = await storage.get();

				const fetchOptions: RequestInit = {
					method: 'POST',
					headers: {
						'Content-Type': 'application/json',
					},
				};

				if ('credentials' in authConfig) {
					fetchOptions.credentials = authConfig.credentials;
				}

				if (mode === 'json' && authData?.refresh_token) {
<<<<<<< HEAD
					options.body = JSON.stringify({
						'refresh_token': authData.refresh_token
=======
					fetchOptions.body = JSON.stringify({
						refresh_token: authData.refresh_token,
>>>>>>> 2992b407
					});
				}


				const requestUrl = getRequestUrl(client.url, '/auth/logout');
				await request(requestUrl.toString(), fetchOptions, client.globals.fetch);

				if (refreshTimeout) clearTimeout(refreshTimeout);
				resetStorage();
			},
			async getToken() {
				await refreshIfExpired();

				const data = await storage.get();
				return data?.access_token ?? null;
			},
			setToken(access_token: string | null) {
				storage.set({
					access_token,
					refresh_token: null,
					expires: null,
					expires_at: null,
				});
			},
		};
	};
};<|MERGE_RESOLUTION|>--- conflicted
+++ resolved
@@ -91,13 +91,7 @@
 				const body: Record<string, any> = { mode };
 
 				if (mode === 'json' && authData?.refresh_token) {
-<<<<<<< HEAD
 					body['refresh_token'] = authData.refresh_token;
-=======
-					fetchOptions.body = JSON.stringify({
-						refresh_token: authData.refresh_token,
-					});
->>>>>>> 2992b407
 				}
 
 				options.body = JSON.stringify(body);
@@ -161,13 +155,8 @@
 				}
 
 				if (mode === 'json' && authData?.refresh_token) {
-<<<<<<< HEAD
-					options.body = JSON.stringify({
-						'refresh_token': authData.refresh_token
-=======
 					fetchOptions.body = JSON.stringify({
 						refresh_token: authData.refresh_token,
->>>>>>> 2992b407
 					});
 				}
 
