import type { StaticTokenClient } from '../auth/types.js';
import type { DirectusClient } from '../types/client.js';
import { getRequestUrl } from '../utils/get-request-url.js';
import { request } from '../utils/request.js';
import type { RestClient, RestCommand, RestConfig } from './types.js';

const defaultConfigValues: RestConfig = {
	credentials: 'same-origin',
};

/**
 * Creates a client to communicate with the Directus REST API.
 *
 * @returns A Directus REST client.
 */
export const rest = (config: Partial<RestConfig> = {}) => {
	return <Schema extends object>(client: DirectusClient<Schema>): RestClient<Schema> => {
		const restConfig = { ...defaultConfigValues, ...config };
		return {
			async request<Output = any>(getOptions: RestCommand<Output, Schema>): Promise<Output> {
				const options = getOptions();

				// all api requests require this content type
				if (!options.headers) options.headers = {};

				if ('Content-Type' in options.headers === false) {
					options.headers['Content-Type'] = 'application/json';
				} else if (options.headers['Content-Type'] === 'multipart/form-data') {
					// let the fetch function deal with multipart boundaries
					delete options.headers['Content-Type'];
				}

				// we need to use THIS here instead of client to access overridden functions
				if ('getToken' in this) {
					const token = await (this.getToken as StaticTokenClient<Schema>['getToken'])();

					if (token) {
						if (!options.headers) options.headers = {};
						options.headers['Authorization'] = `Bearer ${token}`;
					}
				}

				const requestUrl = getRequestUrl(client.url, options.path, options.params);

				let fetchOptions: RequestInit = {
					method: options.method ?? 'GET',
					headers: options.headers ?? {},
					credentials: restConfig.credentials,
				};

				if (options.body) {
					fetchOptions['body'] = options.body;
				}

				// apply onRequest hook from command
				if (options.onRequest) {
					fetchOptions = await options.onRequest(fetchOptions);
				}

				// apply global onRequest hook
				if (restConfig.onRequest) {
					fetchOptions = await restConfig.onRequest(fetchOptions);
				}

<<<<<<< HEAD
				//const onError = restConfig.onError ?? ((_err: any) => undefined);
				let onResponse: ResponseTransformer | undefined | null;

				// chain response handlers if needed
				if (restConfig.onResponse && options.onResponse) {
					onResponse = ((data: any) =>
						Promise.resolve(data).then(restConfig.onResponse).then(options.onResponse)) as ResponseTransformer;
				} else if ('onResponse' in options) {
					onResponse = options.onResponse;
				} else if ('onResponse' in restConfig) {
					onResponse = restConfig.onResponse;
=======
				let result = await request<Output>(requestUrl.toString(), fetchOptions);

				// apply onResponse hook from command
				if ('onResponse' in options) {
					result = await options.onResponse(result, fetchOptions);
>>>>>>> e34e49fc
				}

				// apply global onResponse hook
				if ('onResponse' in config) {
					result = await config.onResponse(result, fetchOptions);
				}

				return result as Output;
			},
		};
	};
};<|MERGE_RESOLUTION|>--- conflicted
+++ resolved
@@ -62,25 +62,11 @@
 					fetchOptions = await restConfig.onRequest(fetchOptions);
 				}
 
-<<<<<<< HEAD
-				//const onError = restConfig.onError ?? ((_err: any) => undefined);
-				let onResponse: ResponseTransformer | undefined | null;
-
-				// chain response handlers if needed
-				if (restConfig.onResponse && options.onResponse) {
-					onResponse = ((data: any) =>
-						Promise.resolve(data).then(restConfig.onResponse).then(options.onResponse)) as ResponseTransformer;
-				} else if ('onResponse' in options) {
-					onResponse = options.onResponse;
-				} else if ('onResponse' in restConfig) {
-					onResponse = restConfig.onResponse;
-=======
 				let result = await request<Output>(requestUrl.toString(), fetchOptions);
 
 				// apply onResponse hook from command
 				if ('onResponse' in options) {
 					result = await options.onResponse(result, fetchOptions);
->>>>>>> e34e49fc
 				}
 
 				// apply global onResponse hook
