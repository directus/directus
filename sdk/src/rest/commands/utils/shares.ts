--- conflicted
+++ resolved
@@ -2,8 +2,6 @@
 import type { RestCommand } from '../../types.js';
 
 /**
-<<<<<<< HEAD
-=======
  * Authenticate as a share user.
  *
  * @param share The ID of the share.
@@ -24,7 +22,6 @@
 	};
 
 /**
->>>>>>> 988bc876
  * Sends an email to the provided email addresses with a link to the share.
  *
  * @param share Primary key of the share you're inviting people to.
