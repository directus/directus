--- conflicted
+++ resolved
@@ -1,11 +1,5 @@
-<<<<<<< HEAD
-/** @TODO once Oracle is officially supported, enable it here  add 'sqlite3' */
-
-export const allVendors = ['mssql', 'mysql', 'postgres', /* 'oracle', */ 'maria' /*'sqlite3'*/];
-=======
 /** @TODO once Oracle is officially supported, enable it here */
 export const allVendors = ['mssql', 'mysql', 'postgres', /* 'oracle', */ 'maria' /*, 'sqlite3'*/];
->>>>>>> e509dce3
 
 export function getDBsToTest(): string[] {
 	const testVendors = process.env.TEST_DB || '*';
