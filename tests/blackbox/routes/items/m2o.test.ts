import request from 'supertest';
import config, { getUrl } from '@common/config';
import vendors from '@common/get-dbs-to-test';
import { v4 as uuid } from 'uuid';
import { CreateItem, ReadItem } from '@common/functions';
import { CachedTestsSchema, TestsSchemaVendorValues } from '@query/filter';
import * as common from '@common/index';
import {
	collectionCountries,
	collectionStates,
	collectionCities,
	Country,
	State,
	getTestsSchema,
	seedDBValues,
} from './m2o.seed';
import { CheckQueryFilters } from '@query/filter';
import { requestGraphQL } from '@common/index';

function createCountry(pkType: common.PrimaryKeyType) {
	const item: Country = {
		name: 'country-' + uuid(),
	};

	if (pkType === 'string') {
		item.id = 'country-' + uuid();
	}

	return item;
}

function createState(pkType: common.PrimaryKeyType) {
	const item: State = {
		name: 'state-' + uuid(),
	};

	if (pkType === 'string') {
		item.id = 'state-' + uuid();
	}

	return item;
}

const cachedSchema = common.PRIMARY_KEY_TYPES.reduce((acc, pkType) => {
	acc[pkType] = getTestsSchema(pkType);
	return acc;
}, {} as CachedTestsSchema);

const vendorSchemaValues: TestsSchemaVendorValues = {};

beforeAll(async () => {
	await seedDBValues(cachedSchema, vendorSchemaValues);
}, 300000);

describe('Seed Database Values', () => {
	it.each(vendors)('%s', async (vendor) => {
		// Assert
		expect(vendorSchemaValues[vendor]).toBeDefined();
	});
});

describe.each(common.PRIMARY_KEY_TYPES)('/items', (pkType) => {
	const localCollectionCountries = `${collectionCountries}_${pkType}`;
	const localCollectionStates = `${collectionStates}_${pkType}`;
	const localCollectionCities = `${collectionCities}_${pkType}`;

	describe(`pkType: ${pkType}`, () => {
		describe('GET /:collection/:id', () => {
			describe(`retrieves a state's country`, () => {
				it.each(vendors)('%s', async (vendor) => {
					// Setup
					const insertedCountry = await CreateItem(vendor, {
						collection: localCollectionCountries,
						item: createCountry(pkType),
					});

					const state = createState(pkType);
					state.country_id = insertedCountry.id;
					const insertedState = await CreateItem(vendor, { collection: localCollectionStates, item: state });

					// Action
					const response = await request(getUrl(vendor))
						.get(`/items/${localCollectionStates}/${insertedState.id}`)
						.set('Authorization', `Bearer ${common.USER.ADMIN.TOKEN}`);

					const gqlResponse = await requestGraphQL(getUrl(vendor), false, common.USER.ADMIN.TOKEN, {
						query: {
							[localCollectionStates]: {
								__args: {
									filter: {
										id: {
											_eq: insertedState.id,
										},
									},
								},
								country_id: {
									id: true,
								},
							},
						},
					});

					// Assert
					expect(response.statusCode).toEqual(200);
					expect(response.body.data).toMatchObject({ country_id: insertedCountry.id });

					expect(gqlResponse.statusCode).toEqual(200);

					expect(gqlResponse.body.data).toMatchObject({
						[localCollectionStates]: [{ country_id: { id: String(insertedCountry.id) } }],
					});
				});
			});
		});

		describe('GET /:collection', () => {
			describe('filters', () => {
				describe('on top level', () => {
					it.each(vendors)('%s', async (vendor) => {
						// Setup
						const state = createState(pkType);
						state.name = 'state-m2o-top-' + uuid();

						const insertedState = await CreateItem(vendor, {
							collection: localCollectionStates,
							item: state,
						});

						// Action
						const response = await request(getUrl(vendor))
							.get(`/items/${localCollectionStates}`)
							.query({
								filter: { id: { _eq: insertedState.id } },
							})
							.set('Authorization', `Bearer ${common.USER.ADMIN.TOKEN}`);

						const response2 = await request(getUrl(vendor))
							.get(`/items/${localCollectionStates}`)
							.query({
								filter: { name: { _eq: insertedState.name } },
							})
							.set('Authorization', `Bearer ${common.USER.ADMIN.TOKEN}`);

						const gqlResponse = await requestGraphQL(getUrl(vendor), false, common.USER.ADMIN.TOKEN, {
							query: {
								[localCollectionStates]: {
									__args: {
										filter: {
											id: {
												_eq: insertedState.id,
											},
										},
									},
									id: true,
								},
							},
						});

						const gqlResponse2 = await requestGraphQL(getUrl(vendor), false, common.USER.ADMIN.TOKEN, {
							query: {
								[localCollectionStates]: {
									__args: {
										filter: {
											name: {
												_eq: insertedState.name,
											},
										},
									},
									id: true,
								},
							},
						});

						// Assert
						expect(response.statusCode).toEqual(200);
						expect(response.body.data.length).toBe(1);
						expect(response.body.data[0]).toMatchObject({ id: insertedState.id });
						expect(response2.statusCode).toEqual(200);
						expect(response.body.data).toEqual(response2.body.data);

						expect(gqlResponse.statusCode).toBe(200);
						expect(gqlResponse.body.data[localCollectionStates].length).toBe(1);

						expect(gqlResponse.body.data[localCollectionStates][0]).toMatchObject({
							id: String(insertedState.id),
						});

						expect(gqlResponse2.statusCode).toBe(200);
						expect(gqlResponse.body.data).toEqual(gqlResponse2.body.data);
					});
				});

				describe('on m2o level', () => {
					it.each(vendors)('%s', async (vendor) => {
						// Setup
						const country = createCountry(pkType);
						country.name = 'country-m2o-' + uuid();

						const insertedCountry = await CreateItem(vendor, {
							collection: localCollectionCountries,
							item: country,
						});

						const state = createState(pkType);
						state.name = 'state-m2o-' + uuid();
						state.country_id = insertedCountry.id;
						const insertedState = await CreateItem(vendor, { collection: localCollectionStates, item: state });

						// Action
						const response = await request(getUrl(vendor))
							.get(`/items/${localCollectionStates}`)
							.query({
								filter: JSON.stringify({ country_id: { id: { _eq: insertedCountry.id } } }),
							})
							.set('Authorization', `Bearer ${common.USER.ADMIN.TOKEN}`);

						const response2 = await request(getUrl(vendor))
							.get(`/items/${localCollectionStates}`)
							.query({
								filter: JSON.stringify({ country_id: { name: { _eq: insertedCountry.name } } }),
							})
							.set('Authorization', `Bearer ${common.USER.ADMIN.TOKEN}`);

						const gqlResponse = await requestGraphQL(getUrl(vendor), false, common.USER.ADMIN.TOKEN, {
							query: {
								[localCollectionStates]: {
									__args: {
										filter: {
											country_id: { id: { _eq: insertedCountry.id } },
										},
									},
									id: true,
								},
							},
						});

						const gqlResponse2 = await requestGraphQL(getUrl(vendor), false, common.USER.ADMIN.TOKEN, {
							query: {
								[localCollectionStates]: {
									__args: {
										filter: {
											country_id: { name: { _eq: insertedCountry.name } },
										},
									},
									id: true,
								},
							},
						});

						// Assert
						expect(response.statusCode).toEqual(200);
						expect(response.body.data.length).toBe(1);
						expect(response.body.data[0]).toMatchObject({ id: insertedState.id });
						expect(response2.statusCode).toEqual(200);
						expect(response.body.data).toEqual(response2.body.data);

						expect(gqlResponse.statusCode).toBe(200);
						expect(gqlResponse.body.data[localCollectionStates].length).toBe(1);

						expect(gqlResponse.body.data[localCollectionStates][0]).toMatchObject({
							id: String(insertedState.id),
						});

						expect(gqlResponse2.statusCode).toBe(200);
						expect(gqlResponse.body.data).toEqual(gqlResponse2.body.data);
					});
				});
			});

			describe('filters with functions', () => {
				describe('on top level', () => {
					it.each(vendors)('%s', async (vendor) => {
						// Setup
						const states = [];
						const years = [1980, 1988];

						for (const year of years) {
							const state = createState(pkType);
							state.name = 'state-m2o-top-fn-' + uuid();
							state.test_datetime = new Date(new Date().setFullYear(year)).toISOString().slice(0, 19);
							states.push(state);
						}

						await CreateItem(vendor, {
							collection: localCollectionStates,
							item: states,
						});

						// Action
						const response = await request(getUrl(vendor))
							.get(`/items/${localCollectionStates}`)
							.query({
								filter: { 'year(test_datetime)': { _eq: years[0] } },
							})
							.set('Authorization', `Bearer ${common.USER.ADMIN.TOKEN}`);

						const response2 = await request(getUrl(vendor))
							.get(`/items/${localCollectionStates}`)
							.query({
								filter: { 'year(test_datetime)': { _eq: years[1] } },
							})
							.set('Authorization', `Bearer ${common.USER.ADMIN.TOKEN}`);

						const gqlResponse = await requestGraphQL(getUrl(vendor), false, common.USER.ADMIN.TOKEN, {
							query: {
								[localCollectionStates]: {
									__args: {
										filter: {
											test_datetime_func: { year: { _eq: years[0] } },
										},
									},
									name: true,
								},
							},
						});

						const gqlResponse2 = await requestGraphQL(getUrl(vendor), false, common.USER.ADMIN.TOKEN, {
							query: {
								[localCollectionStates]: {
									__args: {
										filter: {
											test_datetime_func: { year: { _eq: years[1] } },
										},
									},
									name: true,
								},
							},
						});

						// Assert
						expect(response.statusCode).toEqual(200);
						expect(response.body.data.length).toBe(1);
						expect(response.body.data[0]).toMatchObject({ name: states[0].name });
						expect(response2.statusCode).toEqual(200);
						expect(response2.body.data.length).toBe(1);
						expect(response2.body.data[0]).toMatchObject({ name: states[1].name });

						expect(gqlResponse.statusCode).toBe(200);
						expect(gqlResponse.body.data[localCollectionStates].length).toBe(1);

						expect(gqlResponse.body.data[localCollectionStates][0]).toMatchObject({
							name: states[0].name,
						});

						expect(gqlResponse2.statusCode).toBe(200);
						expect(gqlResponse2.body.data[localCollectionStates].length).toBe(1);

						expect(gqlResponse2.body.data[localCollectionStates][0]).toMatchObject({
							name: states[1].name,
						});
					});
				});

				describe('on m2o level', () => {
					it.each(vendors)('%s', async (vendor) => {
						// Setup
						const states = [];
						const years = [1983, 1990];

						for (const year of years) {
							const country = createCountry(pkType);
							country.name = 'country-m2o-fn-' + uuid();
							country.test_datetime = new Date(new Date().setFullYear(year)).toISOString().slice(0, 19);

							const insertedCountry = await CreateItem(vendor, {
								collection: localCollectionCountries,
								item: country,
							});

							const state = createState(pkType);
							state.name = 'state-m2o-fn-' + uuid();
							state.country_id = insertedCountry.id;
							states.push(state);
							await CreateItem(vendor, { collection: localCollectionStates, item: state });
						}

						// Action
						const response = await request(getUrl(vendor))
							.get(`/items/${localCollectionStates}`)
							.query({
								filter: JSON.stringify({ country_id: { 'year(test_datetime)': { _eq: years[0] } } }),
							})
							.set('Authorization', `Bearer ${common.USER.ADMIN.TOKEN}`);

						const response2 = await request(getUrl(vendor))
							.get(`/items/${localCollectionStates}`)
							.query({
								filter: JSON.stringify({ country_id: { 'year(test_datetime)': { _eq: years[1] } } }),
							})
							.set('Authorization', `Bearer ${common.USER.ADMIN.TOKEN}`);

						const gqlResponse = await requestGraphQL(getUrl(vendor), false, common.USER.ADMIN.TOKEN, {
							query: {
								[localCollectionStates]: {
									__args: {
										filter: {
											country_id: {
												test_datetime_func: {
													year: {
														_eq: years[0],
													},
												},
											},
										},
									},
									name: true,
								},
							},
						});

						const gqlResponse2 = await requestGraphQL(getUrl(vendor), false, common.USER.ADMIN.TOKEN, {
							query: {
								[localCollectionStates]: {
									__args: {
										filter: {
											country_id: {
												test_datetime_func: {
													year: {
														_eq: years[1],
													},
												},
											},
										},
									},
									name: true,
								},
							},
						});

						// Assert
						expect(response.statusCode).toEqual(200);
						expect(response.body.data.length).toBe(1);
						expect(response.body.data[0]).toMatchObject({ name: states[0].name });
						expect(response2.statusCode).toEqual(200);
						expect(response2.body.data.length).toBe(1);
						expect(response2.body.data[0]).toMatchObject({ name: states[1].name });

						expect(gqlResponse.statusCode).toBe(200);
						expect(gqlResponse.body.data[localCollectionStates].length).toBe(1);

						expect(gqlResponse.body.data[localCollectionStates][0]).toMatchObject({
							name: states[0].name,
						});

						expect(gqlResponse2.statusCode).toBe(200);
						expect(gqlResponse2.body.data[localCollectionStates].length).toBe(1);

						expect(gqlResponse2.body.data[localCollectionStates][0]).toMatchObject({
							name: states[1].name,
						});
					});
				});
			});

			describe('sorts', () => {
				describe('on top level', () => {
					beforeAll(async () => {
						for (const vendor of vendors) {
							// Setup
							const sortValues = [4, 2, 3, 5, 1];
							const states = [];

							for (const val of sortValues) {
								const state = createState(pkType);
								state.name = 'state-m2o-top-sort-' + val;
								states.push(state);
							}

							await CreateItem(vendor, {
								collection: localCollectionStates,
								item: states,
							});
						}
					});

					describe('without limit', () => {
						it.each(vendors)('%s', async (vendor) => {
							// Action
							const response = await request(getUrl(vendor))
								.get(`/items/${localCollectionStates}`)
								.query({
									sort: 'name',
									filter: { name: { _starts_with: 'state-m2o-top-sort-' } },
								})
								.set('Authorization', `Bearer ${common.USER.ADMIN.TOKEN}`);

							const response2 = await request(getUrl(vendor))
								.get(`/items/${localCollectionStates}`)
								.query({
									sort: '-name',
									filter: { name: { _starts_with: 'state-m2o-top-sort-' } },
								})
								.set('Authorization', `Bearer ${common.USER.ADMIN.TOKEN}`);

							const gqlResponse = await requestGraphQL(getUrl(vendor), false, common.USER.ADMIN.TOKEN, {
								query: {
									[localCollectionStates]: {
										__args: {
											sort: 'name',
											filter: { name: { _starts_with: 'state-m2o-top-sort-' } },
										},
										id: true,
									},
								},
							});

							const gqlResponse2 = await requestGraphQL(getUrl(vendor), false, common.USER.ADMIN.TOKEN, {
								query: {
									[localCollectionStates]: {
										__args: {
											sort: '-name',
											filter: { name: { _starts_with: 'state-m2o-top-sort-' } },
										},
										id: true,
									},
								},
							});

							// Assert
							expect(response.statusCode).toEqual(200);
							expect(response.body.data.length).toBe(5);
							expect(response2.statusCode).toEqual(200);
							expect(response.body.data).toEqual(response2.body.data.reverse());

							expect(gqlResponse.statusCode).toEqual(200);
							expect(gqlResponse.body.data[localCollectionStates].length).toBe(5);
							expect(gqlResponse2.statusCode).toEqual(200);

							expect(gqlResponse.body.data[localCollectionStates]).toEqual(
								gqlResponse2.body.data[localCollectionStates].reverse()
							);
						});
					});

					describe.each([-1, 1, 3])('where limit = %s', (limit) => {
						it.each(vendors)('%s', async (vendor) => {
							// Setup
							const expectedLength = limit === -1 ? 5 : limit;
							const expectedAsc = [1, 2, 3, 4, 5].slice(0, expectedLength);
							const expectedDesc = [5, 4, 3, 2, 1].slice(0, expectedLength);

							// Action
							const response = await request(getUrl(vendor))
								.get(`/items/${localCollectionStates}`)
								.query({
									sort: 'name',
									filter: { name: { _starts_with: 'state-m2o-top-sort-' } },
									limit,
									fields: 'name',
								})
								.set('Authorization', `Bearer ${common.USER.ADMIN.TOKEN}`);

							const response2 = await request(getUrl(vendor))
								.get(`/items/${localCollectionStates}`)
								.query({
									sort: '-name',
									filter: { name: { _starts_with: 'state-m2o-top-sort-' } },
									limit,
									fields: 'name',
								})
								.set('Authorization', `Bearer ${common.USER.ADMIN.TOKEN}`);

							const gqlResponse = await requestGraphQL(getUrl(vendor), false, common.USER.ADMIN.TOKEN, {
								query: {
									[localCollectionStates]: {
										__args: {
											sort: 'name',
											filter: { name: { _starts_with: 'state-m2o-top-sort-' } },
											limit,
										},
										id: true,
										name: true,
									},
								},
							});

							const gqlResponse2 = await requestGraphQL(getUrl(vendor), false, common.USER.ADMIN.TOKEN, {
								query: {
									[localCollectionStates]: {
										__args: {
											sort: '-name',
											filter: { name: { _starts_with: 'state-m2o-top-sort-' } },
											limit,
										},
										id: true,
										name: true,
									},
								},
							});

							// Assert
							expect(response.statusCode).toEqual(200);
							expect(response.body.data.length).toBe(expectedLength);
							expect(response2.statusCode).toEqual(200);
							expect(response.body.data).not.toEqual(response2.body.data);

							expect(
								response.body.data.map((item: any) => {
									return parseInt(item.name.slice(-1));
								})
							).toEqual(expectedAsc);

							expect(
								response2.body.data.map((item: any) => {
									return parseInt(item.name.slice(-1));
								})
							).toEqual(expectedDesc);

							expect(gqlResponse.statusCode).toEqual(200);
							expect(gqlResponse.body.data[localCollectionStates].length).toBe(expectedLength);
							expect(gqlResponse2.statusCode).toEqual(200);

							expect(gqlResponse.body.data[localCollectionStates]).not.toEqual(
								gqlResponse2.body.data[localCollectionStates]
							);

							expect(
								gqlResponse.body.data[localCollectionStates].map((item: any) => {
									return parseInt(item.name.slice(-1));
								})
							).toEqual(expectedAsc);

							expect(
								gqlResponse2.body.data[localCollectionStates].map((item: any) => {
									return parseInt(item.name.slice(-1));
								})
							).toEqual(expectedDesc);
						});
					});
				});

				describe('on m2o level', () => {
					beforeAll(async () => {
						for (const vendor of vendors) {
							// Setup
							const sortValues = [4, 2, 3, 5, 1];

							for (const val of sortValues) {
								const country = createCountry(pkType);
								country.name = 'country-m2o-sort-' + val;

								const insertedCountry = await CreateItem(vendor, {
									collection: localCollectionCountries,
									item: country,
								});

								const state = createState(pkType);
								state.name = 'state-m2o-sort-' + uuid();
								state.country_id = insertedCountry.id;
								await CreateItem(vendor, { collection: localCollectionStates, item: state });
							}
						}
					});

					describe('without limit', () => {
						it.each(vendors)('%s', async (vendor) => {
							// Action
							const response = await request(getUrl(vendor))
								.get(`/items/${localCollectionStates}`)
								.query({
									sort: 'country_id.name',
									filter: { name: { _starts_with: 'state-m2o-sort-' } },
								})
								.set('Authorization', `Bearer ${common.USER.ADMIN.TOKEN}`);

							const response2 = await request(getUrl(vendor))
								.get(`/items/${localCollectionStates}`)
								.query({
									sort: '-country_id.name',
									filter: { name: { _starts_with: 'state-m2o-sort-' } },
								})
								.set('Authorization', `Bearer ${common.USER.ADMIN.TOKEN}`);

							const gqlResponse = await requestGraphQL(getUrl(vendor), false, common.USER.ADMIN.TOKEN, {
								query: {
									[localCollectionStates]: {
										__args: {
											sort: 'country_id.name',
											filter: { name: { _starts_with: 'state-m2o-sort-' } },
										},
										id: true,
									},
								},
							});

							const gqlResponse2 = await requestGraphQL(getUrl(vendor), false, common.USER.ADMIN.TOKEN, {
								query: {
									[localCollectionStates]: {
										__args: {
											sort: '-country_id.name',
											filter: { name: { _starts_with: 'state-m2o-sort-' } },
										},
										id: true,
									},
								},
							});

							// Assert
							expect(response.statusCode).toEqual(200);
							expect(response.body.data.length).toBe(5);
							expect(response2.statusCode).toEqual(200);
							expect(response.body.data).toEqual(response2.body.data.reverse());

							expect(gqlResponse.statusCode).toEqual(200);
							expect(gqlResponse.body.data[localCollectionStates].length).toBe(5);
							expect(gqlResponse2.statusCode).toEqual(200);

							expect(gqlResponse.body.data[localCollectionStates]).toEqual(
								gqlResponse2.body.data[localCollectionStates].reverse()
							);
						});
					});

					describe.each([-1, 1, 3])('where limit = %s', (limit) => {
						it.each(vendors)('%s', async (vendor) => {
							// Setup
							const expectedLength = limit === -1 ? 5 : limit;
							const expectedAsc = [1, 2, 3, 4, 5].slice(0, expectedLength);
							const expectedDesc = [5, 4, 3, 2, 1].slice(0, expectedLength);

							// Action
							const response = await request(getUrl(vendor))
								.get(`/items/${localCollectionStates}`)
								.query({
									sort: 'country_id.name',
									filter: { name: { _starts_with: 'state-m2o-sort-' } },
									limit,
									fields: 'country_id.name',
								})
								.set('Authorization', `Bearer ${common.USER.ADMIN.TOKEN}`);

							const response2 = await request(getUrl(vendor))
								.get(`/items/${localCollectionStates}`)
								.query({
									sort: '-country_id.name',
									filter: { name: { _starts_with: 'state-m2o-sort-' } },
									limit,
									fields: 'country_id.name',
								})
								.set('Authorization', `Bearer ${common.USER.ADMIN.TOKEN}`);

							const gqlResponse = await requestGraphQL(getUrl(vendor), false, common.USER.ADMIN.TOKEN, {
								query: {
									[localCollectionStates]: {
										__args: {
											sort: 'country_id.name',
											filter: { name: { _starts_with: 'state-m2o-sort-' } },
											limit,
										},
										id: true,
										country_id: {
											name: true,
										},
									},
								},
							});

							const gqlResponse2 = await requestGraphQL(getUrl(vendor), false, common.USER.ADMIN.TOKEN, {
								query: {
									[localCollectionStates]: {
										__args: {
											sort: '-country_id.name',
											filter: { name: { _starts_with: 'state-m2o-sort-' } },
											limit,
										},
										id: true,
										country_id: {
											name: true,
										},
									},
								},
							});

							// Assert
							expect(response.statusCode).toEqual(200);
							expect(response.body.data.length).toBe(expectedLength);
							expect(response2.statusCode).toEqual(200);
							expect(response.body.data).not.toEqual(response2.body.data);

							expect(
								response.body.data.map((item: any) => {
									return parseInt(item.country_id.name.slice(-1));
								})
							).toEqual(expectedAsc);

							expect(
								response2.body.data.map((item: any) => {
									return parseInt(item.country_id.name.slice(-1));
								})
							).toEqual(expectedDesc);

							expect(gqlResponse.statusCode).toEqual(200);
							expect(gqlResponse.body.data[localCollectionStates].length).toBe(expectedLength);
							expect(gqlResponse2.statusCode).toEqual(200);

							expect(gqlResponse.body.data[localCollectionStates]).not.toEqual(
								gqlResponse2.body.data[localCollectionStates]
							);

							expect(
								gqlResponse.body.data[localCollectionStates].map((item: any) => {
									return parseInt(item.country_id.name.slice(-1));
								})
							).toEqual(expectedAsc);

							expect(
								gqlResponse2.body.data[localCollectionStates].map((item: any) => {
									return parseInt(item.country_id.name.slice(-1));
								})
							).toEqual(expectedDesc);
						});
					});
				});
			});

			describe('sorts with functions', () => {
				describe('on top level', () => {
					beforeAll(async () => {
						for (const vendor of vendors) {
							// Setup
							const sortValues = [4, 2, 3, 5, 1];
							const states = [];

							for (const val of sortValues) {
								const state = createState(pkType);
								state.name = 'state-m2o-top-sort-fn-' + uuid();

								state.test_datetime = new Date(new Date().setFullYear(parseInt(`202${val}`)))
									.toISOString()
									.slice(0, 19);

								states.push(state);
							}

							await CreateItem(vendor, {
								collection: localCollectionStates,
								item: states,
							});
						}
					});

					describe('without limit', () => {
						it.each(vendors)('%s', async (vendor) => {
							// Action
							const response = await request(getUrl(vendor))
								.get(`/items/${localCollectionStates}`)
								.query({
									sort: 'year(test_datetime)',
									filter: { name: { _starts_with: 'state-m2o-top-sort-fn-' } },
								})
								.set('Authorization', `Bearer ${common.USER.ADMIN.TOKEN}`);

							const response2 = await request(getUrl(vendor))
								.get(`/items/${localCollectionStates}`)
								.query({
									sort: '-year(test_datetime)',
									filter: { name: { _starts_with: 'state-m2o-top-sort-fn-' } },
								})
								.set('Authorization', `Bearer ${common.USER.ADMIN.TOKEN}`);

							const gqlResponse = await requestGraphQL(getUrl(vendor), false, common.USER.ADMIN.TOKEN, {
								query: {
									[localCollectionStates]: {
										__args: {
											sort: 'year(test_datetime)',
											filter: { name: { _starts_with: 'state-m2o-top-sort-fn-' } },
										},
										id: true,
									},
								},
							});

							const gqlResponse2 = await requestGraphQL(getUrl(vendor), false, common.USER.ADMIN.TOKEN, {
								query: {
									[localCollectionStates]: {
										__args: {
											sort: '-year(test_datetime)',
											filter: { name: { _starts_with: 'state-m2o-top-sort-fn-' } },
										},
										id: true,
									},
								},
							});

							// Assert
							expect(response.statusCode).toEqual(200);
							expect(response.body.data.length).toBe(5);
							expect(response2.statusCode).toEqual(200);
							expect(response.body.data).toEqual(response2.body.data.reverse());

							expect(gqlResponse.statusCode).toEqual(200);
							expect(gqlResponse.body.data[localCollectionStates].length).toBe(5);
							expect(gqlResponse2.statusCode).toEqual(200);

							expect(gqlResponse.body.data[localCollectionStates]).toEqual(
								gqlResponse2.body.data[localCollectionStates].reverse()
							);
						});
					});

					describe.each([-1, 1, 3])('where limit = %s', (limit) => {
						it.each(vendors)('%s', async (vendor) => {
							// Setup
							const expectedLength = limit === -1 ? 5 : limit;
							const expectedAsc = [1, 2, 3, 4, 5].slice(0, expectedLength);
							const expectedDesc = [5, 4, 3, 2, 1].slice(0, expectedLength);

							// Action
							const response = await request(getUrl(vendor))
								.get(`/items/${localCollectionStates}`)
								.query({
									sort: 'year(test_datetime)',
									filter: { name: { _starts_with: 'state-m2o-top-sort-fn-' } },
									limit,
									fields: 'year(test_datetime)',
								})
								.set('Authorization', `Bearer ${common.USER.ADMIN.TOKEN}`);

							const response2 = await request(getUrl(vendor))
								.get(`/items/${localCollectionStates}`)
								.query({
									sort: '-year(test_datetime)',
									filter: { name: { _starts_with: 'state-m2o-top-sort-fn-' } },
									limit,
									fields: 'year(test_datetime)',
								})
								.set('Authorization', `Bearer ${common.USER.ADMIN.TOKEN}`);

							const gqlResponse = await requestGraphQL(getUrl(vendor), false, common.USER.ADMIN.TOKEN, {
								query: {
									[localCollectionStates]: {
										__args: {
											sort: 'year(test_datetime)',
											filter: { name: { _starts_with: 'state-m2o-top-sort-fn-' } },
											limit,
										},
										id: true,
										test_datetime_func: {
											year: true,
										},
									},
								},
							});

							const gqlResponse2 = await requestGraphQL(getUrl(vendor), false, common.USER.ADMIN.TOKEN, {
								query: {
									[localCollectionStates]: {
										__args: {
											sort: '-year(test_datetime)',
											filter: { name: { _starts_with: 'state-m2o-top-sort-fn-' } },
											limit,
										},
										id: true,
										test_datetime_func: {
											year: true,
										},
									},
								},
							});

							// Assert
							expect(response.statusCode).toEqual(200);
							expect(response.body.data.length).toBe(expectedLength);
							expect(response2.statusCode).toEqual(200);
							expect(response.body.data).not.toEqual(response2.body.data);

							expect(
								response.body.data.map((item: any) => {
									return parseInt(item.test_datetime_year.toString().slice(-1));
								})
							).toEqual(expectedAsc);

							expect(
								response2.body.data.map((item: any) => {
									return parseInt(item.test_datetime_year.toString().slice(-1));
								})
							).toEqual(expectedDesc);

							expect(gqlResponse.statusCode).toEqual(200);
							expect(gqlResponse.body.data[localCollectionStates].length).toBe(expectedLength);
							expect(gqlResponse2.statusCode).toEqual(200);

							expect(gqlResponse.body.data[localCollectionStates]).not.toEqual(
								gqlResponse2.body.data[localCollectionStates]
							);

							expect(
								gqlResponse.body.data[localCollectionStates].map((item: any) => {
									return parseInt(item.test_datetime_func.year.toString().slice(-1));
								})
							).toEqual(expectedAsc);

							expect(
								gqlResponse2.body.data[localCollectionStates].map((item: any) => {
									return parseInt(item.test_datetime_func.year.toString().slice(-1));
								})
							).toEqual(expectedDesc);
						});
					});
				});

				describe('on m2o level', () => {
					beforeAll(async () => {
						for (const vendor of vendors) {
							// Setup
							const sortValues = [4, 2, 3, 5, 1];

							for (const val of sortValues) {
								const country = createCountry(pkType);
								country.name = 'country-m2o-sort-fn-' + uuid();

								country.test_datetime = new Date(new Date().setFullYear(parseInt(`202${val}`)))
									.toISOString()
									.slice(0, 19);

								const insertedCountry = await CreateItem(vendor, {
									collection: localCollectionCountries,
									item: country,
								});

								const state = createState(pkType);
								state.name = 'state-m2o-sort-fn-' + uuid();
								state.country_id = insertedCountry.id;
								await CreateItem(vendor, { collection: localCollectionStates, item: state });
							}
						}
					});

					describe('without limit', () => {
						it.each(vendors)('%s', async (vendor) => {
							// Action
							const response = await request(getUrl(vendor))
								.get(`/items/${localCollectionStates}`)
								.query({
									sort: 'country_id.year(test_datetime)',
									filter: { name: { _starts_with: 'state-m2o-sort-fn-' } },
								})
								.set('Authorization', `Bearer ${common.USER.ADMIN.TOKEN}`);

							const response2 = await request(getUrl(vendor))
								.get(`/items/${localCollectionStates}`)
								.query({
									sort: '-country_id.year(test_datetime)',
									filter: { name: { _starts_with: 'state-m2o-sort-fn-' } },
								})
								.set('Authorization', `Bearer ${common.USER.ADMIN.TOKEN}`);

							const gqlResponse = await requestGraphQL(getUrl(vendor), false, common.USER.ADMIN.TOKEN, {
								query: {
									[localCollectionStates]: {
										__args: {
											sort: 'country_id.year(test_datetime)',
											filter: { name: { _starts_with: 'state-m2o-sort-fn-' } },
										},
										id: true,
									},
								},
							});

							const gqlResponse2 = await requestGraphQL(getUrl(vendor), false, common.USER.ADMIN.TOKEN, {
								query: {
									[localCollectionStates]: {
										__args: {
											sort: '-country_id.year(test_datetime)',
											filter: { name: { _starts_with: 'state-m2o-sort-fn-' } },
										},
										id: true,
									},
								},
							});

							// Assert
							expect(response.statusCode).toEqual(200);
							expect(response.body.data.length).toBe(5);
							expect(response2.statusCode).toEqual(200);
							expect(response.body.data).toEqual(response2.body.data.reverse());

							expect(gqlResponse.statusCode).toEqual(200);
							expect(gqlResponse.body.data[localCollectionStates].length).toBe(5);
							expect(gqlResponse2.statusCode).toEqual(200);

							expect(gqlResponse.body.data[localCollectionStates]).toEqual(
								gqlResponse2.body.data[localCollectionStates].reverse()
							);
						});
					});

					describe.each([-1, 1, 3])('where limit = %s', (limit) => {
						it.each(vendors)('%s', async (vendor) => {
							// Setup
							const expectedLength = limit === -1 ? 5 : limit;
							const expectedAsc = [1, 2, 3, 4, 5].slice(0, expectedLength);
							const expectedDesc = [5, 4, 3, 2, 1].slice(0, expectedLength);

							// Action
							const response = await request(getUrl(vendor))
								.get(`/items/${localCollectionStates}`)
								.query({
									sort: 'country_id.year(test_datetime)',
									filter: { name: { _starts_with: 'state-m2o-sort-fn-' } },
									limit,
									fields: 'country_id.year(test_datetime)',
								})
								.set('Authorization', `Bearer ${common.USER.ADMIN.TOKEN}`);

							const response2 = await request(getUrl(vendor))
								.get(`/items/${localCollectionStates}`)
								.query({
									sort: '-country_id.year(test_datetime)',
									filter: { name: { _starts_with: 'state-m2o-sort-fn-' } },
									limit,
									fields: 'country_id.year(test_datetime)',
								})
								.set('Authorization', `Bearer ${common.USER.ADMIN.TOKEN}`);

							const gqlResponse = await requestGraphQL(getUrl(vendor), false, common.USER.ADMIN.TOKEN, {
								query: {
									[localCollectionStates]: {
										__args: {
											sort: 'country_id.year(test_datetime)',
											filter: { name: { _starts_with: 'state-m2o-sort-fn-' } },
											limit,
										},
										id: true,
										country_id: {
											test_datetime_func: {
												year: true,
											},
										},
									},
								},
							});

							const gqlResponse2 = await requestGraphQL(getUrl(vendor), false, common.USER.ADMIN.TOKEN, {
								query: {
									[localCollectionStates]: {
										__args: {
											sort: '-country_id.year(test_datetime)',
											filter: { name: { _starts_with: 'state-m2o-sort-fn-' } },
											limit,
										},
										id: true,
										country_id: {
											test_datetime_func: {
												year: true,
											},
										},
									},
								},
							});

							// Assert
							expect(response.statusCode).toEqual(200);
							expect(response.body.data.length).toBe(expectedLength);
							expect(response2.statusCode).toEqual(200);
							expect(response.body.data).not.toEqual(response2.body.data);

							expect(
								response.body.data.map((item: any) => {
									return parseInt(item.country_id.test_datetime_year.toString().slice(-1));
								})
							).toEqual(expectedAsc);

							expect(
								response2.body.data.map((item: any) => {
									return parseInt(item.country_id.test_datetime_year.toString().slice(-1));
								})
							).toEqual(expectedDesc);

							expect(gqlResponse.statusCode).toEqual(200);
							expect(gqlResponse.body.data[localCollectionStates].length).toBe(expectedLength);
							expect(gqlResponse2.statusCode).toEqual(200);

							expect(gqlResponse.body.data[localCollectionStates]).not.toEqual(
								gqlResponse2.body.data[localCollectionStates]
							);

							expect(
								gqlResponse.body.data[localCollectionStates].map((item: any) => {
									return parseInt(item.country_id.test_datetime_func.year.toString().slice(-1));
								})
							).toEqual(expectedAsc);

							expect(
								gqlResponse2.body.data[localCollectionStates].map((item: any) => {
									return parseInt(item.country_id.test_datetime_func.year.toString().slice(-1));
								})
							).toEqual(expectedDesc);
						});
					});
				});
			});

			describe('MAX_BATCH_MUTATION Tests', () => {
				describe('createMany', () => {
					describe('passes when below limit', () => {
						it.each(vendors)(
							'%s',
							async (vendor) => {
								// Setup
								const count = Number(config.envs[vendor].MAX_BATCH_MUTATION) / 2;
								const states: any[] = [];
								const states2: any[] = [];

								for (let i = 0; i < count; i++) {
									states.push(createState(pkType));
									states[i].country_id = createCountry(pkType);

									states2.push(createState(pkType));
									states2[i].country_id = createCountry(pkType);
								}

								const ws = common.createWebSocketConn(getUrl(vendor), {
									auth: { access_token: common.USER.ADMIN.TOKEN },
								});
								await ws.subscribe({ collection: localCollectionCountries, uid: localCollectionCountries });
								await ws.subscribe({ collection: localCollectionStates, uid: localCollectionStates });
								const wsGql = common.createWebSocketGql(getUrl(vendor), {
									auth: { access_token: common.USER.ADMIN.TOKEN },
								});
								const subscriptionKeyCountries = await wsGql.subscribe({
									collection: localCollectionCountries,
									jsonQuery: {
										id: true,
										name: true,
										_event: true,
									},
									uid: localCollectionCountries,
								});
								const subscriptionKeyStates = await wsGql.subscribe({
									collection: localCollectionStates,
									jsonQuery: {
										id: true,
										name: true,
										country_id: {
											id: true,
										},
										_event: true,
									},
									uid: localCollectionStates,
								});

								// Action
								const response = await request(getUrl(vendor))
									.post(`/items/${localCollectionStates}`)
									.send(states)
									.set('Authorization', `Bearer ${common.USER.ADMIN.TOKEN}`);
<<<<<<< HEAD
								const wsMessagesCountries = await ws.getMessages(count, { uid: localCollectionCountries });
								const wsMessagesStates = await ws.getMessages(count, { uid: localCollectionStates });
								const wsGqlMessagesCountries = await wsGql.getMessages(count, { uid: localCollectionCountries });
								const wsGqlMessagesStates = await wsGql.getMessages(count, { uid: localCollectionStates });
=======
>>>>>>> c48309ab

								const mutationKey = `create_${localCollectionStates}_items`;

								const gqlResponse = await requestGraphQL(getUrl(vendor), false, common.USER.ADMIN.TOKEN, {
									mutation: {
										[mutationKey]: {
											__args: {
												data: states2,
											},
											id: true,
										},
									},
								});
								const wsMessagesGqlCountries = await ws.getMessages(count, { uid: localCollectionCountries });
								const wsMessagesGqlStates = await ws.getMessages(count, { uid: localCollectionStates });
								ws.conn.close();
								const wsGqlMessagesGqlCountries = await wsGql.getMessages(count, { uid: localCollectionCountries });
								const wsGqlMessagesGqlStates = await wsGql.getMessages(count, { uid: localCollectionStates });
								wsGql.client.dispose();

								// Assert
								expect(response.statusCode).toBe(200);
								expect(response.body.data.length).toBe(count);
								expect(gqlResponse.statusCode).toBe(200);
								expect(gqlResponse.body.data[mutationKey].length).toEqual(count);

								for (const { messagesCountries, messagesStates } of [
									{ messagesCountries: wsMessagesCountries, messagesStates: wsMessagesStates },
									{ messagesCountries: wsMessagesGqlCountries, messagesStates: wsMessagesGqlStates },
								]) {
									expect(messagesCountries?.length).toBe(count);
									expect(messagesStates?.length).toBe(count);

									for (let i = 0; i < count; i++) {
										expect(messagesCountries![i]).toMatchObject({
											type: 'subscription',
											event: 'create',
											payload: [
												{
													id: expect.anything(),
													name: expect.any(String),
												},
											],
										});
										expect(messagesStates![i]).toMatchObject({
											type: 'subscription',
											event: 'create',
											payload: [
												{
													id: expect.anything(),
													name: expect.any(String),
													country_id: expect.anything(),
												},
											],
										});
									}
								}

								for (const { messagesCountries, messagesStates } of [
									{ messagesCountries: wsGqlMessagesCountries, messagesStates: wsGqlMessagesStates },
									{ messagesCountries: wsGqlMessagesGqlCountries, messagesStates: wsGqlMessagesGqlStates },
								]) {
									expect(messagesCountries?.length).toBe(count);
									expect(messagesStates?.length).toBe(count);

									for (let i = 0; i < count; i++) {
										expect(messagesCountries![i]).toEqual({
											data: {
												[subscriptionKeyCountries]: {
													id: expect.anything(),
													name: expect.any(String),
													_event: 'create',
												},
											},
										});
										expect(messagesStates![i]).toEqual({
											data: {
												[subscriptionKeyStates]: {
													id: expect.anything(),
													name: expect.any(String),
													country_id: {
														id: expect.anything(),
													},
													_event: 'create',
												},
											},
										});
									}
								}
							},
							120000
						);
					});

					describe('errors when above limit', () => {
						it.each(vendors)(
							'%s',
							async (vendor) => {
								// Setup
								const count = Number(config.envs[vendor].MAX_BATCH_MUTATION) / 2 + 1;
								const states: any[] = [];
								const states2: any[] = [];

								for (let i = 0; i < count; i++) {
									states.push(createState(pkType));
									states[i].country_id = createCountry(pkType);

									states2.push(createState(pkType));
									states2[i].country_id = createCountry(pkType);
								}

								const ws = common.createWebSocketConn(getUrl(vendor), {
									auth: { access_token: common.USER.ADMIN.TOKEN },
								});
								await ws.subscribe({ collection: localCollectionCountries, uid: localCollectionCountries });
								await ws.subscribe({ collection: localCollectionStates, uid: localCollectionStates });
								const wsGql = common.createWebSocketGql(getUrl(vendor), {
									auth: { access_token: common.USER.ADMIN.TOKEN },
								});
								await wsGql.subscribe({
									collection: localCollectionCountries,
									jsonQuery: {
										id: true,
										name: true,
										_event: true,
									},
									uid: localCollectionCountries,
								});
								await wsGql.subscribe({
									collection: localCollectionStates,
									jsonQuery: {
										id: true,
										name: true,
										country_id: {
											id: true,
										},
										_event: true,
									},
									uid: localCollectionStates,
								});

								// Action
								const response = await request(getUrl(vendor))
									.post(`/items/${localCollectionStates}`)
									.send(states)
									.set('Authorization', `Bearer ${common.USER.ADMIN.TOKEN}`);

								const mutationKey = `create_${localCollectionStates}_items`;

								const gqlResponse = await requestGraphQL(getUrl(vendor), false, common.USER.ADMIN.TOKEN, {
									mutation: {
										[mutationKey]: {
											__args: {
												data: states2,
											},
											id: true,
										},
									},
								});
								ws.conn.close();
								wsGql.client.dispose();

								// Assert
								expect(response.statusCode).toBe(400);
								expect(response.body.errors).toBeDefined();

								expect(response.body.errors[0].message).toBe(
									`Exceeded max batch mutation limit of ${config.envs[vendor].MAX_BATCH_MUTATION}.`
								);

								expect(gqlResponse.statusCode).toBe(200);
								expect(gqlResponse.body.errors).toBeDefined();

								expect(gqlResponse.body.errors[0].message).toBe(
									`Exceeded max batch mutation limit of ${config.envs[vendor].MAX_BATCH_MUTATION}.`
								);

								expect(ws.getMessageCount(localCollectionCountries)).toBe(1);
								expect(ws.getMessageCount(localCollectionStates)).toBe(1);
								expect(wsGql.getMessageCount(localCollectionCountries)).toBe(0);
								expect(wsGql.getMessageCount(localCollectionStates)).toBe(0);
							},
							120000
						);
					});
				});

				describe('updateBatch', () => {
					describe('passes when below limit', () => {
						it.each(vendors)(
							'%s',
							async (vendor) => {
								// Setup
								const count = Number(config.envs[vendor].MAX_BATCH_MUTATION) / 2;
								const countCreate = Math.floor(count / 2);
								const statesID = [];
								const statesID2 = [];

								for (let i = 0; i < count; i++) {
									const state: any = createState(pkType);
									state.name = `max_batch_mutation_${i.toString().padStart(3, '0')}`;

									if (i >= countCreate) {
										state.country_id = createCountry(pkType);
									}

									statesID.push((await CreateItem(vendor, { collection: localCollectionStates, item: state })).id);

									const state2: any = createState(pkType);
									state2.name = `max_batch_mutation_gql_${i.toString().padStart(3, '0')}`;

									if (i >= countCreate) {
										state2.country_id = createCountry(pkType);
									}

									statesID2.push((await CreateItem(vendor, { collection: localCollectionStates, item: state2 })).id);
								}

								const states = await ReadItem(vendor, {
									collection: localCollectionStates,
									fields: ['*', 'country_id.id', 'country_id.name'],
									sort: ['name'],
									filter: { id: { _in: statesID } },
								});

								const states2 = await ReadItem(vendor, {
									collection: localCollectionStates,
									fields: ['*', 'country_id.id', 'country_id.name'],
									sort: ['name'],
									filter: { id: { _in: statesID2 } },
								});

								for (let i = 0; i < states.length; i++) {
									if (i < countCreate) {
										states[i].country_id = createCountry(pkType);
									} else {
										states[i].country_id.name = 'updated';
									}
								}

								for (let i = 0; i < states2.length; i++) {
									if (i < countCreate) {
										states2[i].country_id = createCountry(pkType);
									} else {
										states2[i].country_id.name = 'updated';
									}
								}

								const ws = common.createWebSocketConn(getUrl(vendor), {
									auth: { access_token: common.USER.ADMIN.TOKEN },
								});
								await ws.subscribe({ collection: localCollectionCountries, uid: localCollectionCountries });
								await ws.subscribe({ collection: localCollectionStates, uid: localCollectionStates });
								const wsGql = common.createWebSocketGql(getUrl(vendor), {
									auth: { access_token: common.USER.ADMIN.TOKEN },
								});
								const subscriptionKeyCountries = await wsGql.subscribe({
									collection: localCollectionCountries,
									jsonQuery: {
										id: true,
										name: true,
										_event: true,
									},
									uid: localCollectionCountries,
								});
								const subscriptionKeyStates = await wsGql.subscribe({
									collection: localCollectionStates,
									jsonQuery: {
										id: true,
										name: true,
										country_id: {
											id: true,
										},
										_event: true,
									},
									uid: localCollectionStates,
								});

								// Action
								const response = await request(getUrl(vendor))
									.patch(`/items/${localCollectionStates}`)
									.send(states)
									.set('Authorization', `Bearer ${common.USER.ADMIN.TOKEN}`);
								const wsMessagesCountries = await ws.getMessages(count, { uid: localCollectionCountries });
								const wsMessagesStates = await ws.getMessages(count, { uid: localCollectionStates });
								const wsGqlMessagesCountries = await wsGql.getMessages(count, { uid: localCollectionCountries });
								const wsGqlMessagesStates = await wsGql.getMessages(count, { uid: localCollectionStates });

								const mutationKey = `update_${localCollectionStates}_batch`;

								const gqlResponse = await requestGraphQL(getUrl(vendor), false, common.USER.ADMIN.TOKEN, {
									mutation: {
										[mutationKey]: {
											__args: {
												data: states2,
											},
											id: true,
										},
									},
								});
								const wsMessagesGqlCountries = await ws.getMessages(count, { uid: localCollectionCountries });
								const wsMessagesGqlStates = await ws.getMessages(count, { uid: localCollectionStates });
								ws.conn.close();
								const wsGqlMessagesGqlCountries = await wsGql.getMessages(count, { uid: localCollectionCountries });
								const wsGqlMessagesGqlStates = await wsGql.getMessages(count, { uid: localCollectionStates });
								wsGql.client.dispose();

								// Assert
								expect(response.statusCode).toBe(200);
								expect(response.body.data.length).toBe(count);

								expect(gqlResponse.statusCode).toBe(200);
								expect(gqlResponse.body.data[mutationKey].length).toEqual(count);

								for (const { messagesCountries, messagesStates } of [
									{ messagesCountries: wsMessagesCountries, messagesStates: wsMessagesStates },
									{ messagesCountries: wsMessagesGqlCountries, messagesStates: wsMessagesGqlStates },
								]) {
									expect(messagesCountries?.length).toBe(count);
									expect(messagesStates?.length).toBe(count);

									for (let i = 0; i < countCreate; i++) {
										expect(messagesCountries![i]).toMatchObject({
											type: 'subscription',
											event: 'create',
											payload: [
												{
													id: expect.anything(),
													name: expect.any(String),
												},
											],
										});
										expect(messagesStates![i]).toMatchObject({
											type: 'subscription',
											event: 'update',
											payload: [
												{
													id: expect.anything(),
													name: expect.any(String),
													country_id: expect.anything(),
												},
											],
										});
									}

									for (let i = countCreate; i < count; i++) {
										expect(messagesCountries![i]).toMatchObject({
											type: 'subscription',
											event: 'update',
											payload: [
												{
													id: expect.anything(),
													name: 'updated',
												},
											],
										});
										expect(messagesStates![i]).toMatchObject({
											type: 'subscription',
											event: 'update',
											payload: [
												{
													id: expect.anything(),
													name: expect.any(String),
													country_id: expect.anything(),
												},
											],
										});
									}
								}

								for (const { messagesCountries, messagesStates } of [
									{ messagesCountries: wsGqlMessagesCountries, messagesStates: wsGqlMessagesStates },
									{ messagesCountries: wsGqlMessagesGqlCountries, messagesStates: wsGqlMessagesGqlStates },
								]) {
									expect(messagesCountries?.length).toBe(count);
									expect(messagesStates?.length).toBe(count);

									for (let i = 0; i < countCreate; i++) {
										expect(messagesCountries![i]).toEqual({
											data: {
												[subscriptionKeyCountries]: {
													id: expect.anything(),
													name: expect.any(String),
													_event: 'create',
												},
											},
										});
										expect(messagesStates![i]).toEqual({
											data: {
												[subscriptionKeyStates]: {
													id: expect.anything(),
													name: expect.any(String),
													country_id: {
														id: expect.anything(),
													},
													_event: 'update',
												},
											},
										});
									}

									for (let i = countCreate; i < count; i++) {
										expect(messagesCountries![i]).toEqual({
											data: {
												[subscriptionKeyCountries]: {
													id: expect.anything(),
													name: 'updated',
													_event: 'update',
												},
											},
										});
										expect(messagesStates![i]).toEqual({
											data: {
												[subscriptionKeyStates]: {
													id: expect.anything(),
													name: expect.any(String),
													country_id: {
														id: expect.anything(),
													},
													_event: 'update',
												},
											},
										});
									}
								}
							},
							120000
						);
					});

					describe('errors when above limit', () => {
						it.each(vendors)(
							'%s',
							async (vendor) => {
								// Setup
								const count = Number(config.envs[vendor].MAX_BATCH_MUTATION) / 2 + 1;
								const countCreate = Math.floor(count / 2);
								const statesID = [];
								const statesID2 = [];

								for (let i = 0; i < count; i++) {
									const state: any = createState(pkType);
									state.name = `max_batch_mutation_${i.toString().padStart(3, '0')}`;

									if (i >= countCreate) {
										state.country_id = createCountry(pkType);
									}

									statesID.push((await CreateItem(vendor, { collection: localCollectionStates, item: state })).id);

									const state2: any = createState(pkType);
									state2.name = `max_batch_mutation_gql_${i.toString().padStart(3, '0')}`;

									if (i >= countCreate) {
										state2.country_id = createCountry(pkType);
									}

									statesID2.push((await CreateItem(vendor, { collection: localCollectionStates, item: state2 })).id);
								}

								const states = await ReadItem(vendor, {
									collection: localCollectionStates,
									fields: ['*', 'country_id.id', 'country_id.name'],
									sort: ['name'],
									filter: { id: { _in: statesID } },
								});

								const states2 = await ReadItem(vendor, {
									collection: localCollectionStates,
									fields: ['*', 'country_id.id', 'country_id.name'],
									sort: ['name'],
									filter: { id: { _in: statesID2 } },
								});

								for (let i = 0; i < states.length; i++) {
									if (i < countCreate) {
										states[i].country_id = createCountry(pkType);
									} else {
										states[i].country_id.name = 'updated';
									}
								}

								for (let i = 0; i < states2.length; i++) {
									if (i < countCreate) {
										states2[i].country_id = createCountry(pkType);
									} else {
										states2[i].country_id.name = 'updated';
									}
								}

								const ws = common.createWebSocketConn(getUrl(vendor), {
									auth: { access_token: common.USER.ADMIN.TOKEN },
								});
								await ws.subscribe({ collection: localCollectionCountries, uid: localCollectionCountries });
								await ws.subscribe({ collection: localCollectionStates, uid: localCollectionStates });
								const wsGql = common.createWebSocketGql(getUrl(vendor), {
									auth: { access_token: common.USER.ADMIN.TOKEN },
								});
								await wsGql.subscribe({
									collection: localCollectionCountries,
									jsonQuery: {
										id: true,
										name: true,
										_event: true,
									},
									uid: localCollectionCountries,
								});
								await wsGql.subscribe({
									collection: localCollectionStates,
									jsonQuery: {
										id: true,
										name: true,
										country_id: {
											id: true,
										},
										_event: true,
									},
									uid: localCollectionStates,
								});

								// Action
								const response = await request(getUrl(vendor))
									.patch(`/items/${localCollectionStates}`)
									.send(states)
									.set('Authorization', `Bearer ${common.USER.ADMIN.TOKEN}`);

								const mutationKey = `update_${localCollectionStates}_batch`;

								const gqlResponse = await requestGraphQL(getUrl(vendor), false, common.USER.ADMIN.TOKEN, {
									mutation: {
										[mutationKey]: {
											__args: {
												data: states2,
											},
											id: true,
										},
									},
								});

								ws.conn.close();
								wsGql.client.dispose();

								// Assert
								expect(response.statusCode).toBe(400);
								expect(response.body.errors).toBeDefined();

								expect(response.body.errors[0].message).toBe(
									`Exceeded max batch mutation limit of ${config.envs[vendor].MAX_BATCH_MUTATION}.`
								);

								expect(gqlResponse.statusCode).toBe(200);
								expect(gqlResponse.body.errors).toBeDefined();

								expect(gqlResponse.body.errors[0].message).toBe(
									`Exceeded max batch mutation limit of ${config.envs[vendor].MAX_BATCH_MUTATION}.`
								);

								expect(ws.getMessageCount(localCollectionCountries)).toBe(1 + countCreate);
								expect(ws.getMessageCount(localCollectionStates)).toBe(count);
								expect(wsGql.getMessageCount(localCollectionCountries)).toBe(0);
								expect(wsGql.getMessageCount(localCollectionStates)).toBe(0);
							},
							120000
						);
					});
				});

				describe('updateMany', () => {
					describe('passes when below limit', () => {
						it.each(vendors)(
							'%s',
							async (vendor) => {
								// Setup
								const count = Number(config.envs[vendor].MAX_BATCH_MUTATION) - 1;
								const stateIDs = [];
								const stateIDs2 = [];
								const newCountry = createCountry(pkType);
								const newCountry2 = createCountry(pkType);

								for (let i = 0; i < count; i++) {
									const state: any = createState(pkType);
									state.country_id = createCountry(pkType);
									stateIDs.push((await CreateItem(vendor, { collection: localCollectionStates, item: state })).id);

									const state2: any = createState(pkType);
									state2.country_id = createCountry(pkType);
									stateIDs2.push((await CreateItem(vendor, { collection: localCollectionStates, item: state2 })).id);
								}

								const ws = common.createWebSocketConn(getUrl(vendor), {
									auth: { access_token: common.USER.ADMIN.TOKEN },
								});
								await ws.subscribe({ collection: localCollectionCountries, uid: localCollectionCountries });
								await ws.subscribe({ collection: localCollectionStates, uid: localCollectionStates });
								const wsGql = common.createWebSocketGql(getUrl(vendor), {
									auth: { access_token: common.USER.ADMIN.TOKEN },
								});
								const subscriptionKeyCountries = await wsGql.subscribe({
									collection: localCollectionCountries,
									jsonQuery: {
										id: true,
										name: true,
										_event: true,
									},
									uid: localCollectionCountries,
								});
								const subscriptionKeyStates = await wsGql.subscribe({
									collection: localCollectionStates,
									jsonQuery: {
										id: true,
										name: true,
										country_id: {
											id: true,
										},
										_event: true,
									},
									uid: localCollectionStates,
								});

								// Action
								const response = await request(getUrl(vendor))
									.patch(`/items/${localCollectionStates}`)
									.send({ keys: stateIDs, data: { country_id: newCountry } })
									.set('Authorization', `Bearer ${common.USER.ADMIN.TOKEN}`);
								const wsMessagesCountries = await ws.getMessages(1, { uid: localCollectionCountries });
								const wsMessagesStates = await ws.getMessages(1, { uid: localCollectionStates });
								const wsGqlMessagesCountries = await wsGql.getMessages(1, { uid: localCollectionCountries });
								const wsGqlMessagesStates = await wsGql.getMessages(count - 1, { uid: localCollectionStates });

								const mutationKey = `update_${localCollectionStates}_items`;

								const gqlResponse = await requestGraphQL(getUrl(vendor), false, common.USER.ADMIN.TOKEN, {
									mutation: {
										[mutationKey]: {
											__args: {
												ids: stateIDs2,
												data: { country_id: newCountry2 },
											},
											id: true,
										},
									},
								});
								const wsMessagesGqlCountries = await ws.getMessages(1, { uid: localCollectionCountries });
								const wsMessagesGqlStates = await ws.getMessages(1, { uid: localCollectionStates });
								ws.conn.close();
								const wsGqlMessagesGqlCountries = await wsGql.getMessages(1, { uid: localCollectionCountries });
								const wsGqlMessagesGqlStates = await wsGql.getMessages(count - 1, { uid: localCollectionStates });
								wsGql.client.dispose();

								// Assert
								expect(response.statusCode).toBe(200);
								expect(response.body.data.length).toBe(count);

								expect(gqlResponse.statusCode).toBe(200);
								expect(gqlResponse.body.data[mutationKey].length).toEqual(count);

								for (const { messagesCountries, messagesStates } of [
									{ messagesCountries: wsMessagesCountries, messagesStates: wsMessagesStates },
									{ messagesCountries: wsMessagesGqlCountries, messagesStates: wsMessagesGqlStates },
								]) {
									expect(messagesCountries?.length).toBe(1);
									expect(messagesStates?.length).toBe(1);

									expect(messagesCountries![0]).toMatchObject({
										type: 'subscription',
										event: 'create',
										payload: [
											{
												id: expect.anything(),
												name: expect.anything(),
											},
										],
									});
									expect(messagesStates![0]).toMatchObject({
										type: 'subscription',
										event: 'update',
										payload: expect.arrayContaining([
											expect.objectContaining({
												id: expect.anything(),
												name: expect.any(String),
												country_id: expect.anything(),
											}),
										]),
									});
								}

								for (const { messagesCountries, messagesStates } of [
									{ messagesCountries: wsGqlMessagesCountries, messagesStates: wsGqlMessagesStates },
									{ messagesCountries: wsGqlMessagesGqlCountries, messagesStates: wsGqlMessagesGqlStates },
								]) {
									expect(messagesCountries?.length).toBe(1);
									expect(messagesStates?.length).toBe(count - 1);

									expect(messagesCountries![0]).toEqual({
										data: {
											[subscriptionKeyCountries]: {
												id: expect.anything(),
												name: expect.any(String),
												_event: 'create',
											},
										},
									});
									for (let i = 0; i < count - 1; i++) {
										expect(messagesStates![i]).toEqual({
											data: {
												[subscriptionKeyStates]: {
													id: expect.anything(),
													name: expect.any(String),
													country_id: {
														id: expect.anything(),
													},
													_event: 'update',
												},
											},
										});
									}
								}
							},
							120000
						);
					});

					describe('errors when above limit', () => {
						it.each(vendors)(
							'%s',
							async (vendor) => {
								// Setup
								const count = Number(config.envs[vendor].MAX_BATCH_MUTATION);
								const stateIDs = [];
								const stateIDs2 = [];
								const newCountry = createCountry(pkType);

								for (let i = 0; i < count; i++) {
									const state: any = createState(pkType);
									state.country_id = createCountry(pkType);
									stateIDs.push((await CreateItem(vendor, { collection: localCollectionStates, item: state })).id);

									const state2: any = createState(pkType);
									state2.country_id = createCountry(pkType);
									stateIDs2.push((await CreateItem(vendor, { collection: localCollectionStates, item: state2 })).id);
								}

								const ws = common.createWebSocketConn(getUrl(vendor), {
									auth: { access_token: common.USER.ADMIN.TOKEN },
								});
								await ws.subscribe({ collection: localCollectionCountries, uid: localCollectionCountries });
								await ws.subscribe({ collection: localCollectionStates, uid: localCollectionStates });
								const wsGql = common.createWebSocketGql(getUrl(vendor), {
									auth: { access_token: common.USER.ADMIN.TOKEN },
								});
								await wsGql.subscribe({
									collection: localCollectionCountries,
									jsonQuery: {
										id: true,
										name: true,
										_event: true,
									},
									uid: localCollectionCountries,
								});
								await wsGql.subscribe({
									collection: localCollectionStates,
									jsonQuery: {
										id: true,
										name: true,
										country_id: {
											id: true,
										},
										_event: true,
									},
									uid: localCollectionStates,
								});

								// Action
								const response = await request(getUrl(vendor))
									.patch(`/items/${localCollectionStates}`)
									.send({ keys: stateIDs, data: { country_id: newCountry } })
									.set('Authorization', `Bearer ${common.USER.ADMIN.TOKEN}`);

								const mutationKey = `update_${localCollectionStates}_items`;

								const gqlResponse = await requestGraphQL(getUrl(vendor), false, common.USER.ADMIN.TOKEN, {
									mutation: {
										[mutationKey]: {
											__args: {
												ids: stateIDs2,
												data: { country_id: newCountry },
											},
											id: true,
										},
									},
								});

								ws.conn.close();
								wsGql.client.dispose();

								// Assert
								expect(response.statusCode).toBe(400);
								expect(response.body.errors).toBeDefined();

								expect(response.body.errors[0].message).toBe(
									`Exceeded max batch mutation limit of ${config.envs[vendor].MAX_BATCH_MUTATION}.`
								);

								expect(gqlResponse.statusCode).toBe(200);
								expect(gqlResponse.body.errors).toBeDefined();

								expect(gqlResponse.body.errors[0].message).toBe(
									`Exceeded max batch mutation limit of ${config.envs[vendor].MAX_BATCH_MUTATION}.`
								);

								expect(ws.getMessageCount(localCollectionCountries)).toBe(1);
								expect(ws.getMessageCount(localCollectionStates)).toBe(1);
								expect(wsGql.getMessageCount(localCollectionCountries)).toBe(0);
								expect(wsGql.getMessageCount(localCollectionStates)).toBe(0);
							},
							120000
						);
					});
				});
			});

			CheckQueryFilters(
				{
					method: 'get',
					path: `/items/${localCollectionCountries}`,
					token: common.USER.ADMIN.TOKEN,
				},
				localCollectionCountries,
				getTestsSchema(pkType)[localCollectionCountries],
				vendorSchemaValues
			);

			CheckQueryFilters(
				{
					method: 'get',
					path: `/items/${localCollectionStates}`,
					token: common.USER.ADMIN.TOKEN,
				},
				localCollectionStates,
				getTestsSchema(pkType)[localCollectionStates],
				vendorSchemaValues
			);

			CheckQueryFilters(
				{
					method: 'get',
					path: `/items/${localCollectionCities}`,
					token: common.USER.ADMIN.TOKEN,
				},
				localCollectionCities,
				getTestsSchema(pkType)[localCollectionCities],
				vendorSchemaValues
			);
		});
	});
});<|MERGE_RESOLUTION|>--- conflicted
+++ resolved
@@ -1245,13 +1245,10 @@
 									.post(`/items/${localCollectionStates}`)
 									.send(states)
 									.set('Authorization', `Bearer ${common.USER.ADMIN.TOKEN}`);
-<<<<<<< HEAD
 								const wsMessagesCountries = await ws.getMessages(count, { uid: localCollectionCountries });
 								const wsMessagesStates = await ws.getMessages(count, { uid: localCollectionStates });
 								const wsGqlMessagesCountries = await wsGql.getMessages(count, { uid: localCollectionCountries });
 								const wsGqlMessagesStates = await wsGql.getMessages(count, { uid: localCollectionStates });
-=======
->>>>>>> c48309ab
 
 								const mutationKey = `create_${localCollectionStates}_items`;
 
