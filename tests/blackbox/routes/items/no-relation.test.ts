--- conflicted
+++ resolved
@@ -160,7 +160,6 @@
 						collection: localCollectionArtists,
 						item: createArtist(pkType),
 					});
-<<<<<<< HEAD
 					const body = { name: 'updated' };
 					const ws = common.createWebSocketConn(getUrl(vendor), { auth: { access_token: common.USER.ADMIN.TOKEN } });
 					await ws.subscribe({ collection: localCollectionArtists });
@@ -173,10 +172,6 @@
 							_event: true,
 						},
 					});
-=======
-
-					const body = { name: 'Tommy Cash' };
->>>>>>> c48309ab
 
 					// Action
 					const response = await request(getUrl(vendor))
