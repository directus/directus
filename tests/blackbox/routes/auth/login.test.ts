--- conflicted
+++ resolved
@@ -155,12 +155,7 @@
 					});
 				});
 			});
-<<<<<<< HEAD
 			describe('returns code: INVALID_CREDENTIALS for unregistered email', () => {
-=======
-
-			describe('returns code: UNAUTHORIZED for unregistered email', () => {
->>>>>>> c48309ab
 				common.TEST_USERS.forEach((userKey) => {
 					describe(common.USER[userKey].NAME, () => {
 						it.each(vendors)('%s', async (vendor) => {
