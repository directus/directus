/**
 * @NOTE This is copied from @directus/utils. Once the tests are ESM too, this needs to be removed
 * in favor of using @directus/utils
 *
 * @TODO
 */

import type { ClientFilterOperator, Type } from '@directus/types';

type GetFilterOperationsForTypeOptions = {
	includeValidation?: boolean;
};

export function getFilterOperatorsForType(
	type: Type,
	opts?: GetFilterOperationsForTypeOptions
): ClientFilterOperator[] {
	const validationOnlyStringFilterOperators: ClientFilterOperator[] = opts?.includeValidation ? ['regex'] : [];

	switch (type) {
		// Text
		case 'binary':
		case 'string':
		case 'text':
		case 'csv':
			return [
				'contains',
				'ncontains',
				'icontains',
				'starts_with',
				'nstarts_with',
				'ends_with',
				'nends_with',
				'eq',
				'neq',
				'empty',
				'nempty',
				'null',
				'nnull',
				'in',
				'in_all',
				'nin',
				...validationOnlyStringFilterOperators,
			];
		// Hash
		case 'hash':
			return ['empty', 'nempty', 'null', 'nnull'];
		// JSON
		// UUID
		case 'uuid':
			return ['eq', 'neq', 'null', 'nnull', 'in', 'in_all', 'nin'];
		case 'json':
			return ['null', 'nnull'];

		// Boolean
		case 'boolean':
			return ['eq', 'neq', 'null', 'nnull'];

		// Numbers
		case 'bigInteger':
		case 'integer':
		case 'decimal':
		case 'float':
<<<<<<< HEAD
			return ['eq', 'neq', 'lt', 'lte', 'gt', 'gte', 'between', 'nbetween', 'null', 'nnull', 'in', 'nin', 'in_all'];
=======
			return ['eq', 'neq', 'lt', 'lte', 'gt', 'gte', 'between', 'nbetween', 'null', 'nnull', 'in', 'in_all', 'nin'];
>>>>>>> 5d4b319e

		// Datetime
		case 'dateTime':
		case 'date':
		case 'time':
			return ['eq', 'neq', 'lt', 'lte', 'gt', 'gte', 'between', 'nbetween', 'null', 'nnull', 'in', 'in_all', 'nin'];

		case 'geometry':
			return ['eq', 'neq', 'null', 'nnull', 'intersects', 'nintersects', 'intersects_bbox', 'nintersects_bbox'];

		default:
			return [
				'contains',
				'ncontains',
				'eq',
				'neq',
				'lt',
				'lte',
				'gt',
				'gte',
				'between',
				'nbetween',
				'empty',
				'nempty',
				'null',
				'nnull',
				'in',
				'in_all',
				'nin',
				...validationOnlyStringFilterOperators,
			];
	}
}<|MERGE_RESOLUTION|>--- conflicted
+++ resolved
@@ -61,11 +61,7 @@
 		case 'integer':
 		case 'decimal':
 		case 'float':
-<<<<<<< HEAD
-			return ['eq', 'neq', 'lt', 'lte', 'gt', 'gte', 'between', 'nbetween', 'null', 'nnull', 'in', 'nin', 'in_all'];
-=======
 			return ['eq', 'neq', 'lt', 'lte', 'gt', 'gte', 'between', 'nbetween', 'null', 'nnull', 'in', 'in_all', 'nin'];
->>>>>>> 5d4b319e
 
 		// Datetime
 		case 'dateTime':
