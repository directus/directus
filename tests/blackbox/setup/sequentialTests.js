--- conflicted
+++ resolved
@@ -11,12 +11,9 @@
 		{ testFilePath: '/schema/timezone/timezone.test.ts' },
 		{ testFilePath: '/schema/timezone/timezone-changed-node-tz-america.test.ts' },
 		{ testFilePath: '/schema/timezone/timezone-changed-node-tz-asia.test.ts' },
-<<<<<<< HEAD
 		{ testFilePath: '/websocket/auth.test.ts' },
 		{ testFilePath: '/websocket/general.test.ts' },
-=======
 		{ testFilePath: '/flows/schedule-hook.test.ts' },
->>>>>>> d6c0d31b
 		{ testFilePath: '/logger/redact.test.ts' },
 		{ testFilePath: '/routes/permissions/cache-purge.test.ts' },
 		{ testFilePath: '/routes/flows/webhook.test.ts' },
