{
	"name": "tests-blackbox",
	"private": true,
	"scripts": {
		"test": "jest"
	},
	"devDependencies": {
		"@directus/types": "workspace:*",
		"@types/jest": "29.5.1",
		"@types/js-yaml": "4.0.5",
		"@types/lodash": "4.14.194",
		"@types/seedrandom": "3.0.5",
		"@types/supertest": "2.0.12",
		"@types/uuid": "9.0.1",
		"@types/ws": "8.5.4",
		"autocannon": "7.10.0",
		"axios": "1.3.6",
		"globby": "11.1.0",
		"graphql-ws": "5.12.0",
		"jest": "29.5.0",
		"jest-environment-node": "29.5.0",
		"js-yaml": "4.1.0",
		"json-to-graphql-query": "2.2.5",
		"knex": "2.4.2",
		"listr2": "6.3.1",
		"lodash": "4.17.21",
		"seedrandom": "3.0.5",
		"supertest": "6.3.3",
<<<<<<< HEAD
		"ts-jest": "29.0.5",
		"typescript": "4.9.5",
		"uuid": "9.0.0",
		"ws": "8.12.1"
=======
		"ts-jest": "29.1.0",
		"typescript": "5.0.4",
		"uuid": "9.0.0"
>>>>>>> 964e3023
	},
	"version": "9.25.2"
}<|MERGE_RESOLUTION|>--- conflicted
+++ resolved
@@ -26,16 +26,10 @@
 		"lodash": "4.17.21",
 		"seedrandom": "3.0.5",
 		"supertest": "6.3.3",
-<<<<<<< HEAD
-		"ts-jest": "29.0.5",
-		"typescript": "4.9.5",
-		"uuid": "9.0.0",
 		"ws": "8.12.1"
-=======
 		"ts-jest": "29.1.0",
 		"typescript": "5.0.4",
 		"uuid": "9.0.0"
->>>>>>> 964e3023
 	},
 	"version": "9.25.2"
 }