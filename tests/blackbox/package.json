--- conflicted
+++ resolved
@@ -11,12 +11,8 @@
 		"@directus/tsconfig": "catalog:",
 		"@directus/types": "workspace:*",
 		"@directus/utils": "workspace:*",
-<<<<<<< HEAD
 		"tus-js-client": "catalog:",
-		"@types/js-yaml": "4.0.9",
-=======
 		"@types/js-yaml": "catalog:",
->>>>>>> 91ab160a
 		"@types/lodash-es": "catalog:",
 		"@types/seedrandom": "3.0.8",
 		"@types/supertest": "6.0.2",
