--- conflicted
+++ resolved
@@ -6,14 +6,9 @@
 import config from '../config';
 import global from './global';
 import { spawn, spawnSync } from 'child_process';
-<<<<<<< HEAD
 import axios from 'axios';
+import { writeFileSync } from 'fs';
 import { awaitDatabaseConnection, awaitDirectusConnection } from './utils/await-connection';
-=======
-import { sleep } from './utils/sleep';
-import { writeFileSync } from 'fs';
-import { awaitDatabaseConnection } from './utils/await-connection';
->>>>>>> 5cf57b4e
 
 let started = false;
 
@@ -35,15 +30,10 @@
 							title: config.names[vendor]!,
 							task: async () => {
 								const database = knex(config.knexConfig[vendor]!);
-<<<<<<< HEAD
-								// Confirm that database is ready for connection
-								await awaitDatabaseConnection(database, config.knexConfig[vendor]!.waitTestSQL);
-=======
 								await awaitDatabaseConnection(database, config.knexConfig[vendor]!.waitTestSQL);
 								if (vendor === 'sqlite3') {
 									writeFileSync('test.db', '');
 								}
->>>>>>> 5cf57b4e
 								const bootstrap = spawnSync('node', ['api/cli', 'bootstrap'], { env: config.envs[vendor] });
 								if (bootstrap.stderr.length > 0) {
 									throw new Error(`Directus-${vendor} bootstrap failed: \n ${bootstrap.stderr.toString()}`);
