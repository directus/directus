// Tests will run sequentially according to this list
exports.list = {
	before: [
		{ testFilePath: '/common/seed-database.test.ts' },
		{ testFilePath: '/common/common.test.ts' },
		{ testFilePath: '/routes/schema/schema.test.ts' },
		{ testFilePath: '/routes/collections/crud.test.ts' },
		{ testFilePath: '/routes/fields/change-fields.test.ts' },
	],
	after: [
		{ testFilePath: '/schema/timezone/timezone.test.ts' },
		{ testFilePath: '/schema/timezone/timezone-changed-node-tz-america.test.ts' },
		{ testFilePath: '/schema/timezone/timezone-changed-node-tz-asia.test.ts' },
<<<<<<< HEAD
		{ testFilePath: '/routes/collections/schema-cache.test.ts' },
=======
		{ testFilePath: '/routes/assets/concurrency.test.ts' },
>>>>>>> 9526b4e5
	],
	// If specified, only run these tests sequentially
	only: [
		// { testFilePath: '/common/seed-database.test.ts' },
		// { testFilePath: '/common/common.test.ts' },
	],
};

exports.getReversedTestIndex = function (testFilePath) {
	if (this.list.only.length > 0) {
		for (let index = 0; index < this.list.only.length; index++) {
			if (testFilePath.includes(this.list.only[index].testFilePath)) {
				return index;
			}
		}
	}

	for (let index = 0; index < this.list.before.length; index++) {
		if (testFilePath.includes(this.list.before[index].testFilePath)) {
			return index;
		}
	}
	for (let index = 0; index < this.list.after.length; index++) {
		if (testFilePath.includes(this.list.after[index].testFilePath)) {
			return 0 - this.list.after.length + index;
		}
	}
	return this.list.before.length;
};<|MERGE_RESOLUTION|>--- conflicted
+++ resolved
@@ -11,11 +11,8 @@
 		{ testFilePath: '/schema/timezone/timezone.test.ts' },
 		{ testFilePath: '/schema/timezone/timezone-changed-node-tz-america.test.ts' },
 		{ testFilePath: '/schema/timezone/timezone-changed-node-tz-asia.test.ts' },
-<<<<<<< HEAD
 		{ testFilePath: '/routes/collections/schema-cache.test.ts' },
-=======
 		{ testFilePath: '/routes/assets/concurrency.test.ts' },
->>>>>>> 9526b4e5
 	],
 	// If specified, only run these tests sequentially
 	only: [
