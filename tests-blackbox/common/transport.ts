import request, { Response } from 'supertest';
import { jsonToGraphQLQuery } from 'json-to-graphql-query';

export function processGraphQLJson(jsonQuery: any) {
	return jsonToGraphQLQuery(jsonQuery);
}

export async function requestGraphQL(
	host: string,
	isSystemCollection: boolean,
	token: string | null,
	jsonQuery: any,
<<<<<<< HEAD
	variables?: any
): Promise<Response> {
=======
	options?: { variables?: any; cookies?: string[] }
): Promise<any> {
>>>>>>> e7cf4e09
	const req = request(host)
		.post(isSystemCollection ? '/graphql/system' : '/graphql')
		.send({
			query: processGraphQLJson(jsonQuery),
			variables: options?.variables,
		});

	if (token) req.set('Authorization', `Bearer ${token}`);
	if (options?.cookies) req.set('Cookie', options.cookies);

	return await req;
}<|MERGE_RESOLUTION|>--- conflicted
+++ resolved
@@ -10,13 +10,8 @@
 	isSystemCollection: boolean,
 	token: string | null,
 	jsonQuery: any,
-<<<<<<< HEAD
-	variables?: any
+	options?: { variables?: any; cookies?: string[] }
 ): Promise<Response> {
-=======
-	options?: { variables?: any; cookies?: string[] }
-): Promise<any> {
->>>>>>> e7cf4e09
 	const req = request(host)
 		.post(isSystemCollection ? '/graphql/system' : '/graphql')
 		.send({
