--- conflicted
+++ resolved
@@ -59,11 +59,8 @@
 	MAX_RELATIONAL_DEPTH: '5',
 	MAX_PAYLOAD_SIZE: '10mb',
 	EXTENSIONS_PATH: './tests-blackbox/extensions',
-<<<<<<< HEAD
+	ASSETS_TRANSFORM_MAX_CONCURRENT: '2',
 	MAX_BATCH_MUTATION: '100', // Must be in multiples of 10 for tests
-=======
-	ASSETS_TRANSFORM_MAX_CONCURRENT: '2',
->>>>>>> baf778fd
 	...directusAuthConfig,
 };
 
