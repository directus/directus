{
<<<<<<< HEAD
	"extends": "@directus/tsconfig/node18-esm.json",
	"include": ["src", "vitest.config.ts"]
=======
	"extends": "@directus/tsconfig/node18-esm",
	"compilerOptions": {
		"outDir": "dist"
	},
	"include": ["src"]
>>>>>>> 174c9fab
}<|MERGE_RESOLUTION|>--- conflicted
+++ resolved
@@ -1,12 +1,4 @@
 {
-<<<<<<< HEAD
-	"extends": "@directus/tsconfig/node18-esm.json",
-	"include": ["src", "vitest.config.ts"]
-=======
 	"extends": "@directus/tsconfig/node18-esm",
-	"compilerOptions": {
-		"outDir": "dist"
-	},
 	"include": ["src"]
->>>>>>> 174c9fab
 }