--- conflicted
+++ resolved
@@ -194,14 +194,8 @@
 		"@types/ms": "0.7.31",
 		"@types/node": "18.11.17",
 		"@types/node-cron": "3.0.6",
-<<<<<<< HEAD
-		"@types/nodemailer": "6.4.6",
-		"@types/object-hash": "2.2.1",
-=======
 		"@types/nodemailer": "6.4.7",
 		"@types/object-hash": "3.0.2",
-		"@types/pino-http": "5.8.1",
->>>>>>> 75a53a52
 		"@types/qs": "6.9.7",
 		"@types/sanitize-html": "2.8.0",
 		"@types/sharp": "0.31.0",
