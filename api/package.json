{
	"name": "@directus/api",
	"version": "12.1.3",
	"description": "Directus is a real-time API and App dashboard for managing SQL database content",
	"keywords": [
		"directus",
		"realtime",
		"database",
		"content",
		"api",
		"rest",
		"graphql",
		"app",
		"dashboard",
		"headless",
		"cms",
		"mysql",
		"postgresql",
		"cockroachdb",
		"sqlite",
		"framework",
		"vue"
	],
	"homepage": "https://directus.io",
	"repository": {
		"type": "git",
		"url": "https://github.com/directus/directus.git",
		"directory": "api"
	},
	"funding": "https://github.com/directus/directus?sponsor=1",
	"license": "BUSL-1.1",
	"author": {
		"name": "Monospace Inc",
		"email": "info@monospace.io",
		"url": "https://monospace.io"
	},
	"maintainers": [
		{
			"name": "Rijk van Zanten",
			"email": "rijkvanzanten@me.com",
			"url": "https://github.com/rijkvanzanten"
		},
		{
			"name": "Ben Haynes",
			"email": "ben@rngr.org",
			"url": "https://github.com/benhaynes"
		}
	],
	"type": "module",
	"exports": {
		".": "./dist/index.js",
		"./*": "./dist/*.js",
		"./cli/run.js": "./dist/cli/run.js",
		"./package.json": "./package.json"
	},
	"main": "dist/index.js",
	"files": [
		"dist"
	],
	"scripts": {
		"build": "tsc --project tsconfig.prod.json && copyfiles \"src/**/*.{yaml,liquid}\" -u 1 dist",
		"cli": "NODE_ENV=development SERVE_APP=false tsx src/cli/run.ts",
		"dev": "NODE_ENV=development SERVE_APP=false tsx watch --clear-screen=false src/start.ts",
		"test": "vitest --watch=false"
	},
	"dependencies": {
		"@authenio/samlify-node-xmllint": "2.0.0",
		"@aws-sdk/client-ses": "3.332.0",
		"@directus/app": "workspace:*",
		"@directus/constants": "workspace:*",
		"@directus/errors": "workspace:*",
		"@directus/extensions-sdk": "workspace:*",
		"@directus/format-title": "10.0.0",
		"@directus/pressure": "workspace:*",
		"@directus/schema": "workspace:*",
		"@directus/specs": "workspace:*",
		"@directus/storage": "workspace:*",
		"@directus/storage-driver-azure": "workspace:*",
		"@directus/storage-driver-cloudinary": "workspace:*",
		"@directus/storage-driver-gcs": "workspace:*",
		"@directus/storage-driver-local": "workspace:*",
		"@directus/storage-driver-s3": "workspace:*",
		"@directus/storage-driver-supabase": "workspace:*",
		"@directus/utils": "workspace:*",
		"@directus/validation": "workspace:*",
		"@godaddy/terminus": "4.12.0",
		"@rollup/plugin-alias": "5.0.0",
		"@rollup/plugin-node-resolve": "15.0.2",
		"@rollup/plugin-virtual": "3.0.1",
		"@wasmer/wasi": "^1.2.2",
		"@wasmer/wasmfs": "^0.12.0",
		"argon2": "0.30.3",
		"async": "3.2.4",
		"axios": "1.4.0",
		"busboy": "1.6.0",
		"bytes": "3.1.2",
		"camelcase": "7.0.1",
		"chalk": "5.2.0",
		"chokidar": "3.5.3",
		"commander": "10.0.1",
		"content-disposition": "0.5.4",
		"cookie-parser": "1.4.6",
		"cors": "2.8.5",
		"cron-parser": "4.8.1",
		"csv-parser": "3.0.0",
		"date-fns": "2.30.0",
		"deep-diff": "1.0.2",
		"destroy": "1.2.0",
		"dotenv": "16.0.3",
		"encodeurl": "1.0.2",
		"eventemitter2": "6.4.9",
		"execa": "7.1.1",
		"exif-reader": "1.2.0",
		"express": "4.18.2",
		"express-http-proxy": "^1.6.3",
		"flat": "5.0.2",
		"fs-extra": "11.1.1",
		"graphql": "16.6.0",
		"graphql-compose": "9.0.10",
		"graphql-ws": "5.12.0",
		"helmet": "7.0.0",
		"icc": "3.0.0",
		"inquirer": "9.2.4",
		"ioredis": "5.3.2",
<<<<<<< HEAD
		"isolated-vm": "^4.6.0",
=======
		"isolated-vm": "4.6.0",
>>>>>>> 41c7cffa
		"joi": "17.9.2",
		"js-yaml": "4.1.0",
		"js2xmlparser": "5.0.0",
		"json2csv": "5.0.7",
		"jsonwebtoken": "9.0.1",
		"keyv": "4.5.2",
		"knex": "2.4.2",
		"ldapjs": "2.3.3",
		"liquidjs": "10.7.1",
		"lodash-es": "4.17.21",
		"marked": "5.0.2",
		"micromustache": "8.0.3",
		"mime-types": "2.1.35",
		"minimatch": "9.0.1",
		"ms": "2.1.3",
		"nanoid": "4.0.2",
		"node-machine-id": "1.1.12",
		"node-schedule": "2.1.1",
		"nodemailer": "6.9.2",
		"object-hash": "3.0.0",
		"openapi3-ts": "4.1.2",
		"openid-client": "5.4.2",
		"ora": "6.3.1",
		"otplib": "12.0.1",
		"pino": "8.14.1",
		"pino-http": "8.3.3",
		"pino-http-print": "3.1.0",
		"pino-pretty": "10.0.0",
		"qs": "6.11.2",
		"rate-limiter-flexible": "2.4.1",
		"rollup": "3.22.0",
		"samlify": "2.8.10",
		"sanitize-html": "2.10.0",
		"sharp": "0.32.1",
		"snappy": "7.2.2",
		"stream-json": "1.7.5",
		"strip-bom-stream": "5.0.0",
		"tar": "^6.1.13",
		"tmp-promise": "3.0.3",
		"tsx": "3.12.7",
		"uuid": "9.0.0",
		"uuid-validate": "0.0.3",
		"vm2": "3.9.19",
		"wellknown": "0.5.0",
		"ws": "8.12.1",
		"zod": "3.21.4",
		"zod-validation-error": "1.0.1"
	},
	"devDependencies": {
		"@directus/random": "workspace:*",
		"@directus/tsconfig": "workspace:*",
		"@directus/types": "workspace:*",
		"@ngneat/falso": "6.4.0",
		"@types/async": "3.2.20",
		"@types/busboy": "1.5.0",
		"@types/bytes": "3.1.1",
		"@types/content-disposition": "0.5.5",
		"@types/cookie-parser": "1.4.3",
		"@types/cors": "2.8.13",
		"@types/deep-diff": "1.0.2",
		"@types/destroy": "1.0.0",
		"@types/encodeurl": "1.0.0",
		"@types/exif-reader": "1.0.0",
		"@types/express": "4.17.17",
		"@types/express-http-proxy": "^1.6.3",
		"@types/express-serve-static-core": "4.17.35",
		"@types/flat": "5.0.2",
		"@types/fs-extra": "11.0.1",
		"@types/inquirer": "9.0.3",
		"@types/js-yaml": "4.0.5",
		"@types/json2csv": "5.0.3",
		"@types/jsonwebtoken": "9.0.2",
		"@types/keyv": "4.2.0",
		"@types/ldapjs": "2.2.5",
		"@types/lodash-es": "4.17.7",
		"@types/marked": "4.3.0",
		"@types/mime-types": "2.1.1",
		"@types/ms": "0.7.31",
		"@types/node": "18.16.12",
		"@types/node-schedule": "2.1.0",
		"@types/nodemailer": "6.4.7",
		"@types/object-hash": "3.0.2",
		"@types/qs": "6.9.7",
		"@types/sanitize-html": "2.8.0",
		"@types/sharp": "0.31.0",
		"@types/stream-json": "1.7.2",
		"@types/tar": "^6.1.3",
		"@types/sharp": "0.31.1",
		"@types/stream-json": "1.7.3",
<<<<<<< HEAD
		"@types/uuid": "9.0.0",
=======
		"@types/supertest": "2.0.12",
		"@types/tar": "^6.1.4",
		"@types/uuid": "9.0.1",
>>>>>>> 41c7cffa
		"@types/uuid-validate": "0.0.1",
		"@types/wellknown": "0.5.4",
		"@types/ws": "8.5.4",
		"@vitest/coverage-c8": "0.31.1",
		"copyfiles": "2.4.1",
		"form-data": "4.0.0",
		"knex-mock-client": "2.0.0",
		"supertest": "6.3.3",
		"typescript": "5.0.4",
		"vitest": "0.31.1"
	},
	"optionalDependencies": {
		"@keyv/redis": "2.5.8",
		"mysql": "2.18.1",
		"nodemailer-mailgun-transport": "2.1.5",
		"nodemailer-sendgrid": "1.0.3",
		"pg": "8.11.0",
		"sqlite3": "5.1.6",
		"tedious": "16.1.0"
	},
	"engines": {
		"node": ">=18.0.0"
	}
}<|MERGE_RESOLUTION|>--- conflicted
+++ resolved
@@ -87,8 +87,6 @@
 		"@rollup/plugin-alias": "5.0.0",
 		"@rollup/plugin-node-resolve": "15.0.2",
 		"@rollup/plugin-virtual": "3.0.1",
-		"@wasmer/wasi": "^1.2.2",
-		"@wasmer/wasmfs": "^0.12.0",
 		"argon2": "0.30.3",
 		"async": "3.2.4",
 		"axios": "1.4.0",
@@ -122,11 +120,7 @@
 		"icc": "3.0.0",
 		"inquirer": "9.2.4",
 		"ioredis": "5.3.2",
-<<<<<<< HEAD
-		"isolated-vm": "^4.6.0",
-=======
 		"isolated-vm": "4.6.0",
->>>>>>> 41c7cffa
 		"joi": "17.9.2",
 		"js-yaml": "4.1.0",
 		"js2xmlparser": "5.0.0",
@@ -216,13 +210,7 @@
 		"@types/tar": "^6.1.3",
 		"@types/sharp": "0.31.1",
 		"@types/stream-json": "1.7.3",
-<<<<<<< HEAD
 		"@types/uuid": "9.0.0",
-=======
-		"@types/supertest": "2.0.12",
-		"@types/tar": "^6.1.4",
-		"@types/uuid": "9.0.1",
->>>>>>> 41c7cffa
 		"@types/uuid-validate": "0.0.1",
 		"@types/wellknown": "0.5.4",
 		"@types/ws": "8.5.4",
