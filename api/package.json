--- conflicted
+++ resolved
@@ -205,11 +205,7 @@
 		"@types/lodash-es": "4.17.12",
 		"@types/mime-types": "2.1.4",
 		"@types/ms": "0.7.34",
-<<<<<<< HEAD
 		"@types/node": "22.10.5",
-=======
-		"@types/node": "18.19.70",
->>>>>>> 7cb9d9e3
 		"@types/node-schedule": "2.1.7",
 		"@types/nodemailer": "6.4.17",
 		"@types/object-hash": "3.0.6",
