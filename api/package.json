--- conflicted
+++ resolved
@@ -224,14 +224,9 @@
 		"mysql": "2.18.1",
 		"nodemailer-mailgun-transport": "2.1.5",
 		"nodemailer-sendgrid": "1.0.3",
-<<<<<<< HEAD
 		"@documenso/nodemailer-resend": "3.0.0",
-		"oracledb": "6.4.0",
-		"pg": "8.11.4",
-=======
 		"oracledb": "6.5.0",
 		"pg": "8.11.5",
->>>>>>> ec2604f9
 		"sqlite3": "5.1.7",
 		"tedious": "18.2.0"
 	},
