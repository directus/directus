{
	"name": "@directus/api",
	"version": "17.0.1",
	"description": "Directus is a real-time API and App dashboard for managing SQL database content",
	"keywords": [
		"directus",
		"realtime",
		"database",
		"content",
		"api",
		"rest",
		"graphql",
		"app",
		"dashboard",
		"headless",
		"cms",
		"mysql",
		"postgresql",
		"cockroachdb",
		"sqlite",
		"framework",
		"vue"
	],
	"homepage": "https://directus.io",
	"repository": {
		"type": "git",
		"url": "https://github.com/directus/directus.git",
		"directory": "api"
	},
	"funding": "https://github.com/directus/directus?sponsor=1",
	"license": "BUSL-1.1",
	"author": {
		"name": "Monospace Inc",
		"email": "info@monospace.io",
		"url": "https://monospace.io"
	},
	"maintainers": [
		{
			"name": "Rijk van Zanten",
			"email": "rijkvanzanten@me.com",
			"url": "https://github.com/rijkvanzanten"
		},
		{
			"name": "Ben Haynes",
			"email": "ben@rngr.org",
			"url": "https://github.com/benhaynes"
		}
	],
	"type": "module",
	"exports": {
		".": "./dist/index.js",
		"./*": "./dist/*.js",
		"./cli/run.js": "./dist/cli/run.js",
		"./package.json": "./package.json"
	},
	"main": "dist/index.js",
	"files": [
		"dist"
	],
	"scripts": {
		"build": "tsc --project tsconfig.prod.json && copyfiles \"src/**/*.{yaml,liquid}\" -u 1 dist",
		"cli": "NODE_ENV=development SERVE_APP=false tsx src/cli/run.ts",
		"dev": "NODE_ENV=development SERVE_APP=false tsx watch --clear-screen=false src/start.ts",
		"test": "vitest --watch=false"
	},
	"dependencies": {
		"@authenio/samlify-node-xmllint": "2.0.0",
		"@aws-sdk/client-ses": "3.513.0",
		"@directus/app": "workspace:*",
		"@directus/constants": "workspace:*",
		"@directus/env": "workspace:*",
		"@directus/errors": "workspace:*",
		"@directus/extensions": "workspace:*",
		"@directus/extensions-registry": "workspace:*",
		"@directus/extensions-sdk": "workspace:*",
		"@directus/format-title": "10.1.0",
		"@directus/memory": "workspace:*",
		"@directus/pressure": "workspace:*",
		"@directus/schema": "workspace:*",
		"@directus/specs": "workspace:*",
		"@directus/storage": "workspace:*",
		"@directus/storage-driver-azure": "workspace:*",
		"@directus/storage-driver-cloudinary": "workspace:*",
		"@directus/storage-driver-gcs": "workspace:*",
		"@directus/storage-driver-local": "workspace:*",
		"@directus/storage-driver-s3": "workspace:*",
		"@directus/storage-driver-supabase": "workspace:*",
		"@directus/system-data": "workspace:*",
		"@directus/utils": "workspace:*",
		"@directus/validation": "workspace:*",
		"@godaddy/terminus": "4.12.1",
		"@rollup/plugin-alias": "5.1.0",
		"@rollup/plugin-node-resolve": "15.2.3",
		"@rollup/plugin-virtual": "3.0.2",
		"argon2": "0.31.2",
		"async": "3.2.5",
		"axios": "1.6.7",
		"busboy": "1.6.0",
		"bytes": "3.1.2",
		"camelcase": "8.0.0",
		"chalk": "5.3.0",
		"chokidar": "3.6.0",
		"commander": "12.0.0",
		"content-disposition": "0.5.4",
		"cookie-parser": "1.4.6",
		"cors": "2.8.5",
		"cron-parser": "4.9.0",
		"date-fns": "3.3.1",
		"deep-diff": "1.0.2",
		"destroy": "1.2.0",
		"directus": "workspace:*",
		"dotenv": "16.4.4",
		"encodeurl": "1.0.2",
		"eventemitter2": "6.4.9",
		"execa": "8.0.1",
		"exif-reader": "2.0.1",
		"express": "4.18.2",
		"flat": "6.0.1",
		"fs-extra": "11.2.0",
		"glob-to-regexp": "0.4.1",
		"graphql": "16.8.1",
		"graphql-compose": "9.0.10",
		"graphql-ws": "5.15.0",
		"helmet": "7.1.0",
		"icc": "3.0.0",
		"inquirer": "9.2.14",
		"ioredis": "5.3.2",
		"ip-matching": "2.1.2",
		"isolated-vm": "4.7.2",
		"joi": "17.12.1",
		"js-yaml": "4.1.0",
		"js2xmlparser": "5.0.0",
		"json2csv": "5.0.7",
		"jsonwebtoken": "9.0.2",
		"keyv": "4.5.4",
		"knex": "3.1.0",
		"ldapjs": "2.3.3",
		"liquidjs": "10.10.0",
		"lodash-es": "4.17.21",
		"marked": "12.0.0",
		"micromustache": "8.0.3",
		"mime-types": "2.1.35",
		"minimatch": "9.0.3",
		"ms": "2.1.3",
		"nanoid": "5.0.5",
		"node-machine-id": "1.1.12",
		"node-schedule": "2.1.1",
		"nodemailer": "6.9.9",
		"object-hash": "3.0.0",
		"openapi3-ts": "4.2.1",
		"openid-client": "5.6.4",
		"ora": "8.0.1",
		"otplib": "12.0.1",
		"p-limit": "5.0.0",
		"p-queue": "8.0.1",
		"papaparse": "5.4.1",
		"pino": "8.18.0",
		"pino-http": "9.0.0",
		"pino-http-print": "3.1.0",
		"pino-pretty": "10.3.1",
		"qs": "6.11.2",
		"rate-limiter-flexible": "4.0.1",
		"rollup": "4.10.0",
		"samlify": "2.8.10",
		"sanitize-html": "2.11.0",
		"sharp": "0.33.2",
		"snappy": "7.2.2",
		"stream-json": "1.8.0",
<<<<<<< HEAD
		"tar": "6.2.0",
		"tinypool": "0.8.2",
		"tsx": "4.7.0",
=======
		"tsx": "4.7.1",
>>>>>>> 45f203af
		"uuid": "9.0.1",
		"uuid-validate": "0.0.3",
		"wellknown": "0.5.0",
		"ws": "8.16.0",
		"zod": "3.22.4",
		"zod-validation-error": "3.0.2"
	},
	"devDependencies": {
		"@directus/random": "workspace:*",
		"@directus/tsconfig": "workspace:*",
		"@directus/types": "workspace:*",
		"@ngneat/falso": "7.1.1",
		"@types/async": "3.2.24",
		"@types/busboy": "1.5.3",
		"@types/bytes": "3.1.4",
		"@types/content-disposition": "0.5.8",
		"@types/cookie-parser": "1.4.6",
		"@types/cors": "2.8.17",
		"@types/deep-diff": "1.0.5",
		"@types/destroy": "1.0.3",
		"@types/encodeurl": "1.0.2",
		"@types/express": "4.17.21",
		"@types/express-serve-static-core": "4.17.43",
		"@types/fs-extra": "11.0.4",
		"@types/glob-to-regexp": "0.4.4",
		"@types/inquirer": "9.0.7",
		"@types/js-yaml": "4.0.9",
		"@types/json2csv": "5.0.7",
		"@types/jsonwebtoken": "9.0.5",
		"@types/ldapjs": "2.2.5",
		"@types/lodash-es": "4.17.12",
		"@types/mime-types": "2.1.4",
		"@types/ms": "0.7.34",
		"@types/node": "18.19.15",
		"@types/node-schedule": "2.1.6",
		"@types/nodemailer": "6.4.14",
		"@types/object-hash": "3.0.6",
		"@types/papaparse": "5.3.14",
		"@types/qs": "6.9.11",
		"@types/sanitize-html": "2.11.0",
		"@types/stream-json": "1.7.7",
		"@types/tar": "6.1.10",
		"@types/uuid": "9.0.8",
		"@types/uuid-validate": "0.0.3",
		"@types/wellknown": "0.5.8",
		"@types/ws": "8.5.10",
		"@vitest/coverage-v8": "1.2.2",
		"copyfiles": "2.4.1",
		"form-data": "4.0.0",
		"knex-mock-client": "2.0.1",
		"typescript": "5.3.3",
		"vitest": "1.2.2"
	},
	"optionalDependencies": {
		"@keyv/redis": "2.8.4",
		"mysql": "2.18.1",
		"nodemailer-mailgun-transport": "2.1.5",
		"nodemailer-sendgrid": "1.0.3",
		"oracledb": "6.3.0",
		"pg": "8.11.3",
		"sqlite3": "5.1.7",
		"tedious": "16.7.1"
	},
	"engines": {
		"node": ">=18.17.0"
	}
}<|MERGE_RESOLUTION|>--- conflicted
+++ resolved
@@ -166,13 +166,9 @@
 		"sharp": "0.33.2",
 		"snappy": "7.2.2",
 		"stream-json": "1.8.0",
-<<<<<<< HEAD
 		"tar": "6.2.0",
 		"tinypool": "0.8.2",
-		"tsx": "4.7.0",
-=======
 		"tsx": "4.7.1",
->>>>>>> 45f203af
 		"uuid": "9.0.1",
 		"uuid-validate": "0.0.3",
 		"wellknown": "0.5.0",
