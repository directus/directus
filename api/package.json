{
	"name": "directus",
	"version": "9.23.1",
	"description": "Directus is a real-time API and App dashboard for managing SQL database content",
	"keywords": [
		"directus",
		"realtime",
		"database",
		"content",
		"api",
		"rest",
		"graphql",
		"app",
		"dashboard",
		"headless",
		"cms",
		"mysql",
		"postgresql",
		"cockroachdb",
		"sqlite",
		"framework",
		"vue"
	],
	"homepage": "https://directus.io",
	"bugs": {
		"url": "https://github.com/directus/directus/issues"
	},
	"repository": {
		"type": "git",
		"url": "https://github.com/directus/directus.git",
		"directory": "api"
	},
	"funding": "https://github.com/directus/directus?sponsor=1",
	"license": "GPL-3.0-only",
	"author": {
		"name": "Monospace Inc",
		"email": "info@monospace.io",
		"url": "https://monospace.io"
	},
	"maintainers": [
		{
			"name": "Rijk van Zanten",
			"email": "rijkvanzanten@me.com",
			"url": "https://github.com/rijkvanzanten"
		},
		{
			"name": "Ben Haynes",
			"email": "ben@rngr.org",
			"url": "https://github.com/benhaynes"
		}
	],
	"exports": {
		".": "./dist/index.js",
		"./*": "./dist/*.js",
		"./package.json": "./package.json"
	},
	"main": "dist/index.js",
	"bin": {
		"directus": "cli.js"
	},
	"files": [
		"dist",
		"!**/*.test.js",
		"!**/__*__/"
	],
	"scripts": {
		"build": "tsc --build && copyfiles \"src/**/*.{yaml,liquid}\" -u 1 dist",
		"cli": "NODE_ENV=development SERVE_APP=false ts-node --script-mode --transpile-only src/cli/run.ts",
		"dev": "NODE_ENV=development SERVE_APP=false ts-node-dev --files --transpile-only --respawn --watch \".env\" --inspect=0 --exit-child -- src/start.ts",
		"start": "node cli.js start",
		"test": "vitest run",
		"test:coverage": "vitest run --coverage",
		"test:watch": "vitest"
	},
	"dependencies": {
		"@authenio/samlify-node-xmllint": "2.0.0",
		"@aws-sdk/client-ses": "3.292.0",
		"@directus/app": "workspace:*",
		"@directus/extensions-sdk": "workspace:*",
		"@directus/format-title": "9.15.0",
		"@directus/schema": "workspace:*",
		"@directus/shared": "workspace:*",
		"@directus/specs": "workspace:*",
		"@directus/storage": "workspace:*",
		"@directus/storage-driver-azure": "workspace:*",
		"@directus/storage-driver-cloudinary": "workspace:*",
		"@directus/storage-driver-gcs": "workspace:*",
		"@directus/storage-driver-local": "workspace:*",
		"@directus/storage-driver-s3": "workspace:*",
		"@directus/utils": "workspace:*",
		"@godaddy/terminus": "4.11.2",
		"@rollup/plugin-alias": "4.0.3",
		"@rollup/plugin-virtual": "3.0.1",
		"argon2": "0.30.3",
		"async": "3.2.4",
		"axios": "1.3.4",
		"busboy": "1.6.0",
		"bytes": "3.1.2",
		"camelcase": "6.3.0",
		"chalk": "4.1.2",
		"chokidar": "3.5.3",
		"commander": "9.5.0",
		"cookie-parser": "1.4.6",
		"cors": "2.8.5",
		"csv-parser": "3.0.0",
		"date-fns": "2.29.3",
		"deep-diff": "1.0.2",
		"destroy": "1.2.0",
		"dotenv": "16.0.3",
		"encodeurl": "1.0.2",
		"eventemitter2": "6.4.9",
		"execa": "5.1.1",
		"exif-reader": "1.2.0",
		"express": "4.18.2",
		"fast-redact": "3.1.2",
		"flat": "5.0.2",
		"fs-extra": "11.1.0",
		"globby": "11.1.0",
		"graphql": "16.6.0",
		"graphql-compose": "9.0.10",
		"graphql-ws": "5.12.0",
		"helmet": "6.0.1",
		"icc": "2.0.0",
		"inquirer": "8.2.5",
		"ioredis": "5.3.1",
		"joi": "17.8.4",
		"js-yaml": "4.1.0",
		"js2xmlparser": "5.0.0",
		"json2csv": "5.0.7",
		"jsonwebtoken": "9.0.0",
		"keyv": "4.5.2",
		"knex": "2.4.2",
		"knex-schema-inspector": "3.0.1",
		"ldapjs": "2.3.3",
		"liquidjs": "10.6.1",
		"lodash": "4.17.21",
		"marked": "4.2.12",
		"micromustache": "8.0.3",
		"mime-types": "2.1.35",
		"ms": "2.1.3",
		"nanoid": "3.3.4",
		"node-cron": "3.0.2",
		"node-machine-id": "1.1.12",
		"nodemailer": "6.9.1",
		"object-hash": "3.0.0",
		"openapi3-ts": "3.2.0",
		"openid-client": "5.4.0",
		"ora": "5.4.1",
		"otplib": "12.0.1",
		"pino": "8.11.0",
		"pino-http": "8.3.3",
		"pino-http-print": "3.1.0",
		"pino-pretty": "10.0.0",
		"qs": "6.11.1",
		"rate-limiter-flexible": "2.4.1",
		"rollup": "3.19.1",
		"samlify": "2.8.10",
		"sanitize-html": "2.10.0",
		"sharp": "0.31.3",
		"snappy": "7.2.2",
		"stream-json": "1.7.5",
		"strip-bom-stream": "4.0.0",
		"tmp-promise": "3.0.3",
		"update-check": "1.5.4",
		"uuid": "9.0.0",
		"uuid-validate": "0.0.3",
		"vm2": "3.9.14",
		"wellknown": "0.5.0",
		"ws": "8.12.1",
		"zod": "3.21.4",
		"zod-validation-error": "1.0.1"
	},
	"devDependencies": {
		"@ngneat/falso": "6.4.0",
		"@types/async": "3.2.18",
		"@types/busboy": "1.5.0",
		"@types/bytes": "3.1.1",
		"@types/cookie-parser": "1.4.3",
		"@types/cors": "2.8.13",
		"@types/deep-diff": "1.0.2",
		"@types/destroy": "1.0.0",
		"@types/encodeurl": "1.0.0",
		"@types/exif-reader": "1.0.0",
		"@types/express": "4.17.17",
		"@types/express-serve-static-core": "4.17.33",
		"@types/fast-redact": "3.0.2",
		"@types/flat": "5.0.2",
		"@types/fs-extra": "11.0.1",
		"@types/inquirer": "8.2.6",
		"@types/js-yaml": "4.0.5",
		"@types/json2csv": "5.0.3",
		"@types/jsonwebtoken": "9.0.1",
		"@types/keyv": "3.1.4",
		"@types/ldapjs": "2.2.5",
		"@types/lodash": "4.14.191",
		"@types/marked": "4.0.8",
		"@types/mime-types": "2.1.1",
		"@types/ms": "0.7.31",
		"@types/node": "18.15.3",
		"@types/node-cron": "3.0.7",
		"@types/nodemailer": "6.4.7",
		"@types/object-hash": "3.0.2",
		"@types/qs": "6.9.7",
		"@types/sanitize-html": "2.9.0",
		"@types/sharp": "0.31.1",
		"@types/stream-json": "1.7.3",
		"@types/uuid": "9.0.1",
		"@types/uuid-validate": "0.0.1",
		"@types/wellknown": "0.5.4",
<<<<<<< HEAD
		"@types/ws": "8.5.4",
		"@vitest/coverage-c8": "0.28.5",
=======
		"@vitest/coverage-c8": "0.29.3",
>>>>>>> d5ee27ee
		"copyfiles": "2.4.1",
		"form-data": "4.0.0",
		"knex-mock-client": "2.0.0",
		"ts-node": "10.9.1",
		"ts-node-dev": "2.0.0",
		"typescript": "4.9.5",
		"vitest": "0.29.3"
	},
	"optionalDependencies": {
		"@keyv/redis": "2.5.6",
		"keyv-memcache": "1.3.3",
		"memcached": "2.2.2",
		"mysql": "2.18.1",
		"nodemailer-mailgun-transport": "2.1.5",
		"nodemailer-sendgrid": "1.0.3",
		"pg": "8.10.0",
		"sqlite3": "5.1.6",
		"tedious": "15.1.3"
	},
	"engines": {
		"node": ">=12.20.0"
	}
}<|MERGE_RESOLUTION|>--- conflicted
+++ resolved
@@ -207,12 +207,8 @@
 		"@types/uuid": "9.0.1",
 		"@types/uuid-validate": "0.0.1",
 		"@types/wellknown": "0.5.4",
-<<<<<<< HEAD
 		"@types/ws": "8.5.4",
-		"@vitest/coverage-c8": "0.28.5",
-=======
 		"@vitest/coverage-c8": "0.29.3",
->>>>>>> d5ee27ee
 		"copyfiles": "2.4.1",
 		"form-data": "4.0.0",
 		"knex-mock-client": "2.0.0",
