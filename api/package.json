--- conflicted
+++ resolved
@@ -1,11 +1,7 @@
 {
 	"name": "directus",
-<<<<<<< HEAD
-	"version": "9.18.0",
+	"version": "9.18.1",
 	"type": "module",
-=======
-	"version": "9.18.1",
->>>>>>> 324b549d
 	"license": "GPL-3.0-only",
 	"homepage": "https://github.com/directus/directus#readme",
 	"description": "Directus is a real-time API and App dashboard for managing SQL database content.",
