#!/usr/bin/env node
<<<<<<< HEAD
const { createCli } = require('./dist/cli/index.js');

createCli()
	.then((program) => program.parseAsync(process.argv))
	.catch((err) => {
		// eslint-disable-next-line no-console
		console.error(err);
		process.exit(1);
	});
=======
require('./dist/cli/run.js');
>>>>>>> b7779b7b
<|MERGE_RESOLUTION|>--- conflicted
+++ resolved
@@ -1,14 +1,2 @@
 #!/usr/bin/env node
-<<<<<<< HEAD
-const { createCli } = require('./dist/cli/index.js');
-
-createCli()
-	.then((program) => program.parseAsync(process.argv))
-	.catch((err) => {
-		// eslint-disable-next-line no-console
-		console.error(err);
-		process.exit(1);
-	});
-=======
-require('./dist/cli/run.js');
->>>>>>> b7779b7b
+require('./dist/cli/run.js');