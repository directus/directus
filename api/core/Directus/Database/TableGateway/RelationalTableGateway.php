--- conflicted
+++ resolved
@@ -902,16 +902,13 @@
     protected function processFilters(Builder $query, array $filters = [])
     {
         foreach($filters as $column => $condition) {
-<<<<<<< HEAD
 			$logical = null;
 			if (is_array($condition) && isset($condition['logical'])) {
-=======
             // TODO: Add a simplified option for logical
             // adding an "or_" prefix
             // filters[column][eq]=Value1&filters[column][or_eq]=Value2
             $logical = null;
             if (is_array($condition) && isset($condition['logical'])) {
->>>>>>> 0c988bc2
                 $logical = $condition['logical'];
                 unset($condition['logical']);
             }
@@ -938,13 +935,9 @@
             }
 
             $arguments = [$column, $value];
-<<<<<<< HEAD
+
 			if (isset($logical)) {
 				$arguments[] = null;
-=======
-            if (isset($logical)) {
-                $arguments[] = null;
->>>>>>> 0c988bc2
                 $arguments[] = $logical;
             }
             $relationship = TableSchema::getColumnRelationship($this->getTable(), $column);
