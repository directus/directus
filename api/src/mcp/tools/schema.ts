import { InvalidPayloadError } from '@directus/errors';
import type { Collection, Field, Item, RawCollection, Relation, SnapshotRelation } from '@directus/types';
import { toArray } from '@directus/utils';
import { z } from 'zod';
import { CollectionsService } from '../../services/collections.js';
import { FieldsService } from '../../services/fields.js';
import { RelationsService } from '../../services/relations.js';
import { getSnapshot } from '../../utils/get-snapshot.js';
import { defineTool } from '../tool.js';
import prompts from './prompts/index.js';

export interface fieldOverviewOutput {
	type: string;
	primary_key?: boolean;
	required?: boolean;
	readonly?: boolean;
	note?: string;
	interface?: {
		type: string;
		choices?: Array<string | number>;
	};
	relation?: {
		type: string;
		related_collections: string[];
	};
	fields?: Record<string, fieldOverviewOutput>;
	value?: string;
}

export interface OverviewOutput {
	[collection: string]: {
		[field: string]: fieldOverviewOutput;
	};
}

<<<<<<< HEAD
const OverviewValidateSchema = z.object({
	keys: z.array(z.string()).optional(),
});

const OverviewInputSchema = z.object({
	keys: z.array(z.string()).optional().describe('Collection names to get detailed schema for. If omitted, returns a lightweight list of all collections.'),
=======
const OverviewValidateSchema = z.strictObject({
	action: z.literal('overview'),
});

const OverviewInputSchema = z.strictObject({
	action: z.literal('overview'),
>>>>>>> b8d4be71
});

export const schema = defineTool<z.infer<typeof OverviewValidateSchema>>({
	name: 'schema',
	admin: true,
	description: prompts.schema,
	inputSchema: OverviewInputSchema,
	validateSchema: OverviewValidateSchema,
	async handler({ args }) {
		const snapshot = await getSnapshot();

		// If no keys provided, return lightweight collection list
		if (!args.keys || args.keys.length === 0) {
			const collections: string[] = [];
			const folders: string[] = [];
			const notes: Record<string, string> = {};

			snapshot.collections.forEach(collection => {
				// Separate folders from real collections
				if (!collection.schema) {
					folders.push(collection.collection);
				} else {
					collections.push(collection.collection);
				}

				// Extract note if exists (for both collections and folders)
				if (collection.meta?.note) {
					notes[collection.collection] = collection.meta.note;
				}
			});

			return {
				type: 'text',
				data: {
					collections,
					folders,
					notes
				},
			};
		}

		// If keys provided, return detailed schema for requested collections
		const overview: OverviewOutput = {};

		const relations: { [collection: string]: SnapshotRelation } = {};

		snapshot.relations.forEach((relation) => {
			relations[relation.collection] = relation;
		});

		snapshot.fields.forEach((field) => {
			// Skip collections not requested
			if (!args.keys?.includes(field.collection)) return;

			// Skip UI-only fields
			if (field.type === 'alias' && field.meta?.special?.includes('no-data')) return;

			if (!overview[field.collection]) {
				overview[field.collection] = {};
			}

			const fieldOverview: fieldOverviewOutput = {
				type: field.type,
			};

			if (field.schema?.is_primary_key) {
				fieldOverview.primary_key = field.schema?.is_primary_key;
			}

			if (field.meta.required) {
				fieldOverview.required = field.meta.required;
			}

			if (field.meta.readonly) {
				fieldOverview.readonly = field.meta.readonly;
			}

			if (field.meta.note) {
				fieldOverview.note = field.meta.note;
			}

			if (field.meta.interface) {
				fieldOverview.interface = {
					type: field.meta.interface,
				};

				if (field.meta.options?.['choices']) {
					fieldOverview.interface.choices = field.meta.options['choices'];
				}
			}

			// Process nested fields for JSON fields with options.fields (like repeaters)
			if (field.type === 'json' && field.meta.options?.['fields']) {
				const nestedFields = field.meta.options['fields'] as any[];

				fieldOverview.fields = processNestedFields({
					fields: nestedFields,
					maxDepth: 5,
					currentDepth: 0,
					snapshot,
				});

			}

			// Handle collection-item-dropdown interface
			if (field.type === 'json' && field.meta.interface === 'collection-item-dropdown') {
				fieldOverview.fields = processCollectionItemDropdown({
					field,
					snapshot,
				});
			}

			const relation = relations[field.collection] as SnapshotRelation | undefined;

			if (field.meta?.special && relation) {
				let type;

				if (field.meta.special.includes('m2o') || field.meta.special.includes('file')) {
					type = 'm2o';
				} else if (field.meta.special.includes('o2m')) {
					type = 'o2m';
				} else if (field.meta.special.includes('m2m') || field.meta.special.includes('files')) {
					type = 'm2m';
				} else if (field.meta.special.includes('m2a')) {
					type = 'm2a';
				}

				if (type) {
					let relatedCollections: string[] = [];

					if (relation.related_collection) {
						relatedCollections.push(relation.related_collection);
					} else if (type === 'm2a' && relation.meta.one_allowed_collections) {
						relatedCollections = relation.meta.one_allowed_collections;
					}

					fieldOverview.relation = {
						type,
						related_collections: relatedCollections,
					};
				}
			}

			overview[field.collection]![field.field] = fieldOverview;
		});

		return {
			type: 'text',
			data: overview,
		};
	},
});

const FieldItemSchema = z.strictObject({
	collection: z.string(),
	field: z.string(),
	type: z.string(),
	schema: z.union([z.record(z.string(), z.any()), z.null()]),
	meta: z.union([z.record(z.string(), z.any()), z.null()]),
	name: z.string(),
	children: z.union([z.array(z.record(z.string(), z.any())), z.null()]),
});

const CollectionItemSchema = z.strictObject({
	collection: z.string(),
	fields: z.array(FieldItemSchema).optional(),
	meta: z.union([z.record(z.string(), z.any()), z.null()]).optional(),
	schema: z.union([z.record(z.string(), z.any()), z.null()]).optional(),
});

const CollectionValidateSchema = z.union([
	z.strictObject({
		action: z.literal('create'),
		data: z.union([z.array(CollectionItemSchema), CollectionItemSchema]),
	}),
	z.strictObject({
		action: z.literal('read'),
		keys: z.array(z.string()).optional(),
	}),
	z.strictObject({
		action: z.literal('update'),
		data: z.union([z.array(CollectionItemSchema), CollectionItemSchema]),
	}),
	z.strictObject({
		action: z.literal('delete'),
		keys: z.array(z.string()),
	}),
]);

const CollectionInputSchema = z.strictObject({
	action: z.enum(['read', 'create', 'update', 'delete']).describe('The operation to perform'),
	keys: z.array(z.string()).optional().describe(''),
	data: z
		.union([z.array(CollectionItemSchema), CollectionItemSchema])
		.optional()
		.describe(''),
});

export const collection = defineTool<z.infer<typeof CollectionValidateSchema>>({
	name: 'collections',
	admin: true,
	description: prompts.collections,
	inputSchema: CollectionInputSchema,
	validateSchema: CollectionValidateSchema,
	async handler({ args, schema, accountability }) {
		const service = new CollectionsService({
			schema,
			accountability,
		});

		if (args.action === 'create') {
			const data = toArray(args.data as RawCollection);

			const savedKeys = await service.createMany(data);

			const result = await service.readMany(savedKeys);

			return {
				type: 'text',
				data: result || null,
			};
		}

		if (args.action === 'read') {
			let result = null;

			if (args.keys) {
				result = await service.readMany(args.keys);
			} else {
				result = await service.readByQuery();
			}

			return {
				type: 'text',
				data: result,
			};
		}

		if (args.action === 'update') {
			const updatedKeys = await service.updateBatch(toArray(args.data as Collection));

			const result = await service.readMany(updatedKeys);

			return {
				type: 'text',
				data: result,
			};
		}

		if (args.action === 'delete') {
			const deletedKeys = await service.deleteMany(args.keys);

			return {
				type: 'text',
				data: deletedKeys,
			};
		}

		throw new InvalidPayloadError({ reason: 'Invalid action' });
	},
});

const FieldBaseValidateSchema = z.strictObject({
	collection: z.string(),
});

const FieldValidateSchema = z.union([
	FieldBaseValidateSchema.extend({
		action: z.literal('create'),
		data: FieldItemSchema,
	}),
	FieldBaseValidateSchema.extend({
		action: z.literal('read'),
		field: z.string().optional(),
	}),
	FieldBaseValidateSchema.extend({
		action: z.literal('update'),
		data: z.union([z.array(FieldItemSchema), FieldItemSchema]),
	}),
	FieldBaseValidateSchema.extend({
		action: z.literal('delete'),
		field: z.string(),
	}),
]);

const FieldInputSchema = z.strictObject({
	action: z.enum(['read', 'create', 'update', 'delete']).describe('The operation to perform'),
	collection: z.string().describe('The name of the collection'),
	field: z.string().describe(''),
	data: z
		.union([z.array(FieldItemSchema), FieldItemSchema])
		.optional()
		.describe(''),
});

export const field = defineTool<z.infer<typeof FieldValidateSchema>>({
	name: 'fields',
	admin: true,
	description: prompts.fields,
	inputSchema: FieldInputSchema,
	validateSchema: FieldValidateSchema,
	async handler({ args, schema, accountability }) {
		const service = new FieldsService({
			schema,
			accountability,
		});

		if (args.action === 'create') {
			await service.createField(args.collection, args.data as Field);

			const result = await service.readOne(args.collection, args.data.field);

			return {
				type: 'text',
				data: result || null,
			};
		}

		if (args.action === 'read') {
			let result = null;

			if (args.field) {
				result = await service.readOne(args.collection, args.field);
			} else {
				result = await service.readAll(args.collection);
			}

			return {
				type: 'text',
				data: result,
			};
		}

		if (args.action === 'update') {
			const data = toArray(args.data as Field);

			await service.updateFields(args.collection, data);

			const result: Item[] = [];

			for (const field of data) {
				const updatedField = await service.readOne(args.collection, field.field);
				result.push(updatedField);
			}

			return {
				type: 'text',
				data: result,
			};
		}

		if (args.action === 'delete') {
			const { collection, field } = args;
			await service.deleteField(collection, field);

			return {
				type: 'text',
				data: { collection, field },
			};
		}

		throw new InvalidPayloadError({ reason: 'Invalid action' });
	},
});

const RelationItemSchema = z.custom<Relation>();

const RelationBaseValidateSchema = z.strictObject({
	collection: z.string(),
});

const RelationValidateSchema = z.union([
	RelationBaseValidateSchema.extend({
		action: z.literal('create'),
		data: RelationItemSchema,
	}),
	RelationBaseValidateSchema.extend({
		action: z.literal('read'),
		field: z.string().optional(),
	}),
	RelationBaseValidateSchema.extend({
		action: z.literal('update'),
		field: z.string(),
		data: RelationItemSchema,
	}),
	RelationBaseValidateSchema.extend({
		action: z.literal('delete'),
		field: z.string(),
	}),
]);

const RelationInputSchema = z.strictObject({
	action: z.enum(['read', 'create', 'update', 'delete']).describe('The operation to perform'),
	collection: z.string().describe('The name of the collection'),
	field: z.string().describe(''),
	data: z
		.union([z.array(FieldItemSchema), FieldItemSchema])
		.optional()
		.describe(''),
});

export const relation = defineTool<z.infer<typeof RelationValidateSchema>>({
	name: 'relations',
	admin: true,
	description: prompts.relations,
	inputSchema: RelationInputSchema,
	validateSchema: RelationValidateSchema,
	async handler({ args, schema, accountability }) {
		const service = new RelationsService({
			schema,
			accountability,
		});

		if (args.action === 'create') {
			await service.createOne(args.data);

			const result = await service.readOne(args.collection, args.data.field);

			return {
				type: 'text',
				data: result || null,
			};
		}

		if (args.action === 'read') {
			let result = null;

			if (args.field) {
				result = await service.readOne(args.collection, args.field);
			} else {
				result = await service.readAll();
			}

			return {
				type: 'text',
				data: result,
			};
		}

		if (args.action === 'update') {
			await service.updateOne(args.collection, args.field, args.data);

			const result = await service.readOne(args.collection, args.field);

			return {
				type: 'text',
				data: result,
			};
		}

		if (args.action === 'delete') {
			const { collection, field } = args;
			await service.deleteOne(collection, field);

			return {
				type: 'text',
				data: { collection, field },
			};
		}

		throw new InvalidPayloadError({ reason: 'Invalid action' });
	},
});


// Helpers
function processNestedFields(options: {
	fields: any[];
	maxDepth?: number;
	currentDepth?: number;
	snapshot?: any;
}): Record<string, fieldOverviewOutput> {
	const { fields, maxDepth = 5, currentDepth = 0, snapshot } = options;
	const result: Record<string, fieldOverviewOutput> = {};

	if (currentDepth >= maxDepth) {
		return result;
	}

	if (!Array.isArray(fields)) {
		return result;
	}

	for (const field of fields) {
		const fieldKey = field.field || field.name;
		if (!fieldKey) continue;

		const fieldOverview: fieldOverviewOutput = {
			type: field.type ?? 'any',
		};

		if (field.meta) {
			const { required, readonly, note, interface: interfaceConfig, options } = field.meta;

			if (required) fieldOverview.required = required;
			if (readonly) fieldOverview.readonly = readonly;
			if (note) fieldOverview.note = note;

			if (interfaceConfig) {
				fieldOverview.interface = { type: interfaceConfig };

				if (options?.choices) {
					fieldOverview.interface.choices = options.choices;
				}
			}
		}

		// Handle nested fields recursively
		const nestedFields = field.meta?.options?.fields || field.options?.fields;

		if (field.type === 'json' && nestedFields) {
			fieldOverview.fields = processNestedFields({
				fields: nestedFields,
				maxDepth,
				currentDepth: currentDepth + 1,
				snapshot,
			});
		}

		// Handle collection-item-dropdown interface
		if (field.type === 'json' && field.meta?.interface === 'collection-item-dropdown') {
			fieldOverview.fields = processCollectionItemDropdown({
				field,
				snapshot,
			});
		}

		result[fieldKey] = fieldOverview;
	}

	return result;
}

function processCollectionItemDropdown(options: {
	field: Field;
	snapshot?: any;
}): Record<string, fieldOverviewOutput> {
	const { field, snapshot } = options;
	const selectedCollection = field.meta?.options?.['selectedCollection'];
	let keyType = 'string | number | uuid';

	// Find the primary key type for the selected collection
	if (selectedCollection && snapshot?.fields) {
		const primaryKeyField = snapshot.fields.find((f: any) =>
			f.collection === selectedCollection && f.schema?.is_primary_key
		);

		if (primaryKeyField) {
			keyType = primaryKeyField.type;
		}
	}

	return {
		collection: {
			value: selectedCollection,
			type: 'string',
		},
		key: {
			type: keyType,
		},
	};
}<|MERGE_RESOLUTION|>--- conflicted
+++ resolved
@@ -33,21 +33,12 @@
 	};
 }
 
-<<<<<<< HEAD
 const OverviewValidateSchema = z.object({
 	keys: z.array(z.string()).optional(),
 });
 
 const OverviewInputSchema = z.object({
 	keys: z.array(z.string()).optional().describe('Collection names to get detailed schema for. If omitted, returns a lightweight list of all collections.'),
-=======
-const OverviewValidateSchema = z.strictObject({
-	action: z.literal('overview'),
-});
-
-const OverviewInputSchema = z.strictObject({
-	action: z.literal('overview'),
->>>>>>> b8d4be71
 });
 
 export const schema = defineTool<z.infer<typeof OverviewValidateSchema>>({
