import { z } from 'zod';

// PK
export const PrimaryKeyInputSchema = z.union([z.number(), z.string()]);
export const PrimaryKeyValidateSchema = z.union([z.number(), z.string()]);

// item
export const ItemInputSchema = z.record(z.string(), z.any());
export const ItemValidateSchema = z.record(z.string(), z.any());

// query
<<<<<<< HEAD
export const QueryInputSchema = z.object({
	fields: z.array(z.string()).optional(),
	sort: z.array(z.string()).optional(),
	filter: z.record(z.string(), z.any()).optional(),
	limit: z.number().optional(),
	offset: z.number().optional(),
	page: z.number().optional(),
	search: z.string().optional(),
	deep: z.record(z.string(), z.any()).optional(),
	alias: z.record(z.string(), z.string()).optional(),
	aggregate: z
		.object({
			count: z.array(z.string()).optional(),
			sum: z.array(z.string()).optional(),
			avg: z.array(z.string()).optional(),
			min: z.array(z.string()).optional(),
			max: z.array(z.string()).optional(),
		})
		.optional(),
	backlink: z.boolean().optional(),
	version: z.string().optional(),
	versionRaw: z.boolean().optional(),
	export: z.string().optional(),
	groupBy: z.array(z.string()).optional(),
});
=======
export const QueryInputSchema = z
	.object({
		fields: z.array(z.string()),
		sort: z.array(z.string()),
		filter: z.record(z.string(), z.any()),
		limit: z.number(),
		offset: z.number(),
		page: z.number(),
		search: z.string(),
		deep: z.record(z.string(), z.any()),
		alias: z.record(z.string(), z.string()),
		aggregate: z.object({
			count: z.array(z.string()),
			sum: z.array(z.string()),
			avg: z.array(z.string()),
			min: z.array(z.string()),
			max: z.array(z.string()),
		}),
		backlink: z.boolean(),
		version: z.string(),
		versionRaw: z.boolean(),
		export: z.string(),
		group: z.array(z.string()),
	})
	.partial();
>>>>>>> 938bfd87

export const QueryValidateSchema = QueryInputSchema;

// field
export const RawFieldItemInputSchema = z.object({
	field: z.string(),
	type: z.string(),
	name: z.string().optional(),
	children: z.union([z.array(z.record(z.string(), z.any())), z.null()]).optional(),
	collection: z.string().optional(),
	schema: z.union([z.record(z.string(), z.any()), z.null()]).optional(),
	meta: z.union([z.record(z.string(), z.any()), z.null()]).optional(),
});

export const RawFieldItemValidateSchema = RawFieldItemInputSchema;

export const FieldItemInputSchema = z.object({
	field: z.string(),
	type: z.string().nullable(),
	name: z.string().optional(),
	collection: z.string().optional(),
	schema: z.union([z.record(z.string(), z.any()), z.null()]).optional(),
	meta: z.union([z.record(z.string(), z.any()), z.null()]).optional(),
});

export const FieldItemValidateSchema = FieldItemInputSchema;

// collection
export const CollectionItemInputSchema = z.object({
	collection: z.string(),
	fields: z.array(RawFieldItemInputSchema).optional(),
	meta: z.union([z.record(z.string(), z.any()), z.null()]).optional(),
	schema: z.union([z.record(z.string(), z.any()), z.null()]).optional(),
});

export const CollectionItemValidateCreateSchema = CollectionItemInputSchema;
export const CollectionItemValidateUpdateSchema = z.object({
	collection: z.string(),
	meta: z.union([z.record(z.string(), z.any()), z.null()]).optional(),
	schema: z.union([z.record(z.string(), z.any()), z.null()]).optional(),
});

// file
export const FileItemInputSchema = z
	.object({
		id: z.string(),
		storage: z.string(),
		filename_disk: z.string(),
		filename_download: z.string(),
		title: z.union([z.string(), z.null()]),
		type: z.union([z.string(), z.null()]),
		folder: z.union([z.string(), z.null()]),
		created_on: z.string(),
		uploaded_by: z.union([z.string(), z.null()]),
		uploaded_on: z.union([z.string(), z.null()]),
		modified_by: z.union([z.string(), z.null()]),
		modified_on: z.string(),
		charset: z.union([z.string(), z.null()]),
		filesize: z.number(),
		width: z.union([z.number(), z.null()]),
		height: z.union([z.number(), z.null()]),
		duration: z.union([z.number(), z.null()]),
		embed: z.union([z.string(), z.null()]),
		description: z.union([z.string(), z.null()]),
		location: z.union([z.string(), z.null()]),
		tags: z.union([z.string(), z.null()]),
		metadata: z.union([z.record(z.string(), z.any()), z.null()]),
		focal_point_x: z.union([z.number(), z.null()]),
		focal_point_y: z.union([z.number(), z.null()]),
		tus_id: z.union([z.string(), z.null()]),
		tus_data: z.union([z.record(z.string(), z.any()), z.null()]),
	})
	.partial();

export const FileItemValidateSchema = FileItemInputSchema;

export const FileImportItemInputSchema = z.object({
	url: z.string(),
	file: FileItemInputSchema,
});

export const FileImportItemValidateSchema = z.object({
	url: z.string(),
	file: FileItemValidateSchema,
});

// opertations
export const OperationItemInputSchema = z
	.object({
		id: z.string(),
		name: z.union([z.string(), z.null()]),
		key: z.string(),
		type: z.string(),
		position_x: z.number(),
		position_y: z.number(),
		options: z.record(z.string(), z.any()),
		resolve: z.union([z.string(), z.null()]),
		reject: z.union([z.string(), z.null()]),
		flow: z.string(),
		date_created: z.string(),
		user_created: z.string(),
	})
	.partial();

export const OperationItemValidateSchema = OperationItemInputSchema;

// flow
export const FlowItemInputSchema = z.object({
	id: z.string(),
	name: z.string(),
	icon: z.union([z.string(), z.null()]),
	color: z.union([z.string(), z.null()]),
	description: z.union([z.string(), z.null()]),
	status: z.enum(['active', 'inactive']),
	trigger: z.union([z.enum(['event', 'schedule', 'operation', 'webhook', 'manual']), z.null()]),
	options: z.union([z.record(z.string(), z.any()), z.null()]),
	operation: z.union([z.string(), z.null()]),
	operations: z.array(OperationItemInputSchema),
	date_created: z.string(),
	user_created: z.string(),
	accountability: z.union([z.enum(['all', 'activity']), z.null()]),
});

export const FlowItemValidateSchema = FlowItemInputSchema;

// trigger flow
export const TriggerFlowInputSchema = z.object({
	id: PrimaryKeyInputSchema,
	collection: z.string(),
	keys: z.array(PrimaryKeyInputSchema).optional(),
	headers: z.record(z.string(), z.any()).optional(),
	query: z.record(z.string(), z.any()).optional(),
	data: z.record(z.string(), z.any()).optional(),
});

export const TriggerFlowValidateSchema = z.strictObject({
	id: PrimaryKeyValidateSchema,
	collection: z.string(),
	keys: z.array(PrimaryKeyValidateSchema).optional(),
	query: z.record(z.string(), z.any()).optional(),
	headers: z.record(z.string(), z.any()).optional(),
	data: z.record(z.string(), z.any()).optional(),
});

// folder
export const FolderItemInputSchema = z.object({
	id: PrimaryKeyInputSchema.optional(),
	name: z.string(),
	parent: z.string().optional(),
});

export const FolderItemValidateSchema = FolderItemInputSchema;

// relation
export const RelationItemInputSchema = z.object({
	collection: z.string(),
	field: z.string(),
	related_collection: z.union([z.string(), z.null()]),
	schema: z.union([z.record(z.string(), z.any()), z.null()]),
	meta: z.union([z.record(z.string(), z.any()), z.null()]),
});

const RelationMetaSchema = z.object({
	id: z.number(),
	many_collection: z.string(),
	many_field: z.string(),
	one_collection: z.string().nullable(),
	one_field: z.string().nullable(),
	one_collection_field: z.string().nullable(),
	one_allowed_collections: z.array(z.string()).nullable(),
	one_deselect_action: z.enum(['nullify', 'delete']),
	junction_field: z.string().nullable(),
	sort_field: z.string().nullable(),
	system: z.boolean().optional(),
});

const FkActionEnum = z.enum(['NO ACTION', 'RESTRICT', 'CASCADE', 'SET NULL', 'SET DEFAULT']);

export const ForeignKeySchema = z.object({
	table: z.string(),
	column: z.string(),
	foreign_key_table: z.string(),
	foreign_key_column: z.string(),
	foreign_key_schema: z.string().optional(),
	constraint_name: z.union([z.string(), z.null()]),
	on_update: z.union([FkActionEnum, z.null()]),
	on_delete: z.union([FkActionEnum, z.null()]),
});

export const RelationItemValidateCreateSchema = z.object({
	collection: z.string(),
	field: z.string(),
	related_collection: z.string().nullable(),
	schema: ForeignKeySchema.partial().nullable().optional(),
	meta: RelationMetaSchema.partial().nullable(),
});

export const RelationItemValidateUpdateSchema = z
	.object({
		collection: z.string(),
		field: z.string(),
		related_collection: z.string().nullable().optional(),
		schema: ForeignKeySchema.partial().nullable().optional(),
		meta: RelationMetaSchema.partial().nullable().optional(),
	})
	.optional();<|MERGE_RESOLUTION|>--- conflicted
+++ resolved
@@ -9,33 +9,6 @@
 export const ItemValidateSchema = z.record(z.string(), z.any());
 
 // query
-<<<<<<< HEAD
-export const QueryInputSchema = z.object({
-	fields: z.array(z.string()).optional(),
-	sort: z.array(z.string()).optional(),
-	filter: z.record(z.string(), z.any()).optional(),
-	limit: z.number().optional(),
-	offset: z.number().optional(),
-	page: z.number().optional(),
-	search: z.string().optional(),
-	deep: z.record(z.string(), z.any()).optional(),
-	alias: z.record(z.string(), z.string()).optional(),
-	aggregate: z
-		.object({
-			count: z.array(z.string()).optional(),
-			sum: z.array(z.string()).optional(),
-			avg: z.array(z.string()).optional(),
-			min: z.array(z.string()).optional(),
-			max: z.array(z.string()).optional(),
-		})
-		.optional(),
-	backlink: z.boolean().optional(),
-	version: z.string().optional(),
-	versionRaw: z.boolean().optional(),
-	export: z.string().optional(),
-	groupBy: z.array(z.string()).optional(),
-});
-=======
 export const QueryInputSchema = z
 	.object({
 		fields: z.array(z.string()),
@@ -61,7 +34,6 @@
 		group: z.array(z.string()),
 	})
 	.partial();
->>>>>>> 938bfd87
 
 export const QueryValidateSchema = QueryInputSchema;
 
