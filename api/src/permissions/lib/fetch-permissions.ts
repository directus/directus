--- conflicted
+++ resolved
@@ -4,11 +4,7 @@
 import { fetchDynamicVariableData } from '../utils/fetch-dynamic-variable-data.js';
 import { fetchRawPermissions } from '../utils/fetch-raw-permissions.js';
 import { getPermissionsForShare } from '../utils/get-permissions-for-share.js';
-<<<<<<< HEAD
-import { extractRequiredDynamicVariableContextForPermissions } from '../utils/extract-required-dynamic-variable-context.js';
-=======
 import { processPermissions } from '../utils/process-permissions.js';
->>>>>>> 59ba9004
 
 export interface FetchPermissionsOptions {
 	action?: PermissionsAction;
@@ -25,15 +21,6 @@
 	);
 
 	if (options.accountability && !options.bypassDynamicVariableProcessing) {
-<<<<<<< HEAD
-		const permissionContext = extractRequiredDynamicVariableContextForPermissions(permissions);
-
-		const permissionsContext = await fetchDynamicVariableContext(
-			{
-				accountability: options.accountability,
-				policies: options.policies,
-				dynamicVariableContext: permissionContext,
-=======
 		const dynamicVariableContext = extractRequiredDynamicVariableContextForPermissions(permissions);
 
 		const permissionsContext = await fetchDynamicVariableData(
@@ -41,7 +28,6 @@
 				accountability: options.accountability,
 				policies: options.policies,
 				dynamicVariableContext,
->>>>>>> 59ba9004
 			},
 			context,
 		);
