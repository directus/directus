--- conflicted
+++ resolved
@@ -6,11 +6,7 @@
 import logger from '../../../logger';
 import { getSchema } from '../../../utils/get-schema';
 import { RolesService, UsersService, SettingsService } from '../../../services';
-<<<<<<< HEAD
-import getDatabase, { isInstalled, hasDatabaseConnection } from '../../../database';
-=======
 import getDatabase, { isInstalled, validateDatabaseConnection, hasDatabaseConnection } from '../../../database';
->>>>>>> 18e41b35
 import { SchemaOverview } from '../../../types';
 
 export default async function bootstrap({ skipAdminInit }: { skipAdminInit?: boolean }): Promise<void> {
@@ -62,12 +58,8 @@
 		await new Promise((resolve) => setTimeout(resolve, secondsBetweenTries * 1000));
 	}
 
-<<<<<<< HEAD
-	return false;
-=======
 	// This will throw and exit the process if the database is not available
 	await validateDatabaseConnection(database);
->>>>>>> 18e41b35
 }
 
 async function createDefaultAdmin(schema: SchemaOverview) {
