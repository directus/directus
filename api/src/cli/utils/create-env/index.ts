--- conflicted
+++ resolved
@@ -22,16 +22,6 @@
 ): Promise<void> {
 	const { nanoid } = await import('nanoid');
 
-<<<<<<< HEAD
-	const defaults = {
-		security: {
-			KEY: uuid(),
-			SECRET: nanoid(32),
-		},
-	};
-
-=======
->>>>>>> 86dd593f
 	const config: Record<string, any> = {
 		security: {
 			KEY: uuid(),
