<<<<<<< HEAD
import type { Command } from 'commander';
import type { Extension, HookConfig } from '@directus/shared/types';
import { createCli } from './index.js';
import {describe, beforeEach, test, expect, vi} from 'vitest'
=======
import path from 'path';
import { Command } from 'commander';
import { Extension, HookConfig } from '@directus/shared/types';
import { createCli } from './index';
>>>>>>> cc55d560

vi.mock('../env.js', async () => ({
	default: {
		...(await import('../env.js')).default,
		EXTENSIONS_PATH: '',
		SERVE_APP: false,
		DB_CLIENT: 'pg',
		DB_HOST: 'localhost',
		DB_PORT: 5432,
		DB_DATABASE: 'directus',
		DB_USER: 'postgres',
		DB_PASSWORD: 'psql1234',
	}
}));

<<<<<<< HEAD
=======
jest.mock('@directus/shared/utils/node/get-extensions', () => ({
	getPackageExtensions: jest.fn(() => Promise.resolve([])),
	getLocalExtensions: jest.fn(() => Promise.resolve([customCliExtension])),
}));

const customHookPath = path.resolve('/hooks/custom-cli', 'index.js');
jest.doMock(customHookPath, () => customCliHook, { virtual: true });

>>>>>>> cc55d560
const customCliExtension: Extension = {
	path: `/hooks/custom-cli`,
	name: 'custom-cli',
	type: 'hook',
	entrypoint: 'index.js',
	local: true,
};


vi.mock('@directus/shared/utils/node', async ()  => ({
	...(await import('@directus/shared/utils/node')),
	getPackageExtensions: () => Promise.resolve([]),
	getLocalExtensions: () => Promise.resolve([customCliExtension]),
}));

const beforeHook = vi.fn();
const afterAction = vi.fn();
const afterHook = vi.fn(({ program }) => {
	(program as Command).command('custom').action(afterAction);
});

const customCliHook: HookConfig = ({ init }) => {
	init('cli.before', beforeHook);
	init('cli.after', afterHook);
};

vi.mock(`/hooks/custom-cli/index.js`, () => customCliHook);

const writeOut = vi.fn();
const writeErr = vi.fn();

const setup = async () => {
	const program = await createCli();
	program.exitOverride();
	program.configureOutput({ writeOut, writeErr });
	return program;
};

beforeEach(() => {
	vi.clearAllMocks()
});

describe('cli hooks', () => {
	test('should call hooks before and after creating the cli', async () => {
		const program = await setup();

		expect(beforeHook).toHaveBeenCalledTimes(1);
		expect(beforeHook).toHaveBeenCalledWith({ event: 'cli.before', program });

		expect(afterHook).toHaveBeenCalledTimes(1);
		expect(afterHook).toHaveBeenCalledWith({ event: 'cli.after', program });
	});

	test('should be able to add a custom cli command', async () => {
		const program = await setup();
		await program.parseAsync(['custom'], { from: 'user' });

		expect(afterAction).toHaveBeenCalledTimes(1);
	});
});<|MERGE_RESOLUTION|>--- conflicted
+++ resolved
@@ -1,14 +1,8 @@
-<<<<<<< HEAD
+import path from 'path';
 import type { Command } from 'commander';
 import type { Extension, HookConfig } from '@directus/shared/types';
 import { createCli } from './index.js';
 import {describe, beforeEach, test, expect, vi} from 'vitest'
-=======
-import path from 'path';
-import { Command } from 'commander';
-import { Extension, HookConfig } from '@directus/shared/types';
-import { createCli } from './index';
->>>>>>> cc55d560
 
 vi.mock('../env.js', async () => ({
 	default: {
@@ -24,17 +18,9 @@
 	}
 }));
 
-<<<<<<< HEAD
-=======
-jest.mock('@directus/shared/utils/node/get-extensions', () => ({
-	getPackageExtensions: jest.fn(() => Promise.resolve([])),
-	getLocalExtensions: jest.fn(() => Promise.resolve([customCliExtension])),
-}));
-
 const customHookPath = path.resolve('/hooks/custom-cli', 'index.js');
 jest.doMock(customHookPath, () => customCliHook, { virtual: true });
 
->>>>>>> cc55d560
 const customCliExtension: Extension = {
 	path: `/hooks/custom-cli`,
 	name: 'custom-cli',
