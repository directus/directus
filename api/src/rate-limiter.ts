import { merge } from 'lodash';
import {
	IRateLimiterOptions,
	IRateLimiterStoreOptions,
	RateLimiterAbstract,
	RateLimiterMemory,
	RateLimiterRedis,
} from 'rate-limiter-flexible';
import env from './env';
import { getConfigFromEnv } from './utils/get-config-from-env';

type IRateLimiterOptionsOverrides = Partial<IRateLimiterOptions> | Partial<IRateLimiterStoreOptions>;

export function createRateLimiter(
	configPrefix = 'RATE_LIMITER',
	configOverrides?: IRateLimiterOptionsOverrides
): RateLimiterAbstract {
	switch (env.RATE_LIMITER_STORE) {
		case 'redis':
<<<<<<< HEAD
			return new RateLimiterRedis(getRedisConfig(configOverrides));
		case 'memory':
		default:
			return new RateLimiterMemory(getMemoryConfig(configOverrides));
	}
}

function getMemoryConfig(overrides?: IRateLimiterOptionsOverrides): IRateLimiterOptions {
	const config: any = getConfigFromEnv('RATE_LIMITER_');

	delete config.enabled;
	delete config.store;
	merge(config, overrides ?? {});

	return config;
}
function getRedisConfig(overrides?: IRateLimiterOptionsOverrides): IRateLimiterStoreOptions {
	const config: any = merge({}, getConfigFromEnv('REDIS_'), getConfigFromEnv('RATE_LIMITER_', 'RATE_LIMITER_REDIS_'));

	const Redis = require('ioredis');
	config.storeClient = new Redis(env.RATE_LIMITER_REDIS ?? getConfigFromEnv('RATE_LIMITER_REDIS_'));
	delete config.redis;
=======
			return new RateLimiterRedis(getConfig('redis', configPrefix, configOverrides));
		case 'memcache':
			return new RateLimiterMemcache(getConfig('memcache', configPrefix, configOverrides));
		case 'memory':
		default:
			return new RateLimiterMemory(getConfig('memory', configPrefix, configOverrides));
	}
}

function getConfig(
	store: 'memory',
	configPrefix: string,
	overrides?: IRateLimiterOptionsOverrides
): IRateLimiterOptions;
function getConfig(
	store: 'redis' | 'memcache',
	configPrefix: string,
	overrides?: IRateLimiterOptionsOverrides
): IRateLimiterStoreOptions;
function getConfig(
	store: 'memory' | 'redis' | 'memcache' = 'memory',
	configPrefix = 'RATE_LIMITER',
	overrides?: IRateLimiterOptionsOverrides
): IRateLimiterOptions | IRateLimiterStoreOptions {
	const config: any = getConfigFromEnv(`${configPrefix}_`, `${configPrefix}_${store}_`);

	if (store === 'redis') {
		const Redis = require('ioredis');
		delete config.redis;
		config.storeClient = new Redis(env[`${configPrefix}_REDIS`] || getConfigFromEnv(`${configPrefix}_REDIS_`));
	}

	if (store === 'memcache') {
		const Memcached = require('memcached');
		config.storeClient = new Memcached(env[`${configPrefix}_MEMCACHE`], getConfigFromEnv(`${configPrefix}_MEMCACHE_`));
	}
>>>>>>> 7b89a11e

	delete config.enabled;
	delete config.store;

	merge(config, overrides ?? {});

	return config;
}<|MERGE_RESOLUTION|>--- conflicted
+++ resolved
@@ -17,16 +17,15 @@
 ): RateLimiterAbstract {
 	switch (env.RATE_LIMITER_STORE) {
 		case 'redis':
-<<<<<<< HEAD
-			return new RateLimiterRedis(getRedisConfig(configOverrides));
+			return new RateLimiterRedis(getRedisConfig(configPrefix, configOverrides));
 		case 'memory':
 		default:
-			return new RateLimiterMemory(getMemoryConfig(configOverrides));
+			return new RateLimiterMemory(getMemoryConfig(configPrefix, configOverrides));
 	}
 }
 
-function getMemoryConfig(overrides?: IRateLimiterOptionsOverrides): IRateLimiterOptions {
-	const config: any = getConfigFromEnv('RATE_LIMITER_');
+function getMemoryConfig(configPrefix: string, overrides?: IRateLimiterOptionsOverrides): IRateLimiterOptions {
+	const config: any = getConfigFromEnv(`${configPrefix}_`);
 
 	delete config.enabled;
 	delete config.store;
@@ -34,50 +33,16 @@
 
 	return config;
 }
-function getRedisConfig(overrides?: IRateLimiterOptionsOverrides): IRateLimiterStoreOptions {
-	const config: any = merge({}, getConfigFromEnv('REDIS_'), getConfigFromEnv('RATE_LIMITER_', 'RATE_LIMITER_REDIS_'));
+function getRedisConfig(configPrefix: string, overrides?: IRateLimiterOptionsOverrides): IRateLimiterStoreOptions {
+	const config: any = merge(
+		{},
+		getConfigFromEnv('REDIS_'),
+		getConfigFromEnv(`${configPrefix}_`, `${configPrefix}_REDIS_`)
+	);
 
 	const Redis = require('ioredis');
-	config.storeClient = new Redis(env.RATE_LIMITER_REDIS ?? getConfigFromEnv('RATE_LIMITER_REDIS_'));
+	config.storeClient = new Redis(env.RATE_LIMITER_REDIS ?? config);
 	delete config.redis;
-=======
-			return new RateLimiterRedis(getConfig('redis', configPrefix, configOverrides));
-		case 'memcache':
-			return new RateLimiterMemcache(getConfig('memcache', configPrefix, configOverrides));
-		case 'memory':
-		default:
-			return new RateLimiterMemory(getConfig('memory', configPrefix, configOverrides));
-	}
-}
-
-function getConfig(
-	store: 'memory',
-	configPrefix: string,
-	overrides?: IRateLimiterOptionsOverrides
-): IRateLimiterOptions;
-function getConfig(
-	store: 'redis' | 'memcache',
-	configPrefix: string,
-	overrides?: IRateLimiterOptionsOverrides
-): IRateLimiterStoreOptions;
-function getConfig(
-	store: 'memory' | 'redis' | 'memcache' = 'memory',
-	configPrefix = 'RATE_LIMITER',
-	overrides?: IRateLimiterOptionsOverrides
-): IRateLimiterOptions | IRateLimiterStoreOptions {
-	const config: any = getConfigFromEnv(`${configPrefix}_`, `${configPrefix}_${store}_`);
-
-	if (store === 'redis') {
-		const Redis = require('ioredis');
-		delete config.redis;
-		config.storeClient = new Redis(env[`${configPrefix}_REDIS`] || getConfigFromEnv(`${configPrefix}_REDIS_`));
-	}
-
-	if (store === 'memcache') {
-		const Memcached = require('memcached');
-		config.storeClient = new Memcached(env[`${configPrefix}_MEMCACHE`], getConfigFromEnv(`${configPrefix}_MEMCACHE_`));
-	}
->>>>>>> 7b89a11e
 
 	delete config.enabled;
 	delete config.store;
