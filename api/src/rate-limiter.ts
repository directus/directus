--- conflicted
+++ resolved
@@ -35,14 +35,6 @@
 		config.storeClient = new Redis(env['RATE_LIMITER_REDIS'] || getConfigFromEnv('RATE_LIMITER_REDIS_'));
 	}
 
-<<<<<<< HEAD
-=======
-	if (store === 'memcache') {
-		const Memcached = require('memcached');
-		config.storeClient = new Memcached(env['RATE_LIMITER_MEMCACHE'], getConfigFromEnv('RATE_LIMITER_MEMCACHE_'));
-	}
-
->>>>>>> 47e3e00b
 	delete config.enabled;
 	delete config.store;
 
