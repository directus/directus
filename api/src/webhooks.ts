--- conflicted
+++ resolved
@@ -1,13 +1,8 @@
 import type { ActionHandler } from '@directus/types';
+import { useBus } from './bus/index.js';
 import getDatabase from './database/index.js';
 import emitter from './emitter.js';
-<<<<<<< HEAD
-import logger from './logger.js';
-import { useBus } from './bus/index.js';
-=======
 import { useLogger } from './logger.js';
-import { getMessenger } from './messenger.js';
->>>>>>> 2b9056cc
 import { getAxios } from './request/index.js';
 import { WebhooksService } from './services/webhooks.js';
 import type { Webhook, WebhookHeader } from './types/index.js';
