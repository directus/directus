/**
 * @NOTE
 * For all possible keys, see: https://docs.directus.io/self-hosted/config-options/
 */

import { parseJSON, toArray } from '@directus/utils';
import dotenv from 'dotenv';
import fs from 'fs';
import { clone, toNumber, toString } from 'lodash-es';
import path from 'path';
import { requireYAML } from './utils/require-yaml.js';

import { createRequire } from 'node:module';
const require = createRequire(import.meta.url);

// keeping this here for now to prevent a circular import to constants.ts
const allowedEnvironmentVars = [
	// general
	'CONFIG_PATH',
	'HOST',
	'PORT',
	'PUBLIC_URL',
	'LOG_LEVEL',
	'LOG_STYLE',
	'MAX_PAYLOAD_SIZE',
	'ROOT_REDIRECT',
	'SERVE_APP',
	'GRAPHQL_INTROSPECTION',
	'MAX_BATCH_MUTATION',
	'LOGGER_.+',
	'MAX_QUERY_LIMIT',
	'DEFAULT_QUERY_LIMIT',
	'ROBOTS_TXT',
	// server
	'SERVER_.+',
	// database
	'DB_.+',
	// security
	'KEY',
	'SECRET',
	'ACCESS_TOKEN_TTL',
	'REFRESH_TOKEN_TTL',
	'REFRESH_TOKEN_COOKIE_DOMAIN',
	'REFRESH_TOKEN_COOKIE_SECURE',
	'REFRESH_TOKEN_COOKIE_SAME_SITE',
	'REFRESH_TOKEN_COOKIE_NAME',
	'LOGIN_STALL_TIME',
	'PASSWORD_RESET_URL_ALLOW_LIST',
	'USER_INVITE_URL_ALLOW_LIST',
	'IP_TRUST_PROXY',
	'IP_CUSTOM_HEADER',
	'ASSETS_CONTENT_SECURITY_POLICY',
	'IMPORT_IP_DENY_LIST',
	'CONTENT_SECURITY_POLICY_.+',
	'HSTS_.+',
	// hashing
	'HASH_.+',
	// cors
	'CORS_ENABLED',
	'CORS_ORIGIN',
	'CORS_METHODS',
	'CORS_ALLOWED_HEADERS',
	'CORS_EXPOSED_HEADERS',
	'CORS_CREDENTIALS',
	'CORS_MAX_AGE',
	// rate limiting
	'RATE_LIMITER_GLOBAL_.+',
	'RATE_LIMITER_.+',
	// cache
	'CACHE_ENABLED',
	'CACHE_TTL',
	'CACHE_CONTROL_S_MAXAGE',
	'CACHE_AUTO_PURGE',
	'CACHE_SYSTEM_TTL',
	'CACHE_SCHEMA',
	'CACHE_PERMISSIONS',
	'CACHE_NAMESPACE',
	'CACHE_STORE',
	'CACHE_STATUS_HEADER',
	'CACHE_REDIS',
	'CACHE_REDIS_HOST',
	'CACHE_REDIS_PORT',
	'CACHE_REDIS_PASSWORD',
	'CACHE_MEMCACHE',
	'CACHE_VALUE_MAX_SIZE',
	'CACHE_SKIP_ALLOWED',
	'CACHE_HEALTHCHECK_THRESHOLD',
	// storage
	'STORAGE_LOCATIONS',
	'STORAGE_.+_DRIVER',
	'STORAGE_.+_ROOT',
	'STORAGE_.+_KEY',
	'STORAGE_.+_SECRET',
	'STORAGE_.+_BUCKET',
	'STORAGE_.+_REGION',
	'STORAGE_.+_ENDPOINT',
	'STORAGE_.+_ACL',
	'STORAGE_.+_CONTAINER_NAME',
	'STORAGE_.+_SERVER_SIDE_ENCRYPTION',
	'STORAGE_.+_ACCOUNT_NAME',
	'STORAGE_.+_ACCOUNT_KEY',
	'STORAGE_.+_ENDPOINT',
	'STORAGE_.+_KEY_FILENAME',
	'STORAGE_.+_BUCKET',
	'STORAGE_.+_HEALTHCHECK_THRESHOLD',
	// metadata
	'FILE_METADATA_ALLOW_LIST',
	// assets
	'ASSETS_CACHE_TTL',
	'ASSETS_TRANSFORM_MAX_CONCURRENT',
	'ASSETS_TRANSFORM_IMAGE_MAX_DIMENSION',
	'ASSETS_TRANSFORM_MAX_OPERATIONS',
	'ASSETS_TRANSFORM_TIMEOUT',
	'ASSETS_CONTENT_SECURITY_POLICY',
	'ASSETS_INVALID_IMAGE_SENSITIVITY_LEVEL',
	// auth
	'AUTH_PROVIDERS',
	'AUTH_DISABLE_DEFAULT',
	'AUTH_.+_DRIVER',
	'AUTH_.+_CLIENT_ID',
	'AUTH_.+_CLIENT_SECRET',
	'AUTH_.+_SCOPE',
	'AUTH_.+_AUTHORIZE_URL',
	'AUTH_.+_ACCESS_URL',
	'AUTH_.+_PROFILE_URL',
	'AUTH_.+_IDENTIFIER_KEY',
	'AUTH_.+_EMAIL_KEY',
	'AUTH_.+_FIRST_NAME_KEY',
	'AUTH_.+_LAST_NAME_KEY',
	'AUTH_.+_ALLOW_PUBLIC_REGISTRATION',
	'AUTH_.+_DEFAULT_ROLE_ID',
	'AUTH_.+_ICON',
	'AUTH_.+_LABEL',
	'AUTH_.+_PARAMS',
	'AUTH_.+_ISSUER_URL',
	'AUTH_.+_AUTH_REQUIRE_VERIFIED_EMAIL',
	'AUTH_.+_CLIENT_URL',
	'AUTH_.+_BIND_DN',
	'AUTH_.+_BIND_PASSWORD',
	'AUTH_.+_USER_DN',
	'AUTH_.+_USER_ATTRIBUTE',
	'AUTH_.+_USER_SCOPE',
	'AUTH_.+_MAIL_ATTRIBUTE',
	'AUTH_.+_FIRST_NAME_ATTRIBUTE',
	'AUTH_.+_LAST_NAME_ATTRIBUTE',
	'AUTH_.+_GROUP_DN',
	'AUTH_.+_GROUP_ATTRIBUTE',
	'AUTH_.+_GROUP_SCOPE',
	'AUTH_.+_IDP.+',
	'AUTH_.+_SP.+',
	// extensions
	'PACKAGE_FILE_LOCATION',
	'EXTENSIONS_PATH',
	'EXTENSIONS_AUTO_RELOAD',
	'EXTENSIONS_CACHE_TTL',
	// messenger
	'MESSENGER_STORE',
	'MESSENGER_NAMESPACE',
	'MESSENGER_REDIS',
	'MESSENGER_REDIS_HOST',
	'MESSENGER_REDIS_PORT',
	'MESSENGER_REDIS_PASSWORD',
	// emails
	'EMAIL_FROM',
	'EMAIL_TRANSPORT',
	'EMAIL_VERIFY_SETUP',
	'EMAIL_SENDMAIL_NEW_LINE',
	'EMAIL_SENDMAIL_PATH',
	'EMAIL_SMTP_NAME',
	'EMAIL_SMTP_HOST',
	'EMAIL_SMTP_PORT',
	'EMAIL_SMTP_USER',
	'EMAIL_SMTP_PASSWORD',
	'EMAIL_SMTP_POOL',
	'EMAIL_SMTP_SECURE',
	'EMAIL_SMTP_IGNORE_TLS',
	'EMAIL_MAILGUN_API_KEY',
	'EMAIL_MAILGUN_DOMAIN',
	'EMAIL_MAILGUN_HOST',
	'EMAIL_SENDGRID_API_KEY',
	'EMAIL_SES_CREDENTIALS__ACCESS_KEY_ID',
	'EMAIL_SES_CREDENTIALS__SECRET_ACCESS_KEY',
	'EMAIL_SES_REGION',
	// admin account
	'ADMIN_EMAIL',
	'ADMIN_PASSWORD',
	// telemetry
	'TELEMETRY',
	// limits & optimization
	'RELATIONAL_BATCH_SIZE',
	'EXPORT_BATCH_SIZE',
	// flows
	'FLOWS_EXEC_ALLOWED_MODULES',
	'FLOWS_ENV_ALLOW_LIST',
].map((name) => new RegExp(`^${name}$`));

const acceptedEnvTypes = ['string', 'number', 'regex', 'array', 'json'];

const defaults: Record<string, any> = {
	CONFIG_PATH: path.resolve(process.cwd(), '.env'),

	HOST: '0.0.0.0',
	PORT: 8055,
	PUBLIC_URL: '/',
	MAX_PAYLOAD_SIZE: '1mb',
	MAX_RELATIONAL_DEPTH: 10,
<<<<<<< HEAD
	DEFAULT_QUERY_LIMIT: 100,
=======
	MAX_BATCH_MUTATION: Infinity,
>>>>>>> b207af25
	ROBOTS_TXT: 'User-agent: *\nDisallow: /',

	DB_EXCLUDE_TABLES: 'spatial_ref_sys,sysdiagrams',

	STORAGE_LOCATIONS: 'local',
	STORAGE_LOCAL_DRIVER: 'local',
	STORAGE_LOCAL_ROOT: './uploads',

	RATE_LIMITER_ENABLED: false,
	RATE_LIMITER_POINTS: 50,
	RATE_LIMITER_DURATION: 1,
	RATE_LIMITER_STORE: 'memory',

	RATE_LIMITER_GLOBAL_ENABLED: false,
	RATE_LIMITER_GLOBAL_POINTS: 1000,
	RATE_LIMITER_GLOBAL_DURATION: 1,
	RATE_LIMITER_GLOBAL_STORE: 'memory',

	ACCESS_TOKEN_TTL: '15m',
	REFRESH_TOKEN_TTL: '7d',
	REFRESH_TOKEN_COOKIE_SECURE: false,
	REFRESH_TOKEN_COOKIE_SAME_SITE: 'lax',
	REFRESH_TOKEN_COOKIE_NAME: 'directus_refresh_token',

	LOGIN_STALL_TIME: 500,
	SERVER_SHUTDOWN_TIMEOUT: 1000,

	ROOT_REDIRECT: './admin',

	CORS_ENABLED: false,
	CORS_ORIGIN: false,
	CORS_METHODS: 'GET,POST,PATCH,DELETE',
	CORS_ALLOWED_HEADERS: 'Content-Type,Authorization',
	CORS_EXPOSED_HEADERS: 'Content-Range',
	CORS_CREDENTIALS: true,
	CORS_MAX_AGE: 18000,

	CACHE_ENABLED: false,
	CACHE_STORE: 'memory',
	CACHE_TTL: '5m',
	CACHE_NAMESPACE: 'system-cache',
	CACHE_AUTO_PURGE: false,
	CACHE_CONTROL_S_MAXAGE: '0',
	CACHE_SCHEMA: true,
	CACHE_PERMISSIONS: true,
	CACHE_VALUE_MAX_SIZE: false,
	CACHE_SKIP_ALLOWED: false,

	AUTH_PROVIDERS: '',
	AUTH_DISABLE_DEFAULT: false,

	PACKAGE_FILE_LOCATION: '.',
	EXTENSIONS_PATH: './extensions',
	EXTENSIONS_AUTO_RELOAD: false,

	EMAIL_FROM: 'no-reply@example.com',
	EMAIL_VERIFY_SETUP: true,
	EMAIL_TRANSPORT: 'sendmail',
	EMAIL_SENDMAIL_NEW_LINE: 'unix',
	EMAIL_SENDMAIL_PATH: '/usr/sbin/sendmail',

	TELEMETRY: true,

	ASSETS_CACHE_TTL: '30d',
	ASSETS_TRANSFORM_MAX_CONCURRENT: 25,
	ASSETS_TRANSFORM_IMAGE_MAX_DIMENSION: 6000,
	ASSETS_TRANSFORM_MAX_OPERATIONS: 5,
	ASSETS_TRANSFORM_TIMEOUT: '7500ms',
	ASSETS_INVALID_IMAGE_SENSITIVITY_LEVEL: 'warning',

	IP_TRUST_PROXY: true,
	IP_CUSTOM_HEADER: false,

	IMPORT_IP_DENY_LIST: ['0.0.0.0', '169.254.169.254'],

	SERVE_APP: true,

	RELATIONAL_BATCH_SIZE: 25000,

	EXPORT_BATCH_SIZE: 5000,

	FILE_METADATA_ALLOW_LIST: 'ifd0.Make,ifd0.Model,exif.FNumber,exif.ExposureTime,exif.FocalLength,exif.ISO',

	GRAPHQL_INTROSPECTION: true,

	FLOWS_EXEC_ALLOWED_MODULES: false,
	FLOWS_ENV_ALLOW_LIST: false,
};

// Allows us to force certain environment variable into a type, instead of relying
// on the auto-parsed type in processValues. ref #3705
const typeMap: Record<string, string> = {
	HOST: 'string',
	PORT: 'string',

	DB_NAME: 'string',
	DB_USER: 'string',
	DB_PASSWORD: 'string',
	DB_DATABASE: 'string',
	DB_PORT: 'number',

	DB_EXCLUDE_TABLES: 'array',

	CACHE_SKIP_ALLOWED: 'boolean',

	IMPORT_IP_DENY_LIST: 'array',

	FILE_METADATA_ALLOW_LIST: 'array',

	GRAPHQL_INTROSPECTION: 'boolean',

	MAX_BATCH_MUTATION: 'number',

	SERVER_SHUTDOWN_TIMEOUT: 'number',
};

let env: Record<string, any> = {
	...defaults,
	...process.env,
	...processConfiguration(),
};

process.env = env;

env = processValues(env);

export default env;

/**
 * Small wrapper function that makes it easier to write unit tests against changing environments
 */
export const getEnv = () => env;

/**
 * When changes have been made during runtime, like in the CLI, we can refresh the env object with
 * the newly created variables
 */
export function refreshEnv(): void {
	env = {
		...defaults,
		...process.env,
		...processConfiguration(),
	};

	process.env = env;

	env = processValues(env);
}

function processConfiguration() {
	const configPath = path.resolve(process.env['CONFIG_PATH'] || defaults['CONFIG_PATH']);

	if (fs.existsSync(configPath) === false) return {};

	const fileExt = path.extname(configPath).toLowerCase();

	if (fileExt === '.js') {
		const module = require(configPath);
		const exported = module.default || module;

		if (typeof exported === 'function') {
			return exported(process.env);
		} else if (typeof exported === 'object') {
			return exported;
		}

		throw new Error(
			`Invalid JS configuration file export type. Requires one of "function", "object", received: "${typeof exported}"`
		);
	}

	if (fileExt === '.json') {
		return require(configPath);
	}

	if (fileExt === '.yaml' || fileExt === '.yml') {
		const data = requireYAML(configPath);

		if (typeof data === 'object') {
			return data as Record<string, string>;
		}

		throw new Error('Invalid YAML configuration. Root has to be an object.');
	}

	// Default to env vars plain text files
	return dotenv.parse(fs.readFileSync(configPath, { encoding: 'utf8' }));
}

function getVariableType(variable: string) {
	return variable.split(':').slice(0, -1)[0];
}

function getEnvVariableValue(variableValue: string, variableType: string) {
	return variableValue.split(`${variableType}:`)[1];
}

function getEnvironmentValueWithPrefix(envArray: Array<string>): Array<string | number | RegExp> {
	return envArray.map((item: string) => {
		if (isEnvSyntaxPrefixPresent(item)) {
			return getEnvironmentValueByType(item);
		}
		return item;
	});
}

function getEnvironmentValueByType(envVariableString: string) {
	const variableType = getVariableType(envVariableString)!;
	const envVariableValue = getEnvVariableValue(envVariableString, variableType)!;

	switch (variableType) {
		case 'number':
			return toNumber(envVariableValue);
		case 'array':
			return getEnvironmentValueWithPrefix(toArray(envVariableValue));
		case 'regex':
			return new RegExp(envVariableValue);
		case 'string':
			return envVariableValue;
		case 'json':
			return tryJSON(envVariableValue);
	}
}

function isEnvSyntaxPrefixPresent(value: string): boolean {
	return acceptedEnvTypes.some((envType) => value.includes(`${envType}:`));
}

function processValues(env: Record<string, any>) {
	env = clone(env);

	for (let [key, value] of Object.entries(env)) {
		// If key ends with '_FILE', try to get the value from the file defined in this variable
		// and store it in the variable with the same name but without '_FILE' at the end
		let newKey: string | undefined;
		if (key.length > 5 && key.endsWith('_FILE')) {
			newKey = key.slice(0, -5);
			if (allowedEnvironmentVars.some((pattern) => pattern.test(newKey as string))) {
				if (newKey in env && !(newKey in defaults && env[newKey] === defaults[newKey])) {
					throw new Error(
						`Duplicate environment variable encountered: you can't use "${newKey}" and "${key}" simultaneously.`
					);
				}
				try {
					value = fs.readFileSync(value, { encoding: 'utf8' });
					key = newKey;
				} catch {
					throw new Error(`Failed to read value from file "${value}", defined in environment variable "${key}".`);
				}
			}
		}

		// Convert values with a type prefix
		// (see https://docs.directus.io/reference/environment-variables/#environment-syntax-prefix)
		if (typeof value === 'string' && isEnvSyntaxPrefixPresent(value)) {
			env[key] = getEnvironmentValueByType(value);
			continue;
		}

		// Convert values where the key is defined in typeMap
		if (typeMap[key]) {
			switch (typeMap[key]) {
				case 'number':
					env[key] = toNumber(value);
					break;
				case 'string':
					env[key] = toString(value);
					break;
				case 'array':
					env[key] = toArray(value);
					break;
				case 'json':
					env[key] = tryJSON(value);
					break;
				case 'boolean':
					env[key] = toBoolean(value);
			}
			continue;
		}

		// Try to convert remaining values:
		// - boolean values to boolean
		// - 'null' to null
		// - number values (> 0 <= Number.MAX_SAFE_INTEGER) to number
		if (value === 'true') {
			env[key] = true;
			continue;
		}

		if (value === 'false') {
			env[key] = false;
			continue;
		}

		if (value === 'null') {
			env[key] = null;
			continue;
		}

		if (
			String(value).startsWith('0') === false &&
			isNaN(value) === false &&
			value.length > 0 &&
			value <= Number.MAX_SAFE_INTEGER
		) {
			env[key] = Number(value);
			continue;
		}

		if (String(value).includes(',')) {
			env[key] = toArray(value);
			continue;
		}

		// Try converting the value to a JS object. This allows JSON objects to be passed for nested
		// config flags, or custom param names (that aren't camelCased)
		env[key] = tryJSON(value);

		// If '_FILE' variable hasn't been processed yet, store it as it is (string)
		if (newKey) {
			env[key] = value;
		}
	}

	return env;
}

function tryJSON(value: any) {
	try {
		return parseJSON(value);
	} catch {
		return value;
	}
}

function toBoolean(value: any): boolean {
	return value === 'true' || value === true || value === '1' || value === 1;
}<|MERGE_RESOLUTION|>--- conflicted
+++ resolved
@@ -204,11 +204,8 @@
 	PUBLIC_URL: '/',
 	MAX_PAYLOAD_SIZE: '1mb',
 	MAX_RELATIONAL_DEPTH: 10,
-<<<<<<< HEAD
 	DEFAULT_QUERY_LIMIT: 100,
-=======
 	MAX_BATCH_MUTATION: Infinity,
->>>>>>> b207af25
 	ROBOTS_TXT: 'User-agent: *\nDisallow: /',
 
 	DB_EXCLUDE_TABLES: 'spatial_ref_sys,sysdiagrams',
