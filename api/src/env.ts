--- conflicted
+++ resolved
@@ -191,16 +191,12 @@
 }
 
 function isEnvSyntaxPrefixPresent(value: string): boolean {
-	return acceptableEnvTypes.some((envType) => value.includes(`${envType}:`));
+	return acceptedEnvTypes.some((envType) => value.includes(`${envType}:`));
 }
 
 function processValues(env: Record<string, any>) {
 	env = clone(env);
 
-<<<<<<< HEAD
-	for (const [key, value] of Object.entries(env)) {
-		if (typeof value === 'string' && isEnvSyntaxPrefixPresent(value)) {
-=======
 	for (let [key, value] of Object.entries(env)) {
 		// If key ends with '_FILE', try to get the value from the file defined in this variable
 		// and store it in the variable with the same name but without '_FILE' at the end
@@ -222,8 +218,7 @@
 
 		// Convert values with a type prefix
 		// (see https://docs.directus.io/reference/environment-variables/#environment-syntax-prefix)
-		if (typeof value === 'string' && acceptedEnvTypes.some((envType) => value.includes(`${envType}:`))) {
->>>>>>> 062d99b2
+		if (typeof value === 'string' && isEnvSyntaxPrefixPresent(value)) {
 			env[key] = getEnvironmentValueByType(value);
 			continue;
 		}
