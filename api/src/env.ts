/**
 * @NOTE
 * For all possible keys, see: https://docs.directus.io/self-hosted/config-options/
 */

import { parseJSON, toArray } from '@directus/utils';
import dotenv from 'dotenv';
import fs from 'fs';
import { clone, toNumber, toString } from 'lodash-es';
import path from 'path';
import { requireYAML } from './utils/require-yaml.js';

import { createRequire } from 'node:module';
const require = createRequire(import.meta.url);

// keeping this here for now to prevent a circular import to constants.ts
const allowedEnvironmentVars = [
	// general
	'CONFIG_PATH',
	'HOST',
	'PORT',
	'PUBLIC_URL',
	'LOG_LEVEL',
	'LOG_STYLE',
	'MAX_PAYLOAD_SIZE',
	'ROOT_REDIRECT',
	'SERVE_APP',
	'GRAPHQL_INTROSPECTION',
	'MAX_BATCH_MUTATION',
	'LOGGER_.+',
	'ROBOTS_TXT',
	// server
	'SERVER_.+',
	// database
	'DB_.+',
	// security
	'KEY',
	'SECRET',
	'ACCESS_TOKEN_TTL',
	'REFRESH_TOKEN_TTL',
	'REFRESH_TOKEN_COOKIE_DOMAIN',
	'REFRESH_TOKEN_COOKIE_SECURE',
	'REFRESH_TOKEN_COOKIE_SAME_SITE',
	'REFRESH_TOKEN_COOKIE_NAME',
	'LOGIN_STALL_TIME',
	'PASSWORD_RESET_URL_ALLOW_LIST',
	'USER_INVITE_URL_ALLOW_LIST',
	'IP_TRUST_PROXY',
	'IP_CUSTOM_HEADER',
	'ASSETS_CONTENT_SECURITY_POLICY',
	'IMPORT_IP_DENY_LIST',
	'CONTENT_SECURITY_POLICY_.+',
	'HSTS_.+',
	// hashing
	'HASH_.+',
	// cors
	'CORS_ENABLED',
	'CORS_ORIGIN',
	'CORS_METHODS',
	'CORS_ALLOWED_HEADERS',
	'CORS_EXPOSED_HEADERS',
	'CORS_CREDENTIALS',
	'CORS_MAX_AGE',
	// rate limiting
	'RATE_LIMITER_GLOBAL_.+',
	'RATE_LIMITER_.+',
	// cache
	'CACHE_ENABLED',
	'CACHE_TTL',
	'CACHE_CONTROL_S_MAXAGE',
	'CACHE_AUTO_PURGE',
	'CACHE_SYSTEM_TTL',
	'CACHE_SCHEMA',
	'CACHE_PERMISSIONS',
	'CACHE_NAMESPACE',
	'CACHE_STORE',
	'CACHE_STATUS_HEADER',
	'CACHE_REDIS',
	'CACHE_REDIS_HOST',
	'CACHE_REDIS_PORT',
	'CACHE_REDIS_PASSWORD',
	'CACHE_MEMCACHE',
	'CACHE_VALUE_MAX_SIZE',
	'CACHE_SKIP_ALLOWED',
	'CACHE_HEALTHCHECK_THRESHOLD',
	// storage
	'STORAGE_LOCATIONS',
	'STORAGE_.+_DRIVER',
	'STORAGE_.+_ROOT',
	'STORAGE_.+_KEY',
	'STORAGE_.+_SECRET',
	'STORAGE_.+_BUCKET',
	'STORAGE_.+_REGION',
	'STORAGE_.+_ENDPOINT',
	'STORAGE_.+_ACL',
	'STORAGE_.+_CONTAINER_NAME',
	'STORAGE_.+_SERVER_SIDE_ENCRYPTION',
	'STORAGE_.+_ACCOUNT_NAME',
	'STORAGE_.+_ACCOUNT_KEY',
	'STORAGE_.+_ENDPOINT',
	'STORAGE_.+_KEY_FILENAME',
	'STORAGE_.+_BUCKET',
	'STORAGE_.+_HEALTHCHECK_THRESHOLD',
	// metadata
	'FILE_METADATA_ALLOW_LIST',
	// assets
	'ASSETS_CACHE_TTL',
	'ASSETS_TRANSFORM_MAX_CONCURRENT',
	'ASSETS_TRANSFORM_IMAGE_MAX_DIMENSION',
	'ASSETS_TRANSFORM_MAX_OPERATIONS',
	'ASSETS_TRANSFORM_TIMEOUT',
	'ASSETS_CONTENT_SECURITY_POLICY',
	'ASSETS_INVALID_IMAGE_SENSITIVITY_LEVEL',
	// auth
	'AUTH_PROVIDERS',
	'AUTH_DISABLE_DEFAULT',
	'AUTH_.+_DRIVER',
	'AUTH_.+_CLIENT_ID',
	'AUTH_.+_CLIENT_SECRET',
	'AUTH_.+_SCOPE',
	'AUTH_.+_AUTHORIZE_URL',
	'AUTH_.+_ACCESS_URL',
	'AUTH_.+_PROFILE_URL',
	'AUTH_.+_IDENTIFIER_KEY',
	'AUTH_.+_EMAIL_KEY',
	'AUTH_.+_FIRST_NAME_KEY',
	'AUTH_.+_LAST_NAME_KEY',
	'AUTH_.+_ALLOW_PUBLIC_REGISTRATION',
	'AUTH_.+_DEFAULT_ROLE_ID',
	'AUTH_.+_ICON',
	'AUTH_.+_LABEL',
	'AUTH_.+_PARAMS',
	'AUTH_.+_ISSUER_URL',
	'AUTH_.+_AUTH_REQUIRE_VERIFIED_EMAIL',
	'AUTH_.+_CLIENT_URL',
	'AUTH_.+_BIND_DN',
	'AUTH_.+_BIND_PASSWORD',
	'AUTH_.+_USER_DN',
	'AUTH_.+_USER_ATTRIBUTE',
	'AUTH_.+_USER_SCOPE',
	'AUTH_.+_MAIL_ATTRIBUTE',
	'AUTH_.+_FIRST_NAME_ATTRIBUTE',
	'AUTH_.+_LAST_NAME_ATTRIBUTE',
	'AUTH_.+_GROUP_DN',
	'AUTH_.+_GROUP_ATTRIBUTE',
	'AUTH_.+_GROUP_SCOPE',
	'AUTH_.+_IDP.+',
	'AUTH_.+_SP.+',
	// extensions
	'PACKAGE_FILE_LOCATION',
	'EXTENSIONS_PATH',
	'EXTENSIONS_AUTO_RELOAD',
	'EXTENSIONS_CACHE_TTL',
	// messenger
	'MESSENGER_STORE',
	'MESSENGER_NAMESPACE',
	'MESSENGER_REDIS',
	'MESSENGER_REDIS_HOST',
	'MESSENGER_REDIS_PORT',
	'MESSENGER_REDIS_PASSWORD',
	// emails
	'EMAIL_FROM',
	'EMAIL_TRANSPORT',
	'EMAIL_VERIFY_SETUP',
	'EMAIL_SENDMAIL_NEW_LINE',
	'EMAIL_SENDMAIL_PATH',
	'EMAIL_SMTP_NAME',
	'EMAIL_SMTP_HOST',
	'EMAIL_SMTP_PORT',
	'EMAIL_SMTP_USER',
	'EMAIL_SMTP_PASSWORD',
	'EMAIL_SMTP_POOL',
	'EMAIL_SMTP_SECURE',
	'EMAIL_SMTP_IGNORE_TLS',
	'EMAIL_MAILGUN_API_KEY',
	'EMAIL_MAILGUN_DOMAIN',
	'EMAIL_MAILGUN_HOST',
	'EMAIL_SENDGRID_API_KEY',
	'EMAIL_SES_CREDENTIALS__ACCESS_KEY_ID',
	'EMAIL_SES_CREDENTIALS__SECRET_ACCESS_KEY',
	'EMAIL_SES_REGION',
	// admin account
	'ADMIN_EMAIL',
	'ADMIN_PASSWORD',
	// telemetry
	'TELEMETRY',
	// limits & optimization
	'RELATIONAL_BATCH_SIZE',
	'EXPORT_BATCH_SIZE',
	// flows
	'FLOWS_EXEC_ALLOWED_MODULES',
	'FLOWS_ENV_ALLOW_LIST',
].map((name) => new RegExp(`^${name}$`));

const acceptedEnvTypes = ['string', 'number', 'regex', 'array', 'json'];

const defaults: Record<string, any> = {
	CONFIG_PATH: path.resolve(process.cwd(), '.env'),

	HOST: '0.0.0.0',
	PORT: 8055,
	PUBLIC_URL: '/',
	MAX_PAYLOAD_SIZE: '1mb',
	MAX_RELATIONAL_DEPTH: 10,
	MAX_BATCH_MUTATION: Infinity,
	ROBOTS_TXT: 'User-agent: *\nDisallow: /',

	DB_EXCLUDE_TABLES: 'spatial_ref_sys,sysdiagrams',

	STORAGE_LOCATIONS: 'local',
	STORAGE_LOCAL_DRIVER: 'local',
	STORAGE_LOCAL_ROOT: './uploads',

	RATE_LIMITER_ENABLED: false,
	RATE_LIMITER_POINTS: 50,
	RATE_LIMITER_DURATION: 1,
	RATE_LIMITER_STORE: 'memory',

	RATE_LIMITER_GLOBAL_ENABLED: false,
	RATE_LIMITER_GLOBAL_POINTS: 1000,
	RATE_LIMITER_GLOBAL_DURATION: 1,
	RATE_LIMITER_GLOBAL_STORE: 'memory',

	ACCESS_TOKEN_TTL: '15m',
	REFRESH_TOKEN_TTL: '7d',
	REFRESH_TOKEN_COOKIE_SECURE: false,
	REFRESH_TOKEN_COOKIE_SAME_SITE: 'lax',
	REFRESH_TOKEN_COOKIE_NAME: 'directus_refresh_token',

	LOGIN_STALL_TIME: 500,
	SERVER_SHUTDOWN_TIMEOUT: 1000,

	ROOT_REDIRECT: './admin',

	CORS_ENABLED: false,
	CORS_ORIGIN: false,
	CORS_METHODS: 'GET,POST,PATCH,DELETE',
	CORS_ALLOWED_HEADERS: 'Content-Type,Authorization',
	CORS_EXPOSED_HEADERS: 'Content-Range',
	CORS_CREDENTIALS: true,
	CORS_MAX_AGE: 18000,

	CACHE_ENABLED: false,
	CACHE_STORE: 'memory',
	CACHE_TTL: '5m',
	CACHE_NAMESPACE: 'system-cache',
	CACHE_AUTO_PURGE: false,
	CACHE_CONTROL_S_MAXAGE: '0',
	CACHE_SCHEMA: true,
	CACHE_PERMISSIONS: true,
	CACHE_VALUE_MAX_SIZE: false,
	CACHE_SKIP_ALLOWED: false,

	AUTH_PROVIDERS: '',
	AUTH_DISABLE_DEFAULT: false,

	PACKAGE_FILE_LOCATION: '.',
	EXTENSIONS_PATH: './extensions',
	EXTENSIONS_AUTO_RELOAD: false,

	EMAIL_FROM: 'no-reply@example.com',
	EMAIL_VERIFY_SETUP: true,
	EMAIL_TRANSPORT: 'sendmail',
	EMAIL_SENDMAIL_NEW_LINE: 'unix',
	EMAIL_SENDMAIL_PATH: '/usr/sbin/sendmail',

	TELEMETRY: true,

	ASSETS_CACHE_TTL: '30d',
	ASSETS_TRANSFORM_MAX_CONCURRENT: 25,
	ASSETS_TRANSFORM_IMAGE_MAX_DIMENSION: 6000,
	ASSETS_TRANSFORM_MAX_OPERATIONS: 5,
	ASSETS_TRANSFORM_TIMEOUT: '7500ms',
	ASSETS_INVALID_IMAGE_SENSITIVITY_LEVEL: 'warning',

	IP_TRUST_PROXY: true,
	IP_CUSTOM_HEADER: false,

	IMPORT_IP_DENY_LIST: ['0.0.0.0', '169.254.169.254'],

	SERVE_APP: true,

	RELATIONAL_BATCH_SIZE: 25000,

	EXPORT_BATCH_SIZE: 5000,

	FILE_METADATA_ALLOW_LIST: 'ifd0.Make,ifd0.Model,exif.FNumber,exif.ExposureTime,exif.FocalLength,exif.ISO',

	GRAPHQL_INTROSPECTION: true,

	FLOWS_EXEC_ALLOWED_MODULES: false,
	FLOWS_ENV_ALLOW_LIST: false,
};

// Allows us to force certain environment variable into a type, instead of relying
// on the auto-parsed type in processValues. ref #3705
const typeMap: Record<string, string> = {
	HOST: 'string',
	PORT: 'string',

	DB_NAME: 'string',
	DB_USER: 'string',
	DB_PASSWORD: 'string',
	DB_DATABASE: 'string',
	DB_PORT: 'number',

	DB_EXCLUDE_TABLES: 'array',

	CACHE_SKIP_ALLOWED: 'boolean',

	IMPORT_IP_DENY_LIST: 'array',

	FILE_METADATA_ALLOW_LIST: 'array',

	GRAPHQL_INTROSPECTION: 'boolean',
<<<<<<< HEAD
	MAX_BATCH_MUTATION: 'number',
=======

	SERVER_SHUTDOWN_TIMEOUT: 'number',
>>>>>>> b0189631
};

let env: Record<string, any> = {
	...defaults,
	...process.env,
	...processConfiguration(),
};

process.env = env;

env = processValues(env);

export default env;

/**
 * Small wrapper function that makes it easier to write unit tests against changing environments
 */
export const getEnv = () => env;

/**
 * When changes have been made during runtime, like in the CLI, we can refresh the env object with
 * the newly created variables
 */
export function refreshEnv(): void {
	env = {
		...defaults,
		...process.env,
		...processConfiguration(),
	};

	process.env = env;

	env = processValues(env);
}

function processConfiguration() {
	const configPath = path.resolve(process.env['CONFIG_PATH'] || defaults['CONFIG_PATH']);

	if (fs.existsSync(configPath) === false) return {};

	const fileExt = path.extname(configPath).toLowerCase();

	if (fileExt === '.js') {
		const module = require(configPath);
		const exported = module.default || module;

		if (typeof exported === 'function') {
			return exported(process.env);
		} else if (typeof exported === 'object') {
			return exported;
		}

		throw new Error(
			`Invalid JS configuration file export type. Requires one of "function", "object", received: "${typeof exported}"`
		);
	}

	if (fileExt === '.json') {
		return require(configPath);
	}

	if (fileExt === '.yaml' || fileExt === '.yml') {
		const data = requireYAML(configPath);

		if (typeof data === 'object') {
			return data as Record<string, string>;
		}

		throw new Error('Invalid YAML configuration. Root has to be an object.');
	}

	// Default to env vars plain text files
	return dotenv.parse(fs.readFileSync(configPath, { encoding: 'utf8' }));
}

function getVariableType(variable: string) {
	return variable.split(':').slice(0, -1)[0];
}

function getEnvVariableValue(variableValue: string, variableType: string) {
	return variableValue.split(`${variableType}:`)[1];
}

function getEnvironmentValueWithPrefix(envArray: Array<string>): Array<string | number | RegExp> {
	return envArray.map((item: string) => {
		if (isEnvSyntaxPrefixPresent(item)) {
			return getEnvironmentValueByType(item);
		}
		return item;
	});
}

function getEnvironmentValueByType(envVariableString: string) {
	const variableType = getVariableType(envVariableString)!;
	const envVariableValue = getEnvVariableValue(envVariableString, variableType)!;

	switch (variableType) {
		case 'number':
			return toNumber(envVariableValue);
		case 'array':
			return getEnvironmentValueWithPrefix(toArray(envVariableValue));
		case 'regex':
			return new RegExp(envVariableValue);
		case 'string':
			return envVariableValue;
		case 'json':
			return tryJSON(envVariableValue);
	}
}

function isEnvSyntaxPrefixPresent(value: string): boolean {
	return acceptedEnvTypes.some((envType) => value.includes(`${envType}:`));
}

function processValues(env: Record<string, any>) {
	env = clone(env);

	for (let [key, value] of Object.entries(env)) {
		// If key ends with '_FILE', try to get the value from the file defined in this variable
		// and store it in the variable with the same name but without '_FILE' at the end
		let newKey: string | undefined;
		if (key.length > 5 && key.endsWith('_FILE')) {
			newKey = key.slice(0, -5);
			if (allowedEnvironmentVars.some((pattern) => pattern.test(newKey as string))) {
				if (newKey in env && !(newKey in defaults && env[newKey] === defaults[newKey])) {
					throw new Error(
						`Duplicate environment variable encountered: you can't use "${newKey}" and "${key}" simultaneously.`
					);
				}
				try {
					value = fs.readFileSync(value, { encoding: 'utf8' });
					key = newKey;
				} catch {
					throw new Error(`Failed to read value from file "${value}", defined in environment variable "${key}".`);
				}
			}
		}

		// Convert values with a type prefix
		// (see https://docs.directus.io/reference/environment-variables/#environment-syntax-prefix)
		if (typeof value === 'string' && isEnvSyntaxPrefixPresent(value)) {
			env[key] = getEnvironmentValueByType(value);
			continue;
		}

		// Convert values where the key is defined in typeMap
		if (typeMap[key]) {
			switch (typeMap[key]) {
				case 'number':
					env[key] = toNumber(value);
					break;
				case 'string':
					env[key] = toString(value);
					break;
				case 'array':
					env[key] = toArray(value);
					break;
				case 'json':
					env[key] = tryJSON(value);
					break;
				case 'boolean':
					env[key] = toBoolean(value);
			}
			continue;
		}

		// Try to convert remaining values:
		// - boolean values to boolean
		// - 'null' to null
		// - number values (> 0 <= Number.MAX_SAFE_INTEGER) to number
		if (value === 'true') {
			env[key] = true;
			continue;
		}

		if (value === 'false') {
			env[key] = false;
			continue;
		}

		if (value === 'null') {
			env[key] = null;
			continue;
		}

		if (
			String(value).startsWith('0') === false &&
			isNaN(value) === false &&
			value.length > 0 &&
			value <= Number.MAX_SAFE_INTEGER
		) {
			env[key] = Number(value);
			continue;
		}

		if (String(value).includes(',')) {
			env[key] = toArray(value);
			continue;
		}

		// Try converting the value to a JS object. This allows JSON objects to be passed for nested
		// config flags, or custom param names (that aren't camelCased)
		env[key] = tryJSON(value);

		// If '_FILE' variable hasn't been processed yet, store it as it is (string)
		if (newKey) {
			env[key] = value;
		}
	}

	return env;
}

function tryJSON(value: any) {
	try {
		return parseJSON(value);
	} catch {
		return value;
	}
}

function toBoolean(value: any): boolean {
	return value === 'true' || value === true || value === '1' || value === 1;
}<|MERGE_RESOLUTION|>--- conflicted
+++ resolved
@@ -313,12 +313,10 @@
 	FILE_METADATA_ALLOW_LIST: 'array',
 
 	GRAPHQL_INTROSPECTION: 'boolean',
-<<<<<<< HEAD
+
 	MAX_BATCH_MUTATION: 'number',
-=======
 
 	SERVER_SHUTDOWN_TIMEOUT: 'number',
->>>>>>> b0189631
 };
 
 let env: Record<string, any> = {
