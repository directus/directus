--- conflicted
+++ resolved
@@ -222,11 +222,8 @@
 
 	// telemetry
 	'TELEMETRY',
-<<<<<<< HEAD
-=======
 	'TELEMETRY_URL',
 	'TELEMETRY_AUTHORIZATION',
->>>>>>> b7839b7e
 
 	// limits & optimization
 	'RELATIONAL_BATCH_SIZE',
