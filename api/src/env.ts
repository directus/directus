/**
 * @NOTE
 * For all possible keys, see: https://docs.directus.io/self-hosted/config-options/
 */

import dotenv from 'dotenv';
import fs from 'fs';
import { clone, toNumber, toString } from 'lodash';
import path from 'path';
import { requireYAML } from './utils/require-yaml';
import { toArray } from '@directus/shared/utils';
import { parseJSON } from '@directus/shared/utils';

// keeping this here for now to prevent a circular import to constants.ts
const allowedEnvironmentVars = [
	// general
	'CONFIG_PATH',
	'HOST',
	'PORT',
	'PUBLIC_URL',
	'LOG_LEVEL',
	'LOG_STYLE',
	'MAX_PAYLOAD_SIZE',
	'ROOT_REDIRECT',
	'SERVE_APP',
	'GRAPHQL_INTROSPECTION',
	'LOGGER_.+',
	// server
	'SERVER_.+',
	// database
	'DB_.+',
	// security
	'KEY',
	'SECRET',
	'ACCESS_TOKEN_TTL',
	'REFRESH_TOKEN_TTL',
	'REFRESH_TOKEN_COOKIE_DOMAIN',
	'REFRESH_TOKEN_COOKIE_SECURE',
	'REFRESH_TOKEN_COOKIE_SAME_SITE',
	'REFRESH_TOKEN_COOKIE_NAME',
	'PASSWORD_RESET_URL_ALLOW_LIST',
	'USER_INVITE_URL_ALLOW_LIST',
	'IP_TRUST_PROXY',
	'IP_CUSTOM_HEADER',
	'ASSETS_CONTENT_SECURITY_POLICY',
	'IMPORT_IP_DENY_LIST',
	'CONTENT_SECURITY_POLICY_.+',
	'HSTS_.+',
	// hashing
	'HASH_.+',
	// cors
	'CORS_ENABLED',
	'CORS_ORIGIN',
	'CORS_METHODS',
	'CORS_ALLOWED_HEADERS',
	'CORS_EXPOSED_HEADERS',
	'CORS_CREDENTIALS',
	'CORS_MAX_AGE',
	// rate limiting
	'RATE_LIMITER_.+',
	// cache
	'CACHE_ENABLED',
	'CACHE_TTL',
	'CACHE_CONTROL_S_MAXAGE',
	'CACHE_AUTO_PURGE',
	'CACHE_SYSTEM_TTL',
	'CACHE_SCHEMA',
	'CACHE_PERMISSIONS',
	'CACHE_NAMESPACE',
	'CACHE_STORE',
	'CACHE_STATUS_HEADER',
	'CACHE_REDIS',
	'CACHE_REDIS_HOST',
	'CACHE_REDIS_PORT',
	'CACHE_REDIS_PASSWORD',
	'CACHE_MEMCACHE',
	'CACHE_VALUE_MAX_SIZE',
	// storage
	'STORAGE_LOCATIONS',
	'STORAGE_.+_DRIVER',
	'STORAGE_.+_ROOT',
	'STORAGE_.+_KEY',
	'STORAGE_.+_SECRET',
	'STORAGE_.+_BUCKET',
	'STORAGE_.+_REGION',
	'STORAGE_.+_ENDPOINT',
	'STORAGE_.+_ACL',
	'STORAGE_.+_CONTAINER_NAME',
	'STORAGE_.+_ACCOUNT_NAME',
	'STORAGE_.+_ACCOUNT_KEY',
	'STORAGE_.+_ENDPOINT',
	'STORAGE_.+_KEY_FILENAME',
	'STORAGE_.+_BUCKET',
	// metadata
	'FILE_METADATA_ALLOW_LIST',
	// assets
	'ASSETS_CACHE_TTL',
	'ASSETS_TRANSFORM_MAX_CONCURRENT',
	'ASSETS_TRANSFORM_IMAGE_MAX_DIMENSION',
	'ASSETS_TRANSFORM_MAX_OPERATIONS',
	'ASSETS_CONTENT_SECURITY_POLICY',
	// auth
	'AUTH_PROVIDERS',
	'AUTH_DISABLE_DEFAULT',
	'AUTH_.+_DRIVER',
	'AUTH_.+_CLIENT_ID',
	'AUTH_.+_CLIENT_SECRET',
	'AUTH_.+_SCOPE',
	'AUTH_.+_AUTHORIZE_URL',
	'AUTH_.+_ACCESS_URL',
	'AUTH_.+_PROFILE_URL',
	'AUTH_.+_IDENTIFIER_KEY',
	'AUTH_.+_EMAIL_KEY',
	'AUTH_.+_FIRST_NAME_KEY',
	'AUTH_.+_LAST_NAME_KEY',
	'AUTH_.+_ALLOW_PUBLIC_REGISTRATION',
	'AUTH_.+_DEFAULT_ROLE_ID',
	'AUTH_.+_ICON',
	'AUTH_.+_PARAMS',
	'AUTH_.+_ISSUER_URL',
	'AUTH_.+_AUTH_REQUIRE_VERIFIED_EMAIL',
	'AUTH_.+_CLIENT_URL',
	'AUTH_.+_BIND_DN',
	'AUTH_.+_BIND_PASSWORD',
	'AUTH_.+_USER_DN',
	'AUTH_.+_USER_ATTRIBUTE',
	'AUTH_.+_USER_SCOPE',
	'AUTH_.+_MAIL_ATTRIBUTE',
	'AUTH_.+_FIRST_NAME_ATTRIBUTE',
	'AUTH_.+_LAST_NAME_ATTRIBUTE',
	'AUTH_.+_GROUP_DN',
	'AUTH_.+_GROUP_ATTRIBUTE',
	'AUTH_.+_GROUP_SCOPE',
	// extensions
	'EXTENSIONS_PATH',
	'EXTENSIONS_AUTO_RELOAD',
<<<<<<< HEAD
	'EXTENSIONS_AUTO_RELOAD_PATH',
=======
	// messenger
	'MESSENGER_STORE',
	'MESSENGER_NAMESPACE',
	'MESSENGER_REDIS',
	'MESSENGER_REDIS_HOST',
	'MESSENGER_REDIS_PORT',
	'MESSENGER_REDIS_PASSWORD',
>>>>>>> a520b66c
	// emails
	'EMAIL_FROM',
	'EMAIL_TRANSPORT',
	'EMAIL_VERIFY_SETUP',
	'EMAIL_SENDMAIL_NEW_LINE',
	'EMAIL_SENDMAIL_PATH',
	'EMAIL_SMTP_HOST',
	'EMAIL_SMTP_PORT',
	'EMAIL_SMTP_USER',
	'EMAIL_SMTP_PASSWORD',
	'EMAIL_SMTP_POOL',
	'EMAIL_SMTP_SECURE',
	'EMAIL_SMTP_IGNORE_TLS',
	'EMAIL_MAILGUN_API_KEY',
	'EMAIL_MAILGUN_DOMAIN',
	'EMAIL_MAILGUN_HOST',
	'EMAIL_SES_CREDENTIALS__ACCESS_KEY_ID',
	'EMAIL_SES_CREDENTIALS__SECRET_ACCESS_KEY',
	'EMAIL_SES_REGION',
	// admin account
	'ADMIN_EMAIL',
	'ADMIN_PASSWORD',
	// telemetry
	'TELEMETRY',
	// limits & optimization
	'RELATIONAL_BATCH_SIZE',
	'EXPORT_BATCH_SIZE',
].map((name) => new RegExp(`^${name}$`));

const acceptedEnvTypes = ['string', 'number', 'regex', 'array', 'json'];

const defaults: Record<string, any> = {
	CONFIG_PATH: path.resolve(process.cwd(), '.env'),

	HOST: '0.0.0.0',
	PORT: 8055,
	PUBLIC_URL: '/',
	MAX_PAYLOAD_SIZE: '100kb',
	MAX_RELATIONAL_DEPTH: 10,

	DB_EXCLUDE_TABLES: 'spatial_ref_sys,sysdiagrams',

	STORAGE_LOCATIONS: 'local',
	STORAGE_LOCAL_DRIVER: 'local',
	STORAGE_LOCAL_ROOT: './uploads',

	RATE_LIMITER_ENABLED: false,
	RATE_LIMITER_POINTS: 25,
	RATE_LIMITER_DURATION: 1,
	RATE_LIMITER_STORE: 'memory',

	ACCESS_TOKEN_TTL: '15m',
	REFRESH_TOKEN_TTL: '7d',
	REFRESH_TOKEN_COOKIE_SECURE: false,
	REFRESH_TOKEN_COOKIE_SAME_SITE: 'lax',
	REFRESH_TOKEN_COOKIE_NAME: 'directus_refresh_token',

	ROOT_REDIRECT: './admin',

	CORS_ENABLED: false,
	CORS_ORIGIN: false,
	CORS_METHODS: 'GET,POST,PATCH,DELETE',
	CORS_ALLOWED_HEADERS: 'Content-Type,Authorization',
	CORS_EXPOSED_HEADERS: 'Content-Range',
	CORS_CREDENTIALS: true,
	CORS_MAX_AGE: 18000,

	CACHE_ENABLED: false,
	CACHE_STORE: 'memory',
	CACHE_TTL: '5m',
	CACHE_NAMESPACE: 'system-cache',
	CACHE_AUTO_PURGE: false,
	CACHE_CONTROL_S_MAXAGE: '0',
	CACHE_SCHEMA: true,
	CACHE_PERMISSIONS: true,
	CACHE_VALUE_MAX_SIZE: false,

	AUTH_PROVIDERS: '',
	AUTH_DISABLE_DEFAULT: false,

	EXTENSIONS_PATH: './extensions',
	EXTENSIONS_AUTO_RELOAD: false,
	EXTENSIONS_AUTO_RELOAD_PATH: '',

	EMAIL_FROM: 'no-reply@directus.io',
	EMAIL_VERIFY_SETUP: true,
	EMAIL_TRANSPORT: 'sendmail',
	EMAIL_SENDMAIL_NEW_LINE: 'unix',
	EMAIL_SENDMAIL_PATH: '/usr/sbin/sendmail',

	TELEMETRY: true,

	ASSETS_CACHE_TTL: '30d',
	ASSETS_TRANSFORM_MAX_CONCURRENT: 1,
	ASSETS_TRANSFORM_IMAGE_MAX_DIMENSION: 6000,
	ASSETS_TRANSFORM_MAX_OPERATIONS: 5,

	IP_TRUST_PROXY: true,
	IP_CUSTOM_HEADER: false,

	IMPORT_IP_DENY_LIST: '0.0.0.0',

	SERVE_APP: true,

	RELATIONAL_BATCH_SIZE: 25000,

	EXPORT_BATCH_SIZE: 5000,

	FILE_METADATA_ALLOW_LIST: 'ifd0.Make,ifd0.Model,exif.FNumber,exif.ExposureTime,exif.FocalLength,exif.ISO',

	GRAPHQL_INTROSPECTION: true,
};

// Allows us to force certain environment variable into a type, instead of relying
// on the auto-parsed type in processValues. ref #3705
const typeMap: Record<string, string> = {
	HOST: 'string',
	PORT: 'string',

	DB_NAME: 'string',
	DB_USER: 'string',
	DB_PASSWORD: 'string',
	DB_DATABASE: 'string',
	DB_PORT: 'number',

	DB_EXCLUDE_TABLES: 'array',
	IMPORT_IP_DENY_LIST: 'array',

	FILE_METADATA_ALLOW_LIST: 'array',

	GRAPHQL_INTROSPECTION: 'boolean',
};

let env: Record<string, any> = {
	...defaults,
	...process.env,
	...getEnv(),
};

process.env = env;

env = processValues(env);

export default env;

/**
 * When changes have been made during runtime, like in the CLI, we can refresh the env object with
 * the newly created variables
 */
export function refreshEnv(): void {
	env = {
		...defaults,
		...process.env,
		...getEnv(),
	};

	process.env = env;

	env = processValues(env);
}

function getEnv() {
	const configPath = path.resolve(process.env.CONFIG_PATH || defaults.CONFIG_PATH);

	if (fs.existsSync(configPath) === false) return {};

	const fileExt = path.extname(configPath).toLowerCase();

	if (fileExt === '.js') {
		const module = require(configPath);
		const exported = module.default || module;

		if (typeof exported === 'function') {
			return exported(process.env);
		} else if (typeof exported === 'object') {
			return exported;
		}

		throw new Error(
			`Invalid JS configuration file export type. Requires one of "function", "object", received: "${typeof exported}"`
		);
	}

	if (fileExt === '.json') {
		return require(configPath);
	}

	if (fileExt === '.yaml' || fileExt === '.yml') {
		const data = requireYAML(configPath);

		if (typeof data === 'object') {
			return data as Record<string, string>;
		}

		throw new Error('Invalid YAML configuration. Root has to be an object.');
	}

	// Default to env vars plain text files
	return dotenv.parse(fs.readFileSync(configPath, { encoding: 'utf8' }));
}

function getVariableType(variable: string) {
	return variable.split(':').slice(0, -1)[0];
}

function getEnvVariableValue(variableValue: string, variableType: string) {
	return variableValue.split(`${variableType}:`)[1];
}

function getEnvironmentValueWithPrefix(envArray: Array<string>): Array<string | number | RegExp> {
	return envArray.map((item: string) => {
		if (isEnvSyntaxPrefixPresent(item)) {
			return getEnvironmentValueByType(item);
		}
		return item;
	});
}

function getEnvironmentValueByType(envVariableString: string) {
	const variableType = getVariableType(envVariableString);
	const envVariableValue = getEnvVariableValue(envVariableString, variableType);

	switch (variableType) {
		case 'number':
			return toNumber(envVariableValue);
		case 'array':
			return getEnvironmentValueWithPrefix(toArray(envVariableValue));
		case 'regex':
			return new RegExp(envVariableValue);
		case 'string':
			return envVariableValue;
		case 'json':
			return tryJSON(envVariableValue);
	}
}

function isEnvSyntaxPrefixPresent(value: string): boolean {
	return acceptedEnvTypes.some((envType) => value.includes(`${envType}:`));
}

function processValues(env: Record<string, any>) {
	env = clone(env);

	for (let [key, value] of Object.entries(env)) {
		// If key ends with '_FILE', try to get the value from the file defined in this variable
		// and store it in the variable with the same name but without '_FILE' at the end
		let newKey: string | undefined;
		if (key.length > 5 && key.endsWith('_FILE')) {
			newKey = key.slice(0, -5);
			if (allowedEnvironmentVars.some((pattern) => pattern.test(newKey as string))) {
				if (newKey in env) {
					throw new Error(
						`Duplicate environment variable encountered: you can't use "${newKey}" and "${key}" simultaneously.`
					);
				}
				try {
					value = fs.readFileSync(value, { encoding: 'utf8' });
					key = newKey;
				} catch {
					throw new Error(`Failed to read value from file "${value}", defined in environment variable "${key}".`);
				}
			}
		}

		// Convert values with a type prefix
		// (see https://docs.directus.io/reference/environment-variables/#environment-syntax-prefix)
		if (typeof value === 'string' && isEnvSyntaxPrefixPresent(value)) {
			env[key] = getEnvironmentValueByType(value);
			continue;
		}

		// Convert values where the key is defined in typeMap
		if (typeMap[key]) {
			switch (typeMap[key]) {
				case 'number':
					env[key] = toNumber(value);
					break;
				case 'string':
					env[key] = toString(value);
					break;
				case 'array':
					env[key] = toArray(value);
					break;
				case 'json':
					env[key] = tryJSON(value);
					break;
				case 'boolean':
					env[key] = toBoolean(value);
			}
			continue;
		}

		// Try to convert remaining values:
		// - boolean values to boolean
		// - 'null' to null
		// - number values (> 0 <= Number.MAX_SAFE_INTEGER) to number
		if (value === 'true') {
			env[key] = true;
			continue;
		}

		if (value === 'false') {
			env[key] = false;
			continue;
		}

		if (value === 'null') {
			env[key] = null;
			continue;
		}

		if (
			String(value).startsWith('0') === false &&
			isNaN(value) === false &&
			value.length > 0 &&
			value <= Number.MAX_SAFE_INTEGER
		) {
			env[key] = Number(value);
			continue;
		}

		if (String(value).includes(',')) {
			env[key] = toArray(value);
			continue;
		}

		// Try converting the value to a JS object. This allows JSON objects to be passed for nested
		// config flags, or custom param names (that aren't camelCased)
		env[key] = tryJSON(value);

		// If '_FILE' variable hasn't been processed yet, store it as it is (string)
		if (newKey) {
			env[key] = value;
		}
	}

	return env;
}

function tryJSON(value: any) {
	try {
		return parseJSON(value);
	} catch {
		return value;
	}
}

function toBoolean(value: any): boolean {
	return value === 'true' || value === true || value === '1' || value === 1;
}<|MERGE_RESOLUTION|>--- conflicted
+++ resolved
@@ -134,9 +134,7 @@
 	// extensions
 	'EXTENSIONS_PATH',
 	'EXTENSIONS_AUTO_RELOAD',
-<<<<<<< HEAD
 	'EXTENSIONS_AUTO_RELOAD_PATH',
-=======
 	// messenger
 	'MESSENGER_STORE',
 	'MESSENGER_NAMESPACE',
@@ -144,7 +142,6 @@
 	'MESSENGER_REDIS_HOST',
 	'MESSENGER_REDIS_PORT',
 	'MESSENGER_REDIS_PASSWORD',
->>>>>>> a520b66c
 	// emails
 	'EMAIL_FROM',
 	'EMAIL_TRANSPORT',
