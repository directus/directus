--- conflicted
+++ resolved
@@ -201,13 +201,10 @@
 	// flows
 	'FLOWS_EXEC_ALLOWED_MODULES',
 	'FLOWS_ENV_ALLOW_LIST',
-<<<<<<< HEAD
 	'ACTIVITY_RETENTION',
 	'REVISIONS_RETENTION',
-=======
 	// websockets
 	'WEBSOCKETS_.+',
->>>>>>> eefde53a
 ].map((name) => new RegExp(`^${name}$`));
 
 const acceptedEnvTypes = ['string', 'number', 'regex', 'array', 'json'];
@@ -323,10 +320,9 @@
 	FLOWS_EXEC_ALLOWED_MODULES: false,
 	FLOWS_ENV_ALLOW_LIST: false,
 
-<<<<<<< HEAD
 	ACTIVITY_RETENTION: '180 days',
 	REVISIONS_RETENTION: '90 days',
-=======
+
 	PRESSURE_LIMITER_ENABLED: true,
 	PRESSURE_LIMITER_SAMPLE_INTERVAL: 250,
 	PRESSURE_LIMITER_MAX_EVENT_LOOP_UTILIZATION: 0.99,
@@ -336,7 +332,6 @@
 	PRESSURE_LIMITER_RETRY_AFTER: false,
 
 	FILES_MIME_TYPE_ALLOW_LIST: '*/*',
->>>>>>> eefde53a
 };
 
 // Allows us to force certain environment variable into a type, instead of relying
