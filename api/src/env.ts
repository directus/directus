--- conflicted
+++ resolved
@@ -7,15 +7,11 @@
 import dotenv from 'dotenv';
 import fs from 'fs';
 import { clone, toNumber, toString } from 'lodash-es';
+import { createRequire } from 'node:module';
 import path from 'path';
 import { requireYAML } from './utils/require-yaml.js';
-
-import { createRequire } from 'node:module';
-<<<<<<< HEAD
 import { toBoolean } from './utils/to-boolean.js';
-=======
-
->>>>>>> bdb1a919
+
 const require = createRequire(import.meta.url);
 
 // keeping this here for now to prevent a circular import to constants.ts
