import { APP_EXTENSION_TYPES } from '@directus/constants';
import type { DatabaseExtension, Extension, ExtensionInfo } from '@directus/types';
import {
	getPackageExtensions,
	resolvePackageExtensions,
} from '@directus/utils/node';
import type { Router } from 'express';
import getDatabase from '../database/index.js';
import { Emitter } from '../emitter.js';
import env from '../env.js';
import logger from '../logger.js';
import { getSchema } from '../utils/get-schema.js';
import { clone } from 'lodash-es';
import { JobQueue } from '../utils/job-queue.js';
import { ExtensionsService } from './service.js';
import { RegistrationManager } from './registration.js';
import { InstallationManager } from './installation.js';
import { WatcherManager } from './watcher.js';
import { VmManager } from './vm.js';

let extensionManager: ExtensionManager;


export async function getExtensionManager(): Promise<ExtensionManager> {
	if (!extensionManager) extensionManager = new ExtensionManager();

	return extensionManager
}

type FullExtension = Extension & DatabaseExtension;

type AppExtensions = string | null;

type Options = {
	schedule: boolean;
	watch: boolean;
};

const defaultOptions: Options = {
	schedule: true,
	watch: env['EXTENSIONS_AUTO_RELOAD'] && env['NODE_ENV'] !== 'development',
};

export class ExtensionManager {
	private isLoaded = false;
	public options: Options;

	private extensions: FullExtension[] = [];

	private appExtensions: AppExtensions = null;

	public apiEmitter: Emitter;

	public hookEmbedsHead: string[] = [];
	public hookEmbedsBody: string[] = [];

	private reloadQueue: JobQueue;

	public registration: RegistrationManager;
	public installation: InstallationManager | null = null;
	public watcher: WatcherManager;
	public vm: VmManager;

	constructor() {
		this.options = defaultOptions;
		this.apiEmitter = new Emitter();
		this.reloadQueue = new JobQueue();

		this.registration = new RegistrationManager(this);
		if (env.EXTENSIONS_AUTO_INSTALL === true) {
			this.installation = new InstallationManager(this);
		}
		this.watcher = new WatcherManager(this);
		this.vm = new VmManager(this);
	}

	public async initialize(options: Partial<Options> = {}): Promise<void> {
		this.options = {
			...defaultOptions,
			...options,
		};

		if (this.options.watch && !this.watcher.isWatcherInitialized()) {
			this.watcher.initializeWatcher();
		} else if (!this.options.watch && this.watcher.isWatcherInitialized()) {
			await this.watcher.closeWatcher();
		}

		if (!this.isLoaded) {
			await this.load();

			if (this.extensions.length > 0) {
				logger.info(
					`Enabled extensions: ${this.extensions
						.filter((ext) => ext.enabled)
						.map((ext) => ext.name)
						.join(', ')}`
				);

				logger.info(
					`Disabled extensions: ${this.extensions
						.filter((ext) => ext.enabled === false)
						.map((ext) => ext.name)
						.join(', ')}`
				);
			}
		}

		if (this.options.watch && !this.watcher.isWatcherInitialized()) {
			this.watcher.updateWatchedExtensions(this.extensions);
		}
	}

	public async reload(): Promise<void> {
		return new Promise((resolve) => {
			this.reloadQueue.enqueue(async () => {
				if (this.isLoaded) {
					logger.info('Reloading extensions');

					const prevExtensions = clone(this.extensions);

					await this.unload();
					await this.load();

					const added = this.extensions.filter(
						(extension) => !prevExtensions.some((prevExtension) => extension.path === prevExtension.path)
					);

					const removed = prevExtensions.filter(
						(prevExtension) => !this.extensions.some((extension) => prevExtension.path === extension.path)
					);

					this.watcher.updateWatchedExtensions(added, removed);

					const addedExtensions = added.map((extension) => extension.name);
					const removedExtensions = removed.map((extension) => extension.name);

					if (addedExtensions.length > 0) {
						logger.info(`Added extensions: ${addedExtensions.join(', ')}`);
					}

					if (removedExtensions.length > 0) {
						logger.info(`Removed extensions: ${removedExtensions.join(', ')}`);
					}
				} else {
					logger.warn('Extensions have to be loaded before they can be reloaded');
				}

				resolve();
			});
		});
	}

	public getDisplayExtensions() {
		return this.extensions.map(this.reduceExtensionInfo);
	}

	public getDisplayExtension(name: string | undefined): ExtensionInfo | undefined {
		const extension = this.extensions.find((extension) => extension.name === name);

		if (!extension) {
			return undefined;
		}

		return this.reduceExtensionInfo(extension);
	}

	public getExtensionsList(type?: string) {
		return this.extensions
			.filter((extension) => type === undefined || extension.type === type)
			.map((extension) => extension.name);
	}

	private reduceExtensionInfo(extension: FullExtension): ExtensionInfo {
		const extensionInfo = {
			name: extension.name,
			description: extension.description,
			icon: extension.icon,
			type: extension.type,
			local: extension.local,
			host: extension.host,
			version: extension.version,
			enabled: extension.enabled,
<<<<<<< HEAD
			registry: extension.registry,
=======
			secure: extension.secure,
			requested_permissions: extension.requested_permissions,
			granted_permissions: extension.granted_permissions,
>>>>>>> 2b27ede9
		};

		if (extension.type === 'bundle') {
			return {
				...extensionInfo,
				entries: extension.entries.map((entry) => ({
					name: entry.name,
					type: entry.type,
				})),
			} as ExtensionInfo;
		} else {
			return extensionInfo as ExtensionInfo;
		}
	}

	public getExtension(name: string) {
		return this.extensions.find((extension) => extension.name === name);
	}

	public getAppExtensions(): string | null {
		return this.appExtensions;
	}

	public getEndpointRouter(): Router {
		return this.registration.endpointRouter;
	}

	public getEmbeds() {
		return {
			head: wrapEmbeds('Custom Embed Head', this.hookEmbedsHead),
			body: wrapEmbeds('Custom Embed Body', this.hookEmbedsBody),
		};

		function wrapEmbeds(label: string, content: string[]): string {
			if (content.length === 0) return '';
			return `<!-- Start ${label} -->\n${content.join('\n')}\n<!-- End ${label} -->`;
		}
	}

	private async load(): Promise<void> {
		try {
			this.extensions = await this.getExtensions();
		} catch (err: any) {
			logger.warn(`Couldn't load extensions`);
			logger.warn(err);
		}

		await this.registration.registerHooks();
		await this.registration.registerEndpoints();
		await this.registration.registerOperations();
		await this.registration.registerBundles();

		if (env['SERVE_APP']) {
			this.appExtensions = await this.registration.generateExtensionBundle();
		}

		this.isLoaded = true;
	}

	private async unload(): Promise<void> {
		await this.registration.unregisterApiExtensions();

		this.apiEmitter.offAll();

		if (env['SERVE_APP']) {
			this.appExtensions = null;
		}

		this.isLoaded = false;
	}

	private async getExtensions(): Promise<FullExtension[]> {
		const packageExtensions = await getPackageExtensions(env['PACKAGE_FILE_LOCATION']);
		const localExtensions = await resolvePackageExtensions(env['EXTENSIONS_PATH']);

		const extensions = [...packageExtensions, ...localExtensions].filter(
			(extension) => env['SERVE_APP'] || APP_EXTENSION_TYPES.includes(extension.type as any) === false
		);

		const extensionsService = new ExtensionsService({ knex: getDatabase(), schema: await getSchema() });

		let registeredExtensions = await extensionsService.readByQuery({ limit: -1, fields: ['*', 'granted_permissions.*'] });

		if (registeredExtensions.length === 0 && extensions.length > 0) {
			logger.info(
				'No extensions registered in the database, registering all extensions found on disk and enabling them'
			);

			await extensionsService.createMany(
				extensions.map((extension) => {
					return {
						name: extension.name,
						enabled: true,
						options: {},
					};
				})
			);

			registeredExtensions = extensions.map((extension) => ({
				name: extension.name,
				registry: undefined,
				enabled: true,
				options: {},
				granted_permissions: [],
			}));
		}

		return extensions.map((extension) => {
			const registeredExtension = registeredExtensions.find(
				(registeredExtension) => registeredExtension['name'] === extension.name
			);

			if (!registeredExtension) throw new Error(`Extension ${extension.name} is not registered in the database`);

			return { ...registeredExtension, ...extension };
		});
	}

	public getEnabledExtensions(): FullExtension[] {
		return this.extensions.filter((extension) => extension.enabled);
	}
}<|MERGE_RESOLUTION|>--- conflicted
+++ resolved
@@ -181,13 +181,10 @@
 			host: extension.host,
 			version: extension.version,
 			enabled: extension.enabled,
-<<<<<<< HEAD
 			registry: extension.registry,
-=======
 			secure: extension.secure,
 			requested_permissions: extension.requested_permissions,
 			granted_permissions: extension.granted_permissions,
->>>>>>> 2b27ede9
 		};
 
 		if (extension.type === 'bundle') {
