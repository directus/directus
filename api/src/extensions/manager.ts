<<<<<<< HEAD
=======
import { JAVASCRIPT_FILE_EXTS } from '@directus/constants';
import { useEnv } from '@directus/env';
>>>>>>> b749bef9
import type {
	ApiExtension,
	BundleExtension,
	EndpointConfig,
	Extension,
	ExtensionSettings,
	HookConfig,
	HybridExtension,
	OperationApiConfig,
} from '@directus/extensions';
import { APP_SHARED_DEPS, HYBRID_EXTENSION_TYPES } from '@directus/extensions';
import { generateExtensionsEntrypoint } from '@directus/extensions/node';
import type {
	ActionHandler,
	EmbedHandler,
	FilterHandler,
	InitHandler,
	PromiseCallback,
	ScheduleHandler,
} from '@directus/types';
<<<<<<< HEAD
import { isTypeIn } from '@directus/utils';
import { pathToRelativeUrl } from '@directus/utils/node';
=======
import { isIn, isTypeIn, pluralize, toBoolean } from '@directus/utils';
import { getNodeEnv, pathToRelativeUrl } from '@directus/utils/node';
>>>>>>> b749bef9
import aliasDefault from '@rollup/plugin-alias';
import nodeResolveDefault from '@rollup/plugin-node-resolve';
import virtualDefault from '@rollup/plugin-virtual';
import chokidar, { FSWatcher } from 'chokidar';
import express, { Router } from 'express';
import ivm from 'isolated-vm';
import { clone } from 'lodash-es';
import { readFile, readdir } from 'node:fs/promises';
import { dirname } from 'node:path';
import { fileURLToPath } from 'node:url';
import path from 'path';
import { rollup } from 'rollup';
import getDatabase from '../database/index.js';
import emitter, { Emitter } from '../emitter.js';
import { getFlowManager } from '../flows.js';
import { useLogger } from '../logger.js';
import * as services from '../services/index.js';
import { deleteFromRequireCache } from '../utils/delete-from-require-cache.js';
import getModuleDefault from '../utils/get-module-default.js';
import { getSchema } from '../utils/get-schema.js';
import { importFileUrl } from '../utils/import-file-url.js';
import { JobQueue } from '../utils/job-queue.js';
import { scheduleSynchronizedJob, validateCron } from '../utils/schedule.js';
import { getExtensionsPath } from './lib/get-extensions-path.js';
import { getExtensionsSettings } from './lib/get-extensions-settings.js';
import { getExtensions } from './lib/get-extensions.js';
import { getSharedDepsMapping } from './lib/get-shared-deps-mapping.js';
import { generateApiExtensionsSandboxEntrypoint } from './lib/sandbox/generate-api-extensions-sandbox-entrypoint.js';
import { instantiateSandboxSdk } from './lib/sandbox/sdk/instantiate.js';
import { syncExtensions } from './lib/sync-extensions.js';
import { wrapEmbeds } from './lib/wrap-embeds.js';
import type { BundleConfig, ExtensionManagerOptions } from './types.js';

// Workaround for https://github.com/rollup/plugins/issues/1329
const virtual = virtualDefault as unknown as typeof virtualDefault.default;
const alias = aliasDefault as unknown as typeof aliasDefault.default;
const nodeResolve = nodeResolveDefault as unknown as typeof nodeResolveDefault.default;

const __dirname = dirname(fileURLToPath(import.meta.url));

const env = useEnv();

const defaultOptions: ExtensionManagerOptions = {
	schedule: true,
	watch: (env['EXTENSIONS_AUTO_RELOAD'] as boolean) && getNodeEnv() !== 'development',
};

export class ExtensionManager {
	private options: ExtensionManagerOptions = defaultOptions;

	/**
	 * Whether or not the extensions have been read from disk and registered into the system
	 */
	private isLoaded = false;

	/**
	 * All extensions that are loaded within the current process
	 */
	private extensions: Extension[] = [];

	/**
	 * Settings for the extensions that are loaded within the current process
	 */
	private extensionsSettings: ExtensionSettings[] = [];

	/**
	 * App extensions rolled up into a single bundle. Any chunks from the bundle will be available
	 * under appExtensionChunks
	 */
	private appExtensionsBundle: string | null = null;

	/**
	 * Individual filename chunks from the rollup bundle. Used to improve the performance by allowing
	 * extensions to split up their bundle into multiple smaller chunks
	 */
	private appExtensionChunks: Map<string, string> = new Map();

	/**
	 * Callbacks to be able to unregister extensions
	 */
	private unregisterFunctionMap: Map<string, PromiseCallback> = new Map();

	/**
	 * A local-to-extensions scoped emitter that can be used to fire and listen to custom events
	 * between extensions. These events are completely isolated from the core events that trigger
	 * hooks etc
	 */
	private localEmitter: Emitter = new Emitter();

	/**
	 * Locally scoped express router used for custom endpoints. Allows extensions to dynamically
	 * register and de-register endpoints without affecting the regular global router
	 */
	private endpointRouter: Router = Router();

	/**
	 * Custom HTML to be injected at the end of the `<head>` tag of the app's index.html
	 */
	private hookEmbedsHead: string[] = [];

	/**
	 * Custom HTML to be injected at the end of the `<body>` tag of the app's index.html
	 */
	private hookEmbedsBody: string[] = [];

	/**
	 * Used to prevent race conditions when reloading extensions. Forces each reload to happen in
	 * sequence.
	 */
	private reloadQueue: JobQueue = new JobQueue();

	/**
	 * Optional file system watcher to auto-reload extensions when the local file system changes
	 */
	private watcher: FSWatcher | null = null;

	/**
	 * Load and register all extensions
	 *
	 * @param {ExtensionManagerOptions} options - Extension manager configuration options
	 * @param {boolean} options.schedule - Whether or not to allow for scheduled (CRON) hook extensions
	 * @param {boolean} options.watch - Whether or not to watch the local extensions folder for changes
	 */
	public async initialize(options: Partial<ExtensionManagerOptions> = {}): Promise<void> {
		const logger = useLogger();

		this.options = {
			...defaultOptions,
			...options,
		};

		const wasWatcherInitialized = this.watcher !== null;

		if (this.options.watch && !wasWatcherInitialized) {
			this.initializeWatcher();
		} else if (!this.options.watch && wasWatcherInitialized) {
			await this.closeWatcher();
		}

		if (!this.isLoaded) {
			await this.load();

			if (this.extensions.length > 0) {
				logger.info(`Loaded extensions: ${this.extensions.map((ext) => ext.name).join(', ')}`);
			}
		}

		if (this.options.watch && !wasWatcherInitialized) {
			this.updateWatchedExtensions(this.extensions);
		}
	}

	/**
	 * Load all extensions from disk and register them in their respective places
	 */
	private async load(): Promise<void> {
		const logger = useLogger();

		try {
			await syncExtensions();
		} catch (error) {
			logger.error(`Failed to sync extensions`);
			logger.error(error);
			process.exit(1);
		}

		try {
			this.extensions = await getExtensions();
			this.extensionsSettings = await getExtensionsSettings(this.extensions);
		} catch (error) {
			this.handleExtensionError({ error, reason: `Couldn't load extensions` });
		}

		await this.registerHooks();
		await this.registerEndpoints();
		await this.registerOperations();
		await this.registerBundles();

		if (env['SERVE_APP']) {
			this.appExtensionsBundle = await this.generateExtensionBundle();
		}

		this.isLoaded = true;
	}

	/**
	 * Unregister all extensions from the current process
	 */
	private async unload(): Promise<void> {
		await this.unregisterApiExtensions();

		this.localEmitter.offAll();

		this.appExtensionsBundle = null;

		this.isLoaded = false;
	}

	/**
	 * Reload all the extensions. Will unload if extensions have already been loaded
	 */
	public reload(): void {
		const logger = useLogger();

		this.reloadQueue.enqueue(async () => {
			if (this.isLoaded) {
				logger.info('Reloading extensions');

				const prevExtensions = clone(this.extensions);

				await this.unload();
				await this.load();

				const added = this.extensions.filter(
					(extension) => !prevExtensions.some((prevExtension) => extension.path === prevExtension.path),
				);

				const removed = prevExtensions.filter(
					(prevExtension) => !this.extensions.some((extension) => prevExtension.path === extension.path),
				);

				this.updateWatchedExtensions(added, removed);

				const addedExtensions = added.map((extension) => extension.name);
				const removedExtensions = removed.map((extension) => extension.name);

				if (addedExtensions.length > 0) {
					logger.info(`Added extensions: ${addedExtensions.join(', ')}`);
				}

				if (removedExtensions.length > 0) {
					logger.info(`Removed extensions: ${removedExtensions.join(', ')}`);
				}
			} else {
				logger.warn('Extensions have to be loaded before they can be reloaded');
			}
		});
	}

	/**
	 * Return the previously generated app extensions bundle
	 */
	public getAppExtensionsBundle(): string | null {
		return this.appExtensionsBundle;
	}

	/**
	 * Return the previously generated app extension bundle chunk by name
	 */
	public getAppExtensionChunk(name: string): string | null {
		return this.appExtensionChunks.get(name) ?? null;
	}

	/**
	 * Return the scoped router for custom endpoints
	 */
	public getEndpointRouter(): Router {
		return this.endpointRouter;
	}

	/**
	 * Return the custom HTML head and body embeds wrapped in a marker comment
	 */
	public getEmbeds() {
		return {
			head: wrapEmbeds('Custom Embed Head', this.hookEmbedsHead),
			body: wrapEmbeds('Custom Embed Body', this.hookEmbedsBody),
		};
	}

	/**
	 * Allow reading the installed extensions
	 */
	public getExtensions() {
		return this.extensions;
	}

	/**
	 * Start the chokidar watcher for extensions on the local filesystem
	 */
	private initializeWatcher(): void {
		const logger = useLogger();

		logger.info('Watching extensions for changes...');

		const extensionDirUrl = pathToRelativeUrl(getExtensionsPath());

		this.watcher = chokidar.watch(
			[path.resolve('package.json'), path.posix.join(extensionDirUrl, '*', 'package.json')],
			{
				ignoreInitial: true,
			},
		);

		this.watcher
			.on('add', () => this.reload())
			.on('change', () => this.reload())
			.on('unlink', () => this.reload());
	}

	/**
	 * Close and destroy the local filesystem watcher if enabled
	 */
	private async closeWatcher(): Promise<void> {
		if (this.watcher) {
			await this.watcher.close();

			this.watcher = null;
		}
	}

	/**
	 * Update the chokidar watcher configuration when new extensions are added or existing ones
	 * removed
	 */
	private updateWatchedExtensions(added: Extension[], removed: Extension[] = []): void {
		if (this.watcher) {
			const toPackageExtensionPaths = (extensions: Extension[]) =>
				extensions
					.filter((extension) => !extension.local || extension.type === 'bundle')
					.flatMap((extension) =>
						isTypeIn(extension, HYBRID_EXTENSION_TYPES) || extension.type === 'bundle'
							? [
									path.resolve(extension.path, extension.entrypoint.app),
									path.resolve(extension.path, extension.entrypoint.api),
							  ]
							: path.resolve(extension.path, extension.entrypoint),
					);

			const addedPackageExtensionPaths = toPackageExtensionPaths(added);
			const removedPackageExtensionPaths = toPackageExtensionPaths(removed);

			this.watcher.add(addedPackageExtensionPaths);
			this.watcher.unwatch(removedPackageExtensionPaths);
		}
	}

	/**
	 * Uses rollup to bundle the app extensions together into a single file the app can download and
	 * run.
	 */
	private async generateExtensionBundle(): Promise<string | null> {
		const logger = useLogger();

		const sharedDepsMapping = await getSharedDepsMapping(APP_SHARED_DEPS);

		const internalImports = Object.entries(sharedDepsMapping).map(([name, path]) => ({
			find: name,
			replacement: path,
		}));

		const entrypoint = generateExtensionsEntrypoint(this.extensions, this.extensionsSettings);

		try {
			const bundle = await rollup({
				input: 'entry',
				external: Object.values(sharedDepsMapping),
				makeAbsoluteExternalsRelative: false,
				plugins: [virtual({ entry: entrypoint }), alias({ entries: internalImports }), nodeResolve({ browser: true })],
			});

			const { output } = await bundle.generate({ format: 'es', compact: true });

			for (const out of output) {
				if (out.type === 'chunk') {
					this.appExtensionChunks.set(out.fileName, out.code);
				}
			}

			await bundle.close();

			return output[0].code;
		} catch (error) {
			logger.warn(`Couldn't bundle App extensions`);
			logger.warn(error);
		}

		return null;
	}

	private async registerSandboxedApiExtension(extension: ApiExtension | HybridExtension) {
		const logger = useLogger();

		const sandboxMemory = Number(env['EXTENSIONS_SANDBOX_MEMORY']);
		const sandboxTimeout = Number(env['EXTENSIONS_SANDBOX_TIMEOUT']);

		const entrypointPath = path.resolve(
			extension.path,
			isTypeIn(extension, HYBRID_EXTENSION_TYPES) ? extension.entrypoint.api : extension.entrypoint,
		);

		const extensionCode = await readFile(entrypointPath, 'utf-8');

		const isolate = new ivm.Isolate({
			memoryLimit: sandboxMemory,
			onCatastrophicError: (error) => {
				logger.error(`Error in API extension sandbox of ${extension.type} "${extension.name}"`);
				logger.error(error);

				process.abort();
			},
		});

		const context = await isolate.createContext();

		const module = await isolate.compileModule(extensionCode, { filename: `file://${entrypointPath}` });

		const sdkModule = await instantiateSandboxSdk(isolate, extension.sandbox?.requestedScopes ?? {});

		await module.instantiate(context, (specifier) => {
			if (specifier !== 'directus:api') {
				throw new Error('Imports other than "directus:api" are prohibited in API extension sandboxes');
			}

			return sdkModule;
		});

		await module.evaluate({ timeout: sandboxTimeout });

		const cb = await module.namespace.get('default', { reference: true });

		const { code, hostFunctions, unregisterFunction } = generateApiExtensionsSandboxEntrypoint(
			extension.type,
			extension.name,
			this.endpointRouter,
		);

		await context.evalClosure(code, [cb, ...hostFunctions.map((fn) => new ivm.Reference(fn))], {
			timeout: sandboxTimeout,
			filename: '<extensions-sandbox>',
		});

		this.unregisterFunctionMap.set(extension.name, async () => {
			await unregisterFunction();

			isolate.dispose();
		});
	}

	/**
	 * Import the hook module code for all hook extensions, and register them individually through
	 * registerHook
	 */
	private async registerHooks(): Promise<void> {
		const hooks = this.extensions.filter((extension): extension is ApiExtension => extension.type === 'hook');

		for (const hook of hooks) {
			const { enabled } = this.extensionsSettings.find(({ name }) => name === hook.name) ?? { enabled: false };

			if (!enabled) continue;

			try {
				if (hook.sandbox?.enabled) {
					await this.registerSandboxedApiExtension(hook);
				} else {
					const hookPath = path.resolve(hook.path, hook.entrypoint);

					const hookInstance: HookConfig | { default: HookConfig } = await importFileUrl(hookPath, import.meta.url, {
						fresh: true,
					});

					const config = getModuleDefault(hookInstance);

					const unregisterFunctions = this.registerHook(config, hook.name);

					this.unregisterFunctionMap.set(hook.name, async () => {
						await Promise.all(unregisterFunctions.map((fn) => fn()));

						deleteFromRequireCache(hookPath);
					});
				}
			} catch (error) {
				this.handleExtensionError({ error, reason: `Couldn't register hook "${hook.name}"` });
			}
		}
	}

	/**
	 * Import the endpoint module code for all endpoint extensions, and register them individually through
	 * registerEndpoint
	 */
	private async registerEndpoints(): Promise<void> {
		const endpoints = this.extensions.filter((extension): extension is ApiExtension => extension.type === 'endpoint');

		for (const endpoint of endpoints) {
			const { enabled } = this.extensionsSettings.find(({ name }) => name === endpoint.name) ?? { enabled: false };

			if (!enabled) continue;

			try {
				if (endpoint.sandbox?.enabled) {
					await this.registerSandboxedApiExtension(endpoint);
				} else {
					const endpointPath = path.resolve(endpoint.path, endpoint.entrypoint);

					const endpointInstance: EndpointConfig | { default: EndpointConfig } = await importFileUrl(
						endpointPath,
						import.meta.url,
						{
							fresh: true,
						},
					);

					const config = getModuleDefault(endpointInstance);

					const unregister = this.registerEndpoint(config, endpoint.name);

					this.unregisterFunctionMap.set(endpoint.name, async () => {
						await unregister();

						deleteFromRequireCache(endpointPath);
					});
				}
			} catch (error) {
				this.handleExtensionError({ error, reason: `Couldn't register endpoint "${endpoint.name}"` });
			}
		}
	}

	/**
	 * Import the operation module code for all operation extensions, and register them individually through
	 * registerOperation
	 */
	private async registerOperations(): Promise<void> {
		const internalOperations = await readdir(path.join(__dirname, '..', 'operations'));

		for (const operation of internalOperations) {
			const operationInstance: OperationApiConfig | { default: OperationApiConfig } = await import(
				`../operations/${operation}/index.js`
			);

			const config = getModuleDefault(operationInstance);

			this.registerOperation(config);
		}

		const operations = this.extensions.filter(
			(extension): extension is HybridExtension => extension.type === 'operation',
		);

		for (const operation of operations) {
			const { enabled } = this.extensionsSettings.find(({ name }) => name === operation.name) ?? { enabled: false };

			if (!enabled) continue;

			try {
				if (operation.sandbox?.enabled) {
					await this.registerSandboxedApiExtension(operation);
				} else {
					const operationPath = path.resolve(operation.path, operation.entrypoint.api!);

					const operationInstance: OperationApiConfig | { default: OperationApiConfig } = await importFileUrl(
						operationPath,
						import.meta.url,
						{
							fresh: true,
						},
					);

					const config = getModuleDefault(operationInstance);

					const unregister = this.registerOperation(config);

					this.unregisterFunctionMap.set(operation.name, async () => {
						await unregister();

						deleteFromRequireCache(operationPath);
					});
				}
			} catch (error) {
				this.handleExtensionError({ error, reason: `Couldn't register operation "${operation.name}"` });
			}
		}
	}

	/**
	 * Import the module code for all hook, endpoint, and operation extensions registered within a
	 * bundle, and register them with their respective registration function
	 */
	private async registerBundles(): Promise<void> {
		const bundles = this.extensions.filter((extension): extension is BundleExtension => extension.type === 'bundle');

		const extensionEnabled = (extensionName: string) => {
			const settings = this.extensionsSettings.find(({ name }) => name === extensionName);
			if (!settings) return false;
			return settings.enabled;
		};

		for (const bundle of bundles) {
			try {
				const bundlePath = path.resolve(bundle.path, bundle.entrypoint.api);

				const bundleInstances: BundleConfig | { default: BundleConfig } = await importFileUrl(
					bundlePath,
					import.meta.url,
					{
						fresh: true,
					},
				);

				const configs = getModuleDefault(bundleInstances);

				const unregisterFunctions: PromiseCallback[] = [];

				for (const { config, name } of configs.hooks) {
					if (!extensionEnabled(`${bundle.name}/${name}`)) continue;

					const unregisters = this.registerHook(config, name);

					unregisterFunctions.push(...unregisters);
				}

				for (const { config, name } of configs.endpoints) {
					if (!extensionEnabled(`${bundle.name}/${name}`)) continue;

					const unregister = this.registerEndpoint(config, name);

					unregisterFunctions.push(unregister);
				}

				for (const { config, name } of configs.operations) {
					if (!extensionEnabled(`${bundle.name}/${name}`)) continue;

					const unregister = this.registerOperation(config);

					unregisterFunctions.push(unregister);
				}

				this.unregisterFunctionMap.set(bundle.name, async () => {
					await Promise.all(unregisterFunctions.map((fn) => fn()));

					deleteFromRequireCache(bundlePath);
				});
			} catch (error) {
				this.handleExtensionError({ error, reason: `Couldn't register bundle "${bundle.name}"` });
			}
		}
	}

	/**
	 * Register a single hook
	 */
	private registerHook(hookRegistrationCallback: HookConfig, name: string): PromiseCallback[] {
		const logger = useLogger();

		let scheduleIndex = 0;

		const unregisterFunctions: PromiseCallback[] = [];

		const hookRegistrationContext = {
			filter: <T = unknown>(event: string, handler: FilterHandler<T>) => {
				emitter.onFilter(event, handler);

				unregisterFunctions.push(() => {
					emitter.offFilter(event, handler);
				});
			},
			action: (event: string, handler: ActionHandler) => {
				emitter.onAction(event, handler);

				unregisterFunctions.push(() => {
					emitter.offAction(event, handler);
				});
			},
			init: (event: string, handler: InitHandler) => {
				emitter.onInit(event, handler);

				unregisterFunctions.push(() => {
					emitter.offInit(name, handler);
				});
			},
			schedule: (cron: string, handler: ScheduleHandler) => {
				if (validateCron(cron)) {
					const job = scheduleSynchronizedJob(`${name}:${scheduleIndex}`, cron, async () => {
						if (this.options.schedule) {
							try {
								await handler();
							} catch (error) {
								logger.error(error);
							}
						}
					});

					scheduleIndex++;

					unregisterFunctions.push(async () => {
						await job.stop();
					});
				} else {
					this.handleExtensionError({ reason: `Couldn't register cron hook. Provided cron is invalid: ${cron}` });
				}
			},
			embed: (position: 'head' | 'body', code: string | EmbedHandler) => {
				const content = typeof code === 'function' ? code() : code;

				if (content.trim().length !== 0) {
					if (position === 'head') {
						const index = this.hookEmbedsHead.length;

						this.hookEmbedsHead.push(content);

						unregisterFunctions.push(() => {
							this.hookEmbedsHead.splice(index, 1);
						});
					} else {
						const index = this.hookEmbedsBody.length;

						this.hookEmbedsBody.push(content);

						unregisterFunctions.push(() => {
							this.hookEmbedsBody.splice(index, 1);
						});
					}
				} else {
					this.handleExtensionError({ reason: `Couldn't register embed hook. Provided code is empty!` });
				}
			},
		};

		hookRegistrationCallback(hookRegistrationContext, {
			services,
			env,
			database: getDatabase(),
			emitter: this.localEmitter,
			logger,
			getSchema,
		});

		return unregisterFunctions;
	}

	/**
	 * Register an individual endpoint
	 */
	private registerEndpoint(config: EndpointConfig, name: string): PromiseCallback {
		const logger = useLogger();

		const endpointRegistrationCallback = typeof config === 'function' ? config : config.handler;
		const nameWithoutType = name.includes(':') ? name.split(':')[0] : name;
		const routeName = typeof config === 'function' ? nameWithoutType : config.id;

		const scopedRouter = express.Router();

		this.endpointRouter.use(`/${routeName}`, scopedRouter);

		endpointRegistrationCallback(scopedRouter, {
			services,
			env,
			database: getDatabase(),
			emitter: this.localEmitter,
			logger,
			getSchema,
		});

		const unregisterFunction = () => {
			this.endpointRouter.stack = this.endpointRouter.stack.filter((layer) => scopedRouter !== layer.handle);
		};

		return unregisterFunction;
	}

	/**
	 * Register an individual operation
	 */
	private registerOperation(config: OperationApiConfig): PromiseCallback {
		const flowManager = getFlowManager();

		flowManager.addOperation(config.id, config.handler);

		const unregisterFunction = () => {
			flowManager.removeOperation(config.id);
		};

		return unregisterFunction;
	}

	/**
	 * Remove the registration for all API extensions
	 */
	private async unregisterApiExtensions(): Promise<void> {
		const unregisterFunctions = Array.from(this.unregisterFunctionMap.values());

		await Promise.all(unregisterFunctions.map((fn) => fn()));
	}

	/**
	 * If extensions must load successfully, any errors will cause the process to exit.
	 * Otherwise, the error will only be logged as a warning.
	 */
	private handleExtensionError({ error, reason }: { error?: unknown; reason: string }): void {
		const logger = useLogger();

		if (toBoolean(env['EXTENSIONS_MUST_LOAD'])) {
			logger.error('EXTENSION_MUST_LOAD is enabled and an extension failed to load.');
			logger.error(reason);
			if (error) logger.error(error);
			process.exit(1);
		} else {
			logger.warn(reason);
			if (error) logger.warn(error);
		}
	}
}<|MERGE_RESOLUTION|>--- conflicted
+++ resolved
@@ -1,8 +1,4 @@
-<<<<<<< HEAD
-=======
-import { JAVASCRIPT_FILE_EXTS } from '@directus/constants';
 import { useEnv } from '@directus/env';
->>>>>>> b749bef9
 import type {
 	ApiExtension,
 	BundleExtension,
@@ -23,13 +19,8 @@
 	PromiseCallback,
 	ScheduleHandler,
 } from '@directus/types';
-<<<<<<< HEAD
-import { isTypeIn } from '@directus/utils';
-import { pathToRelativeUrl } from '@directus/utils/node';
-=======
-import { isIn, isTypeIn, pluralize, toBoolean } from '@directus/utils';
+import { isTypeIn, toBoolean } from '@directus/utils';
 import { getNodeEnv, pathToRelativeUrl } from '@directus/utils/node';
->>>>>>> b749bef9
 import aliasDefault from '@rollup/plugin-alias';
 import nodeResolveDefault from '@rollup/plugin-node-resolve';
 import virtualDefault from '@rollup/plugin-virtual';
