--- conflicted
+++ resolved
@@ -225,15 +225,14 @@
 	 * Reload all the extensions. Will unload if extensions have already been loaded
 	 */
 	public reload(): void {
-<<<<<<< HEAD
 		if (this.reloadQueue.size > 0) {
 			// if a pending job is already in queue do not queue anymore reloads.
 			// The pending job will register any changes that have been done between the pending and current jobs start.
 			return;
 		}
-=======
+
+    
 		const logger = useLogger();
->>>>>>> 1b8b44fc
 
 		this.reloadQueue.enqueue(async () => {
 			if (this.isLoaded) {
