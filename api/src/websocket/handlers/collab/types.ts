import type { ACTION, ClientMessage } from '@directus/types/collab';

export type JoinMessage = Extract<ClientMessage, { action: typeof ACTION.CLIENT.JOIN }>;
export type LeaveMessage = Extract<ClientMessage, { action: typeof ACTION.CLIENT.LEAVE }>;
export type SaveMessage = Extract<ClientMessage, { action: typeof ACTION.CLIENT.SAVE }>;
export type UpdateMessage = Extract<ClientMessage, { action: typeof ACTION.CLIENT.UPDATE }>;
<<<<<<< HEAD
export type FocusMessage = Extract<ClientMessage, { action: typeof ACTION.CLIENT.FOCUS }>;
=======
export type FocusMessage = Extract<ClientMessage, { action: typeof ACTION.CLIENT.FOUCS }>;
>>>>>>> 2c227f7e
<|MERGE_RESOLUTION|>--- conflicted
+++ resolved
@@ -4,8 +4,4 @@
 export type LeaveMessage = Extract<ClientMessage, { action: typeof ACTION.CLIENT.LEAVE }>;
 export type SaveMessage = Extract<ClientMessage, { action: typeof ACTION.CLIENT.SAVE }>;
 export type UpdateMessage = Extract<ClientMessage, { action: typeof ACTION.CLIENT.UPDATE }>;
-<<<<<<< HEAD
-export type FocusMessage = Extract<ClientMessage, { action: typeof ACTION.CLIENT.FOCUS }>;
-=======
-export type FocusMessage = Extract<ClientMessage, { action: typeof ACTION.CLIENT.FOUCS }>;
->>>>>>> 2c227f7e
+export type FocusMessage = Extract<ClientMessage, { action: typeof ACTION.CLIENT.FOUCS }>;