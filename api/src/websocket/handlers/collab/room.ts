--- conflicted
+++ resolved
@@ -89,7 +89,6 @@
 		return rooms;
 	}
 
-<<<<<<< HEAD
 	/**
 	 * Remove empty rooms
 	 */
@@ -98,11 +97,6 @@
 			const clients = await room.getClients();
 
 			if (clients.length === 0) {
-=======
-	async cleanupRooms() {
-		for (const room of Object.values(this.rooms)) {
-			if ((await room.getClients()).length === 0) {
->>>>>>> b989159b
 				await room.close();
 				delete this.rooms[room.uid];
 			}
@@ -137,12 +131,8 @@
 	item: string | null;
 	messenger: Messenger;
 	store;
-<<<<<<< HEAD
 	ready: Promise<void>;
 	onUpdateHandler: ActionHandler;
-=======
-	listener: (...args: any[]) => void;
->>>>>>> b989159b
 
 	constructor(
 		uid: string,
@@ -174,16 +164,11 @@
 		this.item = item;
 		this.messenger = messenger;
 
-<<<<<<< HEAD
 		this.onUpdateHandler = async (meta, context) => {
 			const { keys } = meta as { keys: string[] };
 			const { accountability } = context;
 
 			if (!keys.includes(item!)) return;
-=======
-		this.listener = async ({ keys }: any, { accountability }: any) => {
-			if (!keys.includes(item)) return;
->>>>>>> b989159b
 
 			const service = getService(collection, { schema: await getSchema() });
 
@@ -209,11 +194,7 @@
 		};
 
 		// React to external updates to the item
-<<<<<<< HEAD
 		emitter.onAction(`${collection}.items.update`, this.onUpdateHandler);
-=======
-		emitter.onAction(`${collection}.items.update`, this.listener);
->>>>>>> b989159b
 	}
 
 	async getCollection() {
@@ -236,26 +217,18 @@
 		await this.ready;
 
 		return await this.store(async (store) => {
-<<<<<<< HEAD
 			const clients = (await store.get('clients')) ?? [];
-=======
-			const clients = (await store.get('clients')) || [];
->>>>>>> b989159b
 
 			return clients.findIndex((c) => c.uid === id) !== -1;
 		});
 	}
 
-<<<<<<< HEAD
 	/**
 	 * Join the room
 	 */
-	async join(client: PermissionClient) {
-		await this.ready;
-=======
 	async join(client: WebSocketClient) {
 		this.messenger.addClient(client);
->>>>>>> b989159b
+		await this.ready;
 
 		if (!(await this.hasClient(client.uid))) {
 			const clientColor = COLORS[random(COLORS.length - 1)]!;
@@ -280,7 +253,6 @@
 
 		const { collection, item, version, clientColors, changes, focuses, clients } = (await this.store(async (store) => {
 			return {
-<<<<<<< HEAD
 				collection: (await store.get('collection'))!,
 				item: (await store.get('item')) ?? null,
 				version: (await store.get('version')) ?? null,
@@ -288,15 +260,6 @@
 				changes: (await store.get('changes')) ?? {},
 				focuses: (await store.get('focuses')) ?? {},
 				clients: (await store.get('clients')) ?? [],
-=======
-				collection: await store.get('collection'),
-				item: await store.get('item'),
-				version: await store.get('version'),
-				clientColors: (await store.get('clientColors')) || {},
-				changes: (await store.get('changes')) || {},
-				focuses: (await store.get('focuses')) || {},
-				clients: (await store.get('clients')) || [],
->>>>>>> b989159b
 			};
 		})) as RoomData;
 
@@ -327,24 +290,14 @@
 				color: clientColors[client.uid]!,
 			})),
 		});
-<<<<<<< HEAD
 	}
 
 	/**
 	 * Leave the room
 	 */
 	async leave(client: PermissionClient) {
-		await this.ready;
-=======
-
-		client.on('close', async () => {
-			await this.leave(client);
-		});
-	}
-
-	async leave(client: WebSocketClient) {
 		this.messenger.removeClient(client.uid);
->>>>>>> b989159b
+		await this.ready;
 
 		if (!(await this.hasClient(client.uid))) return;
 
@@ -421,20 +374,14 @@
 		}
 	}
 
-<<<<<<< HEAD
 	/**
 	 * Propagate an unset to other clients
 	 */
-	async unset(field: string) {
+	async unset(sender: WebSocketClient, field: string) {
 		await this.ready;
 
 		const { clients } = await this.store(async (store) => {
 			const changes = (await store.get('changes')) ?? {};
-=======
-	async unset(sender: WebSocketClient, field: string) {
-		const { clients, collection } = await this.store(async (store) => {
-			const changes = await store.get('changes');
->>>>>>> b989159b
 			delete changes[field];
 			await store.set('changes', changes);
 
@@ -442,15 +389,11 @@
 		});
 
 		for (const client of clients) {
-<<<<<<< HEAD
+			if (client.uid === sender.uid) continue;
+
 			const allowedFields = await this.verifyPermissions(client, this.collection, this.item);
 
 			if (field && !(allowedFields.includes(field) || allowedFields.includes('*'))) continue;
-=======
-			if (client.uid === sender.uid) continue;
-
-			if (field && !(await hasFieldPermision(client.accountability, collection, field))) continue;
->>>>>>> b989159b
 
 			this.send(client.uid, {
 				action: ACTION.SERVER.UPDATE,
@@ -480,15 +423,11 @@
 		});
 
 		for (const client of clients) {
-<<<<<<< HEAD
+			if (client.uid === sender.uid) continue;
+
 			const allowedFields = await this.verifyPermissions(client, this.collection, this.item);
 
 			if (field && !(allowedFields.includes(field) || allowedFields.includes('*'))) continue;
-=======
-			if (client.uid === sender.uid) continue;
-
-			if (field && !(await hasFieldPermision(client.accountability, collection, field))) continue;
->>>>>>> b989159b
 
 			this.send(client.uid, {
 				action: ACTION.SERVER.FOCUS,
@@ -499,18 +438,12 @@
 	}
 
 	async sendAll(message: BaseServerMessage) {
-<<<<<<< HEAD
 		await this.ready;
 
 		const clients =
 			(await this.store(async (store) => {
 				return await store.get('clients');
 			})) ?? [];
-=======
-		const clients = await this.store(async (store) => {
-			return (await store.get('clients')) || [];
-		});
->>>>>>> b989159b
 
 		for (const client of clients) {
 			this.messenger.sendClient(client.uid, { ...message, type: WS_TYPE.COLLAB, room: this.uid });
@@ -518,7 +451,6 @@
 	}
 
 	async sendExcluding(message: BaseServerMessage, exclude: ClientID) {
-<<<<<<< HEAD
 		await this.ready;
 
 		const clients =
@@ -530,15 +462,6 @@
 			if (client.uid !== exclude) {
 				this.messenger.sendClient(client.uid, { ...message, type: WS_TYPE.COLLAB, room: this.uid });
 			}
-=======
-		const clients = await this.store(async (store) => {
-			return (await store.get('clients')) || [];
-		});
-
-		for (const client of clients) {
-			if (client.uid !== exclude)
-				this.messenger.sendClient(client.uid, { ...message, type: WS_TYPE.COLLAB, room: this.uid });
->>>>>>> b989159b
 		}
 	}
 
@@ -556,8 +479,6 @@
 		emitter.offAction(`${this.collection}.items.update`, this.onUpdateHandler);
 
 		await this.store(async (store) => {
-			const collection = await store.get('collection');
-			emitter.offAction(`${collection}.items.update`, this.listener);
 			await store.delete('uid');
 		});
 	}
