--- conflicted
+++ resolved
@@ -223,16 +223,13 @@
 		});
 	}
 
-<<<<<<< HEAD
-	/**
-	 * Join the room
-	 */
-=======
 	async getFocusBy(id: ClientID) {
 		return await this.store(async (store) => (await store.get('focuses'))[id]);
 	}
 
->>>>>>> 3a3d73d6
+	/**
+	 * Join the room
+	 */
 	async join(client: WebSocketClient) {
 		this.messenger.addClient(client);
 		await this.ready;
