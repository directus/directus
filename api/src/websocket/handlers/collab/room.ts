--- conflicted
+++ resolved
@@ -1,18 +1,5 @@
-<<<<<<< HEAD
-import {
-	COLLAB,
-	COLLAB_COLORS,
-	type Accountability,
-	type ClientBaseCollabMessage,
-	type ClientID,
-	type CollabColor,
-	type Item,
-	type WebSocketClient,
-	type ActionHandler,
-} from '@directus/types';
-=======
-import { WS_TYPE, type Accountability, type Item, type WebSocketClient } from '@directus/types';
->>>>>>> 2c227f7e
+import { WS_TYPE, type Accountability, type Item, type WebSocketClient, type ActionHandler } from '@directus/types';
+import { ACTION, COLORS, type BaseServerMessage, type ClientID, type Color } from '@directus/types/collab';
 import { createHash } from 'crypto';
 import { isEqual, random } from 'lodash-es';
 import { REGEX_BETWEEN_PARENS } from '@directus/constants';
@@ -27,7 +14,6 @@
 import { sanitizePayload } from './sanitize-payload.js';
 import { Messenger } from './messenger.js';
 import { useStore } from './store.js';
-<<<<<<< HEAD
 import { filterItems } from '../../../utils/filter-items.js';
 import { extractRequiredDynamicVariableContextForPermissions } from '../../../permissions/utils/extract-required-dynamic-variable-context.js';
 import { fetchDynamicVariableData } from '../../../permissions/utils/fetch-dynamic-variable-data.js';
@@ -36,10 +22,6 @@
 /**
  * Store and manage all active collaboration rooms
  */
-=======
-import { ACTION, COLORS, type BaseServerMessage, type ClientID, type Color } from '@directus/types/collab';
-
->>>>>>> 2c227f7e
 export class CollabRooms {
 	rooms: Record<string, Room> = {};
 	messenger: Messenger;
@@ -268,7 +250,7 @@
 			});
 		}
 
-		const { collection, item, version, clientColors, changes, focuses, clients } = await this.store(async (store) => {
+		const { collection, item, version, clientColors, changes, focuses, clients } = (await this.store(async (store) => {
 			return {
 				collection: (await store.get('collection'))!,
 				item: (await store.get('item')) ?? null,
@@ -278,7 +260,7 @@
 				focuses: (await store.get('focuses')) ?? {},
 				clients: (await store.get('clients')) ?? [],
 			};
-		});
+		})) as RoomData;
 
 		const allowedFields = await this.verifyPermissions(client, collection, item);
 
@@ -449,56 +431,32 @@
 		}
 	}
 
-<<<<<<< HEAD
-	async sendAll(message: ClientBaseCollabMessage) {
+	async sendAll(message: BaseServerMessage) {
 		await this.ready;
 
 		const clients =
 			(await this.store(async (store) => {
-=======
-	sendAll(message: BaseServerMessage) {
-		(async () => {
-			const clients = await this.store(async (store) => {
->>>>>>> 2c227f7e
 				return await store.get('clients');
 			})) ?? [];
 
-<<<<<<< HEAD
 		for (const client of clients) {
-			this.messenger.sendClient(client.uid, { ...message, type: COLLAB, room: this.uid });
-		}
-	}
-
-	async sendExcluding(message: ClientBaseCollabMessage, exclude: ClientID) {
+			this.messenger.sendClient(client.uid, { ...message, type: WS_TYPE.COLLAB, room: this.uid });
+		}
+	}
+
+	async sendExcluding(message: BaseServerMessage, exclude: ClientID) {
 		await this.ready;
 
 		const clients =
 			(await this.store(async (store) => {
-=======
-			for (const client of clients) {
-				this.messenger.sendClient(client.uid, { ...message, type: WS_TYPE.COLLAB, room: this.uid });
-			}
-		})();
-	}
-
-	sendExcluding(message: BaseServerMessage, exclude: ClientID) {
-		(async () => {
-			const clients = await this.store(async (store) => {
->>>>>>> 2c227f7e
 				return await store.get('clients');
 			})) ?? [];
 
-<<<<<<< HEAD
 		for (const client of clients) {
-			if (client.uid !== exclude) this.messenger.sendClient(client.uid, { ...message, type: COLLAB, room: this.uid });
-		}
-=======
-			for (const client of clients) {
-				if (client.uid !== exclude)
-					this.messenger.sendClient(client.uid, { ...message, type: WS_TYPE.COLLAB, room: this.uid });
-			}
-		})();
->>>>>>> 2c227f7e
+			if (client.uid !== exclude) {
+				this.messenger.sendClient(client.uid, { ...message, type: WS_TYPE.COLLAB, room: this.uid });
+			}
+		}
 	}
 
 	send(client: ClientID, message: BaseServerMessage) {
