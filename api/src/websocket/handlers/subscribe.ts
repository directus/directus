import { InvalidPayloadError } from '@directus/errors';
import { type Bus } from '@directus/memory';
import { useBus } from '../../bus/index.js';
import emitter from '../../emitter.js';
import { getSchema } from '../../utils/get-schema.js';
import { sanitizeQuery } from '../../utils/sanitize-query.js';
import { WebSocketError, handleWebSocketError } from '../errors.js';
import type { WebSocketEvent } from '../messages.js';
import { WebSocketSubscribeMessage } from '../messages.js';
import type { Subscription, SubscriptionEvent, WebSocketClient } from '../types.js';
import { getPayload } from '../utils/items.js';
import { fmtMessage, getMessageType } from '../utils/message.js';

/**
 * Handler responsible for subscriptions
 */
export class SubscribeHandler {
	// storage of subscriptions per collection
	subscriptions: Record<string, Set<Subscription>>;
	// internal message bus
	protected messenger: Bus;
	/**
	 * Initialize the handler
	 */
	constructor() {
		this.subscriptions = {};
		this.messenger = useBus();
		this.bindWebSocket();

		// listen to the Redis pub/sub and dispatch
		this.messenger.subscribe('websocket.event', (message: Record<string, any>) => {
			try {
				this.dispatch(message as WebSocketEvent);
			} catch {
				// don't error on an invalid event from the messenger
			}
		});
	}

	/**
	 * Hook into websocket client lifecycle events
	 */
	bindWebSocket() {
		// listen to incoming messages on the connected websockets
		emitter.onAction('websocket.message', ({ client, message }) => {
			if (!['subscribe', 'unsubscribe'].includes(getMessageType(message))) return;

			try {
				this.onMessage(client, WebSocketSubscribeMessage.parse(message));
			} catch (error) {
				handleWebSocketError(client, error, 'subscribe');
			}
		});

		// unsubscribe when a connection drops
		emitter.onAction('websocket.error', ({ client }) => this.unsubscribe(client));
		emitter.onAction('websocket.close', ({ client }) => this.unsubscribe(client));
	}

	/**
	 * Register a subscription
	 * @param subscription
	 */
	subscribe(subscription: Subscription) {
		const { collection } = subscription;

		if ('item' in subscription && ['directus_fields', 'directus_relations'].includes(collection)) {
			throw new InvalidPayloadError({ reason: `Cannot subscribe to a specific item in the ${collection} collection.` });
		}

		if (!this.subscriptions[collection]) {
			this.subscriptions[collection] = new Set();
		}

		this.subscriptions[collection]?.add(subscription);
	}

	/**
	 * Remove a subscription
	 * @param subscription
	 */
	unsubscribe(client: WebSocketClient, uid?: string | number) {
		if (uid !== undefined) {
			const subscription = this.getSubscription(client, String(uid));

			if (subscription) {
				this.subscriptions[subscription.collection]?.delete(subscription);
			}
		} else {
			for (const key of Object.keys(this.subscriptions)) {
				const subscriptions = Array.from(this.subscriptions[key] || []);

				for (let i = subscriptions.length - 1; i >= 0; i--) {
					const subscription = subscriptions[i];
					if (!subscription) continue;

					if (subscription.client === client && (!uid || subscription.uid === uid)) {
						this.subscriptions[key]?.delete(subscription);
					}
				}
			}
		}
	}

	/**
	 * Dispatch event to subscriptions
	 */
	async dispatch(event: WebSocketEvent) {
		const subscriptions = this.subscriptions[event.collection];
		if (!subscriptions || subscriptions.size === 0) return;
		const schema = await getSchema();

		for (const subscription of subscriptions) {
			const { client } = subscription;

			if (subscription.event !== undefined && event.action !== subscription.event) {
				continue; // skip filtered events
			}

			if ('item' in subscription) {
				if ('keys' in event && !event.keys.includes(subscription.item)) continue;
				if ('key' in event && event.key !== subscription.item) continue;
			}

			try {
				const result = await getPayload(subscription, client.accountability, schema, event);

				if (Array.isArray(result?.['data']) && result?.['data']?.length === 0) continue;

				client.send(fmtMessage('subscription', result, subscription.uid));
			} catch (err) {
				handleWebSocketError(client, err, 'subscribe');
			}
		}
	}

	/**
	 * Handle incoming (un)subscribe requests
	 */
	async onMessage(client: WebSocketClient, message: WebSocketSubscribeMessage) {
		if (getMessageType(message) === 'subscribe') {
			try {
				const collection = String(message.collection!);
				const accountability = client.accountability;
				const schema = await getSchema();

				if (!accountability?.admin && !schema.collections[collection]) {
					throw new WebSocketError(
						'subscribe',
						'INVALID_COLLECTION',
						'The provided collection does not exists or is not accessible.',
						message.uid,
					);
				}

				const subscription: Subscription = {
					client,
					collection,
				};

				if ('event' in message) {
					subscription.event = message.event as SubscriptionEvent;
				}

<<<<<<< HEAD
				if ('query' in message) {
					subscription.query = await sanitizeQuery(message.query!, schema, accountability);
=======
				if (message.query) {
					subscription.query = sanitizeQuery(message.query, accountability);
>>>>>>> 59ba9004
				}

				if ('item' in message) subscription.item = String(message.item);

				if ('uid' in message) {
					subscription.uid = String(message.uid);
					// remove the subscription if it already exists
					this.unsubscribe(client, subscription.uid);
				}

				const data =
					subscription.event === undefined ? await getPayload(subscription, accountability, schema) : { event: 'init' };

				// if no errors were thrown register the subscription
				this.subscribe(subscription);

				// send an initial response
				client.send(fmtMessage('subscription', data, subscription.uid));
			} catch (err) {
				handleWebSocketError(client, err, 'subscribe');
			}
		}

		if (getMessageType(message) === 'unsubscribe') {
			try {
				this.unsubscribe(client, message.uid);

				client.send(fmtMessage('subscription', { event: 'unsubscribe' }, message.uid));
			} catch (err) {
				handleWebSocketError(client, err, 'unsubscribe');
			}
		}
	}

	private getSubscription(client: WebSocketClient, uid: string | number) {
		for (const userSubscriptions of Object.values(this.subscriptions)) {
			for (const subscription of userSubscriptions) {
				if (subscription.client === client && subscription.uid === uid) {
					return subscription;
				}
			}
		}

		return undefined;
	}
}<|MERGE_RESOLUTION|>--- conflicted
+++ resolved
@@ -162,13 +162,8 @@
 					subscription.event = message.event as SubscriptionEvent;
 				}
 
-<<<<<<< HEAD
-				if ('query' in message) {
+				if (message.query) {
 					subscription.query = await sanitizeQuery(message.query!, schema, accountability);
-=======
-				if (message.query) {
-					subscription.query = sanitizeQuery(message.query, accountability);
->>>>>>> 59ba9004
 				}
 
 				if ('item' in message) subscription.item = String(message.item);
