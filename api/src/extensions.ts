import express, { Router } from 'express';
import path from 'path';
import { AppExtensionType, Extension, ExtensionType } from '@directus/shared/types';
import {
	ensureExtensionDirs,
	generateExtensionsEntry,
	getLocalExtensions,
	getPackageExtensions,
	resolvePackage,
} from '@directus/shared/utils/node';
import {
	API_EXTENSION_PACKAGE_TYPES,
	API_EXTENSION_TYPES,
	APP_EXTENSION_TYPES,
	APP_SHARED_DEPS,
	EXTENSION_PACKAGE_TYPES,
	EXTENSION_TYPES,
} from '@directus/shared/constants';
import getDatabase from './database';
import emitter from './emitter';
import env from './env';
import * as exceptions from './exceptions';
import logger from './logger';
import { HookConfig, EndpointConfig } from './types';
import fse from 'fs-extra';
import { getSchema } from './utils/get-schema';

import * as services from './services';
import { schedule, validate } from 'node-cron';
import { rollup } from 'rollup';
// @TODO Remove this once a new version of @rollup/plugin-virtual has been released
// @ts-expect-error
import virtual from '@rollup/plugin-virtual';
import alias from '@rollup/plugin-alias';
import { Url } from './utils/url';
import getModuleDefault from './utils/get-module-default';

let extensions: Extension[] = [];
let extensionBundles: Partial<Record<AppExtensionType, string>> = {};
const registeredHooks: string[] = [];

export async function initializeExtensions(): Promise<void> {
	try {
		await ensureExtensionDirs(env.EXTENSIONS_PATH, env.SERVE_APP ? EXTENSION_TYPES : API_EXTENSION_TYPES);
		extensions = await getExtensions();
	} catch (err: any) {
		logger.warn(`Couldn't load extensions`);
		logger.warn(err);
	}

	if (env.SERVE_APP) {
		extensionBundles = await generateExtensionBundles();
	}

	const loadedExtensions = listExtensions();
	if (loadedExtensions.length > 0) {
		logger.info(`Loaded extensions: ${loadedExtensions.join(', ')}`);
	}
}

export function listExtensions(type?: ExtensionType): string[] {
	if (type === undefined) {
		return extensions.map((extension) => extension.name);
	} else {
		return extensions.filter((extension) => extension.type === type).map((extension) => extension.name);
	}
}

export function getAppExtensionSource(type: AppExtensionType): string | undefined {
	return extensionBundles[type];
}

export function registerExtensionEndpoints(router: Router): void {
	const endpoints = extensions.filter((extension) => extension.type === 'endpoint');
	registerEndpoints(endpoints, router);
}

export function registerExtensionHooks(): void {
	const hooks = extensions.filter((extension) => extension.type === 'hook');
	registerHooks(hooks);
}

async function getExtensions(): Promise<Extension[]> {
	const packageExtensions = await getPackageExtensions(
		'.',
		env.SERVE_APP ? EXTENSION_PACKAGE_TYPES : API_EXTENSION_PACKAGE_TYPES
	);
	const localExtensions = await getLocalExtensions(
		env.EXTENSIONS_PATH,
		env.SERVE_APP ? EXTENSION_TYPES : API_EXTENSION_TYPES
	);

	return [...packageExtensions, ...localExtensions];
}

async function generateExtensionBundles() {
	const sharedDepsMapping = await getSharedDepsMapping(APP_SHARED_DEPS);
	const internalImports = Object.entries(sharedDepsMapping).map(([name, path]) => ({
		find: name,
		replacement: path,
	}));

	const bundles: Partial<Record<AppExtensionType, string>> = {};

	for (const extensionType of APP_EXTENSION_TYPES) {
		const entry = generateExtensionsEntry(extensionType, extensions);

		const bundle = await rollup({
			input: 'entry',
			external: Object.values(sharedDepsMapping),
			makeAbsoluteExternalsRelative: false,
			plugins: [virtual({ entry }), alias({ entries: internalImports })],
		});
		const { output } = await bundle.generate({ format: 'es', compact: true });

		bundles[extensionType] = output[0].code;

		await bundle.close();
	}

	return bundles;
}

async function getSharedDepsMapping(deps: string[]) {
	const appDir = await fse.readdir(path.join(resolvePackage('@directus/app'), 'dist'));

	const depsMapping: Record<string, string> = {};
	for (const dep of deps) {
		const depName = appDir.find((file) => dep.replace(/\//g, '_') === file.substring(0, file.indexOf('.')));

		if (depName) {
			const depUrl = new Url(env.PUBLIC_URL).addPath('admin', depName);

			depsMapping[dep] = depUrl.toString({ rootRelative: true });
		} else {
			logger.warn(`Couldn't find shared extension dependency "${dep}"`);
		}
	}

	return depsMapping;
}

function registerHooks(hooks: Extension[]) {
	for (const hook of hooks) {
		try {
			registerHook(hook);
		} catch (error: any) {
			logger.warn(`Couldn't register hook "${hook.name}"`);
			logger.warn(error);
		}
	}

	function registerHook(hook: Extension) {
		const hookPath = path.resolve(hook.path, hook.entrypoint || '');
		const hookInstance: HookConfig | { default: HookConfig } = require(hookPath);

<<<<<<< HEAD
		// Make sure hooks are only registered once
		if (registeredHooks.includes(hookPath)) {
			return;
		} else {
			registeredHooks.push(hookPath);
		}

		let register: HookRegisterFunction = hookInstance as HookRegisterFunction;
		if (typeof hookInstance !== 'function') {
			if (hookInstance.default) {
				register = hookInstance.default;
			}
		}
=======
		const register = getModuleDefault(hookInstance);
>>>>>>> 4bde1d74

		const events = register({ services, exceptions, env, database: getDatabase(), getSchema });

		for (const [event, handler] of Object.entries(events)) {
			if (event.startsWith('cron(')) {
				const cron = event.match(/\(([^)]+)\)/)?.[1];

				if (!cron || validate(cron) === false) {
					logger.warn(`Couldn't register cron hook. Provided cron is invalid: ${cron}`);
				} else {
					schedule(cron, handler);
				}
			} else {
				emitter.on(event, handler);
			}
		}
	}
}

function registerEndpoints(endpoints: Extension[], router: Router) {
	for (const endpoint of endpoints) {
		try {
			registerEndpoint(endpoint);
		} catch (error: any) {
			logger.warn(`Couldn't register endpoint "${endpoint.name}"`);
			logger.warn(error);
		}
	}

	function registerEndpoint(endpoint: Extension) {
		const endpointPath = path.resolve(endpoint.path, endpoint.entrypoint || '');
		const endpointInstance: EndpointConfig | { default: EndpointConfig } = require(endpointPath);

		const mod = getModuleDefault(endpointInstance);

		const register = typeof mod === 'function' ? mod : mod.handler;
		const pathName = typeof mod === 'function' ? endpoint.name : mod.id;

		const scopedRouter = express.Router();
		router.use(`/${pathName}`, scopedRouter);

		register(scopedRouter, { services, exceptions, env, database: getDatabase(), getSchema });
	}
}<|MERGE_RESOLUTION|>--- conflicted
+++ resolved
@@ -154,7 +154,6 @@
 		const hookPath = path.resolve(hook.path, hook.entrypoint || '');
 		const hookInstance: HookConfig | { default: HookConfig } = require(hookPath);
 
-<<<<<<< HEAD
 		// Make sure hooks are only registered once
 		if (registeredHooks.includes(hookPath)) {
 			return;
@@ -162,15 +161,7 @@
 			registeredHooks.push(hookPath);
 		}
 
-		let register: HookRegisterFunction = hookInstance as HookRegisterFunction;
-		if (typeof hookInstance !== 'function') {
-			if (hookInstance.default) {
-				register = hookInstance.default;
-			}
-		}
-=======
 		const register = getModuleDefault(hookInstance);
->>>>>>> 4bde1d74
 
 		const events = register({ services, exceptions, env, database: getDatabase(), getSchema });
 
