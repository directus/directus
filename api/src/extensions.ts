import express, { Router } from 'express';
import path from 'path';
import { AppExtensionType, Extension, ExtensionType } from '@directus/shared/types';
import {
	ensureExtensionDirs,
	generateExtensionsEntry,
	getLocalExtensions,
	getPackageExtensions,
	resolvePackage,
} from '@directus/shared/utils/node';
import {
	API_EXTENSION_PACKAGE_TYPES,
	API_EXTENSION_TYPES,
	APP_EXTENSION_TYPES,
	APP_SHARED_DEPS,
	EXTENSION_PACKAGE_TYPES,
	EXTENSION_TYPES,
} from '@directus/shared/constants';
import getDatabase from './database';
import emitter from './emitter';
import env from './env';
import * as exceptions from './exceptions';
import logger from './logger';
import { HookConfig, EndpointConfig } from './types';
import fse from 'fs-extra';
import { getSchema } from './utils/get-schema';

import * as services from './services';
import { schedule, ScheduledTask, validate } from 'node-cron';
import { rollup } from 'rollup';
// @TODO Remove this once a new version of @rollup/plugin-virtual has been released
// @ts-expect-error
import virtual from '@rollup/plugin-virtual';
import alias from '@rollup/plugin-alias';
<<<<<<< HEAD
import chokidar from 'chokidar';
=======
import { Url } from './utils/url';
import getModuleDefault from './utils/get-module-default';
>>>>>>> b3135c3a

let extensions: Extension[] = [];
let extensionBundles: Partial<Record<AppExtensionType, string>> = {};

export async function initializeExtensions(): Promise<void> {
	try {
		await ensureExtensionDirs(env.EXTENSIONS_PATH, env.SERVE_APP ? EXTENSION_TYPES : API_EXTENSION_TYPES);
		extensions = await getExtensions();
	} catch (err: any) {
		logger.warn(`Couldn't load extensions`);
		logger.warn(err);
	}

	if (env.SERVE_APP) {
		extensionBundles = await generateExtensionBundles();
	}

	const loadedExtensions = listExtensions();
	if (loadedExtensions.length > 0) {
		logger.info(`Loaded extensions: ${loadedExtensions.join(', ')}`);
	}
}

export function listExtensions(type?: ExtensionType): string[] {
	if (type === undefined) {
		return extensions.map((extension) => extension.name);
	} else {
		return extensions.filter((extension) => extension.type === type).map((extension) => extension.name);
	}
}

export function getAppExtensionSource(type: AppExtensionType): string | undefined {
	return extensionBundles[type];
}

export function registerExtensionEndpoints(router: Router): void {
	const endpoints = extensions.filter((extension) => extension.type === 'endpoint');
	registerEndpoints(endpoints, router);
}

export function registerExtensionHooks(): void {
	const hooks = extensions.filter((extension) => extension.type === 'hook');
	registerHooks(hooks);
}

async function getExtensions(): Promise<Extension[]> {
	const packageExtensions = await getPackageExtensions(
		'.',
		env.SERVE_APP ? EXTENSION_PACKAGE_TYPES : API_EXTENSION_PACKAGE_TYPES
	);
	const localExtensions = await getLocalExtensions(
		env.EXTENSIONS_PATH,
		env.SERVE_APP ? EXTENSION_TYPES : API_EXTENSION_TYPES
	);

	return [...packageExtensions, ...localExtensions];
}

async function generateExtensionBundles() {
	const sharedDepsMapping = await getSharedDepsMapping(APP_SHARED_DEPS);
	const internalImports = Object.entries(sharedDepsMapping).map(([name, path]) => ({
		find: name,
		replacement: path,
	}));

	const bundles: Partial<Record<AppExtensionType, string>> = {};

	for (const extensionType of APP_EXTENSION_TYPES) {
		const entry = generateExtensionsEntry(extensionType, extensions);

		const bundle = await rollup({
			input: 'entry',
			external: Object.values(sharedDepsMapping),
			makeAbsoluteExternalsRelative: false,
			plugins: [virtual({ entry }), alias({ entries: internalImports })],
		});
		const { output } = await bundle.generate({ format: 'es', compact: true });

		bundles[extensionType] = output[0].code;

		await bundle.close();
	}

	return bundles;
}

async function getSharedDepsMapping(deps: string[]) {
	const appDir = await fse.readdir(path.join(resolvePackage('@directus/app'), 'dist'));

	const depsMapping: Record<string, string> = {};
	for (const dep of deps) {
		const depName = appDir.find((file) => dep.replace(/\//g, '_') === file.substring(0, file.indexOf('.')));

		if (depName) {
			const depUrl = new Url(env.PUBLIC_URL).addPath('admin', depName);

			depsMapping[dep] = depUrl.toString({ rootRelative: true });
		} else {
			logger.warn(`Couldn't find shared extension dependency "${dep}"`);
		}
	}

	return depsMapping;
}

function registerHooks(hooks: Extension[]) {
	const registeredHooks: [string, () => void][] = [];
	const registeredCronTasks: ScheduledTask[] = [];

	for (const hook of hooks) {
		try {
			registerHook(hook);
<<<<<<< HEAD
			if ('DIRECTUS_DEV' in process.env) {
				const hookPath = path.resolve(hook.path, hook.entrypoint || '');
				const watcher = chokidar.watch(hookPath);
				watcher.on('change', () => {
					try {
						registerHook(hook);
						logger.info(`Reloaded hook "${hook.name}"`);
					} catch (error) {
						logger.warn(`Couldn't reload hook "${hook.name}"`);
						logger.warn(error);
					}
				});
			}
		} catch (error) {
=======
		} catch (error: any) {
>>>>>>> b3135c3a
			logger.warn(`Couldn't register hook "${hook.name}"`);
			logger.warn(error);
		}
	}

	function registerHook(hook: Extension) {
		const hookPath = path.resolve(hook.path, hook.entrypoint || '');
<<<<<<< HEAD
		delete require.cache[require.resolve(hookPath)];
		const hookInstance: HookRegisterFunction | { default?: HookRegisterFunction } = require(hookPath);
=======
		const hookInstance: HookConfig | { default: HookConfig } = require(hookPath);
>>>>>>> b3135c3a

		const register = getModuleDefault(hookInstance);

		const events = register({ services, exceptions, env, database: getDatabase(), logger, getSchema });

		let item;
		while ((item = registeredHooks.pop())) {
			emitter.off(item[0], item[1]);
		}
		while ((item = registeredCronTasks.pop())) {
			item.destroy();
		}

		for (const [event, handler] of Object.entries(events)) {
			if (event.startsWith('cron(')) {
				const cron = event.match(/\(([^)]+)\)/)?.[1];

				if (!cron || validate(cron) === false) {
					logger.warn(`Couldn't register cron hook. Provided cron is invalid: ${cron}`);
				} else {
					const task = schedule(cron, handler);
					registeredCronTasks.push(task);
				}
			} else {
				emitter.on(event, handler);
				registeredHooks.push([event, handler]);
			}
		}
	}
}

const scopedRouters: { [key: string]: Router } = {};
function registerScopedRouter(scope: string, router: Router, scopedRouter: Router) {
	if (!scopedRouters[scope]) {
		router.use(scope, (req, res, next) => {
			scopedRouters[scope](req, res, next);
		});
	}
	scopedRouters[scope] = scopedRouter;
}

function registerEndpoints(endpoints: Extension[], router: Router) {
	for (const endpoint of endpoints) {
		try {
			registerEndpoint(endpoint);
<<<<<<< HEAD
			if ('DIRECTUS_DEV' in process.env) {
				const endpointPath = path.resolve(endpoint.path, endpoint.entrypoint || '');
				const watcher = chokidar.watch(endpointPath);
				watcher.on('change', () => {
					try {
						registerEndpoint(endpoint);
						logger.info(`Reloaded endpoint "${endpoint.name}"`);
					} catch (error) {
						logger.warn(`Couldn't reload endpoint "${endpoint.name}"`);
						logger.warn(error);
					}
				});
			}
		} catch (error) {
=======
		} catch (error: any) {
>>>>>>> b3135c3a
			logger.warn(`Couldn't register endpoint "${endpoint.name}"`);
			logger.warn(error);
		}
	}

	function registerEndpoint(endpoint: Extension) {
		const endpointPath = path.resolve(endpoint.path, endpoint.entrypoint || '');
<<<<<<< HEAD
		delete require.cache[require.resolve(endpointPath)];

		const endpointInstance: EndpointRegisterFunction | { default?: EndpointRegisterFunction } = require(endpointPath);
=======
		const endpointInstance: EndpointConfig | { default: EndpointConfig } = require(endpointPath);
>>>>>>> b3135c3a

		const mod = getModuleDefault(endpointInstance);

		const register = typeof mod === 'function' ? mod : mod.handler;
		const pathName = typeof mod === 'function' ? endpoint.name : mod.id;

		const scopedRouter = express.Router();
<<<<<<< HEAD
		registerScopedRouter(`/${endpoint.name}/`, router, scopedRouter);
=======
		router.use(`/${pathName}`, scopedRouter);
>>>>>>> b3135c3a

		register(scopedRouter, { services, exceptions, env, database: getDatabase(), logger, getSchema });
	}
}<|MERGE_RESOLUTION|>--- conflicted
+++ resolved
@@ -32,12 +32,9 @@
 // @ts-expect-error
 import virtual from '@rollup/plugin-virtual';
 import alias from '@rollup/plugin-alias';
-<<<<<<< HEAD
 import chokidar from 'chokidar';
-=======
 import { Url } from './utils/url';
 import getModuleDefault from './utils/get-module-default';
->>>>>>> b3135c3a
 
 let extensions: Extension[] = [];
 let extensionBundles: Partial<Record<AppExtensionType, string>> = {};
@@ -150,7 +147,6 @@
 	for (const hook of hooks) {
 		try {
 			registerHook(hook);
-<<<<<<< HEAD
 			if ('DIRECTUS_DEV' in process.env) {
 				const hookPath = path.resolve(hook.path, hook.entrypoint || '');
 				const watcher = chokidar.watch(hookPath);
@@ -164,10 +160,7 @@
 					}
 				});
 			}
-		} catch (error) {
-=======
 		} catch (error: any) {
->>>>>>> b3135c3a
 			logger.warn(`Couldn't register hook "${hook.name}"`);
 			logger.warn(error);
 		}
@@ -175,12 +168,8 @@
 
 	function registerHook(hook: Extension) {
 		const hookPath = path.resolve(hook.path, hook.entrypoint || '');
-<<<<<<< HEAD
 		delete require.cache[require.resolve(hookPath)];
-		const hookInstance: HookRegisterFunction | { default?: HookRegisterFunction } = require(hookPath);
-=======
 		const hookInstance: HookConfig | { default: HookConfig } = require(hookPath);
->>>>>>> b3135c3a
 
 		const register = getModuleDefault(hookInstance);
 
@@ -226,7 +215,6 @@
 	for (const endpoint of endpoints) {
 		try {
 			registerEndpoint(endpoint);
-<<<<<<< HEAD
 			if ('DIRECTUS_DEV' in process.env) {
 				const endpointPath = path.resolve(endpoint.path, endpoint.entrypoint || '');
 				const watcher = chokidar.watch(endpointPath);
@@ -240,10 +228,7 @@
 					}
 				});
 			}
-		} catch (error) {
-=======
 		} catch (error: any) {
->>>>>>> b3135c3a
 			logger.warn(`Couldn't register endpoint "${endpoint.name}"`);
 			logger.warn(error);
 		}
@@ -251,13 +236,8 @@
 
 	function registerEndpoint(endpoint: Extension) {
 		const endpointPath = path.resolve(endpoint.path, endpoint.entrypoint || '');
-<<<<<<< HEAD
 		delete require.cache[require.resolve(endpointPath)];
-
-		const endpointInstance: EndpointRegisterFunction | { default?: EndpointRegisterFunction } = require(endpointPath);
-=======
 		const endpointInstance: EndpointConfig | { default: EndpointConfig } = require(endpointPath);
->>>>>>> b3135c3a
 
 		const mod = getModuleDefault(endpointInstance);
 
@@ -265,12 +245,7 @@
 		const pathName = typeof mod === 'function' ? endpoint.name : mod.id;
 
 		const scopedRouter = express.Router();
-<<<<<<< HEAD
-		registerScopedRouter(`/${endpoint.name}/`, router, scopedRouter);
-=======
-		router.use(`/${pathName}`, scopedRouter);
->>>>>>> b3135c3a
-
+		registerScopedRouter(`/${pathName}`, router, scopedRouter);
 		register(scopedRouter, { services, exceptions, env, database: getDatabase(), logger, getSchema });
 	}
 }