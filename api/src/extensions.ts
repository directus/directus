import express, { Router } from 'express';
import path from 'path';
import {
	ActionHandler,
	AppExtensionType,
	EndpointConfig,
	Extension,
	ExtensionType,
	FilterHandler,
	HookConfig,
	InitHandler,
	ScheduleHandler,
} from '@directus/shared/types';
import {
	ensureExtensionDirs,
	generateExtensionsEntry,
	getLocalExtensions,
	getPackageExtensions,
	resolvePackage,
} from '@directus/shared/utils/node';
import {
	API_EXTENSION_PACKAGE_TYPES,
	API_EXTENSION_TYPES,
	APP_EXTENSION_TYPES,
	APP_SHARED_DEPS,
	EXTENSION_PACKAGE_TYPES,
	EXTENSION_TYPES,
} from '@directus/shared/constants';
import getDatabase from './database';
import emitter, { Emitter } from './emitter';
import env from './env';
import * as exceptions from './exceptions';
import * as sharedExceptions from '@directus/shared/exceptions';
import logger from './logger';
import fse from 'fs-extra';
import { getSchema } from './utils/get-schema';

import * as services from './services';
import { schedule, ScheduledTask, validate } from 'node-cron';
import { rollup } from 'rollup';
// @TODO Remove this once a new version of @rollup/plugin-virtual has been released
// @ts-expect-error
import virtual from '@rollup/plugin-virtual';
import alias from '@rollup/plugin-alias';
import { Url } from './utils/url';
import getModuleDefault from './utils/get-module-default';
import { clone, escapeRegExp } from 'lodash';
import chokidar, { FSWatcher } from 'chokidar';
import { pluralize } from '@directus/shared/utils';

let extensionManager: ExtensionManager | undefined;

export function getExtensionManager(): ExtensionManager {
	if (extensionManager) {
		return extensionManager;
	}

	extensionManager = new ExtensionManager();

	return extensionManager;
}

type EventHandler =
	| { type: 'filter'; name: string; handler: FilterHandler }
	| { type: 'action'; name: string; handler: ActionHandler }
	| { type: 'init'; name: string; handler: InitHandler }
	| { type: 'schedule'; task: ScheduledTask };

type AppExtensions = Partial<Record<AppExtensionType, string>>;
type ApiExtensions = {
	hooks: { path: string; events: EventHandler[] }[];
	endpoints: { path: string }[];
};

type Options = {
	schedule: boolean;
	watch: boolean;
};

const defaultOptions: Options = {
	schedule: true,
	watch: env.EXTENSIONS_AUTO_RELOAD && env.NODE_ENV !== 'development',
};

class ExtensionManager {
	private isLoaded = false;
	private options: Options;

	private extensions: Extension[] = [];

	private appExtensions: AppExtensions = {};
	private apiExtensions: ApiExtensions = { hooks: [], endpoints: [] };

	private apiEmitter: Emitter;
	private endpointRouter: Router;

	private watcher: FSWatcher | null = null;

	constructor() {
		this.options = defaultOptions;

		this.apiEmitter = new Emitter();
		this.endpointRouter = Router();
	}

	public async initialize(options: Partial<Options> = {}): Promise<void> {
		this.options = {
			...defaultOptions,
			...options,
		};

		this.initializeWatcher();

		if (!this.isLoaded) {
			await this.load();

			this.updateWatchedExtensions(this.extensions);

			const loadedExtensions = this.getExtensionsList();
			if (loadedExtensions.length > 0) {
				logger.info(`Loaded extensions: ${loadedExtensions.join(', ')}`);
			}
		}
	}

	public async reload(): Promise<void> {
		if (this.isLoaded) {
			logger.info('Reloading extensions');

			const prevExtensions = clone(this.extensions);

			await this.unload();
			await this.load();

			const added = this.extensions.filter(
				(extension) => !prevExtensions.some((prevExtension) => extension.path === prevExtension.path)
			);
			const removed = prevExtensions.filter(
				(prevExtension) => !this.extensions.some((extension) => prevExtension.path === extension.path)
			);

			this.updateWatchedExtensions(added, removed);

			const addedExtensions = added.map((extension) => extension.name);
			const removedExtensions = removed.map((extension) => extension.name);
			if (addedExtensions.length > 0) {
				logger.info(`Added extensions: ${addedExtensions.join(', ')}`);
			}
			if (removedExtensions.length > 0) {
				logger.info(`Removed extensions: ${removedExtensions.join(', ')}`);
			}
		} else {
			logger.warn('Extensions have to be loaded before they can be reloaded');
		}
	}

	public getExtensionsList(type?: ExtensionType): string[] {
		if (type === undefined) {
			return this.extensions.map((extension) => extension.name);
		} else {
			return this.extensions.filter((extension) => extension.type === type).map((extension) => extension.name);
		}
	}

	public getAppExtensions(type: AppExtensionType): string | undefined {
		return this.appExtensions[type];
	}

	public getEndpointRouter(): Router {
		return this.endpointRouter;
	}

	private async load(): Promise<void> {
		try {
			await ensureExtensionDirs(env.EXTENSIONS_PATH, env.SERVE_APP ? EXTENSION_TYPES : API_EXTENSION_TYPES);

			this.extensions = await this.getExtensions();
		} catch (err: any) {
			logger.warn(`Couldn't load extensions`);
			logger.warn(err);
		}

		this.registerHooks();
		this.registerEndpoints();

		if (env.SERVE_APP) {
			this.appExtensions = await this.generateExtensionBundles();
		}

		this.isLoaded = true;
	}

	private async unload(): Promise<void> {
		this.unregisterHooks();
		this.unregisterEndpoints();

		this.apiEmitter.offAll();

		if (env.SERVE_APP) {
			this.appExtensions = {};
		}

		this.isLoaded = false;
	}

<<<<<<< HEAD
	public getEndpointConfig(endpointName: string): EndpointConfig | undefined {
		const matchingEndpoints = this.extensions.filter(
			(extension) => extension.type === 'endpoint' && extension.name === endpointName
		);
		const endpoint = matchingEndpoints[0];
		if (endpoint) {
			const endpointPath = path.resolve(endpoint.path, endpoint.entrypoint || '');
			const endpointInstance: EndpointConfig | { default: EndpointConfig } = require(endpointPath);

			return getModuleDefault(endpointInstance);
		}
		return;
	}

	public listExtensions(type?: ExtensionType): string[] {
		if (type === undefined) {
			return this.extensions.map((extension) => extension.name);
		} else {
			return this.extensions.filter((extension) => extension.type === type).map((extension) => extension.name);
		}
	}
=======
	private initializeWatcher(): void {
		if (this.options.watch && !this.watcher) {
			logger.info('Watching extensions for changes...');

			const localExtensionPaths = (env.SERVE_APP ? EXTENSION_TYPES : API_EXTENSION_TYPES).map((type) =>
				path.posix.join(
					path.relative('.', env.EXTENSIONS_PATH).split(path.sep).join(path.posix.sep),
					pluralize(type),
					'*',
					'index.js'
				)
			);

			this.watcher = chokidar.watch([path.resolve('.', 'package.json'), ...localExtensionPaths], {
				ignoreInitial: true,
			});
>>>>>>> 3baa0e5e

			this.watcher
				.on('add', () => this.reload())
				.on('change', () => this.reload())
				.on('unlink', () => this.reload());
		}
	}

	private updateWatchedExtensions(added: Extension[], removed: Extension[] = []): void {
		if (this.watcher) {
			const toPackageExtensionPaths = (extensions: Extension[]) =>
				extensions
					.filter((extension) => !extension.local)
					.map((extension) =>
						extension.type !== 'pack'
							? path.resolve(extension.path, extension.entrypoint || '')
							: path.resolve(extension.path, 'package.json')
					);

			const addedPackageExtensionPaths = toPackageExtensionPaths(added);
			const removedPackageExtensionPaths = toPackageExtensionPaths(removed);

			this.watcher.add(addedPackageExtensionPaths);
			this.watcher.unwatch(removedPackageExtensionPaths);
		}
	}

	private async getExtensions(): Promise<Extension[]> {
		const packageExtensions = await getPackageExtensions(
			'.',
			env.SERVE_APP ? EXTENSION_PACKAGE_TYPES : API_EXTENSION_PACKAGE_TYPES
		);
		const localExtensions = await getLocalExtensions(
			env.EXTENSIONS_PATH,
			env.SERVE_APP ? EXTENSION_TYPES : API_EXTENSION_TYPES
		);

		return [...packageExtensions, ...localExtensions];
	}

	private async generateExtensionBundles() {
		const sharedDepsMapping = await this.getSharedDepsMapping(APP_SHARED_DEPS);
		const internalImports = Object.entries(sharedDepsMapping).map(([name, path]) => ({
			find: name,
			replacement: path,
		}));

		const bundles: Partial<Record<AppExtensionType, string>> = {};

		for (const extensionType of APP_EXTENSION_TYPES) {
			const entry = generateExtensionsEntry(extensionType, this.extensions);

			try {
				const bundle = await rollup({
					input: 'entry',
					external: Object.values(sharedDepsMapping),
					makeAbsoluteExternalsRelative: false,
					plugins: [virtual({ entry }), alias({ entries: internalImports })],
				});
				const { output } = await bundle.generate({ format: 'es', compact: true });

				bundles[extensionType] = output[0].code;

				await bundle.close();
			} catch (error: any) {
				logger.warn(`Couldn't bundle App extensions`);
				logger.warn(error);
			}
		}

		return bundles;
	}

	private async getSharedDepsMapping(deps: string[]) {
		const appDir = await fse.readdir(path.join(resolvePackage('@directus/app'), 'dist', 'assets'));

		const depsMapping: Record<string, string> = {};
		for (const dep of deps) {
			const depRegex = new RegExp(`${escapeRegExp(dep.replace(/\//g, '_'))}\\.[0-9a-f]{8}\\.entry\\.js`);
			const depName = appDir.find((file) => depRegex.test(file));

			if (depName) {
				const depUrl = new Url(env.PUBLIC_URL).addPath('admin', 'assets', depName);

				depsMapping[dep] = depUrl.toString({ rootRelative: true });
			} else {
				logger.warn(`Couldn't find shared extension dependency "${dep}"`);
			}
		}

		return depsMapping;
	}

	private registerHooks(): void {
		const hooks = this.extensions.filter((extension) => extension.type === 'hook');

		for (const hook of hooks) {
			try {
				this.registerHook(hook);
			} catch (error: any) {
				logger.warn(`Couldn't register hook "${hook.name}"`);
				logger.warn(error);
			}
		}
	}

	private registerEndpoints(): void {
		const endpoints = this.extensions.filter((extension) => extension.type === 'endpoint');

		for (const endpoint of endpoints) {
			try {
				this.registerEndpoint(endpoint, this.endpointRouter);
			} catch (error: any) {
				logger.warn(`Couldn't register endpoint "${endpoint.name}"`);
				logger.warn(error);
			}
		}
	}

	private registerHook(hook: Extension) {
		const hookPath = path.resolve(hook.path, hook.entrypoint || '');
		const hookInstance: HookConfig | { default: HookConfig } = require(hookPath);

		const register = getModuleDefault(hookInstance);

		const hookHandler: { path: string; events: EventHandler[] } = {
			path: hookPath,
			events: [],
		};

		const registerFunctions = {
			filter: (event: string, handler: FilterHandler) => {
				emitter.onFilter(event, handler);

				hookHandler.events.push({
					type: 'filter',
					name: event,
					handler,
				});
			},
			action: (event: string, handler: ActionHandler) => {
				emitter.onAction(event, handler);

				hookHandler.events.push({
					type: 'action',
					name: event,
					handler,
				});
			},
			init: (event: string, handler: InitHandler) => {
				emitter.onInit(event, handler);

				hookHandler.events.push({
					type: 'init',
					name: event,
					handler,
				});
			},
			schedule: (cron: string, handler: ScheduleHandler) => {
				if (validate(cron)) {
					const task = schedule(cron, async () => {
						if (this.options.schedule) {
							try {
								await handler();
							} catch (error: any) {
								logger.error(error);
							}
						}
					});

					hookHandler.events.push({
						type: 'schedule',
						task,
					});
				} else {
					logger.warn(`Couldn't register cron hook. Provided cron is invalid: ${cron}`);
				}
			},
		};

		register(registerFunctions, {
			services,
			exceptions: { ...exceptions, ...sharedExceptions },
			env,
			database: getDatabase(),
			emitter: this.apiEmitter,
			logger,
			getSchema,
		});

		this.apiExtensions.hooks.push(hookHandler);
	}

	private registerEndpoint(endpoint: Extension, router: Router) {
		const endpointPath = path.resolve(endpoint.path, endpoint.entrypoint || '');
		const endpointInstance: EndpointConfig | { default: EndpointConfig } = require(endpointPath);

		const mod = getModuleDefault(endpointInstance);

		const register = typeof mod === 'function' ? mod : mod.handler;
		const routeName = typeof mod === 'function' ? endpoint.name : mod.id;

		const scopedRouter = express.Router();
		router.use(`/${routeName}`, scopedRouter);

		register(scopedRouter, {
			services,
			exceptions: { ...exceptions, ...sharedExceptions },
			env,
			database: getDatabase(),
			emitter: this.apiEmitter,
			logger,
			getSchema,
		});

		this.apiExtensions.endpoints.push({
			path: endpointPath,
		});
	}

	private unregisterHooks(): void {
		for (const hook of this.apiExtensions.hooks) {
			for (const event of hook.events) {
				switch (event.type) {
					case 'filter':
						emitter.offFilter(event.name, event.handler);
						break;
					case 'action':
						emitter.offAction(event.name, event.handler);
						break;
					case 'init':
						emitter.offInit(event.name, event.handler);
						break;
					case 'schedule':
						event.task.stop();
						break;
				}
			}

			delete require.cache[require.resolve(hook.path)];
		}

		this.apiExtensions.hooks = [];
	}

	private unregisterEndpoints(): void {
		for (const endpoint of this.apiExtensions.endpoints) {
			delete require.cache[require.resolve(endpoint.path)];
		}

		this.endpointRouter.stack = [];

		this.apiExtensions.endpoints = [];
	}
}<|MERGE_RESOLUTION|>--- conflicted
+++ resolved
@@ -203,29 +203,6 @@
 		this.isLoaded = false;
 	}
 
-<<<<<<< HEAD
-	public getEndpointConfig(endpointName: string): EndpointConfig | undefined {
-		const matchingEndpoints = this.extensions.filter(
-			(extension) => extension.type === 'endpoint' && extension.name === endpointName
-		);
-		const endpoint = matchingEndpoints[0];
-		if (endpoint) {
-			const endpointPath = path.resolve(endpoint.path, endpoint.entrypoint || '');
-			const endpointInstance: EndpointConfig | { default: EndpointConfig } = require(endpointPath);
-
-			return getModuleDefault(endpointInstance);
-		}
-		return;
-	}
-
-	public listExtensions(type?: ExtensionType): string[] {
-		if (type === undefined) {
-			return this.extensions.map((extension) => extension.name);
-		} else {
-			return this.extensions.filter((extension) => extension.type === type).map((extension) => extension.name);
-		}
-	}
-=======
 	private initializeWatcher(): void {
 		if (this.options.watch && !this.watcher) {
 			logger.info('Watching extensions for changes...');
@@ -242,7 +219,6 @@
 			this.watcher = chokidar.watch([path.resolve('.', 'package.json'), ...localExtensionPaths], {
 				ignoreInitial: true,
 			});
->>>>>>> 3baa0e5e
 
 			this.watcher
 				.on('add', () => this.reload())
