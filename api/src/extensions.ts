--- conflicted
+++ resolved
@@ -299,17 +299,6 @@
 
 		const localExtensionUrls = NESTED_EXTENSION_TYPES.flatMap((type) => {
 			const typeDir = path.posix.join(extensionDirUrl, pluralize(type));
-<<<<<<< HEAD
-			const fileExts = ['js', 'mjs', 'cjs'];
-
-			if (isIn(type, HYBRID_EXTENSION_TYPES)) {
-				return [
-					path.posix.join(typeDir, '*', `app.{${fileExts.join()}}`),
-					path.posix.join(typeDir, '*', `api.{${fileExts.join()}}`),
-				];
-			} else {
-				return path.posix.join(typeDir, '*', `index.{${fileExts.join()}}`);
-=======
 
 			if (isIn(type, HYBRID_EXTENSION_TYPES)) {
 				return [
@@ -318,7 +307,6 @@
 				];
 			} else {
 				return path.posix.join(typeDir, '*', `index.{${JAVASCRIPT_FILE_EXTS.join()}}`);
->>>>>>> d16c3896
 			}
 		});
 
