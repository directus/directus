<<<<<<< HEAD
import type { ActionHandler, EventContext, FilterHandler, InitHandler } from '@directus/shared/types';
import { EventEmitter2 } from 'eventemitter2';
import getDatabase from './database';
import logger from './logger';
=======
import type { ActionHandler, EventContext, FilterHandler, InitHandler } from '@directus/types';
import ee2 from 'eventemitter2';
import logger from './logger.js';
>>>>>>> c7230859

export class Emitter {
	private filterEmitter;
	private actionEmitter;
	private initEmitter;

	constructor() {
		const emitterOptions = {
			wildcard: true,
			verboseMemoryLeak: true,
			delimiter: '.',

			// This will ignore the "unspecified event" error
			ignoreErrors: true,
		};

		this.filterEmitter = new ee2.EventEmitter2(emitterOptions);
		this.actionEmitter = new ee2.EventEmitter2(emitterOptions);
		this.initEmitter = new ee2.EventEmitter2(emitterOptions);
	}

	private getDefaultContext(): EventContext {
		return {
			database: getDatabase(),
			accountability: null,
			schema: null,
		};
	}

	public async emitFilter<T>(
		event: string | string[],
		payload: T,
		meta: Record<string, any>,
		context: EventContext | null = null
	): Promise<T> {
		const events = Array.isArray(event) ? event : [event];
		const eventListeners = events.map((event) => ({
			event,
			listeners: this.filterEmitter.listeners(event) as FilterHandler<T>[],
		}));

		let updatedPayload = payload;
		for (const { event, listeners } of eventListeners) {
			for (const listener of listeners) {
				const result = await listener(updatedPayload, { event, ...meta }, context ?? this.getDefaultContext());

				if (result !== undefined) {
					updatedPayload = result;
				}
			}
		}

		return updatedPayload;
	}

	public emitAction(event: string | string[], meta: Record<string, any>, context: EventContext | null = null): void {
		const events = Array.isArray(event) ? event : [event];

		for (const event of events) {
			this.actionEmitter.emitAsync(event, { event, ...meta }, context ?? this.getDefaultContext()).catch((err) => {
				logger.warn(`An error was thrown while executing action "${event}"`);
				logger.warn(err);
			});
		}
	}

	public async emitInit(event: string, meta: Record<string, any>): Promise<void> {
		try {
			await this.initEmitter.emitAsync(event, { event, ...meta });
		} catch (err: any) {
			logger.warn(`An error was thrown while executing init "${event}"`);
			logger.warn(err);
		}
	}

	public onFilter(event: string, handler: FilterHandler): void {
		this.filterEmitter.on(event, handler);
	}

	public onAction(event: string, handler: ActionHandler): void {
		this.actionEmitter.on(event, handler);
	}

	public onInit(event: string, handler: InitHandler): void {
		this.initEmitter.on(event, handler);
	}

	public offFilter(event: string, handler: FilterHandler): void {
		this.filterEmitter.off(event, handler);
	}

	public offAction(event: string, handler: ActionHandler): void {
		this.actionEmitter.off(event, handler);
	}

	public offInit(event: string, handler: InitHandler): void {
		this.initEmitter.off(event, handler);
	}

	public offAll(): void {
		this.filterEmitter.removeAllListeners();
		this.actionEmitter.removeAllListeners();
		this.initEmitter.removeAllListeners();
	}
}

const emitter = new Emitter();

export default emitter;<|MERGE_RESOLUTION|>--- conflicted
+++ resolved
@@ -1,13 +1,7 @@
-<<<<<<< HEAD
-import type { ActionHandler, EventContext, FilterHandler, InitHandler } from '@directus/shared/types';
-import { EventEmitter2 } from 'eventemitter2';
-import getDatabase from './database';
-import logger from './logger';
-=======
 import type { ActionHandler, EventContext, FilterHandler, InitHandler } from '@directus/types';
 import ee2 from 'eventemitter2';
 import logger from './logger.js';
->>>>>>> c7230859
+import getDatabase from './database/index.js';
 
 export class Emitter {
 	private filterEmitter;
