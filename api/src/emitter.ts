--- conflicted
+++ resolved
@@ -35,14 +35,9 @@
 		}));
 
 		let updatedPayload = payload;
-<<<<<<< HEAD
-		for (const listener of listeners) {
-			const result = await listener({ ...updatedPayload, meta }, meta, context);
-=======
 		for (const { event, listeners } of eventListeners) {
 			for (const listener of listeners) {
 				const result = await listener(updatedPayload, { event, ...meta }, context);
->>>>>>> 1bc5cb45
 
 				if (result !== undefined) {
 					updatedPayload = result;
