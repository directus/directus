<<<<<<< HEAD
import { parseJSON } from '@directus/shared/utils';
import IORedis from 'ioredis';
import type { Redis } from 'ioredis';
import env from './env';
import { getConfigFromEnv } from './utils/get-config-from-env';
import { merge } from 'lodash';
=======
import { parseJSON } from '@directus/utils';
import { Redis } from 'ioredis';
import env from './env.js';
import { getConfigFromEnv } from './utils/get-config-from-env.js';
>>>>>>> aeb26bdb

export type MessengerSubscriptionCallback = (payload: Record<string, any>) => void;

export interface Messenger {
	publish: (channel: string, payload: Record<string, any>) => void;
	subscribe: (channel: string, callback: MessengerSubscriptionCallback) => void;
	unsubscribe: (channel: string) => void;
}

export class MessengerMemory implements Messenger {
	handlers: Record<string, MessengerSubscriptionCallback>;

	constructor() {
		this.handlers = {};
	}

	publish(channel: string, payload: Record<string, any>) {
		this.handlers[channel]?.(payload);
	}

	subscribe(channel: string, callback: MessengerSubscriptionCallback) {
		this.handlers[channel] = callback;
	}

	unsubscribe(channel: string) {
		delete this.handlers[channel];
	}
}

export class MessengerRedis implements Messenger {
	namespace: string;
	pub: Redis;
	sub: Redis;

	constructor() {
<<<<<<< HEAD
		const config = this.getConfig();
		this.pub = new IORedis(config);
		this.sub = new IORedis(config);
=======
		const config = getConfigFromEnv('MESSENGER_REDIS');

		this.pub = new Redis(env['MESSENGER_REDIS'] ?? config);
		this.sub = new Redis(env['MESSENGER_REDIS'] ?? config);
>>>>>>> aeb26bdb
		this.namespace = env['MESSENGER_NAMESPACE'] ?? 'directus';
	}

	private getConfig() {
		if ('MESSENGER_REDIS' in env) return env['MESSENGER_REDIS'];
		return merge({}, getConfigFromEnv('REDIS_'), getConfigFromEnv('MESSENGER_REDIS'));
	}

	publish(channel: string, payload: Record<string, any>) {
		this.pub.publish(`${this.namespace}:${channel}`, JSON.stringify(payload));
	}

	subscribe(channel: string, callback: MessengerSubscriptionCallback) {
		this.sub.subscribe(`${this.namespace}:${channel}`);

		this.sub.on('message', (messageChannel: string, payloadString: string) => {
			const payload = parseJSON(payloadString);

			if (messageChannel === `${this.namespace}:${channel}`) {
				callback(payload);
			}
		});
	}

	unsubscribe(channel: string) {
		this.sub.unsubscribe(`${this.namespace}:${channel}`);
	}
}

let messenger: Messenger;

export function getMessenger() {
	if (messenger) return messenger;

	if (env['MESSENGER_STORE'] === 'redis') {
		messenger = new MessengerRedis();
	} else {
		messenger = new MessengerMemory();
	}

	return messenger;
}<|MERGE_RESOLUTION|>--- conflicted
+++ resolved
@@ -1,16 +1,9 @@
-<<<<<<< HEAD
-import { parseJSON } from '@directus/shared/utils';
 import IORedis from 'ioredis';
 import type { Redis } from 'ioredis';
-import env from './env';
-import { getConfigFromEnv } from './utils/get-config-from-env';
-import { merge } from 'lodash';
-=======
+import { merge } from 'lodash-es';
 import { parseJSON } from '@directus/utils';
-import { Redis } from 'ioredis';
 import env from './env.js';
 import { getConfigFromEnv } from './utils/get-config-from-env.js';
->>>>>>> aeb26bdb
 
 export type MessengerSubscriptionCallback = (payload: Record<string, any>) => void;
 
@@ -46,16 +39,9 @@
 	sub: Redis;
 
 	constructor() {
-<<<<<<< HEAD
 		const config = this.getConfig();
 		this.pub = new IORedis(config);
 		this.sub = new IORedis(config);
-=======
-		const config = getConfigFromEnv('MESSENGER_REDIS');
-
-		this.pub = new Redis(env['MESSENGER_REDIS'] ?? config);
-		this.sub = new Redis(env['MESSENGER_REDIS'] ?? config);
->>>>>>> aeb26bdb
 		this.namespace = env['MESSENGER_NAMESPACE'] ?? 'directus';
 	}
 
