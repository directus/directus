import { parseJSON } from '@directus/shared/utils';
import IORedis from 'ioredis';
import type { Redis } from 'ioredis';
import env from './env';
import { getConfigFromEnv } from './utils/get-config-from-env';
import { merge } from 'lodash';

export type MessengerSubscriptionCallback = (payload: Record<string, any>) => void;

export interface Messenger {
	publish: (channel: string, payload: Record<string, any>) => void;
	subscribe: (channel: string, callback: MessengerSubscriptionCallback) => void;
	unsubscribe: (channel: string) => void;
}

export class MessengerMemory implements Messenger {
	handlers: Record<string, MessengerSubscriptionCallback>;

	constructor() {
		this.handlers = {};
	}

	publish(channel: string, payload: Record<string, any>) {
		this.handlers[channel]?.(payload);
	}

	subscribe(channel: string, callback: MessengerSubscriptionCallback) {
		this.handlers[channel] = callback;
	}

	unsubscribe(channel: string) {
		delete this.handlers[channel];
	}
}

export class MessengerRedis implements Messenger {
	namespace: string;
	pub: Redis;
	sub: Redis;

	constructor() {
<<<<<<< HEAD
		const config = this.getConfig();
		this.pub = new IORedis(config);
		this.sub = new IORedis(config);
		this.namespace = env.MESSENGER_NAMESPACE ?? 'directus';
=======
		const config = getConfigFromEnv('MESSENGER_REDIS');

		this.pub = new IORedis(env['MESSENGER_REDIS'] ?? config);
		this.sub = new IORedis(env['MESSENGER_REDIS'] ?? config);
		this.namespace = env['MESSENGER_NAMESPACE'] ?? 'directus';
>>>>>>> 13a720bb
	}

	private getConfig() {
		if ('MESSENGER_REDIS' in env) return env.MESSENGER_REDIS;
		return merge({}, getConfigFromEnv('REDIS_'), getConfigFromEnv('MESSENGER_REDIS'));
	}

	publish(channel: string, payload: Record<string, any>) {
		this.pub.publish(`${this.namespace}:${channel}`, JSON.stringify(payload));
	}

	subscribe(channel: string, callback: MessengerSubscriptionCallback) {
		this.sub.subscribe(`${this.namespace}:${channel}`);

		this.sub.on('message', (messageChannel: string, payloadString: string) => {
			const payload = parseJSON(payloadString);

			if (messageChannel === `${this.namespace}:${channel}`) {
				callback(payload);
			}
		});
	}

	unsubscribe(channel: string) {
		this.sub.unsubscribe(`${this.namespace}:${channel}`);
	}
}

let messenger: Messenger;

export function getMessenger() {
	if (messenger) return messenger;

	if (env['MESSENGER_STORE'] === 'redis') {
		messenger = new MessengerRedis();
	} else {
		messenger = new MessengerMemory();
	}

	return messenger;
}<|MERGE_RESOLUTION|>--- conflicted
+++ resolved
@@ -39,18 +39,10 @@
 	sub: Redis;
 
 	constructor() {
-<<<<<<< HEAD
 		const config = this.getConfig();
 		this.pub = new IORedis(config);
 		this.sub = new IORedis(config);
 		this.namespace = env.MESSENGER_NAMESPACE ?? 'directus';
-=======
-		const config = getConfigFromEnv('MESSENGER_REDIS');
-
-		this.pub = new IORedis(env['MESSENGER_REDIS'] ?? config);
-		this.sub = new IORedis(env['MESSENGER_REDIS'] ?? config);
-		this.namespace = env['MESSENGER_NAMESPACE'] ?? 'directus';
->>>>>>> 13a720bb
 	}
 
 	private getConfig() {
