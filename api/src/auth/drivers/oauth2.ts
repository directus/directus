--- conflicted
+++ resolved
@@ -28,7 +28,6 @@
 import { getConfigFromEnv } from '../../utils/get-config-from-env.js';
 import { getIPFromReq } from '../../utils/get-ip-from-req.js';
 import { getMilliseconds } from '../../utils/get-milliseconds.js';
-import { isLoginRedirectAllowed } from '../../utils/is-login-redirect-allowed.js';
 import { Url } from '../../utils/url.js';
 import { LocalAuthDriver } from './local.js';
 import { isLoginRedirectAllowed } from '../../utils/is-login-redirect-allowed.js';
@@ -291,8 +290,6 @@
 	return e;
 };
 
-
-
 export function createOAuth2AuthRouter(providerName: string): Router {
 	const router = Router();
 	const env = useEnv();
@@ -304,21 +301,6 @@
 			const codeVerifier = provider.generateCodeVerifier();
 			const prompt = !!req.query['prompt'];
 			const redirect = req.query['redirect'];
-<<<<<<< HEAD
-
-			if (isLoginRedirectAllowed(redirect, providerName)) {
-				throw new InvalidPayloadError({ reason: `Url "${redirect}" can't be used to redirect after login` });
-			}
-
-			const token = jwt.sign(
-				{ verifier: codeVerifier, redirect, prompt },
-				env['SECRET'] as string,
-				{
-					expiresIn: '5m',
-					issuer: 'directus',
-				},
-			);
-=======
 
 			if (isLoginRedirectAllowed(redirect, providerName)) {
 				throw new InvalidPayloadError({ reason: `URL "${redirect}" can't be used to redirect after login` });
@@ -328,7 +310,6 @@
 				expiresIn: '5m',
 				issuer: 'directus',
 			});
->>>>>>> e3f5ed7d
 
 			res.cookie(`oauth2.${providerName}`, token, {
 				httpOnly: true,
