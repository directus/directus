import { isDirectusError } from '@directus/errors';
import type { Accountability } from '@directus/types';
import { parseJSON } from '@directus/utils';
import express, { Router } from 'express';
import flatten from 'flat';
import jwt from 'jsonwebtoken';
import type { Client } from 'openid-client';
import { errors, generators, Issuer } from 'openid-client';
import { getAuthProvider } from '../../auth.js';
import getDatabase from '../../database/index.js';
import emitter from '../../emitter.js';
import env from '../../env.js';
import {
	ErrorCode,
	InvalidCredentialsError,
	InvalidProviderError,
	InvalidProviderConfigError,
	InvalidTokenError,
	ServiceUnavailableError,
} from '@directus/errors';
import logger from '../../logger.js';
import { respond } from '../../middleware/respond.js';
import { AuthenticationService } from '../../services/authentication.js';
import { UsersService } from '../../services/users.js';
import type { AuthData, AuthDriverOptions, User } from '../../types/index.js';
import asyncHandler from '../../utils/async-handler.js';
import { getConfigFromEnv } from '../../utils/get-config-from-env.js';
import { getIPFromReq } from '../../utils/get-ip-from-req.js';
import { getMilliseconds } from '../../utils/get-milliseconds.js';
import { Url } from '../../utils/url.js';
import { LocalAuthDriver } from './local.js';

export class OAuth2AuthDriver extends LocalAuthDriver {
	client: Client;
	redirectUrl: string;
	usersService: UsersService;
	config: Record<string, any>;

	constructor(options: AuthDriverOptions, config: Record<string, any>) {
		super(options, config);

		const { authorizeUrl, accessUrl, profileUrl, clientId, clientSecret, ...additionalConfig } = config;

		if (!authorizeUrl || !accessUrl || !profileUrl || !clientId || !clientSecret || !additionalConfig['provider']) {
			logger.error('Invalid provider config');
			throw new InvalidProviderConfigError({ provider: additionalConfig['provider'] });
		}

		const redirectUrl = new Url(env['PUBLIC_URL']).addPath('auth', 'login', additionalConfig['provider'], 'callback');

		this.redirectUrl = redirectUrl.toString();
		this.usersService = new UsersService({ knex: this.knex, schema: this.schema });
		this.config = additionalConfig;

		const issuer = new Issuer({
			authorization_endpoint: authorizeUrl,
			token_endpoint: accessUrl,
			userinfo_endpoint: profileUrl,
			issuer: additionalConfig['provider'],
		});

		const clientOptionsOverrides = getConfigFromEnv(
			`AUTH_${config['provider'].toUpperCase()}_CLIENT_`,
			[`AUTH_${config['provider'].toUpperCase()}_CLIENT_ID`, `AUTH_${config['provider'].toUpperCase()}_CLIENT_SECRET`],
			'underscore'
		);

		this.client = new issuer.Client({
			client_id: clientId,
			client_secret: clientSecret,
			redirect_uris: [this.redirectUrl],
			response_types: ['code'],
			...clientOptionsOverrides,
		});
	}

	generateCodeVerifier(): string {
		return generators.codeVerifier();
	}

	generateAuthUrl(codeVerifier: string, prompt = false): string {
		const { plainCodeChallenge } = this.config;

		try {
			const codeChallenge = plainCodeChallenge ? codeVerifier : generators.codeChallenge(codeVerifier);
			const paramsConfig = typeof this.config['params'] === 'object' ? this.config['params'] : {};

			return this.client.authorizationUrl({
				scope: this.config['scope'] ?? 'email',
				access_type: 'offline',
				prompt: prompt ? 'consent' : undefined,
				...paramsConfig,
				code_challenge: codeChallenge,
				code_challenge_method: plainCodeChallenge ? 'plain' : 'S256',
				// Some providers require state even with PKCE
				state: codeChallenge,
			});
		} catch (e) {
			throw handleError(e);
		}
	}

	private async fetchUserId(identifier: string): Promise<string | undefined> {
		const user = await this.knex
			.select('id')
			.from('directus_users')
			.whereRaw('LOWER(??) = ?', ['external_identifier', identifier.toLowerCase()])
			.first();

		return user?.id;
	}

	override async getUserID(payload: Record<string, any>): Promise<string> {
		if (!payload['code'] || !payload['codeVerifier'] || !payload['state']) {
			logger.warn('[OAuth2] No code, codeVerifier or state in payload');
			throw new InvalidCredentialsError();
		}

		const { plainCodeChallenge } = this.config;

		let tokenSet;
		let userInfo;

		try {
			const codeChallenge = plainCodeChallenge
				? payload['codeVerifier']
				: generators.codeChallenge(payload['codeVerifier']);

			tokenSet = await this.client.oauthCallback(
				this.redirectUrl,
				{ code: payload['code'], state: payload['state'] },
				{ code_verifier: payload['codeVerifier'], state: codeChallenge }
			);

			userInfo = await this.client.userinfo(tokenSet.access_token!);
		} catch (e) {
			throw handleError(e);
		}

		// Flatten response to support dot indexes
		userInfo = flatten(userInfo) as Record<string, unknown>;

		const { provider, emailKey, identifierKey, allowPublicRegistration } = this.config;

		const email = userInfo[emailKey ?? 'email'] ? String(userInfo[emailKey ?? 'email']) : undefined;
		// Fallback to email if explicit identifier not found
		const identifier = userInfo[identifierKey] ? String(userInfo[identifierKey]) : email;

		if (!identifier) {
			logger.warn(`[OAuth2] Failed to find user identifier for provider "${provider}"`);
			throw new InvalidCredentialsError();
		}

		const userPayload = {
			provider,
			first_name: userInfo[this.config['firstNameKey']],
			last_name: userInfo[this.config['lastNameKey']],
			email: email,
			external_identifier: identifier,
			role: this.config['defaultRoleId'],
			auth_data: tokenSet.refresh_token && JSON.stringify({ refreshToken: tokenSet.refresh_token }),
		};

		const userId = await this.fetchUserId(identifier);

		if (userId) {
			// Run hook so the end user has the chance to augment the
			// user that is about to be updated
			let emitPayload;

			if (env['AUTH_SYNC_USER_INFO']) {
				emitPayload = {
					auth_data: userPayload.auth_data ?? null,
					first_name: userPayload.first_name,
					last_name: userPayload.last_name,
					email: userPayload.email,
				};
			} else {
				emitPayload = {
					auth_data: userPayload.auth_data ?? null,
				};
			}

			const updatedUserPayload = await emitter.emitFilter(
				`auth.update`,
<<<<<<< HEAD
				emitPayload,
=======
				{ auth_data: userPayload.auth_data },
>>>>>>> 9b443f88
				{
					identifier,
					provider: this.config['provider'],
					providerPayload: { accessToken: tokenSet.access_token, userInfo },
				},
				{ database: getDatabase(), schema: this.schema, accountability: null }
			);

			// Update user to update refresh_token and other properties that might have changed
			if (Object.values(updatedUserPayload).some((value) => value !== undefined)) {
				await this.usersService.updateOne(userId, updatedUserPayload);
			}

			return userId;
		}

		// Is public registration allowed?
		if (!allowPublicRegistration) {
			logger.warn(`[OAuth2] User doesn't exist, and public registration not allowed for provider "${provider}"`);
			throw new InvalidCredentialsError();
		}

		// Run hook so the end user has the chance to augment the
		// user that is about to be created
		const updatedUserPayload = await emitter.emitFilter(
			`auth.create`,
			userPayload,
			{
				identifier,
				provider: this.config['provider'],
				providerPayload: { accessToken: tokenSet.access_token, userInfo },
			},
			{ database: getDatabase(), schema: this.schema, accountability: null }
		);

		try {
			await this.usersService.createOne(updatedUserPayload);
		} catch (e) {
			if (isDirectusError(e, ErrorCode.RecordNotUnique)) {
				logger.warn(e, '[OAuth2] Failed to register user. User not unique');
				throw new InvalidProviderError();
			}

			throw e;
		}

		return (await this.fetchUserId(identifier)) as string;
	}

	override async login(user: User): Promise<void> {
		return this.refresh(user);
	}

	override async refresh(user: User): Promise<void> {
		let authData = user.auth_data as AuthData;

		if (typeof authData === 'string') {
			try {
				authData = parseJSON(authData);
			} catch {
				logger.warn(`[OAuth2] Session data isn't valid JSON: ${authData}`);
			}
		}

		if (authData?.['refreshToken']) {
			try {
				const tokenSet = await this.client.refresh(authData['refreshToken']);

				// Update user refreshToken if provided
				if (tokenSet.refresh_token) {
					await this.usersService.updateOne(user.id, {
						auth_data: JSON.stringify({ refreshToken: tokenSet.refresh_token }),
					});
				}
			} catch (e) {
				throw handleError(e);
			}
		}
	}
}

const handleError = (e: any) => {
	if (e instanceof errors.OPError) {
		if (e.error === 'invalid_grant') {
			// Invalid token
			logger.warn(e, `[OAuth2] Invalid grant`);
			return new InvalidTokenError();
		}

		// Server response error
		logger.warn(e, `[OAuth2] Unknown OP error`);
		return new ServiceUnavailableError({
			service: 'oauth2',
			reason: `Service returned unexpected response: ${e.error_description}`,
		});
	} else if (e instanceof errors.RPError) {
		// Internal client error
		logger.warn(e, `[OAuth2] Unknown RP error`);
		return new InvalidCredentialsError();
	}

	logger.warn(e, `[OAuth2] Unknown error`);
	return e;
};

export function createOAuth2AuthRouter(providerName: string): Router {
	const router = Router();

	router.get(
		'/',
		(req, res) => {
			const provider = getAuthProvider(providerName) as OAuth2AuthDriver;
			const codeVerifier = provider.generateCodeVerifier();
			const prompt = !!req.query['prompt'];

			const token = jwt.sign(
				{ verifier: codeVerifier, redirect: req.query['redirect'], prompt },
				env['SECRET'] as string,
				{
					expiresIn: '5m',
					issuer: 'directus',
				}
			);

			res.cookie(`oauth2.${providerName}`, token, {
				httpOnly: true,
				sameSite: 'lax',
			});

			return res.redirect(provider.generateAuthUrl(codeVerifier, prompt));
		},
		respond
	);

	router.post(
		'/callback',
		express.urlencoded({ extended: false }),
		(req, res) => {
			res.redirect(303, `./callback?${new URLSearchParams(req.body)}`);
		},
		respond
	);

	router.get(
		'/callback',
		asyncHandler(async (req, res, next) => {
			let tokenData;

			try {
				tokenData = jwt.verify(req.cookies[`oauth2.${providerName}`], env['SECRET'] as string, {
					issuer: 'directus',
				}) as {
					verifier: string;
					redirect?: string;
					prompt: boolean;
				};
			} catch (e: any) {
				logger.warn(e, `[OAuth2] Couldn't verify OAuth2 cookie`);
				throw new InvalidCredentialsError();
			}

			const { verifier, redirect, prompt } = tokenData;

			const accountability: Accountability = {
				ip: getIPFromReq(req),
				role: null,
			};

			const userAgent = req.get('user-agent');
			if (userAgent) accountability.userAgent = userAgent;

			const origin = req.get('origin');
			if (origin) accountability.origin = origin;

			const authenticationService = new AuthenticationService({
				accountability,
				schema: req.schema,
			});

			let authResponse;

			try {
				res.clearCookie(`oauth2.${providerName}`);

				authResponse = await authenticationService.login(providerName, {
					code: req.query['code'],
					codeVerifier: verifier,
					state: req.query['state'],
				});
			} catch (error: any) {
				// Prompt user for a new refresh_token if invalidated
				if (isDirectusError(error, ErrorCode.InvalidToken) && !prompt) {
					return res.redirect(`./?${redirect ? `redirect=${redirect}&` : ''}prompt=true`);
				}

				if (redirect) {
					let reason = 'UNKNOWN_EXCEPTION';

					if (isDirectusError(error)) {
						reason = error.code;
					} else {
						logger.warn(error, `[OAuth2] Unexpected error during OAuth2 login`);
					}

					return res.redirect(`${redirect.split('?')[0]}?reason=${reason}`);
				}

				logger.warn(error, `[OAuth2] Unexpected error during OAuth2 login`);
				throw error;
			}

			const { accessToken, refreshToken, expires } = authResponse;

			if (redirect) {
				res.cookie(env['REFRESH_TOKEN_COOKIE_NAME'], refreshToken, {
					httpOnly: true,
					domain: env['REFRESH_TOKEN_COOKIE_DOMAIN'],
					maxAge: getMilliseconds(env['REFRESH_TOKEN_TTL']),
					secure: env['REFRESH_TOKEN_COOKIE_SECURE'] ?? false,
					sameSite: (env['REFRESH_TOKEN_COOKIE_SAME_SITE'] as 'lax' | 'strict' | 'none') || 'strict',
				});

				return res.redirect(redirect);
			}

			res.locals['payload'] = {
				data: { access_token: accessToken, refresh_token: refreshToken, expires },
			};

			next();
		}),
		respond
	);

	return router;
}<|MERGE_RESOLUTION|>--- conflicted
+++ resolved
@@ -170,7 +170,7 @@
 
 			if (env['AUTH_SYNC_USER_INFO']) {
 				emitPayload = {
-					auth_data: userPayload.auth_data ?? null,
+					auth_data: userPayload.auth_data,
 					first_name: userPayload.first_name,
 					last_name: userPayload.last_name,
 					email: userPayload.email,
@@ -183,11 +183,7 @@
 
 			const updatedUserPayload = await emitter.emitFilter(
 				`auth.update`,
-<<<<<<< HEAD
 				emitPayload,
-=======
-				{ auth_data: userPayload.auth_data },
->>>>>>> 9b443f88
 				{
 					identifier,
 					provider: this.config['provider'],
