--- conflicted
+++ resolved
@@ -1,3 +1,4 @@
+import { BaseException } from '@directus/shared/exceptions';
 import { parseJSON } from '@directus/shared/utils';
 import { Router } from 'express';
 import flatten from 'flat';
@@ -6,14 +7,9 @@
 import { Client, errors, generators, Issuer } from 'openid-client';
 import { getAuthProvider } from '../../auth';
 import env from '../../env';
-import { BaseException } from '@directus/shared/exceptions';
 import {
 	InvalidConfigException,
 	InvalidCredentialsException,
-<<<<<<< HEAD
-	InvalidProviderException,
-=======
->>>>>>> 48a476d1
 	InvalidTokenException,
 	ServiceUnavailableException,
 } from '../../exceptions';
