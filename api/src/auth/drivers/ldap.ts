import { isDirectusError } from '@directus/errors';
import type { Accountability } from '@directus/types';
import { Router } from 'express';
import Joi from 'joi';
import type { Client, Error, LDAPResult, SearchCallbackResponse, SearchEntry } from 'ldapjs';
import ldap from 'ldapjs';
import getDatabase from '../../database/index.js';
import emitter from '../../emitter.js';
import env from '../../env.js';
import {
	ErrorCode,
	InvalidCredentialsError,
	InvalidPayloadError,
	InvalidProviderError,
	InvalidProviderConfigError,
	ServiceUnavailableError,
	UnexpectedResponseError,
} from '@directus/errors';
import logger from '../../logger.js';
import { respond } from '../../middleware/respond.js';
import { AuthenticationService } from '../../services/authentication.js';
import { UsersService } from '../../services/users.js';
import type { AuthDriverOptions, User } from '../../types/index.js';
import asyncHandler from '../../utils/async-handler.js';
import { getIPFromReq } from '../../utils/get-ip-from-req.js';
import { getMilliseconds } from '../../utils/get-milliseconds.js';
import { AuthDriver } from '../auth.js';

interface UserInfo {
	dn: string;
	uid?: string;
	firstName?: string;
	lastName?: string;
	email?: string;
	userAccountControl: number;
}

type SearchScope = 'base' | 'one' | 'sub';

// 0x2: ACCOUNTDISABLE
// 0x10: LOCKOUT
// 0x800000: PASSWORD_EXPIRED
const INVALID_ACCOUNT_FLAGS = 0x800012;

export class LDAPAuthDriver extends AuthDriver {
	bindClient: Client;
	usersService: UsersService;
	config: Record<string, any>;

	constructor(options: AuthDriverOptions, config: Record<string, any>) {
		super(options, config);

		const { bindDn, bindPassword, userDn, provider, clientUrl } = config;

		if (
			bindDn === undefined ||
			bindPassword === undefined ||
			!userDn ||
			!provider ||
			(!clientUrl && !config['client']?.socketPath)
		) {
			logger.error('Invalid provider config');
			throw new InvalidProviderConfigError({ provider });
		}

		const clientConfig = typeof config['client'] === 'object' ? config['client'] : {};

		this.bindClient = ldap.createClient({ url: clientUrl, reconnect: true, ...clientConfig });

		this.bindClient.on('error', (err: Error) => {
			logger.warn(err);
		});

		this.usersService = new UsersService({ knex: this.knex, schema: this.schema });
		this.config = config;
	}

	private async validateBindClient(): Promise<void> {
		const { bindDn, bindPassword, provider } = this.config;

		return new Promise((resolve, reject) => {
			// Healthcheck bind user
			this.bindClient.search(bindDn, {}, (err: Error | null, res: SearchCallbackResponse) => {
				if (err) {
					reject(handleError(err));
					return;
				}

				res.on('searchEntry', () => {
					resolve();
				});

				res.on('error', () => {
					// Attempt to rebind on search error
					this.bindClient.bind(bindDn, bindPassword, (err: Error | null) => {
						if (err) {
							const error = handleError(err);

							if (isDirectusError(error, ErrorCode.InvalidCredentials)) {
								logger.warn('Invalid bind user');
								reject(new InvalidProviderConfigError({ provider }));
							} else {
								reject(error);
							}
						} else {
							resolve();
						}
					});
				});

				res.on('end', (result: LDAPResult | null) => {
					// Handle edge case where authenticated bind user cannot read their own DN
					// Status `0` is success
					if (result?.status !== 0) {
						logger.warn('[LDAP] Failed to find bind user record');
						reject(new UnexpectedResponseError());
					}
				});
			});
		});
	}

	private async fetchUserInfo(
		baseDn: string,
		filter?: ldap.EqualityFilter,
		scope?: SearchScope,
	): Promise<UserInfo | undefined> {
		let { firstNameAttribute, lastNameAttribute, mailAttribute } = this.config;

		firstNameAttribute ??= 'givenName';
		lastNameAttribute ??= 'sn';
		mailAttribute ??= 'mail';

		return new Promise((resolve, reject) => {
			// Search for the user in LDAP by filter
			this.bindClient.search(
				baseDn,
				{
					filter,
					scope,
					attributes: ['uid', firstNameAttribute, lastNameAttribute, mailAttribute, 'userAccountControl'],
				},
				(err: Error | null, res: SearchCallbackResponse) => {
					if (err) {
						reject(handleError(err));
						return;
					}

					res.on('searchEntry', ({ object }: SearchEntry) => {
						const user: UserInfo = {
							dn: object['dn'],
							userAccountControl: Number(getEntryValue(object['userAccountControl']) ?? 0),
						};

						const firstName = getEntryValue(object[firstNameAttribute]);
						if (firstName) user.firstName = firstName;

						const lastName = getEntryValue(object[lastNameAttribute]);
						if (lastName) user.lastName = lastName;

						const email = getEntryValue(object[mailAttribute]);
						if (email) user.email = email;

						const uid = getEntryValue(object['uid']);
						if (uid) user.uid = uid;

						resolve(user);
					});

					res.on('error', (err: Error) => {
						reject(handleError(err));
					});

					res.on('end', () => {
						resolve(undefined);
					});
				},
			);
		});
	}

	private async fetchUserGroups(baseDn: string, filter?: ldap.EqualityFilter, scope?: SearchScope): Promise<string[]> {
		return new Promise((resolve, reject) => {
			let userGroups: string[] = [];

			// Search for the user info in LDAP by group attribute
			this.bindClient.search(
				baseDn,
				{
					filter,
					scope,
					attributes: ['cn'],
				},
				(err: Error | null, res: SearchCallbackResponse) => {
					if (err) {
						reject(handleError(err));
						return;
					}

					res.on('searchEntry', ({ object }: SearchEntry) => {
						if (typeof object['cn'] === 'object') {
							userGroups = [...userGroups, ...object['cn']];
						} else if (object['cn']) {
							userGroups.push(object['cn']);
						}
					});

					res.on('error', (err: Error) => {
						reject(handleError(err));
					});

					res.on('end', () => {
						resolve(userGroups);
					});
				},
			);
		});
	}

	private async fetchUserId(userDn: string): Promise<string | undefined> {
		const user = await this.knex
			.select('id')
			.from('directus_users')
			.orWhereRaw('LOWER(??) = ?', ['external_identifier', userDn.toLowerCase()])
			.first();

		return user?.id;
	}

	async getUserID(payload: Record<string, any>): Promise<string> {
		if (!payload['identifier']) {
			throw new InvalidCredentialsError();
		}

		await this.validateBindClient();

		const { userDn, userScope, userAttribute, groupDn, groupScope, groupAttribute, defaultRoleId } = this.config;

		const userInfo = await this.fetchUserInfo(
			userDn,
			new ldap.EqualityFilter({
				attribute: userAttribute ?? 'cn',
				value: payload['identifier'],
			}),
			userScope ?? 'one',
		);

		if (!userInfo?.dn) {
			throw new InvalidCredentialsError();
		}

		let userRole;

		if (groupDn) {
			const userGroups = await this.fetchUserGroups(
				groupDn,
				new ldap.EqualityFilter({
					attribute: groupAttribute ?? 'member',
					value: groupAttribute?.toLowerCase() === 'memberuid' && userInfo.uid ? userInfo.uid : userInfo.dn,
				}),
				groupScope ?? 'one',
			);

			if (userGroups.length) {
				userRole = await this.knex
					.select('id')
					.from('directus_roles')
					.whereRaw(`LOWER(??) IN (${userGroups.map(() => '?')})`, [
						'name',
						...userGroups.map((group) => group.toLowerCase()),
					])
					.first();
			}
		}

		const userId = await this.fetchUserId(userInfo.dn);

		if (userId) {
			// Run hook so the end user has the chance to augment the
			// user that is about to be updated
<<<<<<< HEAD
			let emitPayload = {};
=======
			let updatedUserPayload = await emitter.emitFilter(
				`auth.update`,
				{},
				{ identifier: userInfo.dn, provider: this.config['provider'], providerPayload: { userInfo, userRole } },
				{ database: getDatabase(), schema: this.schema, accountability: null },
			);
>>>>>>> afc4b23f

			// Only sync roles if the AD groups are configured
			if (groupDn) {
				emitPayload = {
					role: userRole?.id ?? defaultRoleId ?? null,
				};
			}

			if (env['AUTH_SYNC_USER_INFO']) {
				emitPayload = {
					...emitPayload,
					first_name: userInfo.firstName,
					last_name: userInfo.lastName,
					email: userInfo.email,
				};
			}

			const updatedUserPayload = await emitter.emitFilter(
				`auth.update`,
				emitPayload,
				{ identifier: userInfo.dn, provider: this.config['provider'], providerPayload: { userInfo, userRole } },
				{ database: getDatabase(), schema: this.schema, accountability: null }
			);

			// Update user to update properties that might have changed
			await this.usersService.updateOne(userId, updatedUserPayload);

			return userId;
		}

		if (!userInfo) {
			throw new InvalidCredentialsError();
		}

		const userPayload = {
			provider: this.config['provider'],
			first_name: userInfo.firstName,
			last_name: userInfo.lastName,
			email: userInfo.email,
			external_identifier: userInfo.dn,
			role: userRole?.id ?? defaultRoleId,
		};

		// Run hook so the end user has the chance to augment the
		// user that is about to be created
		const updatedUserPayload = await emitter.emitFilter(
			`auth.create`,
			userPayload,
			{ identifier: userInfo.dn, provider: this.config['provider'], providerPayload: { userInfo, userRole } },
			{ database: getDatabase(), schema: this.schema, accountability: null },
		);

		try {
			await this.usersService.createOne(updatedUserPayload);
		} catch (e) {
			if (isDirectusError(e, ErrorCode.RecordNotUnique)) {
				logger.warn(e, '[LDAP] Failed to register user. User not unique');
				throw new InvalidProviderError();
			}

			throw e;
		}

		return (await this.fetchUserId(userInfo.dn)) as string;
	}

	async verify(user: User, password?: string): Promise<void> {
		if (!user.external_identifier || !password) {
			throw new InvalidCredentialsError();
		}

		return new Promise((resolve, reject) => {
			const clientConfig = typeof this.config['client'] === 'object' ? this.config['client'] : {};

			const client = ldap.createClient({
				url: this.config['clientUrl'],
				...clientConfig,
				reconnect: false,
			});

			client.on('error', (err: Error) => {
				reject(handleError(err));
			});

			client.bind(user.external_identifier!, password, (err: Error | null) => {
				if (err) {
					reject(handleError(err));
				} else {
					resolve();
				}

				client.destroy();
			});
		});
	}

	override async login(user: User, payload: Record<string, any>): Promise<void> {
		await this.verify(user, payload['password']);
	}

	override async refresh(user: User): Promise<void> {
		await this.validateBindClient();

		const userInfo = await this.fetchUserInfo(user.external_identifier!);

		if (userInfo?.userAccountControl && userInfo.userAccountControl & INVALID_ACCOUNT_FLAGS) {
			throw new InvalidCredentialsError();
		}
	}
}

const handleError = (e: Error) => {
	if (
		e instanceof ldap.InappropriateAuthenticationError ||
		e instanceof ldap.InvalidCredentialsError ||
		e instanceof ldap.InsufficientAccessRightsError
	) {
		return new InvalidCredentialsError();
	}

	return new ServiceUnavailableError({
		service: 'ldap',
		reason: `Service returned unexpected error: ${e.message}`,
	});
};

const getEntryValue = (value: string | string[] | undefined): string | undefined => {
	return typeof value === 'object' ? value[0] : value;
};

export function createLDAPAuthRouter(provider: string): Router {
	const router = Router();

	const loginSchema = Joi.object({
		identifier: Joi.string().required(),
		password: Joi.string().required(),
		mode: Joi.string().valid('cookie', 'json'),
		otp: Joi.string(),
	}).unknown();

	router.post(
		'/',
		asyncHandler(async (req, res, next) => {
			const accountability: Accountability = {
				ip: getIPFromReq(req),
				role: null,
			};

			const userAgent = req.get('user-agent');
			if (userAgent) accountability.userAgent = userAgent;

			const origin = req.get('origin');
			if (origin) accountability.origin = origin;

			const authenticationService = new AuthenticationService({
				accountability: accountability,
				schema: req.schema,
			});

			const { error } = loginSchema.validate(req.body);

			if (error) {
				throw new InvalidPayloadError({ reason: error.message });
			}

			const mode = req.body.mode || 'json';

			const { accessToken, refreshToken, expires } = await authenticationService.login(
				provider,
				req.body,
				req.body?.otp,
			);

			const payload = {
				data: { access_token: accessToken, expires },
			} as Record<string, Record<string, any>>;

			if (mode === 'json') {
				payload['data']!['refresh_token'] = refreshToken;
			}

			if (mode === 'cookie') {
				res.cookie(env['REFRESH_TOKEN_COOKIE_NAME'], refreshToken, {
					httpOnly: true,
					domain: env['REFRESH_TOKEN_COOKIE_DOMAIN'],
					maxAge: getMilliseconds(env['REFRESH_TOKEN_TTL']),
					secure: env['REFRESH_TOKEN_COOKIE_SECURE'] ?? false,
					sameSite: (env['REFRESH_TOKEN_COOKIE_SAME_SITE'] as 'lax' | 'strict' | 'none') || 'strict',
				});
			}

			res.locals['payload'] = payload;

			return next();
		}),
		respond,
	);

	return router;
}<|MERGE_RESOLUTION|>--- conflicted
+++ resolved
@@ -278,16 +278,7 @@
 		if (userId) {
 			// Run hook so the end user has the chance to augment the
 			// user that is about to be updated
-<<<<<<< HEAD
 			let emitPayload = {};
-=======
-			let updatedUserPayload = await emitter.emitFilter(
-				`auth.update`,
-				{},
-				{ identifier: userInfo.dn, provider: this.config['provider'], providerPayload: { userInfo, userRole } },
-				{ database: getDatabase(), schema: this.schema, accountability: null },
-			);
->>>>>>> afc4b23f
 
 			// Only sync roles if the AD groups are configured
 			if (groupDn) {
@@ -309,7 +300,7 @@
 				`auth.update`,
 				emitPayload,
 				{ identifier: userInfo.dn, provider: this.config['provider'], providerPayload: { userInfo, userRole } },
-				{ database: getDatabase(), schema: this.schema, accountability: null }
+				{ database: getDatabase(), schema: this.schema, accountability: null },
 			);
 
 			// Update user to update properties that might have changed
