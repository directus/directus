--- conflicted
+++ resolved
@@ -43,12 +43,7 @@
 const INVALID_ACCOUNT_FLAGS = 0x800012;
 
 export class LDAPAuthDriver extends AuthDriver {
-<<<<<<< HEAD
 	bindClient: ldap.Client;
-	usersService: UsersService;
-=======
-	bindClient: Client;
->>>>>>> 8f3a91e6
 	config: Record<string, any>;
 
 	constructor(options: AuthDriverOptions, config: Record<string, any>) {
