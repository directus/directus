import type { Accountability } from '@directus/types';
import { Router } from 'express';
import Joi from 'joi';
import type { Client, Error, LDAPResult, SearchCallbackResponse, SearchEntry } from 'ldapjs';
import ldap from 'ldapjs';
import env from '../../env.js';
import { RecordNotUniqueException } from '../../exceptions/database/record-not-unique.js';
import {
	InvalidConfigException,
	InvalidCredentialsException,
	InvalidPayloadException,
	InvalidProviderException,
	ServiceUnavailableException,
	UnexpectedResponseException,
<<<<<<< HEAD
} from '../../exceptions';
import { RecordNotUniqueException } from '../../exceptions/database/record-not-unique';
import logger from '../../logger';
import { respond } from '../../middleware/respond';
import { AuthenticationService, UsersService } from '../../services';
import { AuthDriverOptions, User } from '../../types';
import asyncHandler from '../../utils/async-handler';
import { getIPFromReq } from '../../utils/get-ip-from-req';
import { getMilliseconds } from '../../utils/get-milliseconds';
import { AuthDriver } from '../auth';
import emitter from '../../emitter';
import getDatabase from '../../database';
=======
} from '../../exceptions/index.js';
import logger from '../../logger.js';
import { respond } from '../../middleware/respond.js';
import { AuthenticationService } from '../../services/authentication.js';
import { UsersService } from '../../services/users.js';
import type { AuthDriverOptions, User } from '../../types/index.js';
import asyncHandler from '../../utils/async-handler.js';
import { getIPFromReq } from '../../utils/get-ip-from-req.js';
import { getMilliseconds } from '../../utils/get-milliseconds.js';
import { AuthDriver } from '../auth.js';
>>>>>>> b4e9afcc

interface UserInfo {
	dn: string;
	uid?: string;
	firstName?: string;
	lastName?: string;
	email?: string;
	userAccountControl: number;
}

type SearchScope = 'base' | 'one' | 'sub';

// 0x2: ACCOUNTDISABLE
// 0x10: LOCKOUT
// 0x800000: PASSWORD_EXPIRED
const INVALID_ACCOUNT_FLAGS = 0x800012;

export class LDAPAuthDriver extends AuthDriver {
	bindClient: Client;
	usersService: UsersService;
	config: Record<string, any>;

	constructor(options: AuthDriverOptions, config: Record<string, any>) {
		super(options, config);

		const { bindDn, bindPassword, userDn, provider, clientUrl } = config;

		if (
			bindDn === undefined ||
			bindPassword === undefined ||
			!userDn ||
			!provider ||
			(!clientUrl && !config['client']?.socketPath)
		) {
			throw new InvalidConfigException('Invalid provider config', { provider });
		}

		const clientConfig = typeof config['client'] === 'object' ? config['client'] : {};

		this.bindClient = ldap.createClient({ url: clientUrl, reconnect: true, ...clientConfig });
		this.bindClient.on('error', (err: Error) => {
			logger.warn(err);
		});
		this.usersService = new UsersService({ knex: this.knex, schema: this.schema });
		this.config = config;
	}

	private async validateBindClient(): Promise<void> {
		const { bindDn, bindPassword, provider } = this.config;

		return new Promise((resolve, reject) => {
			// Healthcheck bind user
			this.bindClient.search(bindDn, {}, (err: Error | null, res: SearchCallbackResponse) => {
				if (err) {
					reject(handleError(err));
					return;
				}

				res.on('searchEntry', () => {
					resolve();
				});

				res.on('error', () => {
					// Attempt to rebind on search error
					this.bindClient.bind(bindDn, bindPassword, (err: Error | null) => {
						if (err) {
							const error = handleError(err);

							if (error instanceof InvalidCredentialsException) {
								reject(new InvalidConfigException('Invalid bind user', { provider }));
							} else {
								reject(error);
							}
						} else {
							resolve();
						}
					});
				});

				res.on('end', (result: LDAPResult | null) => {
					// Handle edge case where authenticated bind user cannot read their own DN
					if (result?.status === 0) {
						reject(new UnexpectedResponseException('Failed to find bind user record'));
					}
				});
			});
		});
	}

	private async fetchUserInfo(
		baseDn: string,
		filter?: ldap.EqualityFilter,
		scope?: SearchScope
	): Promise<UserInfo | undefined> {
		let { firstNameAttribute, lastNameAttribute, mailAttribute } = this.config;

		firstNameAttribute ??= 'givenName';
		lastNameAttribute ??= 'sn';
		mailAttribute ??= 'mail';

		return new Promise((resolve, reject) => {
			// Search for the user in LDAP by filter
			this.bindClient.search(
				baseDn,
				{
					filter,
					scope,
					attributes: ['uid', firstNameAttribute, lastNameAttribute, mailAttribute, 'userAccountControl'],
				},
				(err: Error | null, res: SearchCallbackResponse) => {
					if (err) {
						reject(handleError(err));
						return;
					}

					res.on('searchEntry', ({ object }: SearchEntry) => {
						const user: UserInfo = {
							dn: object['dn'],
							userAccountControl: Number(getEntryValue(object['userAccountControl']) ?? 0),
						};

						const firstName = getEntryValue(object[firstNameAttribute]);
						if (firstName) user.firstName = firstName;

						const lastName = getEntryValue(object[lastNameAttribute]);
						if (lastName) user.lastName = lastName;

						const email = getEntryValue(object[mailAttribute]);
						if (email) user.email = email;

						const uid = getEntryValue(object['uid']);
						if (uid) user.uid = uid;

						resolve(user);
					});

					res.on('error', (err: Error) => {
						reject(handleError(err));
					});

					res.on('end', () => {
						resolve(undefined);
					});
				}
			);
		});
	}

	private async fetchUserGroups(baseDn: string, filter?: ldap.EqualityFilter, scope?: SearchScope): Promise<string[]> {
		return new Promise((resolve, reject) => {
			let userGroups: string[] = [];

			// Search for the user info in LDAP by group attribute
			this.bindClient.search(
				baseDn,
				{
					filter,
					scope,
					attributes: ['cn'],
				},
				(err: Error | null, res: SearchCallbackResponse) => {
					if (err) {
						reject(handleError(err));
						return;
					}

					res.on('searchEntry', ({ object }: SearchEntry) => {
						if (typeof object['cn'] === 'object') {
							userGroups = [...userGroups, ...object['cn']];
						} else if (object['cn']) {
							userGroups.push(object['cn']);
						}
					});

					res.on('error', (err: Error) => {
						reject(handleError(err));
					});

					res.on('end', () => {
						resolve(userGroups);
					});
				}
			);
		});
	}

	private async fetchUserId(userDn: string): Promise<string | undefined> {
		const user = await this.knex
			.select('id')
			.from('directus_users')
			.orWhereRaw('LOWER(??) = ?', ['external_identifier', userDn.toLowerCase()])
			.first();

		return user?.id;
	}

	async getUserID(payload: Record<string, any>): Promise<string> {
		if (!payload['identifier']) {
			throw new InvalidCredentialsException();
		}

		await this.validateBindClient();

		const { userDn, userScope, userAttribute, groupDn, groupScope, groupAttribute, defaultRoleId } = this.config;

		const userInfo = await this.fetchUserInfo(
			userDn,
			new ldap.EqualityFilter({
				attribute: userAttribute ?? 'cn',
				value: payload['identifier'],
			}),
			userScope ?? 'one'
		);

		if (!userInfo?.dn) {
			throw new InvalidCredentialsException();
		}

		let userRole;

		if (groupDn) {
			const userGroups = await this.fetchUserGroups(
				groupDn,
				new ldap.EqualityFilter({
					attribute: groupAttribute ?? 'member',
					value: groupAttribute?.toLowerCase() === 'memberuid' && userInfo.uid ? userInfo.uid : userInfo.dn,
				}),
				groupScope ?? 'one'
			);

			if (userGroups.length) {
				userRole = await this.knex
					.select('id')
					.from('directus_roles')
					.whereRaw(`LOWER(??) IN (${userGroups.map(() => '?')})`, [
						'name',
						...userGroups.map((group) => group.toLowerCase()),
					])
					.first();
			}
		}

		const userId = await this.fetchUserId(userInfo.dn);

		if (userId) {
			// Run hook so the end user has the chance to augment the
			// user that is about to be updated
			let updatedUserPayload = await emitter.emitFilter(
				`auth.update`,
				{},
				{ identifier: userInfo.dn, provider: this.config.provider, providerPayload: { userInfo, userRole } },
				{ database: getDatabase(), schema: this.schema, accountability: null }
			);

			// Only sync roles if the AD groups are configured
			if (groupDn) {
				updatedUserPayload = { role: userRole?.id ?? defaultRoleId ?? null, ...updatedUserPayload };
			}

			// Update user to update properties that might have changed
			await this.usersService.updateOne(userId, updatedUserPayload);

			return userId;
		}

		if (!userInfo) {
			throw new InvalidCredentialsException();
		}

		const userPayload = {
			provider: this.config.provider,
			first_name: userInfo.firstName,
			last_name: userInfo.lastName,
			email: userInfo.email,
			external_identifier: userInfo.dn,
			role: userRole?.id ?? defaultRoleId,
		};

		// Run hook so the end user has the chance to augment the
		// user that is about to be created
		const updatedUserPayload = await emitter.emitFilter(
			`auth.create`,
			userPayload,
			{ identifier: userInfo.dn, provider: this.config.provider, providerPayload: { userInfo, userRole } },
			{ database: getDatabase(), schema: this.schema, accountability: null }
		);

		try {
<<<<<<< HEAD
			await this.usersService.createOne(updatedUserPayload);
=======
			await this.usersService.createOne({
				provider: this.config['provider'],
				first_name: userInfo.firstName,
				last_name: userInfo.lastName,
				email: userInfo.email,
				external_identifier: userInfo.dn,
				role: userRole?.id ?? defaultRoleId,
			});
>>>>>>> b4e9afcc
		} catch (e) {
			if (e instanceof RecordNotUniqueException) {
				logger.warn(e, '[LDAP] Failed to register user. User not unique');
				throw new InvalidProviderException();
			}
			throw e;
		}

		return (await this.fetchUserId(userInfo.dn)) as string;
	}

	async verify(user: User, password?: string): Promise<void> {
		if (!user.external_identifier || !password) {
			throw new InvalidCredentialsException();
		}

		return new Promise((resolve, reject) => {
			const clientConfig = typeof this.config['client'] === 'object' ? this.config['client'] : {};
			const client = ldap.createClient({
				url: this.config['clientUrl'],
				...clientConfig,
				reconnect: false,
			});

			client.on('error', (err: Error) => {
				reject(handleError(err));
			});

			client.bind(user.external_identifier!, password, (err: Error | null) => {
				if (err) {
					reject(handleError(err));
				} else {
					resolve();
				}
				client.destroy();
			});
		});
	}

	override async login(user: User, payload: Record<string, any>): Promise<void> {
		await this.verify(user, payload['password']);
	}

	override async refresh(user: User): Promise<void> {
		await this.validateBindClient();

		const userInfo = await this.fetchUserInfo(user.external_identifier!);

		if (userInfo?.userAccountControl && userInfo.userAccountControl & INVALID_ACCOUNT_FLAGS) {
			throw new InvalidCredentialsException();
		}
	}
}

const handleError = (e: Error) => {
	if (
		e instanceof ldap.InappropriateAuthenticationError ||
		e instanceof ldap.InvalidCredentialsError ||
		e instanceof ldap.InsufficientAccessRightsError
	) {
		return new InvalidCredentialsException();
	}
	return new ServiceUnavailableException('Service returned unexpected error', {
		service: 'ldap',
		message: e.message,
	});
};

const getEntryValue = (value: string | string[] | undefined): string | undefined => {
	return typeof value === 'object' ? value[0] : value;
};

export function createLDAPAuthRouter(provider: string): Router {
	const router = Router();

	const loginSchema = Joi.object({
		identifier: Joi.string().required(),
		password: Joi.string().required(),
		mode: Joi.string().valid('cookie', 'json'),
		otp: Joi.string(),
	}).unknown();

	router.post(
		'/',
		asyncHandler(async (req, res, next) => {
			const accountability: Accountability = {
				ip: getIPFromReq(req),
				role: null,
			};

			const userAgent = req.get('user-agent');
			if (userAgent) accountability.userAgent = userAgent;

			const origin = req.get('origin');
			if (origin) accountability.origin = origin;

			const authenticationService = new AuthenticationService({
				accountability: accountability,
				schema: req.schema,
			});

			const { error } = loginSchema.validate(req.body);

			if (error) {
				throw new InvalidPayloadException(error.message);
			}

			const mode = req.body.mode || 'json';

			const { accessToken, refreshToken, expires } = await authenticationService.login(
				provider,
				req.body,
				req.body?.otp
			);

			const payload = {
				data: { access_token: accessToken, expires },
			} as Record<string, Record<string, any>>;

			if (mode === 'json') {
				payload['data']!['refresh_token'] = refreshToken;
			}

			if (mode === 'cookie') {
				res.cookie(env['REFRESH_TOKEN_COOKIE_NAME'], refreshToken, {
					httpOnly: true,
					domain: env['REFRESH_TOKEN_COOKIE_DOMAIN'],
					maxAge: getMilliseconds(env['REFRESH_TOKEN_TTL']),
					secure: env['REFRESH_TOKEN_COOKIE_SECURE'] ?? false,
					sameSite: (env['REFRESH_TOKEN_COOKIE_SAME_SITE'] as 'lax' | 'strict' | 'none') || 'strict',
				});
			}

			res.locals['payload'] = payload;

			return next();
		}),
		respond
	);

	return router;
}<|MERGE_RESOLUTION|>--- conflicted
+++ resolved
@@ -3,6 +3,8 @@
 import Joi from 'joi';
 import type { Client, Error, LDAPResult, SearchCallbackResponse, SearchEntry } from 'ldapjs';
 import ldap from 'ldapjs';
+import getDatabase from '../../database/index.js';
+import emitter from '../../emitter.js';
 import env from '../../env.js';
 import { RecordNotUniqueException } from '../../exceptions/database/record-not-unique.js';
 import {
@@ -12,20 +14,6 @@
 	InvalidProviderException,
 	ServiceUnavailableException,
 	UnexpectedResponseException,
-<<<<<<< HEAD
-} from '../../exceptions';
-import { RecordNotUniqueException } from '../../exceptions/database/record-not-unique';
-import logger from '../../logger';
-import { respond } from '../../middleware/respond';
-import { AuthenticationService, UsersService } from '../../services';
-import { AuthDriverOptions, User } from '../../types';
-import asyncHandler from '../../utils/async-handler';
-import { getIPFromReq } from '../../utils/get-ip-from-req';
-import { getMilliseconds } from '../../utils/get-milliseconds';
-import { AuthDriver } from '../auth';
-import emitter from '../../emitter';
-import getDatabase from '../../database';
-=======
 } from '../../exceptions/index.js';
 import logger from '../../logger.js';
 import { respond } from '../../middleware/respond.js';
@@ -36,7 +24,6 @@
 import { getIPFromReq } from '../../utils/get-ip-from-req.js';
 import { getMilliseconds } from '../../utils/get-milliseconds.js';
 import { AuthDriver } from '../auth.js';
->>>>>>> b4e9afcc
 
 interface UserInfo {
 	dn: string;
@@ -287,7 +274,7 @@
 			let updatedUserPayload = await emitter.emitFilter(
 				`auth.update`,
 				{},
-				{ identifier: userInfo.dn, provider: this.config.provider, providerPayload: { userInfo, userRole } },
+				{ identifier: userInfo.dn, provider: this.config['provider'], providerPayload: { userInfo, userRole } },
 				{ database: getDatabase(), schema: this.schema, accountability: null }
 			);
 
@@ -307,7 +294,7 @@
 		}
 
 		const userPayload = {
-			provider: this.config.provider,
+			provider: this.config['provider'],
 			first_name: userInfo.firstName,
 			last_name: userInfo.lastName,
 			email: userInfo.email,
@@ -320,23 +307,12 @@
 		const updatedUserPayload = await emitter.emitFilter(
 			`auth.create`,
 			userPayload,
-			{ identifier: userInfo.dn, provider: this.config.provider, providerPayload: { userInfo, userRole } },
+			{ identifier: userInfo.dn, provider: this.config['provider'], providerPayload: { userInfo, userRole } },
 			{ database: getDatabase(), schema: this.schema, accountability: null }
 		);
 
 		try {
-<<<<<<< HEAD
 			await this.usersService.createOne(updatedUserPayload);
-=======
-			await this.usersService.createOne({
-				provider: this.config['provider'],
-				first_name: userInfo.firstName,
-				last_name: userInfo.lastName,
-				email: userInfo.email,
-				external_identifier: userInfo.dn,
-				role: userRole?.id ?? defaultRoleId,
-			});
->>>>>>> b4e9afcc
 		} catch (e) {
 			if (e instanceof RecordNotUniqueException) {
 				logger.warn(e, '[LDAP] Failed to register user. User not unique');
