import { isDirectusError } from '@directus/errors';
import type { Accountability } from '@directus/types';
import { parseJSON } from '@directus/utils';
import express, { Router } from 'express';
import flatten from 'flat';
import jwt from 'jsonwebtoken';
import type { Client } from 'openid-client';
import { errors, generators, Issuer } from 'openid-client';
import { getAuthProvider } from '../../auth.js';
import getDatabase from '../../database/index.js';
import emitter from '../../emitter.js';
import env from '../../env.js';
import {
	ErrorCode,
<<<<<<< HEAD
	InvalidConfigError,
	InvalidCredentialsError,
	InvalidProviderError,
=======
	InvalidCredentialsError,
	InvalidProviderError,
	InvalidProviderConfigError,
>>>>>>> 5464d62e
	InvalidTokenError,
	ServiceUnavailableError,
} from '../../errors/index.js';
import logger from '../../logger.js';
import { respond } from '../../middleware/respond.js';
import { AuthenticationService } from '../../services/authentication.js';
import { UsersService } from '../../services/users.js';
import type { AuthData, AuthDriverOptions, User } from '../../types/index.js';
import asyncHandler from '../../utils/async-handler.js';
import { getConfigFromEnv } from '../../utils/get-config-from-env.js';
import { getIPFromReq } from '../../utils/get-ip-from-req.js';
import { getMilliseconds } from '../../utils/get-milliseconds.js';
import { Url } from '../../utils/url.js';
import { LocalAuthDriver } from './local.js';

export class OpenIDAuthDriver extends LocalAuthDriver {
	client: Promise<Client>;
	redirectUrl: string;
	usersService: UsersService;
	config: Record<string, any>;

	constructor(options: AuthDriverOptions, config: Record<string, any>) {
		super(options, config);

		const { issuerUrl, clientId, clientSecret, ...additionalConfig } = config;

		if (!issuerUrl || !clientId || !clientSecret || !additionalConfig['provider']) {
			logger.error('Invalid provider config');
<<<<<<< HEAD
			throw new InvalidConfigError({ provider: additionalConfig['provider'] });
=======
			throw new InvalidProviderConfigError({ provider: additionalConfig['provider'] });
>>>>>>> 5464d62e
		}

		const redirectUrl = new Url(env['PUBLIC_URL']).addPath('auth', 'login', additionalConfig['provider'], 'callback');

		const clientOptionsOverrides = getConfigFromEnv(
			`AUTH_${config['provider'].toUpperCase()}_CLIENT_`,
			[`AUTH_${config['provider'].toUpperCase()}_CLIENT_ID`, `AUTH_${config['provider'].toUpperCase()}_CLIENT_SECRET`],
			'underscore'
		);

		this.redirectUrl = redirectUrl.toString();
		this.usersService = new UsersService({ knex: this.knex, schema: this.schema });
		this.config = additionalConfig;

		this.client = new Promise((resolve, reject) => {
			Issuer.discover(issuerUrl)
				.then((issuer) => {
					const supportedTypes = issuer.metadata['response_types_supported'] as string[] | undefined;

					if (!supportedTypes?.includes('code')) {
						logger.error('OpenID provider does not support required code flow');

						reject(
<<<<<<< HEAD
							new InvalidConfigError({
=======
							new InvalidProviderConfigError({
>>>>>>> 5464d62e
								provider: additionalConfig['provider'],
							})
						);
					}

					resolve(
						new issuer.Client({
							client_id: clientId,
							client_secret: clientSecret,
							redirect_uris: [this.redirectUrl],
							response_types: ['code'],
							...clientOptionsOverrides,
						})
					);
				})
				.catch((e) => {
					logger.error(e, '[OpenID] Failed to fetch provider config');
					process.exit(1);
				});
		});
	}

	generateCodeVerifier(): string {
		return generators.codeVerifier();
	}

	async generateAuthUrl(codeVerifier: string, prompt = false): Promise<string> {
		try {
			const client = await this.client;
			const codeChallenge = generators.codeChallenge(codeVerifier);
			const paramsConfig = typeof this.config['params'] === 'object' ? this.config['params'] : {};

			return client.authorizationUrl({
				scope: this.config['scope'] ?? 'openid profile email',
				access_type: 'offline',
				prompt: prompt ? 'consent' : undefined,
				...paramsConfig,
				code_challenge: codeChallenge,
				code_challenge_method: 'S256',
				// Some providers require state even with PKCE
				state: codeChallenge,
				nonce: codeChallenge,
			});
		} catch (e) {
			throw handleError(e);
		}
	}

	private async fetchUserId(identifier: string): Promise<string | undefined> {
		const user = await this.knex
			.select('id')
			.from('directus_users')
			.whereRaw('LOWER(??) = ?', ['external_identifier', identifier.toLowerCase()])
			.first();

		return user?.id;
	}

	override async getUserID(payload: Record<string, any>): Promise<string> {
		if (!payload['code'] || !payload['codeVerifier'] || !payload['state']) {
			logger.warn('[OpenID] No code, codeVerifier or state in payload');
			throw new InvalidCredentialsError();
		}

		let tokenSet;
		let userInfo;

		try {
			const client = await this.client;
			const codeChallenge = generators.codeChallenge(payload['codeVerifier']);

			tokenSet = await client.callback(
				this.redirectUrl,
				{ code: payload['code'], state: payload['state'], iss: payload['iss'] },
				{ code_verifier: payload['codeVerifier'], state: codeChallenge, nonce: codeChallenge }
			);

			userInfo = tokenSet.claims();

			if (client.issuer.metadata['userinfo_endpoint']) {
				userInfo = {
					...userInfo,
					...(await client.userinfo(tokenSet.access_token!)),
				};
			}
		} catch (e) {
			throw handleError(e);
		}

		// Flatten response to support dot indexes
		userInfo = flatten(userInfo) as Record<string, unknown>;

		const { provider, identifierKey, allowPublicRegistration, requireVerifiedEmail } = this.config;

		const email = userInfo['email'] ? String(userInfo['email']) : undefined;
		// Fallback to email if explicit identifier not found
		const identifier = userInfo[identifierKey ?? 'sub'] ? String(userInfo[identifierKey ?? 'sub']) : email;

		if (!identifier) {
			logger.warn(`[OpenID] Failed to find user identifier for provider "${provider}"`);
			throw new InvalidCredentialsError();
		}

		const userPayload = {
			provider,
			first_name: userInfo['given_name'],
			last_name: userInfo['family_name'],
			email: email,
			external_identifier: identifier,
			role: this.config['defaultRoleId'],
			auth_data: tokenSet.refresh_token && JSON.stringify({ refreshToken: tokenSet.refresh_token }),
		};

		const userId = await this.fetchUserId(identifier);

		if (userId) {
			// Run hook so the end user has the chance to augment the
			// user that is about to be updated
			const updatedUserPayload = await emitter.emitFilter(
				`auth.update`,
				{ auth_data: userPayload.auth_data ?? null },
				{
					identifier,
					provider: this.config['provider'],
					providerPayload: { accessToken: tokenSet.access_token, userInfo },
				},
				{ database: getDatabase(), schema: this.schema, accountability: null }
			);

			// Update user to update refresh_token and other properties that might have changed
			await this.usersService.updateOne(userId, updatedUserPayload);

			return userId;
		}

		const isEmailVerified = !requireVerifiedEmail || userInfo['email_verified'];

		// Is public registration allowed?
		if (!allowPublicRegistration || !isEmailVerified) {
			logger.warn(`[OpenID] User doesn't exist, and public registration not allowed for provider "${provider}"`);
			throw new InvalidCredentialsError();
		}

		// Run hook so the end user has the chance to augment the
		// user that is about to be created
		const updatedUserPayload = await emitter.emitFilter(
			`auth.create`,
			userPayload,
			{
				identifier,
				provider: this.config['provider'],
				providerPayload: { accessToken: tokenSet.access_token, userInfo },
			},
			{ database: getDatabase(), schema: this.schema, accountability: null }
		);

		try {
			await this.usersService.createOne(updatedUserPayload);
		} catch (e) {
<<<<<<< HEAD
			if (isDirectusError(e) && e.code === ErrorCode.RecordNotUnique) {
=======
			if (isDirectusError(e, ErrorCode.RecordNotUnique)) {
>>>>>>> 5464d62e
				logger.warn(e, '[OpenID] Failed to register user. User not unique');
				throw new InvalidProviderError();
			}

			throw e;
		}

		return (await this.fetchUserId(identifier)) as string;
	}

	override async login(user: User): Promise<void> {
		return this.refresh(user);
	}

	override async refresh(user: User): Promise<void> {
		let authData = user.auth_data as AuthData;

		if (typeof authData === 'string') {
			try {
				authData = parseJSON(authData);
			} catch {
				logger.warn(`[OpenID] Session data isn't valid JSON: ${authData}`);
			}
		}

		if (authData?.['refreshToken']) {
			try {
				const client = await this.client;
				const tokenSet = await client.refresh(authData['refreshToken']);

				// Update user refreshToken if provided
				if (tokenSet.refresh_token) {
					await this.usersService.updateOne(user.id, {
						auth_data: JSON.stringify({ refreshToken: tokenSet.refresh_token }),
					});
				}
			} catch (e) {
				throw handleError(e);
			}
		}
	}
}

const handleError = (e: any) => {
	if (e instanceof errors.OPError) {
		if (e.error === 'invalid_grant') {
			// Invalid token
			logger.trace(e, `[OpenID] Invalid grant`);
			return new InvalidTokenError();
		}

		// Server response error
		logger.trace(e, `[OpenID] Unknown OP error`);
		return new ServiceUnavailableError({
			service: 'openid',
			reason: `Service returned unexpected response: ${e.error_description}`,
		});
	} else if (e instanceof errors.RPError) {
		// Internal client error
		logger.trace(e, `[OpenID] Unknown RP error`);
		return new InvalidCredentialsError();
	}

	logger.trace(e, `[OpenID] Unknown error`);
	return e;
};

export function createOpenIDAuthRouter(providerName: string): Router {
	const router = Router();

	router.get(
		'/',
		asyncHandler(async (req, res) => {
			const provider = getAuthProvider(providerName) as OpenIDAuthDriver;
			const codeVerifier = provider.generateCodeVerifier();
			const prompt = !!req.query['prompt'];

			const token = jwt.sign(
				{ verifier: codeVerifier, redirect: req.query['redirect'], prompt },
				env['SECRET'] as string,
				{
					expiresIn: '5m',
					issuer: 'directus',
				}
			);

			res.cookie(`openid.${providerName}`, token, {
				httpOnly: true,
				sameSite: 'lax',
			});

			return res.redirect(await provider.generateAuthUrl(codeVerifier, prompt));
		}),
		respond
	);

	router.post(
		'/callback',
		express.urlencoded({ extended: false }),
		(req, res) => {
			res.redirect(303, `./callback?${new URLSearchParams(req.body)}`);
		},
		respond
	);

	router.get(
		'/callback',
		asyncHandler(async (req, res, next) => {
			let tokenData;

			try {
				tokenData = jwt.verify(req.cookies[`openid.${providerName}`], env['SECRET'] as string, {
					issuer: 'directus',
				}) as {
					verifier: string;
					redirect?: string;
					prompt: boolean;
				};
			} catch (e: any) {
				logger.warn(e, `[OpenID] Couldn't verify OpenID cookie`);
				throw new InvalidCredentialsError();
			}

			const { verifier, redirect, prompt } = tokenData;

			const accountability: Accountability = {
				ip: getIPFromReq(req),
				role: null,
			};

			const userAgent = req.get('user-agent');
			if (userAgent) accountability.userAgent = userAgent;

			const origin = req.get('origin');
			if (origin) accountability.origin = origin;

			const authenticationService = new AuthenticationService({
				accountability,
				schema: req.schema,
			});

			let authResponse;

			try {
				res.clearCookie(`openid.${providerName}`);

				authResponse = await authenticationService.login(providerName, {
					code: req.query['code'],
					codeVerifier: verifier,
					state: req.query['state'],
					iss: req.query['iss'],
				});
			} catch (error: any) {
				// Prompt user for a new refresh_token if invalidated
<<<<<<< HEAD
				if (isDirectusError(error) && error.code === ErrorCode.InvalidToken && !prompt) {
=======
				if (isDirectusError(error, ErrorCode.InvalidToken) && !prompt) {
>>>>>>> 5464d62e
					return res.redirect(`./?${redirect ? `redirect=${redirect}&` : ''}prompt=true`);
				}

				logger.warn(error);

				if (redirect) {
					let reason = 'UNKNOWN_EXCEPTION';

					if (isDirectusError(error)) {
						reason = error.code;
					} else {
						logger.warn(error, `[OpenID] Unexpected error during OpenID login`);
					}

					return res.redirect(`${redirect.split('?')[0]}?reason=${reason}`);
				}

				logger.warn(error, `[OpenID] Unexpected error during OpenID login`);
				throw error;
			}

			const { accessToken, refreshToken, expires } = authResponse;

			if (redirect) {
				res.cookie(env['REFRESH_TOKEN_COOKIE_NAME'], refreshToken, {
					httpOnly: true,
					domain: env['REFRESH_TOKEN_COOKIE_DOMAIN'],
					maxAge: getMilliseconds(env['REFRESH_TOKEN_TTL']),
					secure: env['REFRESH_TOKEN_COOKIE_SECURE'] ?? false,
					sameSite: (env['REFRESH_TOKEN_COOKIE_SAME_SITE'] as 'lax' | 'strict' | 'none') || 'strict',
				});

				return res.redirect(redirect);
			}

			res.locals['payload'] = {
				data: { access_token: accessToken, refresh_token: refreshToken, expires },
			};

			next();
		}),
		respond
	);

	return router;
}<|MERGE_RESOLUTION|>--- conflicted
+++ resolved
@@ -12,15 +12,9 @@
 import env from '../../env.js';
 import {
 	ErrorCode,
-<<<<<<< HEAD
-	InvalidConfigError,
-	InvalidCredentialsError,
-	InvalidProviderError,
-=======
 	InvalidCredentialsError,
 	InvalidProviderError,
 	InvalidProviderConfigError,
->>>>>>> 5464d62e
 	InvalidTokenError,
 	ServiceUnavailableError,
 } from '../../errors/index.js';
@@ -49,11 +43,7 @@
 
 		if (!issuerUrl || !clientId || !clientSecret || !additionalConfig['provider']) {
 			logger.error('Invalid provider config');
-<<<<<<< HEAD
-			throw new InvalidConfigError({ provider: additionalConfig['provider'] });
-=======
 			throw new InvalidProviderConfigError({ provider: additionalConfig['provider'] });
->>>>>>> 5464d62e
 		}
 
 		const redirectUrl = new Url(env['PUBLIC_URL']).addPath('auth', 'login', additionalConfig['provider'], 'callback');
@@ -77,11 +67,7 @@
 						logger.error('OpenID provider does not support required code flow');
 
 						reject(
-<<<<<<< HEAD
-							new InvalidConfigError({
-=======
 							new InvalidProviderConfigError({
->>>>>>> 5464d62e
 								provider: additionalConfig['provider'],
 							})
 						);
@@ -241,11 +227,7 @@
 		try {
 			await this.usersService.createOne(updatedUserPayload);
 		} catch (e) {
-<<<<<<< HEAD
-			if (isDirectusError(e) && e.code === ErrorCode.RecordNotUnique) {
-=======
 			if (isDirectusError(e, ErrorCode.RecordNotUnique)) {
->>>>>>> 5464d62e
 				logger.warn(e, '[OpenID] Failed to register user. User not unique');
 				throw new InvalidProviderError();
 			}
@@ -400,11 +382,7 @@
 				});
 			} catch (error: any) {
 				// Prompt user for a new refresh_token if invalidated
-<<<<<<< HEAD
-				if (isDirectusError(error) && error.code === ErrorCode.InvalidToken && !prompt) {
-=======
 				if (isDirectusError(error, ErrorCode.InvalidToken) && !prompt) {
->>>>>>> 5464d62e
 					return res.redirect(`./?${redirect ? `redirect=${redirect}&` : ''}prompt=true`);
 				}
 
