<<<<<<< HEAD
import type { Field, Relation } from '@directus/shared/types';
import type { Column } from 'knex-schema-inspector/dist/types/column';
import { pick } from 'lodash';
import type { Collection } from '../types';
=======
import type { Field, Relation } from '@directus/types';
import { pick } from 'lodash-es';
import type { Collection } from '../types/index.js';
>>>>>>> f1b48cb8

/**
 * Pick certain database vendor specific collection properties that should be compared when performing diff
 *
 * @param collection collection to sanitize
 * @returns sanitized collection
 */

export function sanitizeCollection(collection: Collection | undefined) {
	if (!collection) return collection;

	return pick(collection, ['collection', 'fields', 'meta', 'schema.name']);
}

/**
 * Pick certain database vendor specific field properties that should be compared when performing diff
 *
 * @param field field to sanitize
 * @param sanitizeAllSchema Whether or not the whole field schema should be sanitized. Mainly used to prevent modifying autoincrement fields
 * @returns sanitized field
 */
export function sanitizeField(field: Field | undefined, sanitizeAllSchema = false) {
	if (!field) return field;

	const defaultPaths = ['collection', 'field', 'type', 'meta', 'name', 'children'];
	const pickedPaths = sanitizeAllSchema
		? defaultPaths
		: [
				...defaultPaths,
				'schema.name',
				'schema.table',
				'schema.data_type',
				'schema.default_value',
				'schema.max_length',
				'schema.numeric_precision',
				'schema.numeric_scale',
				'schema.is_nullable',
				'schema.is_unique',
				'schema.is_primary_key',
				'schema.is_generated',
				'schema.generation_expression',
				'schema.has_auto_increment',
				'schema.foreign_key_table',
				'schema.foreign_key_column',
		  ];

	return pick(field, pickedPaths);
}

export function sanitizeColumn(column: Column) {
	return pick(column, [
		'name',
		'table',
		'data_type',
		'default_value',
		'max_length',
		'numeric_precision',
		'numeric_scale',
		'is_nullable',
		'is_unique',
		'is_primary_key',
		'is_generated',
		'generation_expression',
		'has_auto_increment',
		'foreign_key_table',
		'foreign_key_column',
	]);
}

/**
 * Pick certain database vendor specific relation properties that should be compared when performing diff
 *
 * @param relation relation to sanitize
 * @returns sanitized relation
 */
export function sanitizeRelation(relation: Relation | undefined) {
	if (!relation) return relation;

	return pick(relation, [
		'collection',
		'field',
		'related_collection',
		'meta',
		'schema.table',
		'schema.column',
		'schema.foreign_key_table',
		'schema.foreign_key_column',
		'schema.constraint_name',
		'schema.on_update',
		'schema.on_delete',
	]);
}<|MERGE_RESOLUTION|>--- conflicted
+++ resolved
@@ -1,13 +1,7 @@
-<<<<<<< HEAD
-import type { Field, Relation } from '@directus/shared/types';
-import type { Column } from 'knex-schema-inspector/dist/types/column';
-import { pick } from 'lodash';
-import type { Collection } from '../types';
-=======
+import type { Column } from '@directus/schema';
 import type { Field, Relation } from '@directus/types';
 import { pick } from 'lodash-es';
 import type { Collection } from '../types/index.js';
->>>>>>> f1b48cb8
 
 /**
  * Pick certain database vendor specific collection properties that should be compared when performing diff
