--- conflicted
+++ resolved
@@ -1,15 +1,9 @@
 import type { File, Transformation, TransformationParams } from '../types/index.js';
 
 export function resolvePreset(input: TransformationParams, file: File): Transformation[] {
-<<<<<<< HEAD
-	const transforms = input.transforms ?? [];
-
-	if (input.format || input.quality)
-=======
 	const transforms = input.transforms ? [...input.transforms] : [];
 
 	if (input.format || input.quality) {
->>>>>>> d16c3896
 		transforms.push([
 			'toFormat',
 			input.format || (file.type!.split('/')[1] as any),
@@ -17,14 +11,9 @@
 				quality: input.quality ? Number(input.quality) : undefined,
 			},
 		]);
-<<<<<<< HEAD
-
-	if (input.width || input.height)
-=======
 	}
 
 	if (input.width || input.height) {
->>>>>>> d16c3896
 		transforms.push([
 			'resize',
 			{
@@ -34,10 +23,7 @@
 				withoutEnlargement: input.withoutEnlargement ? Boolean(input.withoutEnlargement) : undefined,
 			},
 		]);
-<<<<<<< HEAD
-=======
 	}
->>>>>>> d16c3896
 
 	return transforms;
 }
