import { get } from 'lodash';
import env from '../env';
import { ServiceUnavailableException } from '../exceptions';

// The path in JSON to fetch the email address from the profile.
// Note: a lot of services use `email` as the path. We fall back to that as default, so no need to
// map it here
const profileMap: Record<string, string> = {};

/**
 * Extract the email address from a given user profile coming from a providers API
 *
 * Falls back to OAUTH_<PROVIDER>_PROFILE_EMAIL if we don't have it preconfigured yet, and defaults
 * to `email` if nothing is set
 *
 * This is used in the SSO flow to extract the users
 */
export default function getEmailFromProfile(provider: string, profile: Record<string, any>) {
	const path = profileMap[provider] || env[`OAUTH_${provider.toUpperCase()}_PROFILE_EMAIL`] || 'email';

	const email = get(profile, path);

	if (!email) {
<<<<<<< HEAD
		throw new ServiceUnavailableException(
			"Couldn't extract email address from SSO provider response",
			{ service: 'oauth', provider }
		);
=======
		throw new ServiceUnavailableException("Couldn't extract email address from SSO provider response", {
			service: 'oauth',
			provider,
		});
>>>>>>> 2b64449f
	}

	return email.toLowerCase();
}<|MERGE_RESOLUTION|>--- conflicted
+++ resolved
@@ -21,17 +21,10 @@
 	const email = get(profile, path);
 
 	if (!email) {
-<<<<<<< HEAD
-		throw new ServiceUnavailableException(
-			"Couldn't extract email address from SSO provider response",
-			{ service: 'oauth', provider }
-		);
-=======
 		throw new ServiceUnavailableException("Couldn't extract email address from SSO provider response", {
 			service: 'oauth',
 			provider,
 		});
->>>>>>> 2b64449f
 	}
 
 	return email.toLowerCase();
