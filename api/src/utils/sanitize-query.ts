<<<<<<< HEAD
import type { Accountability, Aggregate, Filter, Query } from '@directus/shared/types';
import { parseFilter, parseJSON } from '@directus/shared/utils';
import { flatten, get, isPlainObject, merge, set } from 'lodash';
import { getEnv } from '../env';
import logger from '../logger';
import { Meta } from '../types';
=======
import type { Accountability, Aggregate, Filter, Query } from '@directus/types';
import { parseFilter, parseJSON } from '@directus/utils';
import { flatten, get, isPlainObject, merge, set } from 'lodash-es';
import logger from '../logger.js';
import { Meta } from '../types/index.js';
>>>>>>> 9ee67830

export function sanitizeQuery(rawQuery: Record<string, any>, accountability?: Accountability | null): Query {
	const query: Query = {};

	const env = getEnv();
	const hasMaxLimit =
		'MAX_QUERY_LIMIT' in env &&
		Number(env['MAX_QUERY_LIMIT']) >= 0 &&
		!Number.isNaN(Number(env['MAX_QUERY_LIMIT'])) &&
		Number.isFinite(Number(env['MAX_QUERY_LIMIT']));
	if (rawQuery['limit'] !== undefined) {
		const limit = sanitizeLimit(rawQuery['limit']);

		if (typeof limit === 'number') {
			query.limit = limit === -1 && hasMaxLimit ? Number(env['MAX_QUERY_LIMIT']) : limit;
		}
	} else if (hasMaxLimit) {
		query.limit = Math.min(Number(env['DEFAULT_QUERY_LIMIT']), Number(env['MAX_QUERY_LIMIT']));
	}

	if (rawQuery['fields']) {
		query.fields = sanitizeFields(rawQuery['fields']);
	}

	if (rawQuery['groupBy']) {
		query.group = sanitizeFields(rawQuery['groupBy']);
	}

	if (rawQuery['aggregate']) {
		query.aggregate = sanitizeAggregate(rawQuery['aggregate']);
	}

	if (rawQuery['sort']) {
		query.sort = sanitizeSort(rawQuery['sort']);
	}

	if (rawQuery['filter']) {
		query.filter = sanitizeFilter(rawQuery['filter'], accountability || null);
	}

	if (rawQuery['offset']) {
		query.offset = sanitizeOffset(rawQuery['offset']);
	}

	if (rawQuery['page']) {
		query.page = sanitizePage(rawQuery['page']);
	}

	if (rawQuery['meta']) {
		(query as any).meta = sanitizeMeta(rawQuery['meta']);
	}

	if (rawQuery['search'] && typeof rawQuery['search'] === 'string') {
		query.search = rawQuery['search'];
	}

	if (rawQuery['export']) {
		query.export = rawQuery['export'] as 'json' | 'csv';
	}

	if (rawQuery['deep'] as Record<string, any>) {
		if (!query.deep) query.deep = {};

		query.deep = sanitizeDeep(rawQuery['deep'], accountability);
	}

	if (rawQuery['alias']) {
		query.alias = sanitizeAlias(rawQuery['alias']);
	}

	return query;
}

function sanitizeFields(rawFields: any) {
	if (!rawFields) return null;

	let fields: string[] = [];

	if (typeof rawFields === 'string') fields = rawFields.split(',');
	else if (Array.isArray(rawFields)) fields = rawFields as string[];

	// Case where array item includes CSV (fe fields[]=id,name):
	fields = flatten(fields.map((field) => (field.includes(',') ? field.split(',') : field)));

	fields = fields.map((field) => field.trim());

	return fields;
}

function sanitizeSort(rawSort: any) {
	let fields: string[] = [];

	if (typeof rawSort === 'string') fields = rawSort.split(',');
	else if (Array.isArray(rawSort)) fields = rawSort as string[];

	return fields;
}

function sanitizeAggregate(rawAggregate: any): Aggregate {
	let aggregate: Aggregate = rawAggregate;

	if (typeof rawAggregate === 'string') {
		try {
			aggregate = parseJSON(rawAggregate);
		} catch {
			logger.warn('Invalid value passed for filter query parameter.');
		}
	}

	for (const [operation, fields] of Object.entries(aggregate)) {
		if (typeof fields === 'string') aggregate[operation as keyof Aggregate] = (fields as string).split(',');
		else if (Array.isArray(fields)) aggregate[operation as keyof Aggregate] = fields as string[];
	}

	return aggregate as Aggregate;
}

function sanitizeFilter(rawFilter: any, accountability: Accountability | null) {
	let filters: Filter | null = rawFilter;

	if (typeof rawFilter === 'string') {
		try {
			filters = parseJSON(rawFilter);
		} catch {
			logger.warn('Invalid value passed for filter query parameter.');
		}
	}

	return parseFilter(filters, accountability);
}

function sanitizeLimit(rawLimit: any) {
	if (rawLimit === undefined || rawLimit === null) return null;
	return Number(rawLimit);
}

function sanitizeOffset(rawOffset: any) {
	return Number(rawOffset);
}

function sanitizePage(rawPage: any) {
	return Number(rawPage);
}

function sanitizeMeta(rawMeta: any) {
	if (rawMeta === '*') {
		return Object.values(Meta);
	}

	if (rawMeta.includes(',')) {
		return rawMeta.split(',');
	}

	if (Array.isArray(rawMeta)) {
		return rawMeta;
	}

	return [rawMeta];
}

function sanitizeDeep(deep: Record<string, any>, accountability?: Accountability | null) {
	const result: Record<string, any> = {};

	if (typeof deep === 'string') {
		try {
			deep = parseJSON(deep);
		} catch {
			logger.warn('Invalid value passed for deep query parameter.');
		}
	}

	parse(deep);

	return result;

	function parse(level: Record<string, any>, path: string[] = []) {
		const parsedLevel: Record<string, any> = {};

		for (const [key, value] of Object.entries(level)) {
			if (!key) break;

			if (key.startsWith('_')) {
				// Sanitize query only accepts non-underscore-prefixed query options
				const parsedSubQuery = sanitizeQuery({ [key.substring(1)]: value }, accountability);
				// ...however we want to keep them for the nested structure of deep, otherwise there's no
				// way of knowing when to keep nesting and when to stop
				const [parsedKey, parsedValue] = Object.entries(parsedSubQuery)[0]!;
				parsedLevel[`_${parsedKey}`] = parsedValue;
			} else if (isPlainObject(value)) {
				parse(value, [...path, key]);
			}
		}

		if (Object.keys(parsedLevel).length > 0) {
			set(result, path, merge({}, get(result, path, {}), parsedLevel));
		}
	}
}

function sanitizeAlias(rawAlias: any) {
	let alias: Record<string, string> = rawAlias;

	if (typeof rawAlias === 'string') {
		try {
			alias = parseJSON(rawAlias);
		} catch (err) {
			logger.warn('Invalid value passed for alias query parameter.');
		}
	}

	return alias;
}<|MERGE_RESOLUTION|>--- conflicted
+++ resolved
@@ -1,17 +1,9 @@
-<<<<<<< HEAD
-import type { Accountability, Aggregate, Filter, Query } from '@directus/shared/types';
-import { parseFilter, parseJSON } from '@directus/shared/utils';
-import { flatten, get, isPlainObject, merge, set } from 'lodash';
-import { getEnv } from '../env';
-import logger from '../logger';
-import { Meta } from '../types';
-=======
 import type { Accountability, Aggregate, Filter, Query } from '@directus/types';
 import { parseFilter, parseJSON } from '@directus/utils';
 import { flatten, get, isPlainObject, merge, set } from 'lodash-es';
+import { getEnv } from '../env.js';
 import logger from '../logger.js';
 import { Meta } from '../types/index.js';
->>>>>>> 9ee67830
 
 export function sanitizeQuery(rawQuery: Record<string, any>, accountability?: Accountability | null): Query {
 	const query: Query = {};
