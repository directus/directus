--- conflicted
+++ resolved
@@ -146,11 +146,7 @@
 	return result;
 }
 
-<<<<<<< HEAD
-function sanitizeDeep(deep: Record<string, any>, accountability: Accountability | null) {
-=======
 function sanitizeDeep(deep: Record<string, any>, accountability?: Accountability | null) {
->>>>>>> 1f838607
 	const result: Record<string, any> = {};
 
 	if (typeof deep === 'string') {
