import type { Accountability, Aggregate, Filter, Query } from '@directus/types';
import { parseFilter, parseJSON } from '@directus/utils';
import { flatten, get, isPlainObject, merge, set } from 'lodash-es';
import logger from '../logger.js';
import { Meta } from '../types/index.js';

export function sanitizeQuery(rawQuery: Record<string, any>, accountability?: Accountability | null): Query {
	const query: Query = {};

	if (rawQuery['limit'] !== undefined) {
		const limit = sanitizeLimit(rawQuery['limit']);

		if (typeof limit === 'number') {
			query.limit = limit;
		}
	}

	if (rawQuery['fields']) {
		query.fields = sanitizeFields(rawQuery['fields']);
	}

	if (rawQuery['groupBy']) {
		query.group = sanitizeFields(rawQuery['groupBy']);
	}

	if (rawQuery['aggregate']) {
		query.aggregate = sanitizeAggregate(rawQuery['aggregate']);
	}

	if (rawQuery['sort']) {
		query.sort = sanitizeSort(rawQuery['sort']);
	}

	if (rawQuery['filter']) {
		query.filter = sanitizeFilter(rawQuery['filter'], accountability || null);
	}

<<<<<<< HEAD
	if (rawQuery['offset']) {
=======
	if (rawQuery['offset'] !== undefined) {
>>>>>>> d16c3896
		query.offset = sanitizeOffset(rawQuery['offset']);
	}

	if (rawQuery['page']) {
		query.page = sanitizePage(rawQuery['page']);
	}

	if (rawQuery['meta']) {
		(query as any).meta = sanitizeMeta(rawQuery['meta']);
	}

	if (rawQuery['search'] && typeof rawQuery['search'] === 'string') {
		query.search = rawQuery['search'];
	}

	if (rawQuery['export']) {
		query.export = rawQuery['export'] as 'json' | 'csv';
	}

	if (rawQuery['deep'] as Record<string, any>) {
		if (!query.deep) query.deep = {};

		query.deep = sanitizeDeep(rawQuery['deep'], accountability);
	}

	if (rawQuery['alias']) {
		query.alias = sanitizeAlias(rawQuery['alias']);
	}

	return query;
}

function sanitizeFields(rawFields: any) {
	if (!rawFields) return null;

	let fields: string[] = [];

	if (typeof rawFields === 'string') fields = rawFields.split(',');
	else if (Array.isArray(rawFields)) fields = rawFields as string[];

	// Case where array item includes CSV (fe fields[]=id,name):
	fields = flatten(fields.map((field) => (field.includes(',') ? field.split(',') : field)));

	fields = fields.map((field) => field.trim());

	return fields;
}

function sanitizeSort(rawSort: any) {
	let fields: string[] = [];

	if (typeof rawSort === 'string') fields = rawSort.split(',');
	else if (Array.isArray(rawSort)) fields = rawSort as string[];

	return fields;
}

function sanitizeAggregate(rawAggregate: any): Aggregate {
	let aggregate: Aggregate = rawAggregate;

	if (typeof rawAggregate === 'string') {
		try {
			aggregate = parseJSON(rawAggregate);
		} catch {
			logger.warn('Invalid value passed for filter query parameter.');
		}
	}

	for (const [operation, fields] of Object.entries(aggregate)) {
		if (typeof fields === 'string') aggregate[operation as keyof Aggregate] = (fields as string).split(',');
		else if (Array.isArray(fields)) aggregate[operation as keyof Aggregate] = fields as string[];
	}

	return aggregate as Aggregate;
}

function sanitizeFilter(rawFilter: any, accountability: Accountability | null) {
	let filters: Filter | null = rawFilter;

	if (typeof rawFilter === 'string') {
		try {
			filters = parseJSON(rawFilter);
		} catch {
			logger.warn('Invalid value passed for filter query parameter.');
		}
	}

	return parseFilter(filters, accountability);
}

function sanitizeLimit(rawLimit: any) {
	if (rawLimit === undefined || rawLimit === null) return null;
	return Number(rawLimit);
}

function sanitizeOffset(rawOffset: any) {
	return Number(rawOffset);
}

function sanitizePage(rawPage: any) {
	return Number(rawPage);
}

function sanitizeMeta(rawMeta: any) {
	if (rawMeta === '*') {
		return Object.values(Meta);
	}

	if (rawMeta.includes(',')) {
		return rawMeta.split(',');
	}

	if (Array.isArray(rawMeta)) {
		return rawMeta;
	}

	return [rawMeta];
}

function sanitizeDeep(deep: Record<string, any>, accountability?: Accountability | null) {
	const result: Record<string, any> = {};

	if (typeof deep === 'string') {
		try {
			deep = parseJSON(deep);
		} catch {
			logger.warn('Invalid value passed for deep query parameter.');
		}
	}

	parse(deep);

	return result;

	function parse(level: Record<string, any>, path: string[] = []) {
		const parsedLevel: Record<string, any> = {};

		for (const [key, value] of Object.entries(level)) {
			if (!key) break;

			if (key.startsWith('_')) {
				// Sanitize query only accepts non-underscore-prefixed query options
				const parsedSubQuery = sanitizeQuery({ [key.substring(1)]: value }, accountability);
				// ...however we want to keep them for the nested structure of deep, otherwise there's no
				// way of knowing when to keep nesting and when to stop
				const [parsedKey, parsedValue] = Object.entries(parsedSubQuery)[0]!;
				parsedLevel[`_${parsedKey}`] = parsedValue;
			} else if (isPlainObject(value)) {
				parse(value, [...path, key]);
			}
		}

		if (Object.keys(parsedLevel).length > 0) {
			set(result, path, merge({}, get(result, path, {}), parsedLevel));
		}
	}
}

function sanitizeAlias(rawAlias: any) {
	let alias: Record<string, string> = rawAlias;

	if (typeof rawAlias === 'string') {
		try {
			alias = parseJSON(rawAlias);
		} catch (err) {
			logger.warn('Invalid value passed for alias query parameter.');
		}
	}

	return alias;
}<|MERGE_RESOLUTION|>--- conflicted
+++ resolved
@@ -35,11 +35,7 @@
 		query.filter = sanitizeFilter(rawQuery['filter'], accountability || null);
 	}
 
-<<<<<<< HEAD
-	if (rawQuery['offset']) {
-=======
 	if (rawQuery['offset'] !== undefined) {
->>>>>>> d16c3896
 		query.offset = sanitizeOffset(rawQuery['offset']);
 	}
 
