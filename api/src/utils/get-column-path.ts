--- conflicted
+++ resolved
@@ -69,18 +69,12 @@
 				addNestedPkField = schema.collections[parent]!.primary;
 			}
 			// Nested level alias field
-<<<<<<< HEAD
-			else if (remainingParts.length === 1 && schema.collections[parent].fields[remainingParts[0]]?.type === 'alias') {
-				remainingParts.push(schema.collections[relation!.related_collection!].primary);
-				addNestedPkField = schema.collections[relation!.related_collection!].primary;
-=======
 			else if (
 				remainingParts.length === 1 &&
 				schema.collections[parent]!.fields[remainingParts[0]!]!.type === 'alias'
 			) {
 				remainingParts.push(schema.collections[relation!.related_collection!]!.primary);
 				addNestedPkField = schema.collections[relation!.related_collection!]!.primary;
->>>>>>> d6fb0fcd
 			}
 		}
 
