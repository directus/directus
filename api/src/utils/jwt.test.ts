--- conflicted
+++ resolved
@@ -1,7 +1,3 @@
-<<<<<<< HEAD
-import { verifyJWT, verifyAccessJWT } from '../../src/utils/jwt';
-=======
->>>>>>> dcc246e1
 import jwt from 'jsonwebtoken';
 import { expect, test, vi } from 'vitest';
 import {
@@ -10,7 +6,7 @@
 	TokenExpiredException,
 } from '../../src/exceptions/index.js';
 import type { DirectusTokenPayload } from '../../src/types/index.js';
-import { verifyAccessJWT } from '../../src/utils/jwt.js';
+import { verifyAccessJWT, verifyJWT } from '../../src/utils/jwt.js';
 
 const payload: DirectusTokenPayload = { role: null, app_access: false, admin_access: false };
 const secret = 'test-secret';
