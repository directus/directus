--- conflicted
+++ resolved
@@ -5,13 +5,8 @@
 import getDatabase from '../database';
 import { getSchema } from './get-schema';
 import { CollectionsService, FieldsService, RelationsService } from '../services';
-<<<<<<< HEAD
-import { set } from 'lodash';
+import { set, merge } from 'lodash';
 import { Diff, DiffNew } from 'deep-diff';
-=======
-import { set, merge } from 'lodash';
-import { DiffNew } from 'deep-diff';
->>>>>>> c177d846
 import { Field, Relation, SchemaOverview } from '@directus/shared/types';
 import logger from '../logger';
 
