--- conflicted
+++ resolved
@@ -1,21 +1,12 @@
-<<<<<<< HEAD
-import { Snapshot, SnapshotDiff, SnapshotField } from '../types';
-=======
-import { Collection, Snapshot, SnapshotDiff } from '../types';
->>>>>>> 01c5dbc9
+import { Collection, Snapshot, SnapshotDiff, SnapshotField } from '../types';
 import { getSnapshot } from './get-snapshot';
 import { getSnapshotDiff } from './get-snapshot-diff';
 import { Knex } from 'knex';
 import getDatabase from '../database';
 import { getSchema } from './get-schema';
 import { CollectionsService, FieldsService, RelationsService } from '../services';
-<<<<<<< HEAD
-import { set, merge } from 'lodash';
-import { Diff, DiffNew } from 'deep-diff';
-=======
 import { set, filter, includes, isNull } from 'lodash';
 import { Diff, DiffDeleted, DiffNew } from 'deep-diff';
->>>>>>> 01c5dbc9
 import { Field, Relation, SchemaOverview } from '@directus/shared/types';
 import logger from '../logger';
 
@@ -82,46 +73,6 @@
 					await createCollections(getToBeCreateCollection([collection]));
 				}
 			}
-<<<<<<< HEAD
-
-			if (diff?.[0].kind === 'N' && diff[0].rhs) {
-				// We'll nest the to-be-created fields in the same collection creation, to prevent
-				// creating a collection without a primary key
-				const fields = snapshotDiff.fields
-					.filter((fieldDiff) => fieldDiff.collection === collection)
-					.map((fieldDiff) => (fieldDiff.diff[0] as DiffNew<Field>).rhs)
-					.map((fieldDiff) => {
-						// Casts field type to UUID when applying SQLite-based schema on other databases.
-						// This is needed because SQLite snapshots UUID fields as char with length 36, and
-						// it will fail when trying to create relation between char field to UUID field
-						if (
-							!fieldDiff.schema ||
-							fieldDiff.schema.data_type !== 'char' ||
-							fieldDiff.schema.max_length !== 36 ||
-							!fieldDiff.schema.foreign_key_table ||
-							!fieldDiff.schema.foreign_key_column
-						) {
-							return fieldDiff;
-						}
-
-						const matchingForeignKeyTable = schema.collections[fieldDiff.schema.foreign_key_table];
-						if (!matchingForeignKeyTable) return fieldDiff;
-
-						const matchingForeignKeyField = matchingForeignKeyTable.fields[fieldDiff.schema.foreign_key_column];
-						if (!matchingForeignKeyField || matchingForeignKeyField.type !== 'uuid') return fieldDiff;
-
-						return merge(fieldDiff, { type: 'uuid', schema: { data_type: 'uuid', max_length: null } });
-					});
-
-				try {
-					await collectionsService.createOne({
-						...diff[0].rhs,
-						fields,
-					});
-				} catch (err: any) {
-					logger.error(`Failed to create collection "${collection}"`);
-					throw err;
-=======
 		};
 		const deleteCollections = async function (collections: CollectionDelta[]) {
 			for (const { collection, diff } of collections) {
@@ -133,12 +84,12 @@
 						logger.error(`Failed to delete collection "${collection}"`);
 						throw err;
 					}
->>>>>>> 01c5dbc9
 				}
 			}
 		};
 		await createCollections(toBeCreateCollections);
 		await deleteCollections(toBeDeleteCollections);
+
 		for (const { collection, diff } of snapshotDiff.collections) {
 			if (diff?.[0].kind === 'E' || diff?.[0].kind === 'A') {
 				const newValues = snapshot.collections.find((field) => {
