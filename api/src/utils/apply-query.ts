--- conflicted
+++ resolved
@@ -365,11 +365,7 @@
 
 			if (
 				filterPath.length > 1 ||
-<<<<<<< HEAD
-				(!(key.includes('(') && key.includes(')')) && schema.collections[collection].fields[key]?.type === 'alias')
-=======
 				(!(key.includes('(') && key.includes(')')) && schema.collections[collection]!.fields[key]!.type === 'alias')
->>>>>>> d6fb0fcd
 			) {
 				const hasMultiRelational = addJoin({
 					path: filterPath,
@@ -426,11 +422,7 @@
 
 			if (
 				filterPath.length > 1 ||
-<<<<<<< HEAD
-				(!(key.includes('(') && key.includes(')')) && schema.collections[collection].fields[key]?.type === 'alias')
-=======
 				(!(key.includes('(') && key.includes(')')) && schema.collections[collection]!.fields[key]!.type === 'alias')
->>>>>>> d6fb0fcd
 			) {
 				if (!relation) continue;
 
