import type {
	Aggregate,
	ClientFilterOperator,
	FieldFunction,
	FieldOverview,
	Filter,
	Query,
	Relation,
	SchemaOverview,
	Type,
} from '@directus/types';
import { getFilterOperatorsForType, getOutputTypeForFunction } from '@directus/utils';
import type { Knex } from 'knex';
import { clone, isPlainObject } from 'lodash-es';
import validate from 'uuid-validate';
import { getHelpers } from '../database/helpers/index.js';
import { InvalidQueryException } from '../exceptions/invalid-query.js';
import type { AliasMap } from './get-column-path.js';
import { getColumnPath } from './get-column-path.js';
import { getColumn } from './get-column.js';
import { getRelationInfo } from './get-relation-info.js';
import { stripFunction } from './strip-function.js';

// @ts-ignore
import { customAlphabet } from 'nanoid/non-secure';

export const generateAlias = customAlphabet('abcdefghijklmnopqrstuvwxyz', 5);

/**
 * Apply the Query to a given Knex query builder instance
 */
export default function applyQuery(
	knex: Knex,
	collection: string,
	dbQuery: Knex.QueryBuilder,
	query: Query,
	schema: SchemaOverview,
	options?: { aliasMap?: AliasMap; isInnerQuery?: boolean; hasMultiRelationalSort?: boolean | undefined }
) {
	const aliasMap: AliasMap = options?.aliasMap ?? Object.create(null);
	let hasJoins = false;
	let hasMultiRelationalFilter = false;

	applyLimit(knex, dbQuery, query.limit);

	if (query.offset) {
		applyOffset(knex, dbQuery, query.offset);
	}

	if (query.page && query.limit && query.limit !== -1) {
		applyOffset(knex, dbQuery, query.limit * (query.page - 1));
	}

	if (query.sort && !options?.isInnerQuery && !options?.hasMultiRelationalSort) {
		const sortResult = applySort(knex, schema, dbQuery, query.sort, collection, aliasMap);

		if (!hasJoins) {
			hasJoins = sortResult.hasJoins;
		}
	}

	if (query.search) {
		applySearch(schema, dbQuery, query.search, collection);
	}

	if (query.group) {
		dbQuery.groupBy(query.group.map((column) => getColumn(knex, collection, column, false, schema)));
	}

	if (query.filter) {
		const filterResult = applyFilter(knex, schema, dbQuery, query.filter, collection, aliasMap);

		if (!hasJoins) {
			hasJoins = filterResult.hasJoins;
		}

		hasMultiRelationalFilter = filterResult.hasMultiRelationalFilter;
	}

	if (query.aggregate) {
		applyAggregate(schema, dbQuery, query.aggregate, collection, hasJoins);
	}

	return { query: dbQuery, hasJoins, hasMultiRelationalFilter };
}

/**
 * Apply a given filter object to the Knex QueryBuilder instance.
 *
 * Relational nested filters, like the following example:
 *
 * ```json
 * // Fetch pages that have articles written by Rijk
 *
 * {
 *   "articles": {
 *     "author": {
 *       "name": {
 *         "_eq": "Rijk"
 *       }
 *     }
 *   }
 * }
 * ```
 *
 * are handled by joining the nested tables, and using a where statement on the top level on the
 * nested field through the join. This allows us to filter the top level items based on nested data.
 * The where on the root is done with a subquery to prevent duplicates, any nested joins are done
 * with aliases to prevent naming conflicts.
 *
 * The output SQL for the above would look something like:
 *
 * ```sql
 * SELECT *
 * FROM pages
 * WHERE
 *   pages.id in (
 *     SELECT articles.page_id AS page_id
 *     FROM articles
 *     LEFT JOIN authors AS xviqp ON articles.author = xviqp.id
 *     WHERE xviqp.name = 'Rijk'
 *   )
 * ```
 */

type AddJoinProps = {
	path: string[];
	collection: string;
	aliasMap: AliasMap;
	relations: Relation[];
	rootQuery: Knex.QueryBuilder;
	schema: SchemaOverview;
	knex: Knex;
};

function addJoin({ path, collection, aliasMap, rootQuery, schema, relations, knex }: AddJoinProps) {
	let hasMultiRelational = false;
	let isJoinAdded = false;

	path = clone(path);
	followRelation(path);

	return { hasMultiRelational, isJoinAdded };

	function followRelation(pathParts: string[], parentCollection: string = collection, parentFields?: string) {
		/**
		 * For A2M fields, the path can contain an optional collection scope <field>:<scope>
		 */
		const pathRoot = pathParts[0]!.split(':')[0]!;

		const { relation, relationType } = getRelationInfo(relations, parentCollection, pathRoot);

		if (!relation) {
			return;
		}

		const existingAlias = parentFields
			? aliasMap[`${parentFields}.${pathParts[0]}`]?.alias
			: aliasMap[pathParts[0]!]?.alias;

		if (!existingAlias) {
			const alias = generateAlias();
			const aliasKey = parentFields ? `${parentFields}.${pathParts[0]}` : pathParts[0]!;
			const aliasedParentCollection = aliasMap[parentFields ?? '']?.alias || parentCollection;

			aliasMap[aliasKey] = { alias, collection: '' };

			if (relationType === 'm2o') {
				rootQuery.leftJoin(
					{ [alias]: relation.related_collection! },
					`${aliasedParentCollection}.${relation.field}`,
					`${alias}.${schema.collections[relation.related_collection!]!.primary}`
				);

				aliasMap[aliasKey]!.collection = relation.related_collection!;

				isJoinAdded = true;
			} else if (relationType === 'a2o') {
				const pathScope = pathParts[0]!.split(':')[1];

				if (!pathScope) {
					throw new InvalidQueryException(
						`You have to provide a collection scope when sorting or filtering on a many-to-any item`
					);
				}

				rootQuery.leftJoin({ [alias]: pathScope }, (joinClause) => {
					joinClause
						.onVal(relation.meta!.one_collection_field!, '=', pathScope)
						.andOn(
							`${aliasedParentCollection}.${relation.field}`,
							'=',
							knex.raw(
								getHelpers(knex).schema.castA2oPrimaryKey(),
								`${alias}.${schema.collections[pathScope]!.primary}`
							)
						);
				});

				aliasMap[aliasKey]!.collection = pathScope;

				isJoinAdded = true;
			} else if (relationType === 'o2a') {
				rootQuery.leftJoin({ [alias]: relation.collection }, (joinClause) => {
					joinClause
						.onVal(relation.meta!.one_collection_field!, '=', parentCollection)
						.andOn(
							`${alias}.${relation.field}`,
							'=',
							knex.raw(
								getHelpers(knex).schema.castA2oPrimaryKey(),
								`${aliasedParentCollection}.${schema.collections[parentCollection]!.primary}`
							)
						);
				});

				aliasMap[aliasKey]!.collection = relation.collection;

				hasMultiRelational = true;
				isJoinAdded = true;
			} else if (relationType === 'o2m') {
				rootQuery.leftJoin(
					{ [alias]: relation.collection },
					`${aliasedParentCollection}.${schema.collections[relation.related_collection!]!.primary}`,
					`${alias}.${relation.field}`
				);

				aliasMap[aliasKey]!.collection = relation.collection;

				hasMultiRelational = true;
				isJoinAdded = true;
			}
		}

		let parent: string;

		if (relationType === 'm2o') {
			parent = relation.related_collection!;
		} else if (relationType === 'a2o') {
			const pathScope = pathParts[0]!.split(':')[1];

			if (!pathScope) {
				throw new InvalidQueryException(
					`You have to provide a collection scope when sorting or filtering on a many-to-any item`
				);
			}

			parent = pathScope;
		} else {
			parent = relation.collection;
		}

		if (pathParts.length > 1) {
			followRelation(pathParts.slice(1), parent, `${parentFields ? parentFields + '.' : ''}${pathParts[0]}`);
		}
	}
}

export type ColumnSortRecord = { order: 'asc' | 'desc'; column: string };

export function applySort(
	knex: Knex,
	schema: SchemaOverview,
	rootQuery: Knex.QueryBuilder,
	rootSort: string[],
	collection: string,
	aliasMap: AliasMap,
	returnRecords = false
) {
	const relations: Relation[] = schema.relations;
	let hasJoins = false;
	let hasMultiRelationalSort = false;

	const sortRecords = rootSort.map((sortField) => {
		const column: string[] = sortField.split('.');
		let order: 'asc' | 'desc' = 'asc';

		if (sortField.startsWith('-')) {
			order = 'desc';
		}

		if (column[0]!.startsWith('-')) {
			column[0] = column[0]!.substring(1);
		}

		if (column.length === 1) {
			const pathRoot = column[0]!.split(':')[0]!;
			const { relation, relationType } = getRelationInfo(relations, collection, pathRoot);

			if (!relation || ['m2o', 'a2o'].includes(relationType ?? '')) {
				return {
					order,
					column: returnRecords ? column[0] : (getColumn(knex, collection, column[0]!, false, schema) as any),
				};
			}
		}

		const { hasMultiRelational, isJoinAdded } = addJoin({
			path: column,
			collection,
			aliasMap,
			rootQuery,
			schema,
			relations,
			knex,
		});

		const { columnPath } = getColumnPath({
			path: column,
			collection,
			aliasMap,
			relations,
			schema,
		});

		const [alias, field] = columnPath.split('.');

		if (!hasJoins) {
			hasJoins = isJoinAdded;
		}

		if (!hasMultiRelationalSort) {
			hasMultiRelationalSort = hasMultiRelational;
		}

		return {
			order,
			column: returnRecords ? columnPath : (getColumn(knex, alias!, field!, false, schema) as any),
		};
	});

	if (returnRecords) return { sortRecords, hasJoins, hasMultiRelationalSort };

	// Clears the order if any, eg: from MSSQL offset
	rootQuery.clear('order');

	rootQuery.orderBy(sortRecords);

	return { hasJoins, hasMultiRelationalSort };
}

export function applyLimit(knex: Knex, rootQuery: Knex.QueryBuilder, limit: any) {
	if (typeof limit === 'number') {
		getHelpers(knex).schema.applyLimit(rootQuery, limit);
	}
}

export function applyOffset(knex: Knex, rootQuery: Knex.QueryBuilder, offset: any) {
	if (typeof offset === 'number') {
		getHelpers(knex).schema.applyOffset(rootQuery, offset);
	}
}

export function applyFilter(
	knex: Knex,
	schema: SchemaOverview,
	rootQuery: Knex.QueryBuilder,
	rootFilter: Filter,
	collection: string,
	aliasMap: AliasMap
) {
	const helpers = getHelpers(knex);
	const relations: Relation[] = schema.relations;
	let hasJoins = false;
	let hasMultiRelationalFilter = false;

	addJoins(rootQuery, rootFilter, collection);
	addWhereClauses(knex, rootQuery, rootFilter, collection);

	console.log(rootQuery.toSQL().sql);
	return { query: rootQuery, hasJoins, hasMultiRelationalFilter };

	function addJoins(dbQuery: Knex.QueryBuilder, filter: Filter, collection: string) {
		for (const [key, value] of Object.entries(filter)) {
			if (key === '_or' || key === '_and') {
				// If the _or array contains an empty object (full permissions), we should short-circuit and ignore all other
				// permission checks, as {} already matches full permissions.
				if (key === '_or' && value.some((subFilter: Record<string, any>) => Object.keys(subFilter).length === 0)) {
					continue;
				}

				value.forEach((subFilter: Record<string, any>) => {
					addJoins(dbQuery, subFilter, collection);
				});

				continue;
			}

			const filterPath = getFilterPath(key, value);

			if (
				filterPath.length > 1 ||
				(!(key.includes('(') && key.includes(')')) && schema.collections[collection]?.fields[key]?.type === 'alias')
			) {
				const { hasMultiRelational, isJoinAdded } = addJoin({
					path: filterPath,
					collection,
					knex,
					schema,
					relations,
					rootQuery,
					aliasMap,
				});

				if (!hasJoins) {
					hasJoins = isJoinAdded;
				}

				if (!hasMultiRelationalFilter) {
					hasMultiRelationalFilter = hasMultiRelational;
				}
			}
		}
	}

	function addWhereClauses(
		knex: Knex,
		dbQuery: Knex.QueryBuilder,
		filter: Filter,
		collection: string,
		logical: 'and' | 'or' = 'and'
	) {
		for (const [key, value] of Object.entries(filter)) {
			if (key === '_or' || key === '_and') {
				// If the _or array contains an empty object (full permissions), we should short-circuit and ignore all other
				// permission checks, as {} already matches full permissions.
				if (key === '_or' && value.some((subFilter: Record<string, any>) => Object.keys(subFilter).length === 0)) {
					continue;
				}

				/** @NOTE this callback function isn't called until Knex runs the query */
				dbQuery[logical].where((subQuery) => {
					value.forEach((subFilter: Record<string, any>) => {
						addWhereClauses(knex, subQuery, subFilter, collection, key === '_and' ? 'and' : 'or');
					});
				});

				continue;
			}

			const filterPath = getFilterPath(key, value);

			/**
			 * For A2M fields, the path can contain an optional collection scope <field>:<scope>
			 */
			const pathRoot = filterPath[0]!.split(':')[0]!;

			const { relation, relationType } = getRelationInfo(relations, collection, pathRoot);

			const { operator: filterOperator, value: filterValue } = getOperation(key, value);

			if (
				filterPath.length > 1 ||
				(!(key.includes('(') && key.includes(')')) && schema.collections[collection]?.fields[key]?.type === 'alias')
			) {
				if (!relation) continue;

				if (relationType === 'o2m' || relationType === 'o2a') {
					let pkField: Knex.Raw<any> | string = `${collection}.${
						schema.collections[relation!.related_collection!]!.primary
					}`;

					if (relationType === 'o2a') {
						pkField = knex.raw(getHelpers(knex).schema.castA2oPrimaryKey(), [pkField]);
					}

					const subQueryBuilder = (filter: Filter) => (subQueryKnex: Knex.QueryBuilder<any, unknown[]>) => {
						const field = relation!.field;
						const collection = relation!.collection;
						const column = `${collection}.${field}`;

						subQueryKnex
							.select({ [field]: column })
							.from(collection)
							.whereNotNull(column);

						applyQuery(knex, relation!.collection, subQueryKnex, { filter }, schema);
					};

					const childKey = Object.keys(value)?.[0];

					if (childKey === '_none') {
						dbQuery[logical].whereNotIn(pkField as string, subQueryBuilder(Object.values(value)[0] as Filter));
						continue;
					} else if (childKey === '_some') {
						dbQuery[logical].whereIn(pkField as string, subQueryBuilder(Object.values(value)[0] as Filter));
						continue;
					}
				}

				if (filterPath.includes('_none') || filterPath.includes('_some')) {
					throw new InvalidQueryException(
						`"${
							filterPath.includes('_none') ? '_none' : '_some'
						}" can only be used with top level relational alias field`
					);
				}

				const { columnPath, targetCollection, addNestedPkField } = getColumnPath({
					path: filterPath,
					collection,
					relations,
					aliasMap,
					schema,
				});

				if (addNestedPkField) {
					filterPath.push(addNestedPkField);
				}

				if (!columnPath) continue;

				const { type, special } = validateFilterField(
					schema.collections[targetCollection]!.fields,
					stripFunction(filterPath[filterPath.length - 1]!),
					targetCollection
				)!;

				validateFilterOperator(type, filterOperator, special);

				applyFilterToQuery(columnPath, filterOperator, filterValue, logical, targetCollection);
			} else {
				const { type, special } = validateFilterField(
					schema.collections[collection]!.fields,
					stripFunction(filterPath[0]!),
					collection
				)!;

				validateFilterOperator(type, filterOperator, special);

				applyFilterToQuery(`${collection}.${filterPath[0]}`, filterOperator, filterValue, logical);
			}
		}

		function validateFilterField(fields: Record<string, FieldOverview>, key: string, collection = 'unknown') {
			if (fields[key] === undefined) {
				throw new InvalidQueryException(`Invalid filter key "${key}" on "${collection}"`);
			}

			return fields[key];
		}

		function validateFilterOperator(type: Type, filterOperator: string, special: string[]) {
			if (filterOperator.startsWith('_')) {
				filterOperator = filterOperator.slice(1);
			}

			if (!getFilterOperatorsForType(type).includes(filterOperator as ClientFilterOperator)) {
				throw new InvalidQueryException(
					`"${type}" field type does not contain the "_${filterOperator}" filter operator`
				);
			}

			if (
				special.includes('conceal') &&
				!getFilterOperatorsForType('hash').includes(filterOperator as ClientFilterOperator)
			) {
				throw new InvalidQueryException(
					`Field with "conceal" special does not allow the "_${filterOperator}" filter operator`
				);
			}
		}

		function applyFilterToQuery(
			key: string,
			operator: string,
			compareValue: any,
			logical: 'and' | 'or' = 'and',
			originalCollectionName?: string
		) {
			const [table, column] = key.split('.');

			// Is processed through Knex.Raw, so should be safe to string-inject into these where queries
			const selectionRaw = getColumn(knex, table!, column!, false, schema, { originalCollectionName }) as any;

			// Knex supports "raw" in the columnName parameter, but isn't typed as such. Too bad..
			// See https://github.com/knex/knex/issues/4518 @TODO remove as any once knex is updated

			// These operators don't rely on a value, and can thus be used without one (eg `?filter[field][_null]`)
			if (operator === '_null' || (operator === '_nnull' && compareValue === false)) {
				dbQuery[logical].whereNull(selectionRaw);
			}

			if (operator === '_nnull' || (operator === '_null' && compareValue === false)) {
				dbQuery[logical].whereNotNull(selectionRaw);
			}

			if (operator === '_empty' || (operator === '_nempty' && compareValue === false)) {
				dbQuery[logical].andWhere((query) => {
					query.whereNull(key).orWhere(key, '=', '');
				});
			}

			if (operator === '_nempty' || (operator === '_empty' && compareValue === false)) {
				dbQuery[logical].andWhere((query) => {
					query.whereNotNull(key).andWhere(key, '!=', '');
				});
			}

			// The following fields however, require a value to be run. If no value is passed, we
			// ignore them. This allows easier use in GraphQL, where you wouldn't be able to
			// conditionally build out your filter structure (#4471)
			if (compareValue === undefined) return;

			if (Array.isArray(compareValue)) {
				// Tip: when using a `[Type]` type in GraphQL, but don't provide the variable, it'll be
				// reported as [undefined].
				// We need to remove any undefined values, as they are useless
				compareValue = compareValue.filter((val) => val !== undefined);
			}

			// Cast filter value (compareValue) based on function used
			if (column!.includes('(') && column!.includes(')')) {
				const functionName = column!.split('(')[0] as FieldFunction;
				const type = getOutputTypeForFunction(functionName);

				if (['bigInteger', 'integer', 'float', 'decimal'].includes(type)) {
					compareValue = Number(compareValue);
				}
			}

			// Cast filter value (compareValue) based on type of field being filtered against
			const [collection, field] = key.split('.');
			const mappedCollection = (originalCollectionName || collection)!;

			if (mappedCollection! in schema.collections && field! in schema.collections[mappedCollection]!.fields) {
				const type = schema.collections[mappedCollection]!.fields[field!]!.type;

				if (['date', 'dateTime', 'time', 'timestamp'].includes(type)) {
					if (Array.isArray(compareValue)) {
						compareValue = compareValue.map((val) => helpers.date.parse(val));
					} else {
						compareValue = helpers.date.parse(compareValue);
					}
				}

				if (['bigInteger', 'integer', 'float', 'decimal'].includes(type)) {
					if (Array.isArray(compareValue)) {
						compareValue = compareValue.map((val) => Number(val));
					} else {
						compareValue = Number(compareValue);
					}
				}
			}

			if (operator === '_eq') {
				dbQuery[logical].where(selectionRaw, '=', compareValue);
			}

			if (operator === '_neq') {
				dbQuery[logical].whereNot(selectionRaw, compareValue);
			}

			if (operator === '_ieq') {
				dbQuery[logical].whereRaw(`LOWER(??) = ?`, [selectionRaw, `${compareValue.toLowerCase()}`]);
			}

			if (operator === '_nieq') {
				dbQuery[logical].whereRaw(`LOWER(??) <> ?`, [selectionRaw, `${compareValue.toLowerCase()}`]);
			}

			if (operator === '_contains') {
				dbQuery[logical].where(selectionRaw, 'like', `%${compareValue}%`);
			}

			if (operator === '_ncontains') {
				dbQuery[logical].whereNot(selectionRaw, 'like', `%${compareValue}%`);
			}

			if (operator === '_icontains') {
				dbQuery[logical].whereRaw(`LOWER(??) LIKE ?`, [selectionRaw, `%${compareValue.toLowerCase()}%`]);
			}

			if (operator === '_nicontains') {
				dbQuery[logical].whereRaw(`LOWER(??) NOT LIKE ?`, [selectionRaw, `%${compareValue.toLowerCase()}%`]);
			}

			if (operator === '_starts_with') {
				dbQuery[logical].where(key, 'like', `${compareValue}%`);
			}

			if (operator === '_nstarts_with') {
				dbQuery[logical].whereNot(key, 'like', `${compareValue}%`);
			}

			if (operator === '_istarts_with') {
				dbQuery[logical].whereRaw(`LOWER(??) LIKE ?`, [selectionRaw, `${compareValue.toLowerCase()}%`]);
			}

			if (operator === '_nistarts_with') {
				dbQuery[logical].whereRaw(`LOWER(??) NOT LIKE ?`, [selectionRaw, `${compareValue.toLowerCase()}%`]);
			}

			if (operator === '_ends_with') {
				dbQuery[logical].where(key, 'like', `%${compareValue}`);
			}

			if (operator === '_nends_with') {
				dbQuery[logical].whereNot(key, 'like', `%${compareValue}`);
			}

			if (operator === '_iends_with') {
				dbQuery[logical].whereRaw(`LOWER(??) LIKE ?`, [selectionRaw, `%${compareValue.toLowerCase()}`]);
			}

			if (operator === '_niends_with') {
				dbQuery[logical].whereRaw(`LOWER(??) NOT LIKE ?`, [selectionRaw, `%${compareValue.toLowerCase()}`]);
			}

			if (operator === '_gt') {
				dbQuery[logical].where(selectionRaw, '>', compareValue);
			}

			if (operator === '_gte') {
				dbQuery[logical].where(selectionRaw, '>=', compareValue);
			}

			if (operator === '_lt') {
				dbQuery[logical].where(selectionRaw, '<', compareValue);
			}

			if (operator === '_lte') {
				dbQuery[logical].where(selectionRaw, '<=', compareValue);
			}

			if (operator === '_in') {
				let value = compareValue;
				if (typeof value === 'string') value = value.split(',');

				dbQuery[logical].whereIn(selectionRaw, value as string[]);
			}

			if (operator === '_in_all') {
<<<<<<< HEAD
				let value = compareValue;
				if (typeof value === 'string') value = value.split(',');

				if (originalCollectionName) {
					const rootTable = (rootQuery as any)._single.table;
					const pkOriginal = schema.collections[rootTable]!.primary;

					const filteredRelations = relations.filter(
						(r) => r.collection === originalCollectionName && r.related_collection === rootTable
					);

					if (filteredRelations.length === 1) {
						value.forEach((val: string) =>
							dbQuery[logical].whereExists(
								knex.select('*').from(originalCollectionName).whereRaw(`
									${originalCollectionName}.${field} = ${val} and ${originalCollectionName}.${filteredRelations[0]?.field} = ${rootTable}.${pkOriginal}`)
							)
						);
					}
				}
=======
				// TODO: throw exception?
				if (!originalCollectionName) return;

				let value = compareValue;
				if (typeof value === 'string') value = value.split(',');

				const mainCollection = (rootQuery as any)._single.table;
				const mainCollectionPK = schema.collections[mainCollection]!.primary;

				const relationsToMainCollection = relations.filter(
					(r) => r.collection === originalCollectionName && r.related_collection === mainCollection
				);

				// TODO: throw exception?
				if (relationsToMainCollection.length > 1) return;
				const relation = relationsToMainCollection[0]!;

				value.forEach((v) =>
					dbQuery[logical].whereExists(
						knex
							.select('*')
							.from(originalCollectionName)
							.where(selectionRaw, '=', v)
							.andWhere(`${originalCollectionName}.${relation.field}`, '=', `${mainCollection}.${mainCollectionPK}`)
					)
				);
>>>>>>> 5d4b319e
			}

			if (operator === '_nin') {
				let value = compareValue;
				if (typeof value === 'string') value = value.split(',');

				dbQuery[logical].whereNotIn(selectionRaw, value as string[]);
			}

			if (operator === '_between') {
				if (compareValue.length !== 2) return;

				let value = compareValue;
				if (typeof value === 'string') value = value.split(',');

				dbQuery[logical].whereBetween(selectionRaw, value);
			}

			if (operator === '_nbetween') {
				if (compareValue.length !== 2) return;

				let value = compareValue;
				if (typeof value === 'string') value = value.split(',');

				dbQuery[logical].whereNotBetween(selectionRaw, value);
			}

			if (operator == '_intersects') {
				dbQuery[logical].whereRaw(helpers.st.intersects(key, compareValue));
			}

			if (operator == '_nintersects') {
				dbQuery[logical].whereRaw(helpers.st.nintersects(key, compareValue));
			}

			if (operator == '_intersects_bbox') {
				dbQuery[logical].whereRaw(helpers.st.intersects_bbox(key, compareValue));
			}

			if (operator == '_nintersects_bbox') {
				dbQuery[logical].whereRaw(helpers.st.nintersects_bbox(key, compareValue));
			}
		}
	}
}

export async function applySearch(
	schema: SchemaOverview,
	dbQuery: Knex.QueryBuilder,
	searchQuery: string,
	collection: string
): Promise<void> {
	const fields = Object.entries(schema.collections[collection]!.fields);

	dbQuery.andWhere(function () {
		fields.forEach(([name, field]) => {
			if (['text', 'string'].includes(field.type)) {
				this.orWhereRaw(`LOWER(??) LIKE ?`, [`${collection}.${name}`, `%${searchQuery.toLowerCase()}%`]);
			} else if (['bigInteger', 'integer', 'decimal', 'float'].includes(field.type)) {
				const number = Number(searchQuery);

				// only cast finite base10 numeric values
				if (validateNumber(searchQuery, number)) {
					this.orWhere({ [`${collection}.${name}`]: number });
				}
			} else if (field.type === 'uuid' && validate(searchQuery)) {
				this.orWhere({ [`${collection}.${name}`]: searchQuery });
			}
		});
	});
}

function validateNumber(value: string, parsed: number) {
	if (isNaN(parsed) || !Number.isFinite(parsed)) return false;
	// casting parsed value back to string should be equal the original value
	// (prevent unintended number parsing, e.g. String(7) !== "ob111")
	return String(parsed) === value;
}

export function applyAggregate(
	schema: SchemaOverview,
	dbQuery: Knex.QueryBuilder,
	aggregate: Aggregate,
	collection: string,
	hasJoins: boolean
): void {
	for (const [operation, fields] of Object.entries(aggregate)) {
		if (!fields) continue;

		for (const field of fields) {
			if (operation === 'avg') {
				dbQuery.avg(`${collection}.${field}`, { as: `avg->${field}` });
			}

			if (operation === 'avgDistinct') {
				dbQuery.avgDistinct(`${collection}.${field}`, { as: `avgDistinct->${field}` });
			}

			if (operation === 'countAll') {
				dbQuery.count('*', { as: 'countAll' });
			}

			if (operation === 'count') {
				if (field === '*') {
					dbQuery.count('*', { as: 'count' });
				} else {
					dbQuery.count(`${collection}.${field}`, { as: `count->${field}` });
				}
			}

			if (operation === 'countDistinct') {
				if (!hasJoins && schema.collections[collection]?.primary === field) {
					// Optimize to count as primary keys are unique
					dbQuery.count(`${collection}.${field}`, { as: `countDistinct->${field}` });
				} else {
					dbQuery.countDistinct(`${collection}.${field}`, { as: `countDistinct->${field}` });
				}
			}

			if (operation === 'sum') {
				dbQuery.sum(`${collection}.${field}`, { as: `sum->${field}` });
			}

			if (operation === 'sumDistinct') {
				dbQuery.sumDistinct(`${collection}.${field}`, { as: `sumDistinct->${field}` });
			}

			if (operation === 'min') {
				dbQuery.min(`${collection}.${field}`, { as: `min->${field}` });
			}

			if (operation === 'max') {
				dbQuery.max(`${collection}.${field}`, { as: `max->${field}` });
			}
		}
	}
}

function getFilterPath(key: string, value: Record<string, any>) {
	const path = [key];
	const childKey = Object.keys(value)[0]!;

	if (typeof childKey === 'string' && childKey.startsWith('_') === true && !['_none', '_some'].includes(childKey)) {
		return path;
	}

	if (isPlainObject(value)) {
		path.push(...getFilterPath(childKey, Object.values(value)[0]));
	}

	return path;
}

function getOperation(key: string, value: Record<string, any>): { operator: string; value: any } {
	if (key.startsWith('_') && !['_and', '_or', '_none', '_some'].includes(key)) {
		return { operator: key as string, value };
	} else if (isPlainObject(value) === false) {
		return { operator: '_eq', value };
	}

	return getOperation(Object.keys(value)[0]!, Object.values(value)[0]);
}<|MERGE_RESOLUTION|>--- conflicted
+++ resolved
@@ -731,28 +731,6 @@
 			}
 
 			if (operator === '_in_all') {
-<<<<<<< HEAD
-				let value = compareValue;
-				if (typeof value === 'string') value = value.split(',');
-
-				if (originalCollectionName) {
-					const rootTable = (rootQuery as any)._single.table;
-					const pkOriginal = schema.collections[rootTable]!.primary;
-
-					const filteredRelations = relations.filter(
-						(r) => r.collection === originalCollectionName && r.related_collection === rootTable
-					);
-
-					if (filteredRelations.length === 1) {
-						value.forEach((val: string) =>
-							dbQuery[logical].whereExists(
-								knex.select('*').from(originalCollectionName).whereRaw(`
-									${originalCollectionName}.${field} = ${val} and ${originalCollectionName}.${filteredRelations[0]?.field} = ${rootTable}.${pkOriginal}`)
-							)
-						);
-					}
-				}
-=======
 				// TODO: throw exception?
 				if (!originalCollectionName) return;
 
@@ -779,7 +757,6 @@
 							.andWhere(`${originalCollectionName}.${relation.field}`, '=', `${mainCollection}.${mainCollectionPK}`)
 					)
 				);
->>>>>>> 5d4b319e
 			}
 
 			if (operator === '_nin') {
