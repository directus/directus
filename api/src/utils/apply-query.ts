--- conflicted
+++ resolved
@@ -31,26 +31,7 @@
 	subQuery = false
 ): Knex.QueryBuilder {
 	if (query.sort) {
-<<<<<<< HEAD
 		applySort(knex, schema, dbQuery, query.sort, collection, subQuery);
-=======
-		dbQuery.orderBy(
-			query.sort.map((sortField) => {
-				let column = sortField;
-				let order: 'asc' | 'desc' = 'asc';
-
-				if (sortField.startsWith('-')) {
-					column = column.substring(1);
-					order = 'desc';
-				}
-
-				return {
-					order,
-					column: getColumn(knex, collection, column, false, schema) as any,
-				};
-			})
-		);
->>>>>>> 33c379a9
 	}
 
 	if (typeof query.limit === 'number' && query.limit !== -1) {
