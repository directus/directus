import { NUMERIC_TYPES } from '@directus/constants';
import { InvalidQueryError } from '@directus/errors';
import type {
	Aggregate,
	ClientFilterOperator,
	FieldFunction,
	FieldOverview,
	Filter,
	NumericType,
	Query,
	Relation,
	SchemaOverview,
	Type,
} from '@directus/types';
import { getFilterOperatorsForType, getFunctionsForType, getOutputTypeForFunction, isIn } from '@directus/utils';
import type { Knex } from 'knex';
import { clone, isPlainObject } from 'lodash-es';
import { customAlphabet } from 'nanoid/non-secure';
import { getHelpers } from '../database/helpers/index.js';
import type { AliasMap } from './get-column-path.js';
import { getColumnPath } from './get-column-path.js';
import { getColumn } from './get-column.js';
import { getRelationInfo } from './get-relation-info.js';
import { isValidUuid } from './is-valid-uuid.js';
import { parseFilterKey } from './parse-filter-key.js';
import { parseNumericString } from './parse-numeric-string.js';

export const generateAlias = customAlphabet('abcdefghijklmnopqrstuvwxyz', 5);

/**
 * Apply the Query to a given Knex query builder instance
 */
export default function applyQuery(
	knex: Knex,
	collection: string,
	dbQuery: Knex.QueryBuilder,
	query: Query,
	schema: SchemaOverview,
	options?: { aliasMap?: AliasMap; isInnerQuery?: boolean; hasMultiRelationalSort?: boolean | undefined },
) {
	const aliasMap: AliasMap = options?.aliasMap ?? Object.create(null);
	let hasJoins = false;
	let hasMultiRelationalFilter = false;

	applyLimit(knex, dbQuery, query.limit);

	if (query.offset) {
		applyOffset(knex, dbQuery, query.offset);
	}

	if (query.page && query.limit && query.limit !== -1) {
		applyOffset(knex, dbQuery, query.limit * (query.page - 1));
	}

	if (query.sort && !options?.isInnerQuery && !options?.hasMultiRelationalSort) {
		const sortResult = applySort(knex, schema, dbQuery, query, collection, aliasMap);

		if (!hasJoins) {
			hasJoins = sortResult.hasJoins;
		}
	}

	if (query.search) {
		applySearch(knex, schema, dbQuery, query.search, collection);
	}

	if (query.group) {
		dbQuery.groupBy(query.group.map((column) => getColumn(knex, collection, column, false, schema)));
	}

	if (query.filter) {
		const filterResult = applyFilter(knex, schema, dbQuery, query.filter, collection, aliasMap);

		if (!hasJoins) {
			hasJoins = filterResult.hasJoins;
		}

		hasMultiRelationalFilter = filterResult.hasMultiRelationalFilter;
	}

	if (query.aggregate) {
		applyAggregate(schema, dbQuery, query.aggregate, collection, hasJoins);
	}

	return { query: dbQuery, hasJoins, hasMultiRelationalFilter };
}

/**
 * Apply a given filter object to the Knex QueryBuilder instance.
 *
 * Relational nested filters, like the following example:
 *
 * ```json
 * // Fetch pages that have articles written by Rijk
 *
 * {
 *   "articles": {
 *     "author": {
 *       "name": {
 *         "_eq": "Rijk"
 *       }
 *     }
 *   }
 * }
 * ```
 *
 * are handled by joining the nested tables, and using a where statement on the top level on the
 * nested field through the join. This allows us to filter the top level items based on nested data.
 * The where on the root is done with a subquery to prevent duplicates, any nested joins are done
 * with aliases to prevent naming conflicts.
 *
 * The output SQL for the above would look something like:
 *
 * ```sql
 * SELECT *
 * FROM pages
 * WHERE
 *   pages.id in (
 *     SELECT articles.page_id AS page_id
 *     FROM articles
 *     LEFT JOIN authors AS xviqp ON articles.author = xviqp.id
 *     WHERE xviqp.name = 'Rijk'
 *   )
 * ```
 */

type AddJoinProps = {
	path: string[];
	collection: string;
	aliasMap: AliasMap;
	relations: Relation[];
	rootQuery: Knex.QueryBuilder;
	schema: SchemaOverview;
	knex: Knex;
};

function addJoin({ path, collection, aliasMap, rootQuery, schema, relations, knex }: AddJoinProps) {
	let hasMultiRelational = false;
	let isJoinAdded = false;

	path = clone(path);
	followRelation(path);

	return { hasMultiRelational, isJoinAdded };

	function followRelation(pathParts: string[], parentCollection: string = collection, parentFields?: string) {
		/**
		 * For A2M fields, the path can contain an optional collection scope <field>:<scope>
		 */
		const pathRoot = pathParts[0]!.split(':')[0]!;

		const { relation, relationType } = getRelationInfo(relations, parentCollection, pathRoot);

		if (!relation) {
			return;
		}

		const existingAlias = parentFields
			? aliasMap[`${parentFields}.${pathParts[0]}`]?.alias
			: aliasMap[pathParts[0]!]?.alias;

		if (!existingAlias) {
			const alias = generateAlias();
			const aliasKey = parentFields ? `${parentFields}.${pathParts[0]}` : pathParts[0]!;
			const aliasedParentCollection = aliasMap[parentFields ?? '']?.alias || parentCollection;

			aliasMap[aliasKey] = { alias, collection: '' };

			if (relationType === 'm2o') {
				rootQuery.leftJoin(
					{ [alias]: relation.related_collection! },
					`${aliasedParentCollection}.${relation.field}`,
					`${alias}.${schema.collections[relation.related_collection!]!.primary}`,
				);

				aliasMap[aliasKey]!.collection = relation.related_collection!;

				isJoinAdded = true;
			} else if (relationType === 'a2o') {
				const pathScope = pathParts[0]!.split(':')[1];

				if (!pathScope) {
					throw new InvalidQueryError({
						reason: `You have to provide a collection scope when sorting or filtering on a many-to-any item`,
					});
				}

				rootQuery.leftJoin({ [alias]: pathScope }, (joinClause) => {
					joinClause
						.onVal(`${aliasedParentCollection}.${relation.meta!.one_collection_field!}`, '=', pathScope)
						.andOn(
							`${aliasedParentCollection}.${relation.field}`,
							'=',
							knex.raw(
								getHelpers(knex).schema.castA2oPrimaryKey(),
								`${alias}.${schema.collections[pathScope]!.primary}`,
							),
						);
				});

				aliasMap[aliasKey]!.collection = pathScope;

				isJoinAdded = true;
			} else if (relationType === 'o2a') {
				rootQuery.leftJoin({ [alias]: relation.collection }, (joinClause) => {
					joinClause
						.onVal(`${alias}.${relation.meta!.one_collection_field!}`, '=', parentCollection)
						.andOn(
							`${alias}.${relation.field}`,
							'=',
							knex.raw(
								getHelpers(knex).schema.castA2oPrimaryKey(),
								`${aliasedParentCollection}.${schema.collections[parentCollection]!.primary}`,
							),
						);
				});

				aliasMap[aliasKey]!.collection = relation.collection;

				hasMultiRelational = true;
				isJoinAdded = true;
			} else if (relationType === 'o2m') {
				rootQuery.leftJoin(
					{ [alias]: relation.collection },
					`${aliasedParentCollection}.${schema.collections[relation.related_collection!]!.primary}`,
					`${alias}.${relation.field}`,
				);

				aliasMap[aliasKey]!.collection = relation.collection;

				hasMultiRelational = true;
				isJoinAdded = true;
			}
		}

		let parent: string;

		if (relationType === 'm2o') {
			parent = relation.related_collection!;
		} else if (relationType === 'a2o') {
			const pathScope = pathParts[0]!.split(':')[1];

			if (!pathScope) {
				throw new InvalidQueryError({
					reason: `You have to provide a collection scope when sorting or filtering on a many-to-any item`,
				});
			}

			parent = pathScope;
		} else {
			parent = relation.collection;
		}

		if (pathParts.length > 1) {
			followRelation(pathParts.slice(1), parent, `${parentFields ? parentFields + '.' : ''}${pathParts[0]}`);
		}
	}
}

export type ColumnSortRecord = { order: 'asc' | 'desc'; column: string };

export function applySort(
	knex: Knex,
	schema: SchemaOverview,
	rootQuery: Knex.QueryBuilder,
	query: Query,
	collection: string,
	aliasMap: AliasMap,
	returnRecords = false,
) {
	const rootSort = query.sort!;
	const aggregate = query?.aggregate;
	const relations: Relation[] = schema.relations;
	let hasJoins = false;
	let hasMultiRelationalSort = false;

	const sortRecords = rootSort.map((sortField) => {
		const column: string[] = sortField.split('.');
		let order: 'asc' | 'desc' = 'asc';

		if (sortField.startsWith('-')) {
			order = 'desc';
		}

		if (column[0]!.startsWith('-')) {
			column[0] = column[0]!.substring(1);
		}

		// Is the column name one of the aggregate functions used in the query if there is any?
		if (Object.keys(aggregate ?? {}).includes(column[0]!)) {
			// If so, return the column name without the order prefix
			const operation = column[0]!;

			// Get the field for the aggregate function
			const field = column[1]!;

			// If the operation is countAll there is no field.
			if (operation === 'countAll') {
				return {
					order,
					column: 'countAll',
				};
			}

			// If the operation is a root count there is no field.
			if (operation === 'count' && (field === '*' || !field)) {
				return {
					order,
					column: 'count',
				};
			}

			// Return the column name with the operation and field name
			return {
				order,
				column: returnRecords ? column[0] : `${operation}->${field}`,
			};
		}

		if (column.length === 1) {
			const pathRoot = column[0]!.split(':')[0]!;
			const { relation, relationType } = getRelationInfo(relations, collection, pathRoot);

			if (!relation || ['m2o', 'a2o'].includes(relationType ?? '')) {
				return {
					order,
					column: returnRecords ? column[0] : (getColumn(knex, collection, column[0]!, false, schema) as any),
				};
			}
		}

		const { hasMultiRelational, isJoinAdded } = addJoin({
			path: column,
			collection,
			aliasMap,
			rootQuery,
			schema,
			relations,
			knex,
		});

		const { columnPath } = getColumnPath({
			path: column,
			collection,
			aliasMap,
			relations,
			schema,
		});

		const [alias, field] = columnPath.split('.');

		if (!hasJoins) {
			hasJoins = isJoinAdded;
		}

		if (!hasMultiRelationalSort) {
			hasMultiRelationalSort = hasMultiRelational;
		}

		return {
			order,
			column: returnRecords ? columnPath : (getColumn(knex, alias!, field!, false, schema) as any),
		};
	});

	if (returnRecords) return { sortRecords, hasJoins, hasMultiRelationalSort };

	// Clears the order if any, eg: from MSSQL offset
	rootQuery.clear('order');

	rootQuery.orderBy(sortRecords);

	return { hasJoins, hasMultiRelationalSort };
}

export function applyLimit(knex: Knex, rootQuery: Knex.QueryBuilder, limit: any) {
	if (typeof limit === 'number') {
		getHelpers(knex).schema.applyLimit(rootQuery, limit);
	}
}

export function applyOffset(knex: Knex, rootQuery: Knex.QueryBuilder, offset: any) {
	if (typeof offset === 'number') {
		getHelpers(knex).schema.applyOffset(rootQuery, offset);
	}
}

export function applyFilter(
	knex: Knex,
	schema: SchemaOverview,
	rootQuery: Knex.QueryBuilder,
	rootFilter: Filter,
	collection: string,
	aliasMap: AliasMap,
) {
	const helpers = getHelpers(knex);
	const relations: Relation[] = schema.relations;
	let hasJoins = false;
	let hasMultiRelationalFilter = false;

	addJoins(rootQuery, rootFilter, collection);
	addWhereClauses(knex, rootQuery, rootFilter, collection);

	return { query: rootQuery, hasJoins, hasMultiRelationalFilter };

	function addJoins(dbQuery: Knex.QueryBuilder, filter: Filter, collection: string) {
		for (const [key, value] of Object.entries(filter)) {
			if (key === '_or' || key === '_and') {
				// If the _or array contains an empty object (full permissions), we should short-circuit and ignore all other
				// permission checks, as {} already matches full permissions.
				if (key === '_or' && value.some((subFilter: Record<string, any>) => Object.keys(subFilter).length === 0)) {
					continue;
				}

				value.forEach((subFilter: Record<string, any>) => {
					addJoins(dbQuery, subFilter, collection);
				});

				continue;
			}

			const filterPath = getFilterPath(key, value);

			if (
				filterPath.length > 1 ||
				(!(key.includes('(') && key.includes(')')) && schema.collections[collection]?.fields[key]?.type === 'alias')
			) {
				const { hasMultiRelational, isJoinAdded } = addJoin({
					path: filterPath,
					collection,
					knex,
					schema,
					relations,
					rootQuery,
					aliasMap,
				});

				if (!hasJoins) {
					hasJoins = isJoinAdded;
				}

				if (!hasMultiRelationalFilter) {
					hasMultiRelationalFilter = hasMultiRelational;
				}
			}
		}
	}

	function addWhereClauses(
		knex: Knex,
		dbQuery: Knex.QueryBuilder,
		filter: Filter,
		collection: string,
		logical: 'and' | 'or' = 'and',
	) {
		for (const [key, value] of Object.entries(filter)) {
			if (key === '_or' || key === '_and') {
				// If the _or array contains an empty object (full permissions), we should short-circuit and ignore all other
				// permission checks, as {} already matches full permissions.
				if (key === '_or' && value.some((subFilter: Record<string, any>) => Object.keys(subFilter).length === 0)) {
					continue;
				}

				/** @NOTE this callback function isn't called until Knex runs the query */
				dbQuery[logical].where((subQuery) => {
					value.forEach((subFilter: Record<string, any>) => {
						addWhereClauses(knex, subQuery, subFilter, collection, key === '_and' ? 'and' : 'or');
					});
				});

				continue;
			}

			const filterPath = getFilterPath(key, value);

			/**
			 * For A2M fields, the path can contain an optional collection scope <field>:<scope>
			 */
			const pathRoot = filterPath[0]!.split(':')[0]!;

			const { relation, relationType } = getRelationInfo(relations, collection, pathRoot);

			const { operator: filterOperator, value: filterValue } = getOperation(key, value);

			if (
				filterPath.length > 1 ||
				(!(key.includes('(') && key.includes(')')) && schema.collections[collection]?.fields[key]?.type === 'alias')
			) {
				if (!relation) continue;

				if (relationType === 'o2m' || relationType === 'o2a') {
					let pkField: Knex.Raw<any> | string = `${collection}.${
						schema.collections[relation!.related_collection!]!.primary
					}`;

					if (relationType === 'o2a') {
						pkField = knex.raw(getHelpers(knex).schema.castA2oPrimaryKey(), [pkField]);
					}

					const subQueryBuilder = (filter: Filter) => (subQueryKnex: Knex.QueryBuilder<any, unknown[]>) => {
						const field = relation!.field;
						const collection = relation!.collection;
						const column = `${collection}.${field}`;

						subQueryKnex
							.select({ [field]: column })
							.from(collection)
							.whereNotNull(column);

						applyQuery(knex, relation!.collection, subQueryKnex, { filter }, schema);
					};

					const childKey = Object.keys(value)?.[0];

					if (childKey === '_none') {
						dbQuery[logical].whereNotIn(pkField as string, subQueryBuilder(Object.values(value)[0] as Filter));
						continue;
					} else if (childKey === '_some') {
						dbQuery[logical].whereIn(pkField as string, subQueryBuilder(Object.values(value)[0] as Filter));
						continue;
					}
				}

				if (filterPath.includes('_none') || filterPath.includes('_some')) {
					throw new InvalidQueryError({
						reason: `"${
							filterPath.includes('_none') ? '_none' : '_some'
						}" can only be used with top level relational alias field`,
					});
				}

				const { columnPath, targetCollection, addNestedPkField } = getColumnPath({
					path: filterPath,
					collection,
					relations,
					aliasMap,
					schema,
				});

				if (addNestedPkField) {
					filterPath.push(addNestedPkField);
				}

				if (!columnPath) continue;

				const { type, special } = getFilterType(
					schema.collections[targetCollection]!.fields,
					filterPath.at(-1)!,
					targetCollection,
				)!;

				validateFilterOperator(type, filterOperator, special);

				applyFilterToQuery(columnPath, filterOperator, filterValue, logical, targetCollection);
			} else {
				const { type, special } = getFilterType(schema.collections[collection]!.fields, filterPath[0]!, collection)!;

				validateFilterOperator(type, filterOperator, special);

				applyFilterToQuery(`${collection}.${filterPath[0]}`, filterOperator, filterValue, logical);
			}
		}

		function getFilterType(fields: Record<string, FieldOverview>, key: string, collection = 'unknown') {
			const { fieldName, functionName } = parseFilterKey(key);

			const field = fields[fieldName];

			if (!field) {
				throw new InvalidQueryError({ reason: `Invalid filter key "${key}" on "${collection}"` });
			}

			const { type } = field;

			if (functionName) {
				const availableFunctions: string[] = getFunctionsForType(type);

				if (!availableFunctions.includes(functionName)) {
					throw new InvalidQueryError({ reason: `Invalid filter key "${key}" on "${collection}"` });
				}

				const functionType = getOutputTypeForFunction(functionName as FieldFunction);

				return { type: functionType };
			}

			return { type, special: field.special };
		}

		function validateFilterOperator(type: Type, filterOperator: string, special?: string[]) {
			if (filterOperator.startsWith('_')) {
				filterOperator = filterOperator.slice(1);
			}

			if (!getFilterOperatorsForType(type).includes(filterOperator as ClientFilterOperator)) {
				throw new InvalidQueryError({
					reason: `"${type}" field type does not contain the "_${filterOperator}" filter operator`,
				});
			}

			if (
				special?.includes('conceal') &&
				!getFilterOperatorsForType('hash').includes(filterOperator as ClientFilterOperator)
			) {
				throw new InvalidQueryError({
					reason: `Field with "conceal" special does not allow the "_${filterOperator}" filter operator`,
				});
			}
		}

		function applyFilterToQuery(
			key: string,
			operator: string,
			compareValue: any,
			logical: 'and' | 'or' = 'and',
			originalCollectionName?: string,
		) {
			const [table, column] = key.split('.');

			// Is processed through Knex.Raw, so should be safe to string-inject into these where queries
			const selectionRaw = getColumn(knex, table!, column!, false, schema, { originalCollectionName }) as any;

			// Knex supports "raw" in the columnName parameter, but isn't typed as such. Too bad..
			// See https://github.com/knex/knex/issues/4518 @TODO remove as any once knex is updated

			// These operators don't rely on a value, and can thus be used without one (eg `?filter[field][_null]`)
			if ((operator === '_null' && compareValue !== false) || (operator === '_nnull' && compareValue === false)) {
				dbQuery[logical].whereNull(selectionRaw);
			}

			if ((operator === '_nnull' && compareValue !== false) || (operator === '_null' && compareValue === false)) {
				dbQuery[logical].whereNotNull(selectionRaw);
			}

			if ((operator === '_empty' && compareValue !== false) || (operator === '_nempty' && compareValue === false)) {
				dbQuery[logical].andWhere((query) => {
					query.whereNull(key).orWhere(key, '=', '');
				});
			}

			if ((operator === '_nempty' && compareValue !== false) || (operator === '_empty' && compareValue === false)) {
				dbQuery[logical].andWhere((query) => {
					query.whereNotNull(key).andWhere(key, '!=', '');
				});
			}

			// The following fields however, require a value to be run. If no value is passed, we
			// ignore them. This allows easier use in GraphQL, where you wouldn't be able to
			// conditionally build out your filter structure (#4471)
			if (compareValue === undefined) return;

			if (Array.isArray(compareValue)) {
				// Tip: when using a `[Type]` type in GraphQL, but don't provide the variable, it'll be
				// reported as [undefined].
				// We need to remove any undefined values, as they are useless
				compareValue = compareValue.filter((val) => val !== undefined);
			}

			// Cast filter value (compareValue) based on function used
			if (column!.includes('(') && column!.includes(')')) {
				const functionName = column!.split('(')[0] as FieldFunction;
				const type = getOutputTypeForFunction(functionName);

				if (['integer', 'float', 'decimal'].includes(type)) {
					compareValue = Number(compareValue);
				}
			}

			// Cast filter value (compareValue) based on type of field being filtered against
			const [collection, field] = key.split('.');
			const mappedCollection = (originalCollectionName || collection)!;

			if (mappedCollection! in schema.collections && field! in schema.collections[mappedCollection]!.fields) {
				const type = schema.collections[mappedCollection]!.fields[field!]!.type;

				if (['date', 'dateTime', 'time', 'timestamp'].includes(type)) {
					if (Array.isArray(compareValue)) {
						compareValue = compareValue.map((val) => helpers.date.parse(val));
					} else {
						compareValue = helpers.date.parse(compareValue);
					}
				}

				if (['integer', 'float', 'decimal'].includes(type)) {
					if (Array.isArray(compareValue)) {
						compareValue = compareValue.map((val) => Number(val));
					} else {
						compareValue = Number(compareValue);
					}
				}
			}

			if (operator === '_eq') {
				dbQuery[logical].where(selectionRaw, '=', compareValue);
			}

			if (operator === '_neq') {
				dbQuery[logical].whereNot(selectionRaw, compareValue);
			}

			if (operator === '_ieq') {
				dbQuery[logical].whereRaw(`LOWER(??) = ?`, [selectionRaw, `${compareValue.toLowerCase()}`]);
			}

			if (operator === '_nieq') {
				dbQuery[logical].whereRaw(`LOWER(??) <> ?`, [selectionRaw, `${compareValue.toLowerCase()}`]);
			}

			if (operator === '_contains') {
				dbQuery[logical].where(selectionRaw, 'like', `%${compareValue}%`);
			}

			if (operator === '_ncontains') {
				dbQuery[logical].whereNot(selectionRaw, 'like', `%${compareValue}%`);
			}

			if (operator === '_icontains') {
				dbQuery[logical].whereRaw(`LOWER(??) LIKE ?`, [selectionRaw, `%${compareValue.toLowerCase()}%`]);
			}

			if (operator === '_nicontains') {
				dbQuery[logical].whereRaw(`LOWER(??) NOT LIKE ?`, [selectionRaw, `%${compareValue.toLowerCase()}%`]);
			}

			if (operator === '_starts_with') {
				dbQuery[logical].where(key, 'like', `${compareValue}%`);
			}

			if (operator === '_nstarts_with') {
				dbQuery[logical].whereNot(key, 'like', `${compareValue}%`);
			}

			if (operator === '_istarts_with') {
				dbQuery[logical].whereRaw(`LOWER(??) LIKE ?`, [selectionRaw, `${compareValue.toLowerCase()}%`]);
			}

			if (operator === '_nistarts_with') {
				dbQuery[logical].whereRaw(`LOWER(??) NOT LIKE ?`, [selectionRaw, `${compareValue.toLowerCase()}%`]);
			}

			if (operator === '_ends_with') {
				dbQuery[logical].where(key, 'like', `%${compareValue}`);
			}

			if (operator === '_nends_with') {
				dbQuery[logical].whereNot(key, 'like', `%${compareValue}`);
			}

			if (operator === '_iends_with') {
				dbQuery[logical].whereRaw(`LOWER(??) LIKE ?`, [selectionRaw, `%${compareValue.toLowerCase()}`]);
			}

			if (operator === '_niends_with') {
				dbQuery[logical].whereRaw(`LOWER(??) NOT LIKE ?`, [selectionRaw, `%${compareValue.toLowerCase()}`]);
			}

			if (operator === '_gt') {
				dbQuery[logical].where(selectionRaw, '>', compareValue);
			}

			if (operator === '_gte') {
				dbQuery[logical].where(selectionRaw, '>=', compareValue);
			}

			if (operator === '_lt') {
				dbQuery[logical].where(selectionRaw, '<', compareValue);
			}

			if (operator === '_lte') {
				dbQuery[logical].where(selectionRaw, '<=', compareValue);
			}

			if (operator === '_in') {
				let value = compareValue;
				if (typeof value === 'string') value = value.split(',');

				dbQuery[logical].whereIn(selectionRaw, value as string[]);
			}

			if (operator === '_nin') {
				let value = compareValue;
				if (typeof value === 'string') value = value.split(',');

				dbQuery[logical].whereNotIn(selectionRaw, value as string[]);
			}

			if (operator === '_between') {
				if (compareValue.length !== 2) return;

				let value = compareValue;
				if (typeof value === 'string') value = value.split(',');

				dbQuery[logical].whereBetween(selectionRaw, value);
			}

			if (operator === '_nbetween') {
				if (compareValue.length !== 2) return;

				let value = compareValue;
				if (typeof value === 'string') value = value.split(',');

				dbQuery[logical].whereNotBetween(selectionRaw, value);
			}

			if (operator == '_intersects') {
				dbQuery[logical].whereRaw(helpers.st.intersects(key, compareValue));
			}

			if (operator == '_nintersects') {
				dbQuery[logical].whereRaw(helpers.st.nintersects(key, compareValue));
			}

			if (operator == '_intersects_bbox') {
				dbQuery[logical].whereRaw(helpers.st.intersects_bbox(key, compareValue));
			}

			if (operator == '_nintersects_bbox') {
				dbQuery[logical].whereRaw(helpers.st.nintersects_bbox(key, compareValue));
			}
		}
	}
}

export async function applySearch(
	knex: Knex,
	schema: SchemaOverview,
	dbQuery: Knex.QueryBuilder,
	searchQuery: string,
	collection: string,
): Promise<void> {
	const { number: numberHelper } = getHelpers(knex);
	const fields = Object.entries(schema.collections[collection]!.fields);

	dbQuery.andWhere(function () {
		let needsFallbackCondition = true;

		fields.forEach(([name, field]) => {
			if (['text', 'string'].includes(field.type)) {
				this.orWhereRaw(`LOWER(??) LIKE ?`, [`${collection}.${name}`, `%${searchQuery.toLowerCase()}%`]);
<<<<<<< HEAD
			} else if (isNumericField(field)) {
				const number = parseNumericString(searchQuery);

				if (number === null) {
					return; // unable to parse
				}

				if (numberHelper.isNumberValid(number, field)) {
					numberHelper.addSearchCondition(this, collection, name, number);
=======
				needsFallbackCondition = false;
			} else if (['bigInteger', 'integer', 'decimal', 'float'].includes(field.type)) {
				const number = Number(searchQuery);

				// only cast finite base10 numeric values
				if (validateNumber(searchQuery, number)) {
					this.orWhere({ [`${collection}.${name}`]: number });
					needsFallbackCondition = false;
>>>>>>> df254cc0
				}
			} else if (field.type === 'uuid' && isValidUuid(searchQuery)) {
				this.orWhere({ [`${collection}.${name}`]: searchQuery });
				needsFallbackCondition = false;
			}
		});

		if (needsFallbackCondition) {
			this.orWhereRaw('1 = 0');
		}
	});
}

export function applyAggregate(
	schema: SchemaOverview,
	dbQuery: Knex.QueryBuilder,
	aggregate: Aggregate,
	collection: string,
	hasJoins: boolean,
): void {
	for (const [operation, fields] of Object.entries(aggregate)) {
		if (!fields) continue;

		for (const field of fields) {
			if (operation === 'avg') {
				dbQuery.avg(`${collection}.${field}`, { as: `avg->${field}` });
			}

			if (operation === 'avgDistinct') {
				dbQuery.avgDistinct(`${collection}.${field}`, { as: `avgDistinct->${field}` });
			}

			if (operation === 'countAll') {
				dbQuery.count('*', { as: 'countAll' });
			}

			if (operation === 'count') {
				if (field === '*') {
					dbQuery.count('*', { as: 'count' });
				} else {
					dbQuery.count(`${collection}.${field}`, { as: `count->${field}` });
				}
			}

			if (operation === 'countDistinct') {
				if (!hasJoins && schema.collections[collection]?.primary === field) {
					// Optimize to count as primary keys are unique
					dbQuery.count(`${collection}.${field}`, { as: `countDistinct->${field}` });
				} else {
					dbQuery.countDistinct(`${collection}.${field}`, { as: `countDistinct->${field}` });
				}
			}

			if (operation === 'sum') {
				dbQuery.sum(`${collection}.${field}`, { as: `sum->${field}` });
			}

			if (operation === 'sumDistinct') {
				dbQuery.sumDistinct(`${collection}.${field}`, { as: `sumDistinct->${field}` });
			}

			if (operation === 'min') {
				dbQuery.min(`${collection}.${field}`, { as: `min->${field}` });
			}

			if (operation === 'max') {
				dbQuery.max(`${collection}.${field}`, { as: `max->${field}` });
			}
		}
	}
}

function getFilterPath(key: string, value: Record<string, any>) {
	const path = [key];
	const childKey = Object.keys(value)[0]!;

	if (typeof childKey === 'string' && childKey.startsWith('_') === true && !['_none', '_some'].includes(childKey)) {
		return path;
	}

	if (isPlainObject(value)) {
		path.push(...getFilterPath(childKey, Object.values(value)[0]));
	}

	return path;
}

function getOperation(key: string, value: Record<string, any>): { operator: string; value: any } {
	if (key.startsWith('_') && !['_and', '_or', '_none', '_some'].includes(key)) {
		return { operator: key as string, value };
	} else if (isPlainObject(value) === false) {
		return { operator: '_eq', value };
	}

	return getOperation(Object.keys(value)[0]!, Object.values(value)[0]);
}

function isNumericField(field: FieldOverview): field is FieldOverview & { type: NumericType } {
	return isIn(field.type, NUMERIC_TYPES);
}<|MERGE_RESOLUTION|>--- conflicted
+++ resolved
@@ -837,7 +837,7 @@
 		fields.forEach(([name, field]) => {
 			if (['text', 'string'].includes(field.type)) {
 				this.orWhereRaw(`LOWER(??) LIKE ?`, [`${collection}.${name}`, `%${searchQuery.toLowerCase()}%`]);
-<<<<<<< HEAD
+				needsFallbackCondition = false;
 			} else if (isNumericField(field)) {
 				const number = parseNumericString(searchQuery);
 
@@ -847,16 +847,7 @@
 
 				if (numberHelper.isNumberValid(number, field)) {
 					numberHelper.addSearchCondition(this, collection, name, number);
-=======
-				needsFallbackCondition = false;
-			} else if (['bigInteger', 'integer', 'decimal', 'float'].includes(field.type)) {
-				const number = Number(searchQuery);
-
-				// only cast finite base10 numeric values
-				if (validateNumber(searchQuery, number)) {
-					this.orWhere({ [`${collection}.${name}`]: number });
 					needsFallbackCondition = false;
->>>>>>> df254cc0
 				}
 			} else if (field.type === 'uuid' && isValidUuid(searchQuery)) {
 				this.orWhere({ [`${collection}.${name}`]: searchQuery });
