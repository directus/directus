--- conflicted
+++ resolved
@@ -380,20 +380,11 @@
 							.from(collection)
 							.whereNotNull(column);
 
-<<<<<<< HEAD
 						applyQuery(knex, collection, subQueryKnex, { filter }, schema, true);
 					};
-=======
-					validateFilterOperator(
-						schema.collections[targetCollection].fields[stripFunction(filterPath[filterPath.length - 1])].type,
-						filterOperator,
-						schema.collections[targetCollection].fields[stripFunction(filterPath[filterPath.length - 1])].special
-					);
->>>>>>> 0bffb2b0
 
 					dbQuery[logical].whereIn(column, subQueryBuilder(filter));
 				} else {
-<<<<<<< HEAD
 					if (filterPath.length > 1) {
 						const { columnPath, targetCollection } = getColumnPath({
 							path: filterPath,
@@ -406,22 +397,17 @@
 
 						validateFilterOperator(
 							schema.collections[targetCollection].fields[stripFunction(filterPath[filterPath.length - 1])].type,
-							filterOperator
+							filterOperator,
+							schema.collections[targetCollection].fields[stripFunction(filterPath[filterPath.length - 1])].special
 						);
 
 						applyFilterToQuery(columnPath, filterOperator, filterValue, logical, targetCollection);
 					} else {
 						validateFilterOperator(
 							schema.collections[collection].fields[stripFunction(filterPath[0])].type,
-							filterOperator
+							filterOperator,
+							schema.collections[collection].fields[stripFunction(filterPath[0])].special
 						);
-=======
-					validateFilterOperator(
-						schema.collections[collection].fields[stripFunction(filterPath[0])].type,
-						filterOperator,
-						schema.collections[collection].fields[stripFunction(filterPath[0])].special
-					);
->>>>>>> 0bffb2b0
 
 						applyFilterToQuery(`${collection}.${filterPath[0]}`, filterOperator, filterValue, logical);
 					}
