import { NUMERIC_TYPES } from '@directus/constants';
import { InvalidQueryError } from '@directus/errors';
import type {
	Aggregate,
	ClientFilterOperator,
	FieldFunction,
	FieldOverview,
	Filter,
	NumericType,
	Query,
	Relation,
	SchemaOverview,
	Type,
} from '@directus/types';
import { getFilterOperatorsForType, getFunctionsForType, getOutputTypeForFunction, isIn } from '@directus/utils';
import type { Knex } from 'knex';
import { clone, isPlainObject } from 'lodash-es';
import { customAlphabet } from 'nanoid/non-secure';
import { getHelpers } from '../database/helpers/index.js';
import type { AliasMap } from './get-column-path.js';
import { getColumnPath } from './get-column-path.js';
import { getColumn } from './get-column.js';
import { getRelationInfo } from './get-relation-info.js';
import { isValidUuid } from './is-valid-uuid.js';
import { parseFilterKey } from './parse-filter-key.js';
import { parseNumericString } from './parse-numeric-string.js';

export const generateAlias = customAlphabet('abcdefghijklmnopqrstuvwxyz', 5);

/**
 * Apply the Query to a given Knex query builder instance
 */
export default function applyQuery(
	knex: Knex,
	collection: string,
	dbQuery: Knex.QueryBuilder,
	query: Query,
	schema: SchemaOverview,
	options?: { aliasMap?: AliasMap; isInnerQuery?: boolean; hasMultiRelationalSort?: boolean | undefined },
) {
	const aliasMap: AliasMap = options?.aliasMap ?? Object.create(null);
	let hasJoins = false;
	let hasMultiRelationalFilter = false;

	applyLimit(knex, dbQuery, query.limit);

	if (query.offset) {
		applyOffset(knex, dbQuery, query.offset);
	}

	if (query.page && query.limit && query.limit !== -1) {
		applyOffset(knex, dbQuery, query.limit * (query.page - 1));
	}

	if (query.sort && !options?.isInnerQuery && !options?.hasMultiRelationalSort) {
		const sortResult = applySort(knex, schema, dbQuery, query, collection, aliasMap);

		if (!hasJoins) {
			hasJoins = sortResult.hasJoins;
		}
	}

	if (query.search) {
		applySearch(knex, schema, dbQuery, query.search, collection);
	}

	if (query.group) {
		dbQuery.groupBy(query.group.map((column) => getColumn(knex, collection, column, false, schema)));
	}

	if (query.filter) {
		const filterResult = applyFilter(knex, schema, dbQuery, query.filter, collection, aliasMap);

		if (!hasJoins) {
			hasJoins = filterResult.hasJoins;
		}

		hasMultiRelationalFilter = filterResult.hasMultiRelationalFilter;
	}

	if (query.aggregate) {
		applyAggregate(schema, dbQuery, query.aggregate, collection, hasJoins);
	}

	return { query: dbQuery, hasJoins, hasMultiRelationalFilter };
}

/**
 * Apply a given filter object to the Knex QueryBuilder instance.
 *
 * Relational nested filters, like the following example:
 *
 * ```json
 * // Fetch pages that have articles written by Rijk
 *
 * {
 *   "articles": {
 *     "author": {
 *       "name": {
 *         "_eq": "Rijk"
 *       }
 *     }
 *   }
 * }
 * ```
 *
 * are handled by joining the nested tables, and using a where statement on the top level on the
 * nested field through the join. This allows us to filter the top level items based on nested data.
 * The where on the root is done with a subquery to prevent duplicates, any nested joins are done
 * with aliases to prevent naming conflicts.
 *
 * The output SQL for the above would look something like:
 *
 * ```sql
 * SELECT *
 * FROM pages
 * WHERE
 *   pages.id in (
 *     SELECT articles.page_id AS page_id
 *     FROM articles
 *     LEFT JOIN authors AS xviqp ON articles.author = xviqp.id
 *     WHERE xviqp.name = 'Rijk'
 *   )
 * ```
 */

type AddJoinProps = {
	path: string[];
	collection: string;
	aliasMap: AliasMap;
	relations: Relation[];
	rootQuery: Knex.QueryBuilder;
	schema: SchemaOverview;
	knex: Knex;
};

function addJoin({ path, collection, aliasMap, rootQuery, schema, relations, knex }: AddJoinProps) {
	let hasMultiRelational = false;
	let isJoinAdded = false;

	path = clone(path);
	followRelation(path);

	return { hasMultiRelational, isJoinAdded };

	function followRelation(pathParts: string[], parentCollection: string = collection, parentFields?: string) {
		/**
		 * For A2M fields, the path can contain an optional collection scope <field>:<scope>
		 */
		const pathRoot = pathParts[0]!.split(':')[0]!;

		const { relation, relationType } = getRelationInfo(relations, parentCollection, pathRoot);

		if (!relation) {
			return;
		}

		const existingAlias = parentFields
			? aliasMap[`${parentFields}.${pathParts[0]}`]?.alias
			: aliasMap[pathParts[0]!]?.alias;

		if (!existingAlias) {
			const alias = generateAlias();
			const aliasKey = parentFields ? `${parentFields}.${pathParts[0]}` : pathParts[0]!;
			const aliasedParentCollection = aliasMap[parentFields ?? '']?.alias || parentCollection;

			aliasMap[aliasKey] = { alias, collection: '' };

			if (relationType === 'm2o') {
				rootQuery.leftJoin(
					{ [alias]: relation.related_collection! },
					`${aliasedParentCollection}.${relation.field}`,
					`${alias}.${schema.collections[relation.related_collection!]!.primary}`,
				);

				aliasMap[aliasKey]!.collection = relation.related_collection!;

				isJoinAdded = true;
			} else if (relationType === 'a2o') {
				const pathScope = pathParts[0]!.split(':')[1];

				if (!pathScope) {
					throw new InvalidQueryError({
						reason: `You have to provide a collection scope when sorting or filtering on a many-to-any item`,
					});
				}

				rootQuery.leftJoin({ [alias]: pathScope }, (joinClause) => {
					joinClause
						.onVal(`${aliasedParentCollection}.${relation.meta!.one_collection_field!}`, '=', pathScope)
						.andOn(
							`${aliasedParentCollection}.${relation.field}`,
							'=',
							knex.raw(
								getHelpers(knex).schema.castA2oPrimaryKey(),
								`${alias}.${schema.collections[pathScope]!.primary}`,
							),
						);
				});

				aliasMap[aliasKey]!.collection = pathScope;

				isJoinAdded = true;
			} else if (relationType === 'o2a') {
				rootQuery.leftJoin({ [alias]: relation.collection }, (joinClause) => {
					joinClause
						.onVal(`${alias}.${relation.meta!.one_collection_field!}`, '=', parentCollection)
						.andOn(
							`${alias}.${relation.field}`,
							'=',
							knex.raw(
								getHelpers(knex).schema.castA2oPrimaryKey(),
								`${aliasedParentCollection}.${schema.collections[parentCollection]!.primary}`,
							),
						);
				});

				aliasMap[aliasKey]!.collection = relation.collection;

				hasMultiRelational = true;
				isJoinAdded = true;
			} else if (relationType === 'o2m') {
				rootQuery.leftJoin(
					{ [alias]: relation.collection },
					`${aliasedParentCollection}.${schema.collections[relation.related_collection!]!.primary}`,
					`${alias}.${relation.field}`,
				);

				aliasMap[aliasKey]!.collection = relation.collection;

				hasMultiRelational = true;
				isJoinAdded = true;
			}
		}

		let parent: string;

		if (relationType === 'm2o') {
			parent = relation.related_collection!;
		} else if (relationType === 'a2o') {
			const pathScope = pathParts[0]!.split(':')[1];

			if (!pathScope) {
				throw new InvalidQueryError({
					reason: `You have to provide a collection scope when sorting or filtering on a many-to-any item`,
				});
			}

			parent = pathScope;
		} else {
			parent = relation.collection;
		}

		if (pathParts.length > 1) {
			followRelation(pathParts.slice(1), parent, `${parentFields ? parentFields + '.' : ''}${pathParts[0]}`);
		}
	}
}

export type ColumnSortRecord = { order: 'asc' | 'desc'; column: string };

export function applySort(
	knex: Knex,
	schema: SchemaOverview,
	rootQuery: Knex.QueryBuilder,
	query: Query,
	collection: string,
	aliasMap: AliasMap,
	returnRecords = false,
) {
	const rootSort = query.sort!;
	const aggregate = query?.aggregate;
	const relations: Relation[] = schema.relations;
	let hasJoins = false;
	let hasMultiRelationalSort = false;

	const sortRecords = rootSort.map((sortField) => {
		const column: string[] = sortField.split('.');
		let order: 'asc' | 'desc' = 'asc';

		if (sortField.startsWith('-')) {
			order = 'desc';
		}

		if (column[0]!.startsWith('-')) {
			column[0] = column[0]!.substring(1);
		}

		// Is the column name one of the aggregate functions used in the query if there is any?
		if (Object.keys(aggregate ?? {}).includes(column[0]!)) {
			// If so, return the column name without the order prefix
			const operation = column[0]!;

			// Get the field for the aggregate function
			const field = column[1]!;

			// If the operation is countAll there is no field.
			if (operation === 'countAll') {
				return {
					order,
					column: 'countAll',
				};
			}

			// If the operation is a root count there is no field.
			if (operation === 'count' && (field === '*' || !field)) {
				return {
					order,
					column: 'count',
				};
			}

			// Return the column name with the operation and field name
			return {
				order,
				column: returnRecords ? column[0] : `${operation}->${field}`,
			};
		}

		if (column.length === 1) {
			const pathRoot = column[0]!.split(':')[0]!;
			const { relation, relationType } = getRelationInfo(relations, collection, pathRoot);

			if (!relation || ['m2o', 'a2o'].includes(relationType ?? '')) {
				return {
					order,
					column: returnRecords ? column[0] : (getColumn(knex, collection, column[0]!, false, schema) as any),
				};
			}
		}

		const { hasMultiRelational, isJoinAdded } = addJoin({
			path: column,
			collection,
			aliasMap,
			rootQuery,
			schema,
			relations,
			knex,
		});

		const { columnPath } = getColumnPath({
			path: column,
			collection,
			aliasMap,
			relations,
			schema,
		});

		const [alias, field] = columnPath.split('.');

		if (!hasJoins) {
			hasJoins = isJoinAdded;
		}

		if (!hasMultiRelationalSort) {
			hasMultiRelationalSort = hasMultiRelational;
		}

		return {
			order,
			column: returnRecords ? columnPath : (getColumn(knex, alias!, field!, false, schema) as any),
		};
	});

	if (returnRecords) return { sortRecords, hasJoins, hasMultiRelationalSort };

	// Clears the order if any, eg: from MSSQL offset
	rootQuery.clear('order');

	rootQuery.orderBy(sortRecords);

	return { hasJoins, hasMultiRelationalSort };
}

export function applyLimit(knex: Knex, rootQuery: Knex.QueryBuilder, limit: any) {
	if (typeof limit === 'number') {
		getHelpers(knex).schema.applyLimit(rootQuery, limit);
	}
}

export function applyOffset(knex: Knex, rootQuery: Knex.QueryBuilder, offset: any) {
	if (typeof offset === 'number') {
		getHelpers(knex).schema.applyOffset(rootQuery, offset);
	}
}

export function applyFilter(
	knex: Knex,
	schema: SchemaOverview,
	rootQuery: Knex.QueryBuilder,
	rootFilter: Filter,
	collection: string,
	aliasMap: AliasMap,
) {
	const helpers = getHelpers(knex);
	const relations: Relation[] = schema.relations;
	let hasJoins = false;
	let hasMultiRelationalFilter = false;

	addJoins(rootQuery, rootFilter, collection);
	addWhereClauses(knex, rootQuery, rootFilter, collection);

	return { query: rootQuery, hasJoins, hasMultiRelationalFilter };

	function addJoins(dbQuery: Knex.QueryBuilder, filter: Filter, collection: string) {
		for (const [key, value] of Object.entries(filter)) {
			if (key === '_or' || key === '_and') {
				// If the _or array contains an empty object (full permissions), we should short-circuit and ignore all other
				// permission checks, as {} already matches full permissions.
				if (key === '_or' && value.some((subFilter: Record<string, any>) => Object.keys(subFilter).length === 0)) {
					continue;
				}

				value.forEach((subFilter: Record<string, any>) => {
					addJoins(dbQuery, subFilter, collection);
				});

				continue;
			}

			const filterPath = getFilterPath(key, value);

			if (
				filterPath.length > 1 ||
				(!(key.includes('(') && key.includes(')')) && schema.collections[collection]?.fields[key]?.type === 'alias')
			) {
				const { hasMultiRelational, isJoinAdded } = addJoin({
					path: filterPath,
					collection,
					knex,
					schema,
					relations,
					rootQuery,
					aliasMap,
				});

				if (!hasJoins) {
					hasJoins = isJoinAdded;
				}

				if (!hasMultiRelationalFilter) {
					hasMultiRelationalFilter = hasMultiRelational;
				}
			}
		}
	}

	function addWhereClauses(
		knex: Knex,
		dbQuery: Knex.QueryBuilder,
		filter: Filter,
		collection: string,
		logical: 'and' | 'or' = 'and',
	) {
		for (const [key, value] of Object.entries(filter)) {
			if (key === '_or' || key === '_and') {
				// If the _or array contains an empty object (full permissions), we should short-circuit and ignore all other
				// permission checks, as {} already matches full permissions.
				if (key === '_or' && value.some((subFilter: Record<string, any>) => Object.keys(subFilter).length === 0)) {
					continue;
				}

				/** @NOTE this callback function isn't called until Knex runs the query */
				dbQuery[logical].where((subQuery) => {
					value.forEach((subFilter: Record<string, any>) => {
						addWhereClauses(knex, subQuery, subFilter, collection, key === '_and' ? 'and' : 'or');
					});
				});

				continue;
			}

			const filterPath = getFilterPath(key, value);

			/**
			 * For A2M fields, the path can contain an optional collection scope <field>:<scope>
			 */
			const pathRoot = filterPath[0]!.split(':')[0]!;

			const { relation, relationType } = getRelationInfo(relations, collection, pathRoot);

			const operation = getOperation(key, value);

			if (!operation) continue;

			const { operator: filterOperator, value: filterValue } = operation;

			if (
				filterPath.length > 1 ||
				(!(key.includes('(') && key.includes(')')) && schema.collections[collection]?.fields[key]?.type === 'alias')
			) {
				if (!relation) continue;

				if (relationType === 'o2m' || relationType === 'o2a') {
					let pkField: Knex.Raw<any> | string = `${collection}.${
						schema.collections[relation!.related_collection!]!.primary
					}`;

					if (relationType === 'o2a') {
						pkField = knex.raw(getHelpers(knex).schema.castA2oPrimaryKey(), [pkField]);
					}

					const subQueryBuilder = (filter: Filter) => (subQueryKnex: Knex.QueryBuilder<any, unknown[]>) => {
						const field = relation!.field;
						const collection = relation!.collection;
						const column = `${collection}.${field}`;

						subQueryKnex
							.select({ [field]: column })
							.from(collection)
							.whereNotNull(column);

						applyQuery(knex, relation!.collection, subQueryKnex, { filter }, schema);
					};

					const childKey = Object.keys(value)?.[0];

					if (childKey === '_none') {
						dbQuery[logical].whereNotIn(pkField as string, subQueryBuilder(Object.values(value)[0] as Filter));
						continue;
					} else if (childKey === '_some') {
						dbQuery[logical].whereIn(pkField as string, subQueryBuilder(Object.values(value)[0] as Filter));
						continue;
					}
				}

				if (filterPath.includes('_none') || filterPath.includes('_some')) {
					throw new InvalidQueryError({
						reason: `"${
							filterPath.includes('_none') ? '_none' : '_some'
						}" can only be used with top level relational alias field`,
					});
				}

				const { columnPath, targetCollection, addNestedPkField } = getColumnPath({
					path: filterPath,
					collection,
					relations,
					aliasMap,
					schema,
				});

				if (addNestedPkField) {
					filterPath.push(addNestedPkField);
				}

				if (!columnPath) continue;

				const { type, special } = getFilterType(
					schema.collections[targetCollection]!.fields,
					filterPath.at(-1)!,
					targetCollection,
				)!;

				validateFilterOperator(type, filterOperator, special);

				applyFilterToQuery(columnPath, filterOperator, filterValue, logical, targetCollection);
			} else {
				const { type, special } = getFilterType(schema.collections[collection]!.fields, filterPath[0]!, collection)!;

				validateFilterOperator(type, filterOperator, special);

				applyFilterToQuery(`${collection}.${filterPath[0]}`, filterOperator, filterValue, logical);
			}
		}

		function getFilterType(fields: Record<string, FieldOverview>, key: string, collection = 'unknown') {
			const { fieldName, functionName } = parseFilterKey(key);

			const field = fields[fieldName];

			if (!field) {
				throw new InvalidQueryError({ reason: `Invalid filter key "${key}" on "${collection}"` });
			}

			const { type } = field;

			if (functionName) {
				const availableFunctions: string[] = getFunctionsForType(type);

				if (!availableFunctions.includes(functionName)) {
					throw new InvalidQueryError({ reason: `Invalid filter key "${key}" on "${collection}"` });
				}

				const functionType = getOutputTypeForFunction(functionName as FieldFunction);

				return { type: functionType };
			}

			return { type, special: field.special };
		}

		function validateFilterOperator(type: Type, filterOperator: string, special?: string[]) {
			if (filterOperator.startsWith('_')) {
				filterOperator = filterOperator.slice(1);
			}

			if (!getFilterOperatorsForType(type).includes(filterOperator as ClientFilterOperator)) {
				throw new InvalidQueryError({
					reason: `"${type}" field type does not contain the "_${filterOperator}" filter operator`,
				});
			}

			if (
				special?.includes('conceal') &&
				!getFilterOperatorsForType('hash').includes(filterOperator as ClientFilterOperator)
			) {
				throw new InvalidQueryError({
					reason: `Field with "conceal" special does not allow the "_${filterOperator}" filter operator`,
				});
			}
		}

		function applyFilterToQuery(
			key: string,
			operator: string,
			compareValue: any,
			logical: 'and' | 'or' = 'and',
			originalCollectionName?: string,
		) {
			const [table, column] = key.split('.');

			// Is processed through Knex.Raw, so should be safe to string-inject into these where queries
			const selectionRaw = getColumn(knex, table!, column!, false, schema, { originalCollectionName }) as any;

			// Knex supports "raw" in the columnName parameter, but isn't typed as such. Too bad..
			// See https://github.com/knex/knex/issues/4518 @TODO remove as any once knex is updated

			// These operators don't rely on a value, and can thus be used without one (eg `?filter[field][_null]`)
			if ((operator === '_null' && compareValue !== false) || (operator === '_nnull' && compareValue === false)) {
				dbQuery[logical].whereNull(selectionRaw);
			}

			if ((operator === '_nnull' && compareValue !== false) || (operator === '_null' && compareValue === false)) {
				dbQuery[logical].whereNotNull(selectionRaw);
			}

			if ((operator === '_empty' && compareValue !== false) || (operator === '_nempty' && compareValue === false)) {
				dbQuery[logical].andWhere((query) => {
					query.whereNull(key).orWhere(key, '=', '');
				});
			}

			if ((operator === '_nempty' && compareValue !== false) || (operator === '_empty' && compareValue === false)) {
				dbQuery[logical].andWhere((query) => {
					query.whereNotNull(key).andWhere(key, '!=', '');
				});
			}

			// The following fields however, require a value to be run. If no value is passed, we
			// ignore them. This allows easier use in GraphQL, where you wouldn't be able to
			// conditionally build out your filter structure (#4471)
			if (compareValue === undefined) return;

			if (Array.isArray(compareValue)) {
				// Tip: when using a `[Type]` type in GraphQL, but don't provide the variable, it'll be
				// reported as [undefined].
				// We need to remove any undefined values, as they are useless
				compareValue = compareValue.filter((val) => val !== undefined);
			}

			// Cast filter value (compareValue) based on function used
			if (column!.includes('(') && column!.includes(')')) {
				const functionName = column!.split('(')[0] as FieldFunction;
				const type = getOutputTypeForFunction(functionName);

				if (['integer', 'float', 'decimal'].includes(type)) {
					compareValue = Number(compareValue);
				}
			}

			// Cast filter value (compareValue) based on type of field being filtered against
			const [collection, field] = key.split('.');
			const mappedCollection = (originalCollectionName || collection)!;

			if (mappedCollection! in schema.collections && field! in schema.collections[mappedCollection]!.fields) {
				const type = schema.collections[mappedCollection]!.fields[field!]!.type;

				if (['date', 'dateTime', 'time', 'timestamp'].includes(type)) {
					if (Array.isArray(compareValue)) {
						compareValue = compareValue.map((val) => helpers.date.parse(val));
					} else {
						compareValue = helpers.date.parse(compareValue);
					}
				}

				if (['integer', 'float', 'decimal'].includes(type)) {
					if (Array.isArray(compareValue)) {
						compareValue = compareValue.map((val) => Number(val));
					} else {
						compareValue = Number(compareValue);
					}
				}
			}

			if (operator === '_eq') {
				dbQuery[logical].where(selectionRaw, '=', compareValue);
			}

			if (operator === '_neq') {
				dbQuery[logical].whereNot(selectionRaw, compareValue);
			}

			if (operator === '_ieq') {
				dbQuery[logical].whereRaw(`LOWER(??) = ?`, [selectionRaw, `${compareValue.toLowerCase()}`]);
			}

			if (operator === '_nieq') {
				dbQuery[logical].whereRaw(`LOWER(??) <> ?`, [selectionRaw, `${compareValue.toLowerCase()}`]);
			}

			if (operator === '_contains') {
				dbQuery[logical].where(selectionRaw, 'like', `%${compareValue}%`);
			}

			if (operator === '_ncontains') {
				dbQuery[logical].whereNot(selectionRaw, 'like', `%${compareValue}%`);
			}

			if (operator === '_icontains') {
				dbQuery[logical].whereRaw(`LOWER(??) LIKE ?`, [selectionRaw, `%${compareValue.toLowerCase()}%`]);
			}

			if (operator === '_nicontains') {
				dbQuery[logical].whereRaw(`LOWER(??) NOT LIKE ?`, [selectionRaw, `%${compareValue.toLowerCase()}%`]);
			}

			if (operator === '_starts_with') {
				dbQuery[logical].where(key, 'like', `${compareValue}%`);
			}

			if (operator === '_nstarts_with') {
				dbQuery[logical].whereNot(key, 'like', `${compareValue}%`);
			}

			if (operator === '_istarts_with') {
				dbQuery[logical].whereRaw(`LOWER(??) LIKE ?`, [selectionRaw, `${compareValue.toLowerCase()}%`]);
			}

			if (operator === '_nistarts_with') {
				dbQuery[logical].whereRaw(`LOWER(??) NOT LIKE ?`, [selectionRaw, `${compareValue.toLowerCase()}%`]);
			}

			if (operator === '_ends_with') {
				dbQuery[logical].where(key, 'like', `%${compareValue}`);
			}

			if (operator === '_nends_with') {
				dbQuery[logical].whereNot(key, 'like', `%${compareValue}`);
			}

			if (operator === '_iends_with') {
				dbQuery[logical].whereRaw(`LOWER(??) LIKE ?`, [selectionRaw, `%${compareValue.toLowerCase()}`]);
			}

			if (operator === '_niends_with') {
				dbQuery[logical].whereRaw(`LOWER(??) NOT LIKE ?`, [selectionRaw, `%${compareValue.toLowerCase()}`]);
			}

			if (operator === '_gt') {
				dbQuery[logical].where(selectionRaw, '>', compareValue);
			}

			if (operator === '_gte') {
				dbQuery[logical].where(selectionRaw, '>=', compareValue);
			}

			if (operator === '_lt') {
				dbQuery[logical].where(selectionRaw, '<', compareValue);
			}

			if (operator === '_lte') {
				dbQuery[logical].where(selectionRaw, '<=', compareValue);
			}

			if (operator === '_in') {
				let value = compareValue;
				if (typeof value === 'string') value = value.split(',');

				dbQuery[logical].whereIn(selectionRaw, value as string[]);
			}

			if (operator === '_nin') {
				let value = compareValue;
				if (typeof value === 'string') value = value.split(',');

				dbQuery[logical].whereNotIn(selectionRaw, value as string[]);
			}

			if (operator === '_between') {
				if (compareValue.length !== 2) return;

				let value = compareValue;
				if (typeof value === 'string') value = value.split(',');

				dbQuery[logical].whereBetween(selectionRaw, value);
			}

			if (operator === '_nbetween') {
				if (compareValue.length !== 2) return;

				let value = compareValue;
				if (typeof value === 'string') value = value.split(',');

				dbQuery[logical].whereNotBetween(selectionRaw, value);
			}

			if (operator == '_intersects') {
				dbQuery[logical].whereRaw(helpers.st.intersects(key, compareValue));
			}

			if (operator == '_nintersects') {
				dbQuery[logical].whereRaw(helpers.st.nintersects(key, compareValue));
			}

			if (operator == '_intersects_bbox') {
				dbQuery[logical].whereRaw(helpers.st.intersects_bbox(key, compareValue));
			}

			if (operator == '_nintersects_bbox') {
				dbQuery[logical].whereRaw(helpers.st.nintersects_bbox(key, compareValue));
			}
		}
	}
}

export async function applySearch(
	knex: Knex,
	schema: SchemaOverview,
	dbQuery: Knex.QueryBuilder,
	searchQuery: string,
	collection: string,
): Promise<void> {
	const { number: numberHelper } = getHelpers(knex);
	const fields = Object.entries(schema.collections[collection]!.fields);

	dbQuery.andWhere(function () {
		let needsFallbackCondition = true;

		fields.forEach(([name, field]) => {
			if (['text', 'string'].includes(field.type)) {
				this.orWhereRaw(`LOWER(??) LIKE ?`, [`${collection}.${name}`, `%${searchQuery.toLowerCase()}%`]);
				needsFallbackCondition = false;
			} else if (isNumericField(field)) {
				const number = parseNumericString(searchQuery);

				if (number === null) {
					return; // unable to parse
				}

				if (numberHelper.isNumberValid(number, field)) {
					numberHelper.addSearchCondition(this, collection, name, number);
					needsFallbackCondition = false;
				}
			} else if (field.type === 'uuid' && isValidUuid(searchQuery)) {
				this.orWhere({ [`${collection}.${name}`]: searchQuery });
				needsFallbackCondition = false;
			}
		});

		if (needsFallbackCondition) {
			this.orWhereRaw('1 = 0');
		}
	});
}

export function applyAggregate(
	schema: SchemaOverview,
	dbQuery: Knex.QueryBuilder,
	aggregate: Aggregate,
	collection: string,
	hasJoins: boolean,
): void {
	for (const [operation, fields] of Object.entries(aggregate)) {
		if (!fields) continue;

		for (const field of fields) {
			if (operation === 'avg') {
				dbQuery.avg(`${collection}.${field}`, { as: `avg->${field}` });
			}

			if (operation === 'avgDistinct') {
				dbQuery.avgDistinct(`${collection}.${field}`, { as: `avgDistinct->${field}` });
			}

			if (operation === 'countAll') {
				dbQuery.count('*', { as: 'countAll' });
			}

			if (operation === 'count') {
				if (field === '*') {
					dbQuery.count('*', { as: 'count' });
				} else {
					dbQuery.count(`${collection}.${field}`, { as: `count->${field}` });
				}
			}

			if (operation === 'countDistinct') {
				if (!hasJoins && schema.collections[collection]?.primary === field) {
					// Optimize to count as primary keys are unique
					dbQuery.count(`${collection}.${field}`, { as: `countDistinct->${field}` });
				} else {
					dbQuery.countDistinct(`${collection}.${field}`, { as: `countDistinct->${field}` });
				}
			}

			if (operation === 'sum') {
				dbQuery.sum(`${collection}.${field}`, { as: `sum->${field}` });
			}

			if (operation === 'sumDistinct') {
				dbQuery.sumDistinct(`${collection}.${field}`, { as: `sumDistinct->${field}` });
			}

			if (operation === 'min') {
				dbQuery.min(`${collection}.${field}`, { as: `min->${field}` });
			}

			if (operation === 'max') {
				dbQuery.max(`${collection}.${field}`, { as: `max->${field}` });
			}
		}
	}
}

function getFilterPath(key: string, value: Record<string, any>) {
	const path = [key];
	const childKey = Object.keys(value)[0];

	if (typeof childKey === 'string' && childKey.startsWith('_') === true && !['_none', '_some'].includes(childKey)) {
		return path;
	}

	if (childKey && isPlainObject(value)) {
		path.push(...getFilterPath(childKey, Object.values(value)[0]));
	}

	return path;
}

function getOperation(key: string, value: Record<string, any>): { operator: string; value: any } | null {
	if (key.startsWith('_') && !['_and', '_or', '_none', '_some'].includes(key)) {
		return { operator: key, value };
	} else if (!isPlainObject(value)) {
		return { operator: '_eq', value };
	}

<<<<<<< HEAD
	const childKey = Object.keys(value)[0];

	if (childKey) {
		return getOperation(childKey, Object.values(value)[0]);
	}

	return null;
=======
	return getOperation(Object.keys(value)[0]!, Object.values(value)[0]);
}

function isNumericField(field: FieldOverview): field is FieldOverview & { type: NumericType } {
	return isIn(field.type, NUMERIC_TYPES);
>>>>>>> adeccb75
}<|MERGE_RESOLUTION|>--- conflicted
+++ resolved
@@ -946,7 +946,6 @@
 		return { operator: '_eq', value };
 	}
 
-<<<<<<< HEAD
 	const childKey = Object.keys(value)[0];
 
 	if (childKey) {
@@ -954,11 +953,8 @@
 	}
 
 	return null;
-=======
-	return getOperation(Object.keys(value)[0]!, Object.values(value)[0]);
 }
 
 function isNumericField(field: FieldOverview): field is FieldOverview & { type: NumericType } {
 	return isIn(field.type, NUMERIC_TYPES);
->>>>>>> adeccb75
 }