import {
	Aggregate,
	ClientFilterOperator,
	FieldFunction,
	Filter,
	Query,
	Relation,
	SchemaOverview,
	Type,
} from '@directus/shared/types';
import { Knex } from 'knex';
import { clone, get, isPlainObject, set } from 'lodash';
import { customAlphabet } from 'nanoid';
import validate from 'uuid-validate';
import { getHelpers } from '../database/helpers';
import { InvalidQueryException } from '../exceptions/invalid-query';
import { getColumn } from './get-column';
import { AliasMap, getColumnPath } from './get-column-path';
import { getRelationInfo } from './get-relation-info';
import { getFilterOperatorsForType, getOutputTypeForFunction } from '@directus/shared/utils';
import { stripFunction } from './strip-function';

const generateAlias = customAlphabet('abcdefghijklmnopqrstuvwxyz', 5);

/**
 * Apply the Query to a given Knex query builder instance
 */
export default function applyQuery(
	knex: Knex,
	collection: string,
	dbQuery: Knex.QueryBuilder,
	query: Query,
	schema: SchemaOverview,
	subQuery = false
): Knex.QueryBuilder {
	if (query.sort) {
		applySort(knex, schema, dbQuery, query.sort, collection, subQuery);
	}

	if (typeof query.limit === 'number' && query.limit !== -1) {
		dbQuery.limit(query.limit);
	}

	if (query.offset) {
		dbQuery.offset(query.offset);
	}

	if (query.page && query.limit && query.limit !== -1) {
		dbQuery.offset(query.limit * (query.page - 1));
	}

	if (query.search) {
		applySearch(schema, dbQuery, query.search, collection);
	}

	if (query.group) {
		dbQuery.groupBy(query.group.map((column) => getColumn(knex, collection, column, false, schema)));
	}

	if (query.aggregate) {
		applyAggregate(dbQuery, query.aggregate, collection);
	}

	if (query.filter) {
		applyFilter(knex, schema, dbQuery, query.filter, collection, subQuery);
	}

	return dbQuery;
}

/**
 * Apply a given filter object to the Knex QueryBuilder instance.
 *
 * Relational nested filters, like the following example:
 *
 * ```json
 * // Fetch pages that have articles written by Rijk
 *
 * {
 *   "articles": {
 *     "author": {
 *       "name": {
 *         "_eq": "Rijk"
 *       }
 *     }
 *   }
 * }
 * ```
 *
 * are handled by joining the nested tables, and using a where statement on the top level on the
 * nested field through the join. This allows us to filter the top level items based on nested data.
 * The where on the root is done with a subquery to prevent duplicates, any nested joins are done
 * with aliases to prevent naming conflicts.
 *
 * The output SQL for the above would look something like:
 *
 * ```sql
 * SELECT *
 * FROM pages
 * WHERE
 *   pages.id in (
 *     SELECT articles.page_id AS page_id
 *     FROM articles
 *     LEFT JOIN authors AS xviqp ON articles.author = xviqp.id
 *     WHERE xviqp.name = 'Rijk'
 *   )
 * ```
 */

type AddJoinProps = {
	path: string[];
	collection: string;
	aliasMap: AliasMap;
	relations: Relation[];
	rootQuery: Knex.QueryBuilder;
	schema: SchemaOverview;
	subQuery: boolean;
	knex: Knex;
};

function addJoin({ path, collection, aliasMap, rootQuery, subQuery, schema, relations, knex }: AddJoinProps) {
	path = clone(path);
	followRelation(path);

	function followRelation(pathParts: string[], parentCollection: string = collection, parentFields?: string) {
		/**
		 * For A2M fields, the path can contain an optional collection scope <field>:<scope>
		 */
		const pathRoot = pathParts[0].split(':')[0];

		const { relation, relationType } = getRelationInfo(relations, parentCollection, pathRoot);

		if (!relation) {
			return;
		}

		const existingAlias = get(
			aliasMap,
			parentFields ? `${parentFields}.${pathParts[0]}.~alias` : `${pathParts[0]}.~alias`
		);

		if (!existingAlias) {
			const alias = generateAlias();

			set(aliasMap, parentFields ? `${parentFields}.${pathParts[0]}.~alias` : `${pathParts[0]}.~alias`, alias);

			if (relationType === 'm2o') {
				rootQuery.leftJoin(
					{ [alias]: relation.related_collection! },
					`${get(aliasMap, parentFields ? `${parentFields}.~alias` : '') || parentCollection}.${relation.field}`,
					`${alias}.${schema.collections[relation.related_collection!].primary}`
				);
			} else if (relationType === 'a2o') {
				const pathScope = pathParts[0].split(':')[1];

				if (!pathScope) {
					throw new InvalidQueryException(
						`You have to provide a collection scope when sorting or filtering on a many-to-any item`
					);
				}

				rootQuery.leftJoin({ [alias]: pathScope }, (joinClause) => {
					joinClause
						.onVal(relation.meta!.one_collection_field!, '=', pathScope)
						.andOn(
							`${get(aliasMap, parentFields ? `${parentFields}.~alias` : '') || parentCollection}.${relation.field}`,
							'=',
							knex.raw(`CAST(?? AS CHAR(255))`, `${alias}.${schema.collections[pathScope].primary}`)
						);
				});
			} else if (relationType === 'o2a') {
				rootQuery.leftJoin({ [alias]: relation.collection }, (joinClause) => {
					joinClause
						.onVal(relation.meta!.one_collection_field!, '=', parentCollection)
						.andOn(
							`${alias}.${relation.field}`,
							'=',
							knex.raw(
								`CAST(?? AS CHAR(255))`,
								`${get(aliasMap, parentFields ? `${parentFields}.~alias` : '') || parentCollection}.${
									schema.collections[parentCollection].primary
								}`
							)
						);
				});
			}

			// Still join o2m relations when in subquery OR when the o2m relation is not at the root level
			else if (relationType === 'o2m' && (subQuery === true || parentFields !== undefined)) {
				rootQuery.leftJoin(
					{ [alias]: relation.collection },
					`${get(aliasMap, parentFields ? `${parentFields}.~alias` : '') || parentCollection}.${
						schema.collections[relation.related_collection!].primary
					}`,
					`${alias}.${relation.field}`
				);
			}
		}

		if (relationType === 'm2o' || subQuery === true || (relationType === 'o2m' && parentFields !== undefined)) {
			let parent: string;

			if (relationType === 'm2o') {
				parent = relation.related_collection!;
			} else if (relationType === 'a2o') {
				const pathScope = pathParts[0].split(':')[1];

				if (!pathScope) {
					throw new InvalidQueryException(
						`You have to provide a collection scope when sorting or filtering on a many-to-any item`
					);
				}

				parent = pathScope;
			} else {
				parent = relation.collection;
			}

			if (pathParts.length) {
				followRelation(pathParts.slice(1), parent, `${parentFields ? parentFields + '.' : ''}${pathParts[0]}`);
			}
		}
	}
}

export function applySort(
	knex: Knex,
	schema: SchemaOverview,
	rootQuery: Knex.QueryBuilder,
	rootSort: string[],
	collection: string,
	subQuery = false
) {
	const relations: Relation[] = schema.relations;
	const aliasMap: AliasMap = {};

	rootQuery.orderBy(
		rootSort.map((sortField) => {
			const column: string[] = sortField.split('.');
			let order: 'asc' | 'desc' = 'asc';

			if (column.length > 1) {
				if (sortField.startsWith('-')) {
					order = 'desc';
				}

				if (column[0].startsWith('-')) {
					column[0] = column[0].substring(1);
				}

				addJoin({
					path: column,
					collection,
					aliasMap,
					rootQuery,
					subQuery,
					schema,
					relations,
					knex,
				});

				const { columnPath } = getColumnPath({ path: column, collection, aliasMap, relations });
				const [alias, field] = columnPath.split('.');

				return {
					order,
					column: getColumn(knex, alias, field, false, schema) as any,
				};
			}

			let col = column[0];
			if (sortField.startsWith('-')) {
				col = column[0].substring(1);
				order = 'desc';
			}

			return {
				order,
				column: getColumn(knex, collection, col, false, schema) as any,
			};
		})
	);
}

export function applyFilter(
	knex: Knex,
	schema: SchemaOverview,
	rootQuery: Knex.QueryBuilder,
	rootFilter: Filter,
	collection: string,
	subQuery = false
) {
	const helpers = getHelpers(knex);
	const relations: Relation[] = schema.relations;

	const aliasMap: AliasMap = {};

	if (subQuery) {
		addJoins(rootQuery, rootFilter, collection);
	}
	addWhereClauses(knex, rootQuery, rootFilter, collection);

	return rootQuery;

	function addJoins(dbQuery: Knex.QueryBuilder, filter: Filter, collection: string) {
		for (const [key, value] of Object.entries(filter)) {
			if (key === '_or' || key === '_and') {
				// If the _or array contains an empty object (full permissions), we should short-circuit and ignore all other
				// permission checks, as {} already matches full permissions.
				if (key === '_or' && value.some((subFilter: Record<string, any>) => Object.keys(subFilter).length === 0))
					continue;

				value.forEach((subFilter: Record<string, any>) => {
					addJoins(dbQuery, subFilter, collection);
				});

				continue;
			}

			const filterPath = getFilterPath(key, value);
			if (filterPath.length > 1) {
				addJoin({
					path: filterPath,
					collection,
					knex,
					schema,
					relations,
					subQuery,
					rootQuery,
					aliasMap,
				});
			}
		}
	}

	function addWhereClauses(
		knex: Knex,
		dbQuery: Knex.QueryBuilder,
		filter: Filter,
		collection: string,
		logical: 'and' | 'or' = 'and'
	) {
		for (const [key, value] of Object.entries(filter)) {
			if (key === '_or' || key === '_and') {
				// If the _or array contains an empty object (full permissions), we should short-circuit and ignore all other
				// permission checks, as {} already matches full permissions.
				if (key === '_or' && value.some((subFilter: Record<string, any>) => Object.keys(subFilter).length === 0)) {
					continue;
				}

				/** @NOTE this callback function isn't called until Knex runs the query */
				dbQuery[logical].where((subQuery) => {
					value.forEach((subFilter: Record<string, any>) => {
						addWhereClauses(knex, subQuery, subFilter, collection, key === '_and' ? 'and' : 'or');
					});
				});

				continue;
			}

			const filterPath = getFilterPath(key, value);

			/**
			 * For A2M fields, the path can contain an optional collection scope <field>:<scope>
			 */
			const pathRoot = filterPath[0].split(':')[0];

			const { relation, relationType } = getRelationInfo(relations, collection, pathRoot);

			const { operator: filterOperator, value: filterValue } = getOperation(key, value);

			if (relationType === 'm2o' || relationType === 'a2o' || relationType === null) {
				if (relationType && subQuery === false) {
					const column = `${collection}.${schema.collections[collection].primary}`;

					const subQueryBuilder = (filter: Filter) => (subQueryKnex: Knex.QueryBuilder<any, unknown[]>) => {
						subQueryKnex
							.select({ [schema.collections[collection].primary]: column })
							.from(collection)
							.whereNotNull(column);

<<<<<<< HEAD
						applyQuery(knex, collection, subQueryKnex, { filter }, schema, true);
					};
=======
					validateFilterOperator(
						schema.collections[targetCollection].fields[stripFunction(filterPath[filterPath.length - 1])].type,
						filterOperator
					);
>>>>>>> 896c5a2b

					dbQuery[logical].whereIn(column, subQueryBuilder(filter));
				} else {
<<<<<<< HEAD
					if (filterPath.length > 1) {
						const { columnPath, targetCollection } = getColumnPath({
							path: filterPath,
							collection,
							relations,
							aliasMap,
						});

						if (!columnPath) continue;

						validateFilterOperator(
							schema.collections[targetCollection].fields[filterPath[filterPath.length - 1]].type,
							filterOperator
						);

						applyFilterToQuery(columnPath, filterOperator, filterValue, logical, targetCollection);
					} else {
						validateFilterOperator(schema.collections[collection].fields[filterPath[0]].type, filterOperator);
=======
					validateFilterOperator(
						schema.collections[collection].fields[stripFunction(filterPath[0])].type,
						filterOperator
					);
>>>>>>> 896c5a2b

						applyFilterToQuery(`${collection}.${filterPath[0]}`, filterOperator, filterValue, logical);
					}
				}
			} else if (subQuery === false || filterPath.length > 1) {
				if (!relation) continue;

				let pkField: Knex.Raw<any> | string = `${collection}.${
					schema.collections[relation!.related_collection!].primary
				}`;

				if (relationType === 'o2a') {
					pkField = knex.raw(`CAST(?? AS CHAR(255))`, [pkField]);
				}

				const subQueryBuilder = (filter: Filter) => (subQueryKnex: Knex.QueryBuilder<any, unknown[]>) => {
					const field = relation!.field;
					const collection = relation!.collection;
					const column = `${collection}.${field}`;

					subQueryKnex
						.select({ [field]: column })
						.from(collection)
						.whereNotNull(column);

					applyQuery(knex, relation!.collection, subQueryKnex, { filter }, schema, true);
				};

				if (Object.keys(value)?.[0] === '_none') {
					dbQuery[logical].whereNotIn(pkField as string, subQueryBuilder(Object.values(value)[0] as Filter));
				} else if (Object.keys(value)?.[0] === '_some') {
					dbQuery[logical].whereIn(pkField as string, subQueryBuilder(Object.values(value)[0] as Filter));
				} else {
					dbQuery[logical].whereIn(pkField as string, subQueryBuilder(value));
				}
			}
		}

		function validateFilterOperator(type: Type, filterOperator: string) {
			if (filterOperator.startsWith('_')) {
				filterOperator = filterOperator.slice(1);
			}

			if (!getFilterOperatorsForType(type).includes(filterOperator as ClientFilterOperator)) {
				throw new InvalidQueryException(
					`"${type}" field type does not contain the "_${filterOperator}" filter operator`
				);
			}
		}

		function applyFilterToQuery(
			key: string,
			operator: string,
			compareValue: any,
			logical: 'and' | 'or' = 'and',
			originalCollectionName?: string
		) {
			const [table, column] = key.split('.');

			// Is processed through Knex.Raw, so should be safe to string-inject into these where queries
			const selectionRaw = getColumn(knex, table, column, false, schema) as any;

			// Knex supports "raw" in the columnName parameter, but isn't typed as such. Too bad..
			// See https://github.com/knex/knex/issues/4518 @TODO remove as any once knex is updated

			// These operators don't rely on a value, and can thus be used without one (eg `?filter[field][_null]`)
			if (operator === '_null' || (operator === '_nnull' && compareValue === false)) {
				dbQuery[logical].whereNull(selectionRaw);
			}

			if (operator === '_nnull' || (operator === '_null' && compareValue === false)) {
				dbQuery[logical].whereNotNull(selectionRaw);
			}

			if (operator === '_empty' || (operator === '_nempty' && compareValue === false)) {
				dbQuery[logical].andWhere((query) => {
					query.where(key, '=', '');
				});
			}

			if (operator === '_nempty' || (operator === '_empty' && compareValue === false)) {
				dbQuery[logical].andWhere((query) => {
					query.where(key, '!=', '');
				});
			}

			// The following fields however, require a value to be run. If no value is passed, we
			// ignore them. This allows easier use in GraphQL, where you wouldn't be able to
			// conditionally build out your filter structure (#4471)
			if (compareValue === undefined) return;

			if (Array.isArray(compareValue)) {
				// Tip: when using a `[Type]` type in GraphQL, but don't provide the variable, it'll be
				// reported as [undefined].
				// We need to remove any undefined values, as they are useless
				compareValue = compareValue.filter((val) => val !== undefined);
			}

			// Cast filter value (compareValue) based on function used
			if (column.includes('(') && column.includes(')')) {
				const functionName = column.split('(')[0] as FieldFunction;
				const type = getOutputTypeForFunction(functionName);

				if (['bigInteger', 'integer', 'float', 'decimal'].includes(type)) {
					compareValue = Number(compareValue);
				}
			}

			// Cast filter value (compareValue) based on type of field being filtered against
			const [collection, field] = key.split('.');
			const mappedCollection = originalCollectionName || collection;

			if (mappedCollection in schema.collections && field in schema.collections[mappedCollection].fields) {
				const type = schema.collections[mappedCollection].fields[field].type;

				if (['date', 'dateTime', 'time', 'timestamp'].includes(type)) {
					if (Array.isArray(compareValue)) {
						compareValue = compareValue.map((val) => helpers.date.parse(val));
					} else {
						compareValue = helpers.date.parse(compareValue);
					}
				}

				if (['bigInteger', 'integer', 'float', 'decimal'].includes(type)) {
					if (Array.isArray(compareValue)) {
						compareValue = compareValue.map((val) => Number(val));
					} else {
						compareValue = Number(compareValue);
					}
				}
			}

			if (operator === '_eq') {
				dbQuery[logical].where(selectionRaw, '=', compareValue);
			}

			if (operator === '_neq') {
				dbQuery[logical].whereNot(selectionRaw, compareValue);
			}

			if (operator === '_ieq') {
				dbQuery[logical].whereRaw(`LOWER(??) = ?`, [selectionRaw, `${compareValue.toLowerCase()}`]);
			}

			if (operator === '_nieq') {
				dbQuery[logical].whereRaw(`LOWER(??) <> ?`, [selectionRaw, `${compareValue.toLowerCase()}`]);
			}

			if (operator === '_contains') {
				dbQuery[logical].where(selectionRaw, 'like', `%${compareValue}%`);
			}

			if (operator === '_ncontains') {
				dbQuery[logical].whereNot(selectionRaw, 'like', `%${compareValue}%`);
			}

			if (operator === '_icontains') {
				dbQuery[logical].whereRaw(`LOWER(??) LIKE ?`, [selectionRaw, `%${compareValue.toLowerCase()}%`]);
			}

			if (operator === '_nicontains') {
				dbQuery[logical].whereRaw(`LOWER(??) NOT LIKE ?`, [selectionRaw, `%${compareValue.toLowerCase()}%`]);
			}

			if (operator === '_starts_with') {
				dbQuery[logical].where(key, 'like', `${compareValue}%`);
			}

			if (operator === '_nstarts_with') {
				dbQuery[logical].whereNot(key, 'like', `${compareValue}%`);
			}

			if (operator === '_istarts_with') {
				dbQuery[logical].whereRaw(`LOWER(??) LIKE ?`, [selectionRaw, `${compareValue.toLowerCase()}%`]);
			}

			if (operator === '_nistarts_with') {
				dbQuery[logical].whereRaw(`LOWER(??) NOT LIKE ?`, [selectionRaw, `${compareValue.toLowerCase()}%`]);
			}

			if (operator === '_ends_with') {
				dbQuery[logical].where(key, 'like', `%${compareValue}`);
			}

			if (operator === '_nends_with') {
				dbQuery[logical].whereNot(key, 'like', `%${compareValue}`);
			}

			if (operator === '_iends_with') {
				dbQuery[logical].whereRaw(`LOWER(??) LIKE ?`, [selectionRaw, `%${compareValue.toLowerCase()}`]);
			}

			if (operator === '_niends_with') {
				dbQuery[logical].whereRaw(`LOWER(??) NOT LIKE ?`, [selectionRaw, `%${compareValue.toLowerCase()}`]);
			}

			if (operator === '_gt') {
				dbQuery[logical].where(selectionRaw, '>', compareValue);
			}

			if (operator === '_gte') {
				dbQuery[logical].where(selectionRaw, '>=', compareValue);
			}

			if (operator === '_lt') {
				dbQuery[logical].where(selectionRaw, '<', compareValue);
			}

			if (operator === '_lte') {
				dbQuery[logical].where(selectionRaw, '<=', compareValue);
			}

			if (operator === '_in') {
				let value = compareValue;
				if (typeof value === 'string') value = value.split(',');

				dbQuery[logical].whereIn(selectionRaw, value as string[]);
			}

			if (operator === '_nin') {
				let value = compareValue;
				if (typeof value === 'string') value = value.split(',');

				dbQuery[logical].whereNotIn(selectionRaw, value as string[]);
			}

			if (operator === '_between') {
				if (compareValue.length !== 2) return;

				let value = compareValue;
				if (typeof value === 'string') value = value.split(',');

				dbQuery[logical].whereBetween(selectionRaw, value);
			}

			if (operator === '_nbetween') {
				if (compareValue.length !== 2) return;

				let value = compareValue;
				if (typeof value === 'string') value = value.split(',');

				dbQuery[logical].whereNotBetween(selectionRaw, value);
			}

			if (operator == '_intersects') {
				dbQuery[logical].whereRaw(helpers.st.intersects(key, compareValue));
			}

			if (operator == '_nintersects') {
				dbQuery[logical].whereRaw(helpers.st.nintersects(key, compareValue));
			}

			if (operator == '_intersects_bbox') {
				dbQuery[logical].whereRaw(helpers.st.intersects_bbox(key, compareValue));
			}

			if (operator == '_nintersects_bbox') {
				dbQuery[logical].whereRaw(helpers.st.nintersects_bbox(key, compareValue));
			}
		}
	}
}

export async function applySearch(
	schema: SchemaOverview,
	dbQuery: Knex.QueryBuilder,
	searchQuery: string,
	collection: string
): Promise<void> {
	const fields = Object.entries(schema.collections[collection].fields);

	dbQuery.andWhere(function () {
		fields.forEach(([name, field]) => {
			if (['text', 'string'].includes(field.type)) {
				this.orWhereRaw(`LOWER(??) LIKE ?`, [`${collection}.${name}`, `%${searchQuery.toLowerCase()}%`]);
			} else if (['bigInteger', 'integer', 'decimal', 'float'].includes(field.type)) {
				const number = Number(searchQuery);
				if (!isNaN(number)) this.orWhere({ [`${collection}.${name}`]: number });
			} else if (field.type === 'uuid' && validate(searchQuery)) {
				this.orWhere({ [`${collection}.${name}`]: searchQuery });
			}
		});
	});
}

export function applyAggregate(dbQuery: Knex.QueryBuilder, aggregate: Aggregate, collection: string): void {
	for (const [operation, fields] of Object.entries(aggregate)) {
		if (!fields) continue;

		for (const field of fields) {
			if (operation === 'avg') {
				dbQuery.avg(`${collection}.${field}`, { as: `avg->${field}` });
			}

			if (operation === 'avgDistinct') {
				dbQuery.avgDistinct(`${collection}.${field}`, { as: `avgDistinct->${field}` });
			}

			if (operation === 'countAll') {
				dbQuery.count('*', { as: 'countAll' });
			}

			if (operation === 'count') {
				if (field === '*') {
					dbQuery.count('*', { as: 'count' });
				} else {
					dbQuery.count(`${collection}.${field}`, { as: `count->${field}` });
				}
			}

			if (operation === 'countDistinct') {
				dbQuery.countDistinct(`${collection}.${field}`, { as: `countDistinct->${field}` });
			}

			if (operation === 'sum') {
				dbQuery.sum(`${collection}.${field}`, { as: `sum->${field}` });
			}

			if (operation === 'sumDistinct') {
				dbQuery.sumDistinct(`${collection}.${field}`, { as: `sumDistinct->${field}` });
			}

			if (operation === 'min') {
				dbQuery.min(`${collection}.${field}`, { as: `min->${field}` });
			}

			if (operation === 'max') {
				dbQuery.max(`${collection}.${field}`, { as: `max->${field}` });
			}
		}
	}
}

function getFilterPath(key: string, value: Record<string, any>) {
	const path = [key];

	if (typeof Object.keys(value)[0] === 'string' && Object.keys(value)[0].startsWith('_') === true) {
		return path;
	}

	if (isPlainObject(value)) {
		path.push(...getFilterPath(Object.keys(value)[0], Object.values(value)[0]));
	}

	return path;
}

function getOperation(key: string, value: Record<string, any>): { operator: string; value: any } {
	if (key.startsWith('_') && key !== '_and' && key !== '_or') {
		return { operator: key as string, value };
	} else if (isPlainObject(value) === false) {
		return { operator: '_eq', value };
	}

	return getOperation(Object.keys(value)[0], Object.values(value)[0]);
}<|MERGE_RESOLUTION|>--- conflicted
+++ resolved
@@ -379,19 +379,11 @@
 							.from(collection)
 							.whereNotNull(column);
 
-<<<<<<< HEAD
 						applyQuery(knex, collection, subQueryKnex, { filter }, schema, true);
 					};
-=======
-					validateFilterOperator(
-						schema.collections[targetCollection].fields[stripFunction(filterPath[filterPath.length - 1])].type,
-						filterOperator
-					);
->>>>>>> 896c5a2b
 
 					dbQuery[logical].whereIn(column, subQueryBuilder(filter));
 				} else {
-<<<<<<< HEAD
 					if (filterPath.length > 1) {
 						const { columnPath, targetCollection } = getColumnPath({
 							path: filterPath,
@@ -403,19 +395,16 @@
 						if (!columnPath) continue;
 
 						validateFilterOperator(
-							schema.collections[targetCollection].fields[filterPath[filterPath.length - 1]].type,
+							schema.collections[targetCollection].fields[stripFunction(filterPath[filterPath.length - 1])].type,
 							filterOperator
 						);
 
 						applyFilterToQuery(columnPath, filterOperator, filterValue, logical, targetCollection);
 					} else {
-						validateFilterOperator(schema.collections[collection].fields[filterPath[0]].type, filterOperator);
-=======
-					validateFilterOperator(
-						schema.collections[collection].fields[stripFunction(filterPath[0])].type,
-						filterOperator
-					);
->>>>>>> 896c5a2b
+						validateFilterOperator(
+							schema.collections[collection].fields[stripFunction(filterPath[0])].type,
+							filterOperator
+						);
 
 						applyFilterToQuery(`${collection}.${filterPath[0]}`, filterOperator, filterValue, logical);
 					}
