--- conflicted
+++ resolved
@@ -1,11 +1,7 @@
 import { SchemaOverview } from '@directus/schema/dist/types/overview';
 import { Column } from 'knex-schema-inspector/dist/types/column';
 import { FieldMeta, Type } from '@directus/shared/types';
-<<<<<<< HEAD
-
-/**
- * Typemap graciously provided by @gpetrov
- */
+import getDatabase from '../database';
 
 type LocalTypeEntry = {
 	type: Type | 'unknown';
@@ -14,11 +10,6 @@
 };
 
 const localTypeMap: Record<string, LocalTypeEntry> = {
-=======
-import getDatabase from '../database';
-
-const localTypeMap: Record<string, { type: Type; useTimezone?: boolean }> = {
->>>>>>> 6eafe010
 	// Shared
 	boolean: { type: 'boolean' },
 	tinyint: { type: 'boolean' },
@@ -116,13 +107,9 @@
 export default function getLocalType(
 	column: SchemaOverview[string]['columns'][string] | Column,
 	field?: { special?: FieldMeta['special'] }
-<<<<<<< HEAD
 ): LocalTypeEntry {
-=======
-): Type | 'unknown' {
 	const database = getDatabase();
 
->>>>>>> 6eafe010
 	const type = localTypeMap[column.data_type.toLowerCase().split('(')[0]];
 
 	const special = field?.special;
@@ -143,9 +130,9 @@
 
 		if (type.startsWith('timestamp')) {
 			if (type.endsWith('with local time zone')) {
-				return 'timestamp';
+				return { type: 'timestamp' };
 			} else {
-				return 'dateTime';
+				return { type: 'dateTime' };
 			}
 		}
 	}
