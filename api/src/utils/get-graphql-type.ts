import {
	GraphQLBoolean,
	GraphQLFloat,
	GraphQLInt,
	GraphQLScalarType,
	GraphQLString,
	GraphQLList,
	GraphQLType,
} from 'graphql';
import { GraphQLJSON } from 'graphql-compose';
<<<<<<< HEAD
import { GraphQLDate } from '../services/graphql/types/date.js';
import { GraphQLGeoJSON } from '../services/graphql/types/geojson.js';
import type { Type } from '@directus/shared/types';
import { GraphQLHash } from '../services/graphql/types/hash.js';
=======
import { GraphQLDate } from '../services/graphql/types/date';
import { GraphQLGeoJSON } from '../services/graphql/types/geojson';
import { Type } from '@directus/shared/types';
import { GraphQLHash } from '../services/graphql/types/hash';
import { GraphQLBigInt } from '../services/graphql/types/bigint';
>>>>>>> cc55d560

export function getGraphQLType(
	localType: Type | 'alias' | 'unknown',
	special: string[]
): GraphQLScalarType | GraphQLList<GraphQLType> {
	if (special.includes('conceal')) {
		return GraphQLHash;
	}

	switch (localType) {
		case 'boolean':
			return GraphQLBoolean;
		case 'bigInteger':
			return GraphQLBigInt;
		case 'integer':
			return GraphQLInt;
		case 'decimal':
		case 'float':
			return GraphQLFloat;
		case 'csv':
			return new GraphQLList(GraphQLString);
		case 'json':
			return GraphQLJSON;
		case 'geometry':
			return GraphQLGeoJSON;
		case 'timestamp':
		case 'dateTime':
		case 'date':
			return GraphQLDate;
		case 'hash':
			return GraphQLHash;
		default:
			return GraphQLString;
	}
}<|MERGE_RESOLUTION|>--- conflicted
+++ resolved
@@ -8,18 +8,11 @@
 	GraphQLType,
 } from 'graphql';
 import { GraphQLJSON } from 'graphql-compose';
-<<<<<<< HEAD
 import { GraphQLDate } from '../services/graphql/types/date.js';
 import { GraphQLGeoJSON } from '../services/graphql/types/geojson.js';
 import type { Type } from '@directus/shared/types';
 import { GraphQLHash } from '../services/graphql/types/hash.js';
-=======
-import { GraphQLDate } from '../services/graphql/types/date';
-import { GraphQLGeoJSON } from '../services/graphql/types/geojson';
-import { Type } from '@directus/shared/types';
-import { GraphQLHash } from '../services/graphql/types/hash';
-import { GraphQLBigInt } from '../services/graphql/types/bigint';
->>>>>>> cc55d560
+import { GraphQLBigInt } from '../services/graphql/types/bigint.js';
 
 export function getGraphQLType(
 	localType: Type | 'alias' | 'unknown',
