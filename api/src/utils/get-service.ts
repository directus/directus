--- conflicted
+++ resolved
@@ -31,13 +31,10 @@
 	switch (collection) {
 		case 'directus_activity':
 			return new ActivityService(opts);
-<<<<<<< HEAD
 		// case 'directus_collections':
 		// 	return new CollectionsService(opts);
 		case 'directus_comments':
 			return new CommentsService(opts);
-=======
->>>>>>> 08095a29
 		case 'directus_dashboards':
 			return new DashboardsService(opts);
 		case 'directus_files':
