import { InvalidQueryException } from '../exceptions';
import { stripFunction } from './strip-function';

<<<<<<< HEAD
export const JSON_QUERY_REGEX = /^json\([\w\d:_-]+(\.[\w\d:_-]+)*\$(\.([\w\d_-]+|\*)|\[(\d+|\*)\])+\)/i;

=======
// used to limit all the shenanigans JSONPath accepts to a consistently supported subset
export const JSON_QUERY_REGEX = /^json\([\w:]+(\.[\w:]+)*\$(\.(\w+|\*)|\[(\d+|\*)\])+\)/i;

/**
 * Parse a "JSON(field$.path)"" string into sub elements
 */
>>>>>>> 9db9e6ea
export function parseJsonFunction(data: string) {
	if (!JSON_QUERY_REGEX.test(data)) {
		throw new InvalidQueryException(`The json query used is not valid. "${data}"`);
	}
	const content = stripFunction(data);
	const pathStart = content.indexOf('$');
	return {
		fieldName: content.substring(0, pathStart),
		jsonPath: content.substring(pathStart),
	};
}<|MERGE_RESOLUTION|>--- conflicted
+++ resolved
@@ -1,17 +1,12 @@
 import { InvalidQueryException } from '../exceptions';
 import { stripFunction } from './strip-function';
 
-<<<<<<< HEAD
+// used to limit all the shenanigans JSONPath accepts to a consistently supported subset
 export const JSON_QUERY_REGEX = /^json\([\w\d:_-]+(\.[\w\d:_-]+)*\$(\.([\w\d_-]+|\*)|\[(\d+|\*)\])+\)/i;
-
-=======
-// used to limit all the shenanigans JSONPath accepts to a consistently supported subset
-export const JSON_QUERY_REGEX = /^json\([\w:]+(\.[\w:]+)*\$(\.(\w+|\*)|\[(\d+|\*)\])+\)/i;
 
 /**
  * Parse a "JSON(field$.path)"" string into sub elements
  */
->>>>>>> 9db9e6ea
 export function parseJsonFunction(data: string) {
 	if (!JSON_QUERY_REGEX.test(data)) {
 		throw new InvalidQueryException(`The json query used is not valid. "${data}"`);
