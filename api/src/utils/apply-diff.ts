import type { Field, Relation, SchemaOverview } from '@directus/types';
import type { Diff, DiffDeleted, DiffNew } from 'deep-diff';
import deepDiff from 'deep-diff';
import type { Knex } from 'knex';
import { cloneDeep, merge, set } from 'lodash-es';
import getDatabase from '../database/index.js';
import emitter from '../emitter.js';
import logger from '../logger.js';
import { CollectionsService } from '../services/collections.js';
import { FieldsService } from '../services/fields.js';
import { RelationsService } from '../services/relations.js';
import {
	ActionEventParams,
	Collection,
	DiffKind,
	MutationOptions,
	Snapshot,
	SnapshotDiff,
	SnapshotField,
} from '../types/index.js';
import { getSchema } from './get-schema.js';
<<<<<<< HEAD
import { clearSystemCache } from './clearSystemCache.js';
=======
import { getHelpers } from '../database/helpers/index.js';
>>>>>>> dd3202ce

type CollectionDelta = {
	collection: string;
	diff: Diff<Collection | undefined>[];
};

export async function applyDiff(
	currentSnapshot: Snapshot,
	snapshotDiff: SnapshotDiff,
	options?: { database?: Knex; schema?: SchemaOverview }
): Promise<void> {
	const database = options?.database ?? getDatabase();
	const helpers = getHelpers(database);
	const schema = options?.schema ?? (await getSchema({ database, bypassCache: true }));

	const nestedActionEvents: ActionEventParams[] = [];
	const mutationOptions: MutationOptions = {
		autoPurgeSystemCache: false,
		bypassEmitAction: (params) => nestedActionEvents.push(params),
		bypassLimits: true,
	};

	const runPostColumnChange = await helpers.schema.preColumnChange();

	await database.transaction(async (trx) => {
		const collectionsService = new CollectionsService({ knex: trx, schema });

		const getNestedCollectionsToCreate = (currentLevelCollection: string) =>
			snapshotDiff.collections.filter(
				({ diff }) => (diff[0] as DiffNew<Collection>).rhs?.meta?.group === currentLevelCollection
			) as CollectionDelta[];

		const getNestedCollectionsToDelete = (currentLevelCollection: string) =>
			snapshotDiff.collections.filter(
				({ diff }) => (diff[0] as DiffDeleted<Collection>).lhs?.meta?.group === currentLevelCollection
			) as CollectionDelta[];

		const createCollections = async (collections: CollectionDelta[]) => {
			for (const { collection, diff } of collections) {
				if (diff?.[0]?.kind === DiffKind.NEW && diff[0].rhs) {
					// We'll nest the to-be-created fields in the same collection creation, to prevent
					// creating a collection without a primary key
					const fields = snapshotDiff.fields
						.filter((fieldDiff) => fieldDiff.collection === collection)
						.map((fieldDiff) => (fieldDiff.diff[0] as DiffNew<Field>).rhs)
						.map((fieldDiff) => {
							// Casts field type to UUID when applying non-PostgreSQL schema onto PostgreSQL database.
							// This is needed because they snapshots UUID fields as char/varchar with length 36.
							if (
								['char', 'varchar'].includes(String(fieldDiff.schema?.data_type).toLowerCase()) &&
								fieldDiff.schema?.max_length === 36 &&
								(fieldDiff.schema?.is_primary_key ||
									(fieldDiff.schema?.foreign_key_table && fieldDiff.schema?.foreign_key_column))
							) {
								return merge(fieldDiff, { type: 'uuid', schema: { data_type: 'uuid', max_length: null } });
							} else {
								return fieldDiff;
							}
						});

					try {
						await collectionsService.createOne(
							{
								...diff[0].rhs,
								fields,
							},
							mutationOptions
						);
					} catch (err: any) {
						logger.error(`Failed to create collection "${collection}"`);
						throw err;
					}

					// Now that the fields are in for this collection, we can strip them from the field edits
					snapshotDiff.fields = snapshotDiff.fields.filter((fieldDiff) => fieldDiff.collection !== collection);

					await createCollections(getNestedCollectionsToCreate(collection));
				}
			}
		};

		const deleteCollections = async (collections: CollectionDelta[]) => {
			for (const { collection, diff } of collections) {
				if (diff?.[0]?.kind === DiffKind.DELETE) {
					const relations = schema.relations.filter(
						(r) => r.related_collection === collection || r.collection === collection
					);

					if (relations.length > 0) {
						const relationsService = new RelationsService({ knex: trx, schema });

						for (const relation of relations) {
							try {
								await relationsService.deleteOne(relation.collection, relation.field, mutationOptions);
							} catch (err) {
								logger.error(
									`Failed to delete collection "${collection}" due to relation "${relation.collection}.${relation.field}"`
								);
								throw err;
							}
						}

						// clean up deleted relations from existing schema
						schema.relations = schema.relations.filter(
							(r) => r.related_collection !== collection && r.collection !== collection
						);
					}

					await deleteCollections(getNestedCollectionsToDelete(collection));

					try {
						await collectionsService.deleteOne(collection, mutationOptions);
					} catch (err) {
						logger.error(`Failed to delete collection "${collection}"`);
						throw err;
					}
				}
			}
		};

		// Finds all collections that need to be created
		const filterCollectionsForCreation = ({ diff }: { collection: string; diff: Diff<Collection | undefined>[] }) => {
			// Check new collections only
			const isNewCollection = diff[0]?.kind === DiffKind.NEW;
			if (!isNewCollection) return false;

			// Create now if no group
			const groupName = (diff[0] as DiffNew<Collection>).rhs.meta?.group;
			if (!groupName) return true;

			// Check if parent collection already exists in schema
			const parentExists = currentSnapshot.collections.find((c) => c.collection === groupName) !== undefined;
			// If this is a new collection and the parent collection doesn't exist in current schema ->
			// Check if the parent collection will be created as part of applying this snapshot ->
			// If yes -> this collection will be created recursively
			// If not -> create now
			// (ex.)
			// TopLevelCollection - I exist in current schema
			// 		NestedCollection - I exist in snapshotDiff as a new collection
			//			TheCurrentCollectionInIteration - I exist in snapshotDiff as a new collection but will be created as part of NestedCollection
			const parentWillBeCreatedInThisApply =
				snapshotDiff.collections.filter(
					({ collection, diff }) => diff[0]?.kind === DiffKind.NEW && collection === groupName
				).length > 0;
			// Has group, but parent is not new, parent is also not being created in this snapshot apply
			if (parentExists && !parentWillBeCreatedInThisApply) return true;

			return false;
		};

		// Create top level collections (no group, or highest level in existing group) first,
		// then continue with nested collections recursively
		await createCollections(snapshotDiff.collections.filter(filterCollectionsForCreation));

		// delete top level collections (no group) first, then continue with nested collections recursively
		await deleteCollections(
			snapshotDiff.collections.filter(
				({ diff }) => diff[0]?.kind === DiffKind.DELETE && (diff[0] as DiffDeleted<Collection>).lhs.meta?.group === null
			)
		);

		for (const { collection, diff } of snapshotDiff.collections) {
			if (diff?.[0]?.kind === DiffKind.EDIT || diff?.[0]?.kind === DiffKind.ARRAY) {
				const currentCollection = currentSnapshot.collections.find((field) => {
					return field.collection === collection;
				});

				if (currentCollection) {
					try {
						const newValues = diff.reduce((acc, currentDiff) => {
							deepDiff.applyChange(acc, undefined, currentDiff);
							return acc;
						}, cloneDeep(currentCollection));

						await collectionsService.updateOne(collection, newValues, mutationOptions);
					} catch (err) {
						logger.error(`Failed to update collection "${collection}"`);
						throw err;
					}
				}
			}
		}

		const fieldsService = new FieldsService({
			knex: trx,
			schema: await getSchema({ database: trx, bypassCache: true }),
		});

		for (const { collection, field, diff } of snapshotDiff.fields) {
			if (diff?.[0]?.kind === DiffKind.NEW && !isNestedMetaUpdate(diff?.[0])) {
				try {
					await fieldsService.createField(collection, (diff[0] as DiffNew<Field>).rhs, undefined, mutationOptions);
				} catch (err) {
					logger.error(`Failed to create field "${collection}.${field}"`);
					throw err;
				}
			}

			if (diff?.[0]?.kind === DiffKind.EDIT || diff?.[0]?.kind === DiffKind.ARRAY || isNestedMetaUpdate(diff[0]!)) {
				const currentField = currentSnapshot.fields.find((snapshotField) => {
					return snapshotField.collection === collection && snapshotField.field === field;
				});

				if (currentField) {
					try {
						const newValues = diff.reduce((acc, currentDiff) => {
							deepDiff.applyChange(acc, undefined, currentDiff);
							return acc;
						}, cloneDeep(currentField));
						await fieldsService.updateField(collection, newValues, mutationOptions);
					} catch (err) {
						logger.error(`Failed to update field "${collection}.${field}"`);
						throw err;
					}
				}
			}

			if (diff?.[0]?.kind === DiffKind.DELETE && !isNestedMetaUpdate(diff?.[0])) {
				try {
					await fieldsService.deleteField(collection, field, mutationOptions);
				} catch (err) {
					logger.error(`Failed to delete field "${collection}.${field}"`);
					throw err;
				}

				// Field deletion also cleans up the relationship. We should ignore any relationship
				// changes attached to this now non-existing field
				snapshotDiff.relations = snapshotDiff.relations.filter(
					(relation) => (relation.collection === collection && relation.field === field) === false
				);
			}
		}

		const relationsService = new RelationsService({
			knex: trx,
			schema: await getSchema({ database: trx, bypassCache: true }),
		});

		for (const { collection, field, diff } of snapshotDiff.relations) {
			const structure = {};

			for (const diffEdit of diff) {
				set(structure, diffEdit.path!, undefined);
			}

			if (diff?.[0]?.kind === DiffKind.NEW) {
				try {
					await relationsService.createOne((diff[0] as DiffNew<Relation>).rhs, mutationOptions);
				} catch (err) {
					logger.error(`Failed to create relation "${collection}.${field}"`);
					throw err;
				}
			}

			if (diff?.[0]?.kind === DiffKind.EDIT || diff?.[0]?.kind === DiffKind.ARRAY) {
				const currentRelation = currentSnapshot.relations.find((relation) => {
					return relation.collection === collection && relation.field === field;
				});

				if (currentRelation) {
					try {
						const newValues = diff.reduce((acc, currentDiff) => {
							deepDiff.applyChange(acc, undefined, currentDiff);
							return acc;
						}, cloneDeep(currentRelation));
						await relationsService.updateOne(collection, field, newValues, mutationOptions);
					} catch (err) {
						logger.error(`Failed to update relation "${collection}.${field}"`);
						throw err;
					}
				}
			}

			if (diff?.[0]?.kind === DiffKind.DELETE) {
				try {
					await relationsService.deleteOne(collection, field, mutationOptions);
				} catch (err) {
					logger.error(`Failed to delete relation "${collection}.${field}"`);
					throw err;
				}
			}
		}
	});

	if (runPostColumnChange) {
		await helpers.schema.postColumnChange();
	}

	await clearSystemCache();

	if (nestedActionEvents.length > 0) {
		const updatedSchema = await getSchema({ database, bypassCache: true });

		for (const nestedActionEvent of nestedActionEvents) {
			nestedActionEvent.context.schema = updatedSchema;
			emitter.emitAction(nestedActionEvent.event, nestedActionEvent.meta, nestedActionEvent.context);
		}
	}
}

export function isNestedMetaUpdate(diff: Diff<SnapshotField | undefined>): boolean {
	if (!diff) return false;
	if (diff.kind !== DiffKind.NEW && diff.kind !== DiffKind.DELETE) return false;
	if (!diff.path || diff.path.length < 2 || diff.path[0] !== 'meta') return false;
	return true;
}<|MERGE_RESOLUTION|>--- conflicted
+++ resolved
@@ -19,11 +19,8 @@
 	SnapshotField,
 } from '../types/index.js';
 import { getSchema } from './get-schema.js';
-<<<<<<< HEAD
 import { clearSystemCache } from './clearSystemCache.js';
-=======
 import { getHelpers } from '../database/helpers/index.js';
->>>>>>> dd3202ce
 
 type CollectionDelta = {
 	collection: string;
