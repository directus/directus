--- conflicted
+++ resolved
@@ -17,15 +17,12 @@
 	SnapshotField,
 } from '../types';
 import { getSchema } from './get-schema';
-<<<<<<< HEAD
 import getDatabase from '../database';
 import { applyChange, Diff, DiffDeleted, DiffNew } from 'deep-diff';
 import { cloneDeep, merge, set } from 'lodash';
 import logger from '../logger';
 import emitter from '../emitter';
 import { clearSystemCache } from './clearSystemCache';
-=======
->>>>>>> 13a720bb
 
 type CollectionDelta = {
 	collection: string;
