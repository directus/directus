--- conflicted
+++ resolved
@@ -152,11 +152,7 @@
 			special: special,
 			note: field.note,
 			alias: existing?.alias ?? true,
-<<<<<<< HEAD
-			validation: (field.validation as Filter) ?? null,
-=======
 			validation: (validation as Filter) ?? null,
->>>>>>> 703fb842
 		};
 	}
 
