--- conflicted
+++ resolved
@@ -1,27 +1,9 @@
-<<<<<<< HEAD
-import SchemaInspector from '@directus/schema';
-import type { Accountability, SchemaOverview, Filter } from '@directus/shared/types';
-import { parseJSON, toArray } from '@directus/shared/utils';
-import type { Knex } from 'knex';
-import { mapValues } from 'lodash';
-import { ALIAS_TYPES } from '../constants';
-import getDatabase from '../database';
-import { systemCollectionRows } from '../database/system-data/collections';
-import { systemFieldRows } from '../database/system-data/fields';
-import env from '../env';
-import logger from '../logger';
-import getDefaultValue from './get-default-value';
-import getLocalType from './get-local-type';
-import { getCache } from '../cache';
-import { RelationsService } from '../services/relations';
-=======
 import type { SchemaInspector } from '@directus/schema';
 import { createInspector } from '@directus/schema';
-import type { Filter, SchemaOverview } from '@directus/types';
+import type { Accountability, Filter, SchemaOverview } from '@directus/types';
 import { parseJSON, toArray } from '@directus/utils';
 import type { Knex } from 'knex';
 import { mapValues } from 'lodash-es';
-import { getSchemaCache, setSchemaCache } from '../cache.js';
 import { ALIAS_TYPES } from '../constants.js';
 import getDatabase from '../database/index.js';
 import { systemCollectionRows } from '../database/system-data/collections/index.js';
@@ -31,7 +13,7 @@
 import { RelationsService } from '../services/relations.js';
 import getDefaultValue from './get-default-value.js';
 import getLocalType from './get-local-type.js';
->>>>>>> aeb26bdb
+import { getCache } from '../cache.js';
 
 export async function getSchema(options?: {
 	database?: Knex;
