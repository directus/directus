--- conflicted
+++ resolved
@@ -78,8 +78,7 @@
 
 			bus.subscribe(messageKey, callback);
 
-<<<<<<< HEAD
-			const callback = async () => {
+			async function callback() {
 				try {
 					if (timeout) clearTimeout(timeout);
 
@@ -90,23 +89,7 @@
 				} finally {
 					bus.unsubscribe(messageKey, callback);
 				}
-			};
-
-			bus.subscribe(messageKey, callback);
-
-			timeout = setTimeout(async () => {
-				logger.trace('Did not receive schema callback message in time. Pulling schema...');
-				callback();
-			}, TIMEOUT);
-=======
-			async function callback() {
-				if (timeout) clearTimeout(timeout);
-
-				const schema = await getSchema(options, attempt + 1);
-				resolve(schema);
-				bus.unsubscribe(messageKey, callback);
 			}
->>>>>>> bf47a194
 		});
 	}
 
