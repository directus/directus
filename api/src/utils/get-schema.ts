import SchemaInspector from '@directus/schema';
<<<<<<< HEAD
import type { Accountability, SchemaOverview, Filter } from '@directus/shared/types';
=======
import type { Filter, SchemaOverview } from '@directus/shared/types';
>>>>>>> 13a720bb
import { parseJSON, toArray } from '@directus/shared/utils';
import type { Knex } from 'knex';
import { mapValues } from 'lodash';
<<<<<<< HEAD
=======
import { getSchemaCache, setSchemaCache } from '../cache';
>>>>>>> 13a720bb
import { ALIAS_TYPES } from '../constants';
import getDatabase from '../database';
import { systemCollectionRows } from '../database/system-data/collections';
import { systemFieldRows } from '../database/system-data/fields';
import env from '../env';
import logger from '../logger';
import getDefaultValue from './get-default-value';
import getLocalType from './get-local-type';
import { getCache } from '../cache';
import { RelationsService } from '../services/relations';

export async function getSchema(options?: {
	database?: Knex;
	accountability?: Accountability;

	/**
	 * To bypass any cached schema if bypassCache is enabled.
	 * Used to ensure schema snapshot/apply is not using outdated schema
	 */
	bypassCache?: boolean;
}): Promise<SchemaOverview> {
	const database = options?.database || getDatabase();
	const schemaInspector = SchemaInspector(database);

	let result: SchemaOverview;

	if (!options?.bypassCache && env['CACHE_SCHEMA'] !== false) {
		let cachedSchema;
		const { systemCache } = getCache();

		try {
<<<<<<< HEAD
			cachedSchema = (await systemCache.get('schema')) as SchemaOverview;
=======
			cachedSchema = await getSchemaCache();
>>>>>>> 13a720bb
		} catch (err: any) {
			logger.warn(err, `[schema-cache] Couldn't retrieve cache. ${err}`);
		}

		if (cachedSchema) {
			result = cachedSchema;
		} else {
			result = await getDatabaseSchema(database, schemaInspector);

			try {
<<<<<<< HEAD
				await systemCache.set('schema', result);
=======
				await setSchemaCache(result);
>>>>>>> 13a720bb
			} catch (err: any) {
				logger.warn(err, `[schema-cache] Couldn't save cache. ${err}`);
			}
		}
	} else {
		result = await getDatabaseSchema(database, schemaInspector);
	}

	return result;
}

async function getDatabaseSchema(
	database: Knex,
	schemaInspector: ReturnType<typeof SchemaInspector>
): Promise<SchemaOverview> {
	const result: SchemaOverview = {
		collections: {},
		relations: [],
	};

	const schemaOverview = await schemaInspector.overview();

	const collections = [
		...(await database
			.select('collection', 'singleton', 'note', 'sort_field', 'accountability')
			.from('directus_collections')),
		...systemCollectionRows,
	];

	for (const [collection, info] of Object.entries(schemaOverview)) {
		if (toArray(env['DB_EXCLUDE_TABLES']).includes(collection)) {
			logger.trace(`Collection "${collection}" is configured to be excluded and will be ignored`);
			continue;
		}

		if (!info.primary) {
			logger.warn(`Collection "${collection}" doesn't have a primary key column and will be ignored`);
			continue;
		}

		if (collection.includes(' ')) {
			logger.warn(`Collection "${collection}" has a space in the name and will be ignored`);
			continue;
		}

		const collectionMeta = collections.find((collectionMeta) => collectionMeta.collection === collection);

		result.collections[collection] = {
			collection,
			primary: info.primary,
			singleton:
				collectionMeta?.singleton === true || collectionMeta?.singleton === 'true' || collectionMeta?.singleton === 1,
			note: collectionMeta?.note || null,
			sortField: collectionMeta?.sort_field || null,
			accountability: collectionMeta ? collectionMeta.accountability : 'all',
			fields: mapValues(schemaOverview[collection]?.columns, (column) => {
				return {
					field: column.column_name,
					defaultValue: getDefaultValue(column) ?? null,
					nullable: column.is_nullable ?? true,
					generated: column.is_generated ?? false,
					type: getLocalType(column),
					dbType: column.data_type,
					precision: column.numeric_precision || null,
					scale: column.numeric_scale || null,
					special: [],
					note: null,
					validation: null,
					alias: false,
				};
			}),
		};
	}

	const fields = [
		...(await database
			.select<
				{
					id: number;
					collection: string;
					field: string;
					special: string;
					note: string | null;
					validation: string | Record<string, any> | null;
				}[]
			>('id', 'collection', 'field', 'special', 'note', 'validation')
			.from('directus_fields')),
		...systemFieldRows,
	].filter((field) => (field.special ? toArray(field.special) : []).includes('no-data') === false);

	for (const field of fields) {
		if (!result.collections[field.collection]) continue;

		const existing = result.collections[field.collection]?.fields[field.field];
		const column = schemaOverview[field.collection]?.columns[field.field];
		const special = field.special ? toArray(field.special) : [];

		if (ALIAS_TYPES.some((type) => special.includes(type)) === false && !existing) continue;

		const type = (existing && getLocalType(column, { special })) || 'alias';
		let validation = field.validation ?? null;

		if (validation && typeof validation === 'string') validation = parseJSON(validation);

		result.collections[field.collection]!.fields[field.field] = {
			field: field.field,
			defaultValue: existing?.defaultValue ?? null,
			nullable: existing?.nullable ?? true,
			generated: existing?.generated ?? false,
			type: type,
			dbType: existing?.dbType || null,
			precision: existing?.precision || null,
			scale: existing?.scale || null,
			special: special,
			note: field.note,
			alias: existing?.alias ?? true,
			validation: (validation as Filter) ?? null,
		};
	}

	const relationsService = new RelationsService({ knex: database, schema: result });
	result.relations = await relationsService.readAll();

	return result;
}<|MERGE_RESOLUTION|>--- conflicted
+++ resolved
@@ -1,16 +1,9 @@
 import SchemaInspector from '@directus/schema';
-<<<<<<< HEAD
 import type { Accountability, SchemaOverview, Filter } from '@directus/shared/types';
-=======
-import type { Filter, SchemaOverview } from '@directus/shared/types';
->>>>>>> 13a720bb
 import { parseJSON, toArray } from '@directus/shared/utils';
 import type { Knex } from 'knex';
 import { mapValues } from 'lodash';
-<<<<<<< HEAD
-=======
 import { getSchemaCache, setSchemaCache } from '../cache';
->>>>>>> 13a720bb
 import { ALIAS_TYPES } from '../constants';
 import getDatabase from '../database';
 import { systemCollectionRows } from '../database/system-data/collections';
@@ -42,11 +35,7 @@
 		const { systemCache } = getCache();
 
 		try {
-<<<<<<< HEAD
 			cachedSchema = (await systemCache.get('schema')) as SchemaOverview;
-=======
-			cachedSchema = await getSchemaCache();
->>>>>>> 13a720bb
 		} catch (err: any) {
 			logger.warn(err, `[schema-cache] Couldn't retrieve cache. ${err}`);
 		}
@@ -57,11 +46,7 @@
 			result = await getDatabaseSchema(database, schemaInspector);
 
 			try {
-<<<<<<< HEAD
 				await systemCache.set('schema', result);
-=======
-				await setSchemaCache(result);
->>>>>>> 13a720bb
 			} catch (err: any) {
 				logger.warn(err, `[schema-cache] Couldn't save cache. ${err}`);
 			}
