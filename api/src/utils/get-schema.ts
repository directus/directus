import { useEnv } from '@directus/env';
import type { SchemaInspector } from '@directus/schema';
import { createInspector } from '@directus/schema';
import { systemCollectionRows } from '@directus/system-data';
import type { Filter, SchemaOverview } from '@directus/types';
import { parseJSON, toArray } from '@directus/utils';
import type { Knex } from 'knex';
import { mapValues } from 'lodash-es';
import { useBus } from '../bus/index.js';
import { getSchemaCache, setSchemaCache } from '../cache.js';
import { ALIAS_TYPES } from '../constants.js';
import getDatabase from '../database/index.js';
import { useLock } from '../lock/index.js';
import { useLogger } from '../logger/index.js';
import { RelationsService } from '../services/relations.js';
import getDefaultValue from './get-default-value.js';
import { getSystemFieldRowsWithAuthProviders } from './get-field-system-rows.js';
import getLocalType from './get-local-type.js';

const logger = useLogger();

export async function getSchema(
	options?: {
		database?: Knex;

		/**
		 * To bypass any cached schema if bypassCache is enabled.
		 * Used to ensure schema snapshot/apply is not using outdated schema
		 */
		bypassCache?: boolean;
	},
	attempt = 0,
): Promise<SchemaOverview> {
	const MAX_ATTEMPTS = 3;

<<<<<<< HEAD
	if (attempt >= MAX_ATTEMPTS) {
		throw new Error(`Failed to get Schema information after ${MAX_ATTEMPTS} attempts`);
	}

	const env = useEnv();
	const lock = useLock();
	const bus = useBus();
	const lockKey = 'schemaCache--preparing';
	const messageKey = 'schemaCache--done';
=======
	const env = useEnv();

	if (options?.bypassCache || env['CACHE_SCHEMA'] === false) {
		const database = options?.database || getDatabase();
		const schemaInspector = createInspector(database);
>>>>>>> 103a4c96

	if (options?.bypassCache || env['CACHE_SCHEMA'] === false) {
		return await fetchAndCacheSchema();
	}

	const cached = await getSchemaCache();

	if (cached) {
		return cached;
	}

<<<<<<< HEAD
	return await handleSchemaCaching();
=======
	if (attempt >= MAX_ATTEMPTS) {
		throw new Error(`Failed to get Schema information: hit infinite loop`);
	}

	const lock = useLock();
	const bus = useBus();
>>>>>>> 103a4c96

	async function fetchAndCacheSchema(): Promise<SchemaOverview> {
		const database = options?.database || getDatabase();
		const schemaInspector = createInspector(database);
		const schema = await getDatabaseSchema(database, schemaInspector);
		await setSchemaCache(schema);

		await lock.delete(lockKey);
		bus.publish(messageKey, { ready: true });

		return schema;
	}

	async function handleSchemaCaching(): Promise<SchemaOverview> {
		const processId = await lock.increment(lockKey);

		if (processId < 1) {
			await lock.set(lockKey, 1);
		}

		if (processId >= (env['CACHE_SCHEMA_MAX_ITERATIONS'] as number)) {
			await lock.delete(lockKey);
			throw new Error('Maximum iterations reached for schema caching.');
		}

		if (processId > 1) {
			// Wait for schema cache

			try {
				const schema = await waitForSchemaCache();
				// Got schema from someone else
				await lock.increment(lockKey, -1);
				return schema;
			} catch (error) {
				logger.warn(error);
				// Since we couldn't get schema from others, let's fetch it ourselves
			}
		}

		return await fetchAndCacheSchema();
	}

	async function waitForSchemaCache(): Promise<SchemaOverview> {
		const TIMEOUT = 5000;
		return new Promise((resolve, reject) => {
			const timeout = setTimeout(
				() => {
					// Timeout reached. Pulling schema directly.
					callback();
				},
				// Offput subsequent calls on the same container
				Math.random() * TIMEOUT + 2000,
			);

			bus.subscribe(messageKey, callback);

			async function callback(): Promise<void> {
				clearTimeout(timeout);
				bus.unsubscribe(messageKey, callback);

				try {
					const schema = await getSchema(options, attempt + 1);
					resolve(schema);
				} catch (error) {
					reject(error);
				}
			}
		});
	}
}

async function getDatabaseSchema(database: Knex, schemaInspector: SchemaInspector): Promise<SchemaOverview> {
	const env = useEnv();

	const result: SchemaOverview = {
		collections: {},
		relations: [],
	};

	const systemFieldRows = getSystemFieldRowsWithAuthProviders();

	const schemaOverview = await schemaInspector.overview();

	const collections = [
		...(await database
			.select('collection', 'singleton', 'note', 'sort_field', 'accountability')
			.from('directus_collections')),
		...systemCollectionRows,
	];

	for (const [collection, info] of Object.entries(schemaOverview)) {
		if (toArray(env['DB_EXCLUDE_TABLES']).includes(collection)) {
			logger.trace(`Collection "${collection}" is configured to be excluded and will be ignored`);
			continue;
		}

		if (!info.primary) {
			logger.warn(`Collection "${collection}" doesn't have a primary key column and will be ignored`);
			continue;
		}

		if (collection.includes(' ')) {
			logger.warn(`Collection "${collection}" has a space in the name and will be ignored`);
			continue;
		}

		const collectionMeta = collections.find((collectionMeta) => collectionMeta.collection === collection);

		result.collections[collection] = {
			collection,
			primary: info.primary,
			singleton:
				collectionMeta?.singleton === true || collectionMeta?.singleton === 'true' || collectionMeta?.singleton === 1,
			note: collectionMeta?.note || null,
			sortField: collectionMeta?.sort_field || null,
			accountability: collectionMeta ? collectionMeta.accountability : 'all',
			fields: mapValues(schemaOverview[collection]?.columns, (column) => {
				return {
					field: column.column_name,
					defaultValue: getDefaultValue(column) ?? null,
					nullable: column.is_nullable ?? true,
					generated: column.is_generated ?? false,
					type: getLocalType(column),
					dbType: column.data_type,
					precision: column.numeric_precision || null,
					scale: column.numeric_scale || null,
					special: [],
					note: null,
					validation: null,
					alias: false,
				};
			}),
		};
	}

	const fields = [
		...(await database
			.select<
				{
					id: number;
					collection: string;
					field: string;
					special: string;
					note: string | null;
					validation: string | Record<string, any> | null;
				}[]
			>('id', 'collection', 'field', 'special', 'note', 'validation')
			.from('directus_fields')),
		...systemFieldRows,
	].filter((field) => (field.special ? toArray(field.special) : []).includes('no-data') === false);

	for (const field of fields) {
		if (!result.collections[field.collection]) continue;

		const existing = result.collections[field.collection]?.fields[field.field];
		const column = schemaOverview[field.collection]?.columns[field.field];
		const special = field.special ? toArray(field.special) : [];

		if (ALIAS_TYPES.some((type) => special.includes(type)) === false && !existing) continue;

		const type = (existing && getLocalType(column, { special })) || 'alias';
		let validation = field.validation ?? null;

		if (validation && typeof validation === 'string') validation = parseJSON(validation);

		result.collections[field.collection]!.fields[field.field] = {
			field: field.field,
			defaultValue: existing?.defaultValue ?? null,
			nullable: existing?.nullable ?? true,
			generated: existing?.generated ?? false,
			type: type,
			dbType: existing?.dbType || null,
			precision: existing?.precision || null,
			scale: existing?.scale || null,
			special: special,
			note: field.note,
			alias: existing?.alias ?? true,
			validation: (validation as Filter) ?? null,
		};
	}

	const relationsService = new RelationsService({ knex: database, schema: result });
	result.relations = await relationsService.readAll();

	return result;
}<|MERGE_RESOLUTION|>--- conflicted
+++ resolved
@@ -33,7 +33,6 @@
 ): Promise<SchemaOverview> {
 	const MAX_ATTEMPTS = 3;
 
-<<<<<<< HEAD
 	if (attempt >= MAX_ATTEMPTS) {
 		throw new Error(`Failed to get Schema information after ${MAX_ATTEMPTS} attempts`);
 	}
@@ -43,13 +42,6 @@
 	const bus = useBus();
 	const lockKey = 'schemaCache--preparing';
 	const messageKey = 'schemaCache--done';
-=======
-	const env = useEnv();
-
-	if (options?.bypassCache || env['CACHE_SCHEMA'] === false) {
-		const database = options?.database || getDatabase();
-		const schemaInspector = createInspector(database);
->>>>>>> 103a4c96
 
 	if (options?.bypassCache || env['CACHE_SCHEMA'] === false) {
 		return await fetchAndCacheSchema();
@@ -61,16 +53,8 @@
 		return cached;
 	}
 
-<<<<<<< HEAD
 	return await handleSchemaCaching();
-=======
-	if (attempt >= MAX_ATTEMPTS) {
-		throw new Error(`Failed to get Schema information: hit infinite loop`);
-	}
-
-	const lock = useLock();
-	const bus = useBus();
->>>>>>> 103a4c96
+
 
 	async function fetchAndCacheSchema(): Promise<SchemaOverview> {
 		const database = options?.database || getDatabase();
