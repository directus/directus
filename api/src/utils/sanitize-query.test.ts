<<<<<<< HEAD
import { describe, expect, test, vi, afterEach, beforeEach } from 'vitest';
import { refreshEnv } from '../env';
import { sanitizeQuery } from './sanitize-query';
=======
import { describe, expect, test, vi } from 'vitest';

import { sanitizeQuery } from './sanitize-query.js';
>>>>>>> 9ee67830

vi.mock('@directus/utils', async () => {
	const actual = (await vi.importActual('@directus/utils')) as any;

	return {
		...actual,
		parseFilter: vi.fn().mockImplementation((value) => value),
	};
});

describe('limit', () => {
	test.each([-1, 0, 100])('should accept number %i', (limit) => {
		const sanitizedQuery = sanitizeQuery({ limit });

		expect(sanitizedQuery.limit).toBe(limit);
	});

	test('should accept string 1', () => {
		const limit = '1';

		const sanitizedQuery = sanitizeQuery({ limit });

		expect(sanitizedQuery.limit).toBe(1);
	});
});

describe('max limit', () => {
	beforeEach(() => {
		vi.stubEnv('MAX_QUERY_LIMIT', '100');
		refreshEnv();
	});

	afterEach(() => {
		vi.unstubAllEnvs();
		refreshEnv();
	});

	test('should replace -1', () => {
		const sanitizedQuery = sanitizeQuery({ limit: -1 });

		expect(sanitizedQuery.limit).toBe(100);
	});

	test.each([1, 25, 150])('should accept number %i', (limit) => {
		const sanitizedQuery = sanitizeQuery({ limit });

		expect(sanitizedQuery.limit).toBe(limit);
	});
});

describe('fields', () => {
	test('should accept valid value', () => {
		const fields = ['field_a', 'field_b'];

		const sanitizedQuery = sanitizeQuery({ fields });

		expect(sanitizedQuery.fields).toEqual(['field_a', 'field_b']);
	});

	test('should split as csv when it is a string', () => {
		const fields = 'field_a,field_b';

		const sanitizedQuery = sanitizeQuery({ fields });

		expect(sanitizedQuery.fields).toEqual(['field_a', 'field_b']);
	});

	test('should split as nested csv when it is an array', () => {
		const fields = ['field_a,field_b', 'field_c'];

		const sanitizedQuery = sanitizeQuery({ fields });

		expect(sanitizedQuery.fields).toEqual(['field_a', 'field_b', 'field_c']);
	});

	test('should trim', () => {
		const fields = ['   field_a   '];

		const sanitizedQuery = sanitizeQuery({ fields });

		expect(sanitizedQuery.fields).toEqual(['field_a']);
	});
});

describe('group', () => {
	test('should accept valid value', () => {
		const groupBy = ['group_a', 'group_b'];

		const sanitizedQuery = sanitizeQuery({ groupBy });

		expect(sanitizedQuery.group).toEqual(['group_a', 'group_b']);
	});

	test('should split as csv when it is a string', () => {
		const groupBy = 'group_a,group_b';

		const sanitizedQuery = sanitizeQuery({ groupBy });

		expect(sanitizedQuery.group).toEqual(['group_a', 'group_b']);
	});

	test('should split as nested csv when it is an array', () => {
		const groupBy = ['group_a,group_b', 'group_c'];

		const sanitizedQuery = sanitizeQuery({ groupBy });

		expect(sanitizedQuery.group).toEqual(['group_a', 'group_b', 'group_c']);
	});

	test('should trim', () => {
		const groupBy = ['   group_a   '];

		const sanitizedQuery = sanitizeQuery({ groupBy });

		expect(sanitizedQuery.group).toEqual(['group_a']);
	});
});

describe('aggregate', () => {
	test('should accept valid value', () => {
		const aggregate = { count: '*' };

		const sanitizedQuery = sanitizeQuery({ aggregate });

		expect(sanitizedQuery.aggregate).toEqual({ count: ['*'] });
	});

	test('should parse as json when it is a string', () => {
		const aggregate = '{ "count": "*" }';

		const sanitizedQuery = sanitizeQuery({ aggregate });

		expect(sanitizedQuery.aggregate).toEqual({ count: ['*'] });
	});
});

describe('sort', () => {
	test('should accept valid value', () => {
		const sort = ['field_a', 'field_b'];

		const sanitizedQuery = sanitizeQuery({ sort });

		expect(sanitizedQuery.sort).toEqual(['field_a', 'field_b']);
	});

	test('should split as csv when it is a string', () => {
		const sort = 'field_a,field_b';

		const sanitizedQuery = sanitizeQuery({ sort });

		expect(sanitizedQuery.sort).toEqual(['field_a', 'field_b']);
	});
});

describe('filter', () => {
	test('should accept valid value', () => {
		const filter = { field_a: { _eq: 'test' } };

		const sanitizedQuery = sanitizeQuery({ filter });

		expect(sanitizedQuery.filter).toEqual({ field_a: { _eq: 'test' } });
	});

	test('should parse as json when it is a string', () => {
		const filter = '{ "field_a": { "_eq": "test" } }';

		const sanitizedQuery = sanitizeQuery({ filter });

		expect(sanitizedQuery.filter).toEqual({ field_a: { _eq: 'test' } });
	});
});

describe('offset', () => {
	test('should accept number 1', () => {
		const offset = 1;

		const sanitizedQuery = sanitizeQuery({ offset });

		expect(sanitizedQuery.offset).toBe(1);
	});

	test('should accept string 1', () => {
		const offset = '1';

		const sanitizedQuery = sanitizeQuery({ offset });

		expect(sanitizedQuery.offset).toBe(1);
	});

	test('should ignore zero', () => {
		const offset = 0;

		const sanitizedQuery = sanitizeQuery({ offset });

		expect(sanitizedQuery.offset).toBeUndefined();
	});
});

describe('page', () => {
	test('should accept number 1', () => {
		const page = 1;

		const sanitizedQuery = sanitizeQuery({ page });

		expect(sanitizedQuery.page).toBe(1);
	});

	test('should accept string 1', () => {
		const page = '1';

		const sanitizedQuery = sanitizeQuery({ page });

		expect(sanitizedQuery.page).toBe(1);
	});

	test('should ignore zero', () => {
		const page = 0;

		const sanitizedQuery = sanitizeQuery({ page });

		expect(sanitizedQuery.page).toBeUndefined();
	});
});

describe('meta', () => {
	test.each([
		{ input: '*', expected: ['total_count', 'filter_count'] },
		{ input: 'total_count', expected: ['total_count'] },
		{ input: 'total_count,filter_count', expected: ['total_count', 'filter_count'] },
		{ input: ['total_count', 'filter_count'], expected: ['total_count', 'filter_count'] },
	])('should accept $input', ({ input, expected }) => {
		const sanitizedQuery = sanitizeQuery({ meta: input }) as any;

		expect(sanitizedQuery.meta).toEqual(expected);
	});
});

describe('search', () => {
	test('should accept valid value', () => {
		const search = 'test';

		const sanitizedQuery = sanitizeQuery({ search });

		expect(sanitizedQuery.search).toBe('test');
	});

	test('should ignore non-string', () => {
		const search = ['test'];

		const sanitizedQuery = sanitizeQuery({ search });

		expect(sanitizedQuery.search).toBeUndefined();
	});
});

describe('export', () => {
	test('should accept valid value', () => {
		const format = 'json';

		const sanitizedQuery = sanitizeQuery({ export: format });

		expect(sanitizedQuery.export).toBe('json');
	});
});

describe('deep', () => {
	test('should accept valid value', () => {
		const deep = { deep: { relational_field: { _sort: ['name'] } } };

		const sanitizedQuery = sanitizeQuery({ deep });

		expect(sanitizedQuery.deep).toEqual({ deep: { relational_field: { _sort: ['name'] } } });
	});

	test('should parse as json when it is a string', () => {
		const deep = { deep: { relational_field: { _sort: ['name'] } } };

		const sanitizedQuery = sanitizeQuery({ deep });

		expect(sanitizedQuery.deep).toEqual({ deep: { relational_field: { _sort: ['name'] } } });
	});

	test('should ignore non-underscore-prefixed queries', () => {
		const deep = { deep: { relational_field_a: { _sort: ['name'] }, relational_field_b: { sort: ['name'] } } };

		const sanitizedQuery = sanitizeQuery({ deep });

		expect(sanitizedQuery.deep).toEqual({ deep: { relational_field_a: { _sort: ['name'] } } });
	});
});

describe('alias', () => {
	test('should accept valid value', () => {
		const alias = { field_a: 'testField' };

		const sanitizedQuery = sanitizeQuery({ alias });

		expect(sanitizedQuery.alias).toEqual({ field_a: 'testField' });
	});

	test('should parse as json when it is a string', () => {
		const alias = '{ "field_a": "testField" }';

		const sanitizedQuery = sanitizeQuery({ alias });

		expect(sanitizedQuery.alias).toEqual({ field_a: 'testField' });
	});
});<|MERGE_RESOLUTION|>--- conflicted
+++ resolved
@@ -1,12 +1,6 @@
-<<<<<<< HEAD
-import { describe, expect, test, vi, afterEach, beforeEach } from 'vitest';
-import { refreshEnv } from '../env';
-import { sanitizeQuery } from './sanitize-query';
-=======
 import { describe, expect, test, vi } from 'vitest';
-
+import { refreshEnv } from '../env.js';
 import { sanitizeQuery } from './sanitize-query.js';
->>>>>>> 9ee67830
 
 vi.mock('@directus/utils', async () => {
 	const actual = (await vi.importActual('@directus/utils')) as any;
