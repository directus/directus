import deepDiff from 'deep-diff';
<<<<<<< HEAD
import type { Snapshot, SnapshotDiff, SnapshotSystemField } from '../types/index.js';
import { DiffKind } from '../types/index.js';
import { sanitizeCollection, sanitizeField, sanitizeRelation, sanitizeSystemField } from './sanitize-schema.js';
=======
import type { Snapshot, SnapshotDiff } from '@directus/types';
import { DiffKind } from '@directus/types';
import { sanitizeCollection, sanitizeField, sanitizeRelation } from './sanitize-schema.js';
>>>>>>> 43790142

export function getSnapshotDiff(current: Snapshot, after: Snapshot): SnapshotDiff {
	const diffedSnapshot: SnapshotDiff = {
		collections: [
			...current.collections.map((currentCollection) => {
				const afterCollection = after.collections.find(
					(afterCollection) => afterCollection.collection === currentCollection.collection,
				);

				const afterCollectionSanitized = afterCollection ? sanitizeCollection(afterCollection) : undefined;

				return {
					collection: currentCollection.collection,
					diff: deepDiff.diff(sanitizeCollection(currentCollection), afterCollectionSanitized),
				};
			}),
			...after.collections
				.filter((afterCollection) => {
					const currentCollection = current.collections.find(
						(currentCollection) => currentCollection.collection === afterCollection.collection,
					);

					return !!currentCollection === false;
				})
				.map((afterCollection) => ({
					collection: afterCollection.collection,
					diff: deepDiff.diff(undefined, sanitizeCollection(afterCollection)),
				})),
		].filter((obj) => Array.isArray(obj.diff)) as SnapshotDiff['collections'],
		fields: [
			...current.fields.map((currentField) => {
				const afterField = after.fields.find(
					(afterField) => afterField.collection === currentField.collection && afterField.field === currentField.field,
				);

				const isAutoIncrementPrimaryKey =
					!!currentField.schema?.is_primary_key && !!currentField.schema?.has_auto_increment;

				// Changing to/from alias fields should delete the current field
				if (
					afterField &&
					currentField.type !== afterField.type &&
					(currentField.type === 'alias' || afterField.type === 'alias')
				) {
					return {
						collection: currentField.collection,
						field: currentField.field,
						diff: deepDiff.diff(sanitizeField(currentField, isAutoIncrementPrimaryKey), undefined),
					};
				}

				const afterFieldSanitized = afterField ? sanitizeField(afterField, isAutoIncrementPrimaryKey) : undefined;

				return {
					collection: currentField.collection,
					field: currentField.field,
					diff: deepDiff.diff(sanitizeField(currentField, isAutoIncrementPrimaryKey), afterFieldSanitized),
				};
			}),
			...after.fields
				.filter((afterField) => {
					let currentField = current.fields.find(
						(currentField) =>
							currentField.collection === afterField.collection && afterField.field === currentField.field,
					);

					// Changing to/from alias fields should create the new field
					if (
						currentField &&
						currentField.type !== afterField.type &&
						(currentField.type === 'alias' || afterField.type === 'alias')
					) {
						currentField = undefined;
					}

					return !!currentField === false;
				})
				.map((afterField) => ({
					collection: afterField.collection,
					field: afterField.field,
					diff: deepDiff.diff(undefined, sanitizeField(afterField)),
				})),
		].filter((obj) => Array.isArray(obj.diff)) as SnapshotDiff['fields'],
		systemFields: [
			...(current.systemFields ?? []).map((currentSystemField) => {
				const afterSystemField = (after.systemFields ?? []).find(
					(afterSystemField) =>
						afterSystemField.collection === currentSystemField.collection &&
						afterSystemField.field === currentSystemField.field,
				);

				const afterSystemFieldSanitized = afterSystemField
					? sanitizeSystemField(afterSystemField)
					: invertIndexed(currentSystemField);

				return {
					collection: currentSystemField.collection,
					field: currentSystemField.field,
					diff: deepDiff.diff(sanitizeSystemField(currentSystemField), afterSystemFieldSanitized),
				};
			}),
			...(after.systemFields ?? [])
				.filter((afterSystemField) => {
					if (!afterSystemField.schema.is_indexed) return false;

					const currentSystemField = (current.systemFields ?? []).find(
						(currentSystemField) =>
							currentSystemField.collection === afterSystemField.collection &&
							afterSystemField.field === currentSystemField.field,
					);

					return Boolean(currentSystemField) === false;
				})
				.map((afterSystemField) => {
					const currentSystemField = (current.systemFields ?? []).find(
						(currentSystemField) =>
							currentSystemField.collection === afterSystemField.collection &&
							currentSystemField.field === afterSystemField.field,
					);

					const currentSystemFieldSanitized = currentSystemField
						? sanitizeSystemField(currentSystemField)
						: invertIndexed(afterSystemField);

					return {
						collection: afterSystemField.collection,
						field: afterSystemField.field,
						diff: deepDiff.diff(currentSystemFieldSanitized, sanitizeSystemField(afterSystemField)),
					};
				}),
		].filter((obj) => Array.isArray(obj.diff)) as SnapshotDiff['systemFields'],
		relations: [
			...current.relations.map((currentRelation) => {
				const afterRelation = after.relations.find(
					(afterRelation) =>
						afterRelation.collection === currentRelation.collection && afterRelation.field === currentRelation.field,
				);

				const afterRelationSanitized = afterRelation ? sanitizeRelation(afterRelation) : undefined;

				return {
					collection: currentRelation.collection,
					field: currentRelation.field,
					related_collection: currentRelation.related_collection,
					diff: deepDiff.diff(sanitizeRelation(currentRelation), afterRelationSanitized),
				};
			}),
			...after.relations
				.filter((afterRelation) => {
					const currentRelation = current.relations.find(
						(currentRelation) =>
							currentRelation.collection === afterRelation.collection && afterRelation.field === currentRelation.field,
					);

					return !!currentRelation === false;
				})
				.map((afterRelation) => ({
					collection: afterRelation.collection,
					field: afterRelation.field,
					related_collection: afterRelation.related_collection,
					diff: deepDiff.diff(undefined, sanitizeRelation(afterRelation)),
				})),
		].filter((obj) => Array.isArray(obj.diff)) as SnapshotDiff['relations'],
	};

	/**
	 * When you delete a collection, we don't have to individually drop all the fields/relations as well
	 */

	const deletedCollections = diffedSnapshot.collections
		.filter((collection) => collection.diff?.[0]?.kind === DiffKind.DELETE)
		.map(({ collection }) => collection);

	diffedSnapshot.fields = diffedSnapshot.fields.filter(
		(field) => deletedCollections.includes(field.collection) === false,
	);

	diffedSnapshot.relations = diffedSnapshot.relations.filter(
		(relation) => deletedCollections.includes(relation.collection) === false,
	);

	return diffedSnapshot;
}

function invertIndexed(field: SnapshotSystemField): SnapshotSystemField {
	const newSchema: SnapshotSystemField['schema'] = { ...field.schema };

	if ('is_indexed' in field.schema) {
		newSchema.is_indexed = !field.schema.is_indexed;
	}

	return { ...field, schema: newSchema };
}<|MERGE_RESOLUTION|>--- conflicted
+++ resolved
@@ -1,13 +1,7 @@
 import deepDiff from 'deep-diff';
-<<<<<<< HEAD
-import type { Snapshot, SnapshotDiff, SnapshotSystemField } from '../types/index.js';
-import { DiffKind } from '../types/index.js';
+import type { Snapshot, SnapshotDiff, SnapshotSystemField } from '@directus/types';
+import { DiffKind } from '@directus/types';
 import { sanitizeCollection, sanitizeField, sanitizeRelation, sanitizeSystemField } from './sanitize-schema.js';
-=======
-import type { Snapshot, SnapshotDiff } from '@directus/types';
-import { DiffKind } from '@directus/types';
-import { sanitizeCollection, sanitizeField, sanitizeRelation } from './sanitize-schema.js';
->>>>>>> 43790142
 
 export function getSnapshotDiff(current: Snapshot, after: Snapshot): SnapshotDiff {
 	const diffedSnapshot: SnapshotDiff = {
