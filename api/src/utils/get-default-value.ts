--- conflicted
+++ resolved
@@ -1,7 +1,4 @@
-<<<<<<< HEAD
-=======
 import { SchemaOverview } from '@directus/schema/types/overview';
->>>>>>> 86dd593f
 import { parseJSON } from '@directus/shared/utils';
 import { Column } from 'knex-schema-inspector/dist/types/column';
 import env from '../env';
@@ -9,19 +6,7 @@
 import getLocalType from './get-local-type';
 
 export default function getDefaultValue(
-	column:
-		| {
-				table_name: string;
-				column_name: string;
-				default_value: string | null;
-				is_nullable: boolean;
-				is_generated: boolean;
-				data_type: string;
-				numeric_precision?: number | null;
-				numeric_scale?: number | null;
-				max_length: number | null;
-		  }
-		| Column
+	column: SchemaOverview[string]['columns'][string] | Column
 ): string | boolean | number | Record<string, any> | any[] | null {
 	const type = getLocalType(column);
 
