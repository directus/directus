--- conflicted
+++ resolved
@@ -24,17 +24,11 @@
 		fieldsService.readAll(),
 		relationsService.readAll(),
 	]);
-
-<<<<<<< HEAD
-	const collectionsFiltered = collectionsRaw.filter((item) => excludeSystem(item));
-	const fieldsFiltered = fieldsRaw.filter((item) => excludeSystem(item));
-	const relationsFiltered = relationsRaw.filter((item) => excludeSystem(item));
+  
+	const collectionsFiltered = collectionsRaw.filter((item) => excludeSystem(item) && excludeUntracked(item));
+	const fieldsFiltered = fieldsRaw.filter((item) => excludeSystem(item) && excludeUntracked(item));
+	const relationsFiltered = relationsRaw.filter((item) => excludeSystem(item) && excludeUntracked(item));
 	const systemFieldsFiltered = fieldsRaw.filter((item) => systemFieldWithIndex(item));
-=======
-	const collectionsFiltered = collectionsRaw.filter((item: any) => excludeSystem(item) && excludeUntracked(item));
-	const fieldsFiltered = fieldsRaw.filter((item: any) => excludeSystem(item) && excludeUntracked(item));
-	const relationsFiltered = relationsRaw.filter((item: any) => excludeSystem(item) && excludeUntracked(item));
->>>>>>> 4b40d7fa
 
 	const collectionsSorted = sortBy(mapValues(collectionsFiltered, sortDeep), ['collection']).map((collection) =>
 		sanitizeCollection(collection),
@@ -61,28 +55,22 @@
 		systemFields: systemFieldsSorted,
 		relations: relationsSorted,
 	};
-}
 
-<<<<<<< HEAD
 function excludeSystem(item: { meta: { system?: boolean | null } | null }) {
-=======
-function excludeSystem(item: Collection | Field | Relation) {
->>>>>>> 4b40d7fa
 	if (item?.meta?.system === true) return false;
 	return true;
 }
 
-<<<<<<< HEAD
 function systemFieldWithIndex(item: {
 	meta: { system?: boolean | null } | null;
 	schema: { is_indexed: boolean } | null;
 }) {
 	return item.meta?.system === true && item.schema?.is_indexed;
-=======
+}
+  
 function excludeUntracked(item: Collection | Field | Relation) {
 	if (item?.meta === null) return false;
 	return true;
->>>>>>> 4b40d7fa
 }
 
 function omitID(item: Record<string, any>) {
