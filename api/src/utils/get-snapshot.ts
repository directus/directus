import type {
	Field,
	Relation,
	ApiCollection,
	SchemaOverview,
	Snapshot,
	SnapshotField,
	SnapshotRelation,
} from '@directus/types';
import { version } from 'directus/version';
import type { Knex } from 'knex';
import { fromPairs, isArray, isPlainObject, mapValues, omit, sortBy, toPairs } from 'lodash-es';
import getDatabase, { getDatabaseClient } from '../database/index.js';
import { CollectionsService } from '../services/collections.js';
import { FieldsService } from '../services/fields.js';
import { RelationsService } from '../services/relations.js';
<<<<<<< HEAD
import type { Snapshot } from '../types/index.js';
=======
>>>>>>> 43790142
import { getSchema } from './get-schema.js';
import { sanitizeCollection, sanitizeField, sanitizeRelation, sanitizeSystemField } from './sanitize-schema.js';

export async function getSnapshot(options?: { database?: Knex; schema?: SchemaOverview }): Promise<Snapshot> {
	const database = options?.database ?? getDatabase();
	const vendor = getDatabaseClient(database);
	const schema = options?.schema ?? (await getSchema({ database, bypassCache: true }));

	const collectionsService = new CollectionsService({ knex: database, schema });
	const fieldsService = new FieldsService({ knex: database, schema });
	const relationsService = new RelationsService({ knex: database, schema });

	const [collectionsRaw, fieldsRaw, relationsRaw] = await Promise.all([
		collectionsService.readByQuery(),
		fieldsService.readAll(),
		relationsService.readAll(),
	]);
  
	const collectionsFiltered = collectionsRaw.filter((item) => excludeSystem(item) && excludeUntracked(item));
	const fieldsFiltered = fieldsRaw.filter((item) => excludeSystem(item) && excludeUntracked(item));
	const relationsFiltered = relationsRaw.filter((item) => excludeSystem(item) && excludeUntracked(item));
	const systemFieldsFiltered = fieldsRaw.filter((item) => systemFieldWithIndex(item));

	const collectionsSorted = sortBy(mapValues(collectionsFiltered, sortDeep), ['collection']).map((collection) =>
		sanitizeCollection(collection),
	);

	const fieldsSorted = sortBy(mapValues(fieldsFiltered, sortDeep), ['collection', 'meta.id']).map((field) =>
		sanitizeField(omitID(field) as Field),
	);

	const systemFieldsSorted = sortBy(systemFieldsFiltered, ['collection', 'field']).map((field) =>
		sanitizeSystemField(field),
	);

	const relationsSorted = sortBy(mapValues(relationsFiltered, sortDeep), ['collection', 'meta.id']).map((relation) =>
		sanitizeRelation(omitID(relation) as Relation),
	);

	return {
		version: 1,
		directus: version,
		vendor,
<<<<<<< HEAD
		collections: collectionsSorted,
		fields: fieldsSorted,
		systemFields: systemFieldsSorted,
		relations: relationsSorted,
	};
}

function excludeSystem(item: { meta: { system?: boolean | null } | null }) {
=======
		collections: collectionsSorted.map((collection) => sanitizeCollection(collection)) as ApiCollection[],
		fields: fieldsSorted.map((field) => sanitizeField(field)) as SnapshotField[],
		relations: relationsSorted.map((relation) => sanitizeRelation(relation)) as SnapshotRelation[],
	};
}

function excludeSystem(item: ApiCollection | Field | Relation) {
>>>>>>> 43790142
	if (item?.meta?.system === true) return false;
	return true;
}

<<<<<<< HEAD
function systemFieldWithIndex(item: {
	meta: { system?: boolean | null } | null;
	schema: { is_indexed: boolean } | null;
}) {
	return item.meta?.system === true && item.schema?.is_indexed;
}
  
function excludeUntracked(item: { meta: unknown | null } | null) {
=======
function excludeUntracked(item: ApiCollection | Field | Relation) {
>>>>>>> 43790142
	if (item?.meta === null) return false;
	return true;
}

function omitID(item: Record<string, any>) {
	return omit(item, 'meta.id');
}

function sortDeep(raw: any): any {
	if (isPlainObject(raw)) {
		const mapped = mapValues(raw, sortDeep);
		const pairs = toPairs(mapped);
		const sorted = sortBy(pairs);
		return fromPairs(sorted);
	}

	if (isArray(raw)) {
		return (raw as any[]).map((raw) => sortDeep(raw));
	}

	return raw;
}<|MERGE_RESOLUTION|>--- conflicted
+++ resolved
@@ -14,10 +14,6 @@
 import { CollectionsService } from '../services/collections.js';
 import { FieldsService } from '../services/fields.js';
 import { RelationsService } from '../services/relations.js';
-<<<<<<< HEAD
-import type { Snapshot } from '../types/index.js';
-=======
->>>>>>> 43790142
 import { getSchema } from './get-schema.js';
 import { sanitizeCollection, sanitizeField, sanitizeRelation, sanitizeSystemField } from './sanitize-schema.js';
 
@@ -61,7 +57,6 @@
 		version: 1,
 		directus: version,
 		vendor,
-<<<<<<< HEAD
 		collections: collectionsSorted,
 		fields: fieldsSorted,
 		systemFields: systemFieldsSorted,
@@ -70,20 +65,10 @@
 }
 
 function excludeSystem(item: { meta: { system?: boolean | null } | null }) {
-=======
-		collections: collectionsSorted.map((collection) => sanitizeCollection(collection)) as ApiCollection[],
-		fields: fieldsSorted.map((field) => sanitizeField(field)) as SnapshotField[],
-		relations: relationsSorted.map((relation) => sanitizeRelation(relation)) as SnapshotRelation[],
-	};
-}
-
-function excludeSystem(item: ApiCollection | Field | Relation) {
->>>>>>> 43790142
 	if (item?.meta?.system === true) return false;
 	return true;
 }
 
-<<<<<<< HEAD
 function systemFieldWithIndex(item: {
 	meta: { system?: boolean | null } | null;
 	schema: { is_indexed: boolean } | null;
@@ -92,9 +77,6 @@
 }
   
 function excludeUntracked(item: { meta: unknown | null } | null) {
-=======
-function excludeUntracked(item: ApiCollection | Field | Relation) {
->>>>>>> 43790142
 	if (item?.meta === null) return false;
 	return true;
 }
