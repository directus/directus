import { Accountability, Filter } from '../types';
import { toArray } from '../utils/to-array';
import { adjustDate } from './adjust-date';
import { deepMap } from './deep-map';

export function parseFilter(filter: Filter, accountability: Accountability | null): any {
	return deepMap(filter, (val, key) => {
		if (val === 'true') return true;
		if (val === 'false') return false;
		if (val === 'null' || val === 'NULL') return null;

		if (['_in', '_nin', '_between', '_nbetween'].includes(String(key))) {
			if (typeof val === 'string' && val.includes(',')) return val.split(',');
			else return toArray(val);
		}

<<<<<<< HEAD
		if (val && val.startsWith('$NOW')) {
=======
		if (val && typeof val === 'string' && val.startsWith('$NOW')) {
>>>>>>> 000e1976
			if (val.includes('(') && val.includes(')')) {
				const adjustment = val.match(/\(([^)]+)\)/)?.[1];
				if (!adjustment) return new Date();
				return adjustDate(new Date(), adjustment);
			}

			return new Date();
		}
		if (val === '$CURRENT_USER') return accountability?.user || null;
		if (val === '$CURRENT_ROLE') return accountability?.role || null;

		return val;
	});
}<|MERGE_RESOLUTION|>--- conflicted
+++ resolved
@@ -14,11 +14,7 @@
 			else return toArray(val);
 		}
 
-<<<<<<< HEAD
-		if (val && val.startsWith('$NOW')) {
-=======
 		if (val && typeof val === 'string' && val.startsWith('$NOW')) {
->>>>>>> 000e1976
 			if (val.includes('(') && val.includes(')')) {
 				const adjustment = val.match(/\(([^)]+)\)/)?.[1];
 				if (!adjustment) return new Date();
