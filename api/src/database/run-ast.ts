import { Knex } from 'knex';
import { clone, cloneDeep, pick, uniq } from 'lodash';
import { PayloadService } from '../services/payload';
import { Item, Query, SchemaOverview } from '../types';
import { AST, FieldNode, NestedCollectionNode, M2ONode } from '../types/ast';
import { applyFunctionToColumnName } from '../utils/apply-function-to-column-name';
import applyQuery from '../utils/apply-query';
import { getColumn } from '../utils/get-column';
import { stripFunction } from '../utils/strip-function';
import { toArray } from '@directus/shared/utils';
import getDatabase from './index';
import { isNativeGeometry } from '../utils/geometry';
import { getGeometryHelper } from '../database/helpers/geometry';

type RunASTOptions = {
	/**
	 * Query override for the current level
	 */
	query?: AST['query'];

	/**
	 * Knex instance
	 */
	knex?: Knex;

	/**
	 * Whether or not the current execution is a nested dataset in another AST
	 */
	nested?: boolean;

	/**
	 * Whether or not to strip out non-requested required fields automatically (eg IDs / FKs)
	 */
	stripNonRequested?: boolean;
};

/**
 * Execute a given AST using Knex. Returns array of items based on requested AST.
 */
export default async function runAST(
	originalAST: AST | NestedCollectionNode,
	schema: SchemaOverview,
	options?: RunASTOptions
): Promise<null | Item | Item[]> {
	const ast = cloneDeep(originalAST);

	const knex = options?.knex || getDatabase();

	if (ast.type === 'm2a') {
		const results: { [collection: string]: null | Item | Item[] } = {};

		for (const collection of ast.names) {
			results[collection] = await run(collection, ast.children[collection], ast.query[collection]);
		}

		return results;
	} else {
		return await run(ast.name, ast.children, options?.query || ast.query);
	}

	async function run(collection: string, children: (NestedCollectionNode | FieldNode)[], query: Query) {
		// Retrieve the database columns to select in the current AST
		const { fieldNodes, primaryKeyField, nestedCollectionNodes } = await parseCurrentLevel(
			schema,
			collection,
			children,
			query
		);

		// The actual knex query builder instance. This is a promise that resolves with the raw items from the db
		const dbQuery = await getDBQuery(schema, knex, collection, fieldNodes, query, options?.nested);

		const rawItems: Item | Item[] = await dbQuery;

		if (!rawItems) return null;

		// Run the items through the special transforms
		const payloadService = new PayloadService(collection, { knex, schema });
		let items: null | Item | Item[] = await payloadService.processValues('read', rawItems);

		if (!items || items.length === 0) return items;

		// Apply the `_in` filters to the nested collection batches
		const nestedNodes = applyParentFilters(schema, nestedCollectionNodes, items);

		for (const nestedNode of nestedNodes) {
			const nestedItems = await runAST(nestedNode, schema, { knex, nested: true });

			if (nestedItems) {
				// Merge all fetched nested records with the parent items
				items = mergeWithParentItems(schema, nestedItems, items, nestedNode, true);
			}
		}

		// During the fetching of data, we have to inject a couple of required fields for the child nesting
		// to work (primary / foreign keys) even if they're not explicitly requested. After all fetching
		// and nesting is done, we parse through the output structure, and filter out all non-requested
		// fields
		if (options?.nested !== true && options?.stripNonRequested !== false) {
			items = removeTemporaryFields(schema, items, originalAST, primaryKeyField);
		}

		return items;
	}
}

async function parseCurrentLevel(
	schema: SchemaOverview,
	collection: string,
	children: (NestedCollectionNode | FieldNode)[],
	query: Query
) {
	const primaryKeyField = schema.collections[collection].primary;
	const columnsInCollection = Object.keys(schema.collections[collection].fields);

	const columnsToSelectInternal: string[] = [];
	const nestedCollectionNodes: NestedCollectionNode[] = [];

	for (const child of children) {
		if (child.type === 'field') {
			const fieldKey = stripFunction(child.name);

			if (columnsInCollection.includes(fieldKey) || fieldKey === '*') {
				columnsToSelectInternal.push(child.name); // maintain original name here (includes functions)

				if (query.alias) {
					columnsToSelectInternal.push(
						...Object.entries(query.alias)
							.filter(([_key, value]) => value === child.name)
							.map(([key]) => key)
					);
				}
			}

			continue;
		}

		if (!child.relation) continue;

		if (child.type === 'm2o') {
			columnsToSelectInternal.push(child.fieldKey);
		}

		if (child.type === 'm2a') {
			columnsToSelectInternal.push(child.relation.field);
			columnsToSelectInternal.push(child.relation.meta!.one_collection_field!);
		}

		nestedCollectionNodes.push(child);
	}

<<<<<<< HEAD
	/**
	 * Always fetch primary key in case there's a nested relation that needs it, but only if there's
	 * no aggregation / grouping going on
	 */
	const hasAggregationOrGrouping = 'aggregate' in query || 'group' in query;
	if (columnsToSelectInternal.includes(primaryKeyField) === false && hasAggregationOrGrouping === false) {
=======
	const isAggregate = (query.aggregate && Object.keys(query.aggregate).length > 0) ?? false;

	/** Always fetch primary key in case there's a nested relation that needs it. Aggregate payloads
	 * can't have nested relational fields
	 */
	if (isAggregate === false && columnsToSelectInternal.includes(primaryKeyField) === false) {
>>>>>>> 18e41b35
		columnsToSelectInternal.push(primaryKeyField);
	}

	/** Make sure select list has unique values */
	const columnsToSelect = [...new Set(columnsToSelectInternal)];

	const fieldNodes = columnsToSelect.map(
		(column: string) =>
			children.find((childNode) => childNode.fieldKey === column) ?? { type: 'field', name: column, fieldKey: column }
	) as FieldNode[];

	return { fieldNodes, nestedCollectionNodes, primaryKeyField };
}

function getColumnPreprocessor(knex: Knex, schema: SchemaOverview, table: string) {
	const helper = getGeometryHelper();

	return function (fieldNode: FieldNode | M2ONode): Knex.Raw<string> {
		let field;

		if (fieldNode.type === 'field') {
			field = schema.collections[table].fields[stripFunction(fieldNode.name)];
		} else {
			field = schema.collections[fieldNode.relation.collection].fields[fieldNode.relation.field];
		}

		let alias = undefined;

		if (fieldNode.name !== fieldNode.fieldKey) {
			alias = fieldNode.fieldKey;
		}

		if (isNativeGeometry(field)) {
			return helper.asText(table, field.field);
		}

		return getColumn(knex, table, fieldNode.name, alias);
	};
}

function getDBQuery(
	schema: SchemaOverview,
	knex: Knex,
	table: string,
	fieldNodes: FieldNode[],
	query: Query,
	nested?: boolean
): Knex.QueryBuilder {
	const preProcess = getColumnPreprocessor(knex, schema, table);
	const dbQuery = knex.select(fieldNodes.map(preProcess)).from(table);
	const queryCopy = clone(query);

	queryCopy.limit = typeof queryCopy.limit === 'number' ? queryCopy.limit : 100;

	// Nested collection sets are retrieved as a batch request (select w/ a filter)
	// "in", so we shouldn't limit that query, as it's a single request for all
	// nested items, instead of a query per row
	if (queryCopy.limit === -1 || nested) {
		delete queryCopy.limit;
	}

	applyQuery(knex, table, dbQuery, queryCopy, schema);

	return dbQuery;
}

function applyParentFilters(
	schema: SchemaOverview,
	nestedCollectionNodes: NestedCollectionNode[],
	parentItem: Item | Item[]
) {
	const parentItems = toArray(parentItem);

	for (const nestedNode of nestedCollectionNodes) {
		if (!nestedNode.relation) continue;

		if (nestedNode.type === 'm2o') {
			nestedNode.query = {
				...nestedNode.query,
				filter: {
					...(nestedNode.query.filter || {}),
					[schema.collections[nestedNode.relation.related_collection!].primary]: {
						_in: uniq(parentItems.map((res) => res[nestedNode.relation.field])).filter((id) => id),
					},
				},
			};
		} else if (nestedNode.type === 'o2m') {
			const relatedM2OisFetched = !!nestedNode.children.find((child) => {
				return child.type === 'field' && child.name === nestedNode.relation.field;
			});

			if (relatedM2OisFetched === false) {
				nestedNode.children.push({
					type: 'field',
					name: nestedNode.relation.field,
					fieldKey: nestedNode.relation.field,
				});
			}

			if (nestedNode.relation.meta?.sort_field) {
				nestedNode.children.push({
					type: 'field',
					name: nestedNode.relation.meta.sort_field,
					fieldKey: nestedNode.relation.meta.sort_field,
				});
			}

			nestedNode.query = {
				...nestedNode.query,
				filter: {
					...(nestedNode.query.filter || {}),
					[nestedNode.relation.field]: {
						_in: uniq(parentItems.map((res) => res[nestedNode.parentKey])).filter((id) => id),
					},
				},
			};
		} else if (nestedNode.type === 'm2a') {
			const keysPerCollection: { [collection: string]: (string | number)[] } = {};

			for (const parentItem of parentItems) {
				const collection = parentItem[nestedNode.relation.meta!.one_collection_field!];
				if (!keysPerCollection[collection]) keysPerCollection[collection] = [];
				keysPerCollection[collection].push(parentItem[nestedNode.relation.field]);
			}

			for (const relatedCollection of nestedNode.names) {
				nestedNode.query[relatedCollection] = {
					...nestedNode.query[relatedCollection],
					filter: {
						_and: [
							nestedNode.query[relatedCollection].filter,
							{
								[nestedNode.relatedKey[relatedCollection]]: {
									_in: uniq(keysPerCollection[relatedCollection]),
								},
							},
						].filter((f) => f),
					},
				};
			}
		}
	}

	return nestedCollectionNodes;
}

function mergeWithParentItems(
	schema: SchemaOverview,
	nestedItem: Item | Item[],
	parentItem: Item | Item[],
	nestedNode: NestedCollectionNode,
	nested?: boolean
) {
	const nestedItems = toArray(nestedItem);
	const parentItems = clone(toArray(parentItem));

	if (nestedNode.type === 'm2o') {
		for (const parentItem of parentItems) {
			const itemChild = nestedItems.find((nestedItem) => {
				return (
					nestedItem[schema.collections[nestedNode.relation.related_collection!].primary] ==
					parentItem[nestedNode.fieldKey]
				);
			});

			parentItem[nestedNode.fieldKey] = itemChild || null;
		}
	} else if (nestedNode.type === 'o2m') {
		for (const parentItem of parentItems) {
			let itemChildren = nestedItems
				.filter((nestedItem) => {
					if (nestedItem === null) return false;
					if (Array.isArray(nestedItem[nestedNode.relation.field])) return true;

					return (
						nestedItem[nestedNode.relation.field] ==
							parentItem[schema.collections[nestedNode.relation.related_collection!].primary] ||
						nestedItem[nestedNode.relation.field]?.[
							schema.collections[nestedNode.relation.related_collection!].primary
						] == parentItem[schema.collections[nestedNode.relation.related_collection!].primary]
					);
				})
				.sort((a, b) => {
					// This is pre-filled in get-ast-from-query
					const { column, order } = nestedNode.query.sort![0]!;

					if (a[column] === b[column]) return 0;
					if (a[column] === null) return 1;
					if (b[column] === null) return -1;
					if (order === 'asc') {
						return a[column] < b[column] ? -1 : 1;
					} else {
						return a[column] < b[column] ? 1 : -1;
					}
				});

			// We re-apply the requested limit here. This forces the _n_ nested items per parent concept
			if (nested && nestedNode.query.limit !== -1) {
				itemChildren = itemChildren.slice(0, nestedNode.query.limit ?? 100);
			}

			parentItem[nestedNode.fieldKey] = itemChildren.length > 0 ? itemChildren : [];
		}
	} else if (nestedNode.type === 'm2a') {
		for (const parentItem of parentItems) {
			if (!nestedNode.relation.meta?.one_collection_field) {
				parentItem[nestedNode.fieldKey] = null;
				continue;
			}

			const relatedCollection = parentItem[nestedNode.relation.meta.one_collection_field];

			if (!(nestedItem as Record<string, any[]>)[relatedCollection]) {
				parentItem[nestedNode.fieldKey] = null;
				continue;
			}

			const itemChild = (nestedItem as Record<string, any[]>)[relatedCollection].find((nestedItem) => {
				return nestedItem[nestedNode.relatedKey[relatedCollection]] == parentItem[nestedNode.fieldKey];
			});

			parentItem[nestedNode.fieldKey] = itemChild || null;
		}
	}

	return Array.isArray(parentItem) ? parentItems : parentItems[0];
}

function removeTemporaryFields(
	schema: SchemaOverview,
	rawItem: Item | Item[],
	ast: AST | NestedCollectionNode,
	primaryKeyField: string,
	parentItem?: Item
): null | Item | Item[] {
	const rawItems = cloneDeep(toArray(rawItem));
	const items: Item[] = [];

	if (ast.type === 'm2a') {
		const fields: Record<string, string[]> = {};
		const nestedCollectionNodes: Record<string, NestedCollectionNode[]> = {};

		for (const relatedCollection of ast.names) {
			if (!fields[relatedCollection]) fields[relatedCollection] = [];
			if (!nestedCollectionNodes[relatedCollection]) nestedCollectionNodes[relatedCollection] = [];

			for (const child of ast.children[relatedCollection]) {
				if (child.type === 'field') {
					fields[relatedCollection].push(child.name);
				} else {
					fields[relatedCollection].push(child.fieldKey);
					nestedCollectionNodes[relatedCollection].push(child);
				}
			}
		}

		for (const rawItem of rawItems) {
			const relatedCollection: string = parentItem?.[ast.relation.meta!.one_collection_field!];

			if (rawItem === null || rawItem === undefined) return rawItem;

			let item = rawItem;

			for (const nestedNode of nestedCollectionNodes[relatedCollection]) {
				item[nestedNode.fieldKey] = removeTemporaryFields(
					schema,
					item[nestedNode.fieldKey],
					nestedNode,
					schema.collections[nestedNode.relation.collection].primary,
					item
				);
			}

			item = fields[relatedCollection].length > 0 ? pick(rawItem, fields[relatedCollection]) : rawItem[primaryKeyField];

			items.push(item);
		}
	} else {
		const fields: string[] = [];
		const nestedCollectionNodes: NestedCollectionNode[] = [];

		for (const child of ast.children) {
			fields.push(child.fieldKey);

			if (child.type !== 'field') {
				nestedCollectionNodes.push(child);
			}
		}

		// Make sure any requested aggregate fields are included
		if (ast.query?.aggregate) {
			for (const [operation, aggregateFields] of Object.entries(ast.query.aggregate)) {
				if (!fields) continue;

				if (operation === 'count' && aggregateFields.includes('*')) fields.push('count');

				fields.push(...aggregateFields.map((field) => `${operation}.${field}`));
			}
		}

		for (const rawItem of rawItems) {
			if (rawItem === null || rawItem === undefined) return rawItem;

			let item = rawItem;

			for (const nestedNode of nestedCollectionNodes) {
				item[nestedNode.fieldKey] = removeTemporaryFields(
					schema,
					item[nestedNode.fieldKey],
					nestedNode,
					nestedNode.type === 'm2o'
						? schema.collections[nestedNode.relation.related_collection!].primary
						: schema.collections[nestedNode.relation.collection].primary,
					item
				);
			}

			const fieldsWithFunctionsApplied = fields.map((field) => applyFunctionToColumnName(field));

			item = fields.length > 0 ? pick(rawItem, fieldsWithFunctionsApplied) : rawItem[primaryKeyField];

			items.push(item);
		}
	}

	return Array.isArray(rawItem) ? items : items[0];
}<|MERGE_RESOLUTION|>--- conflicted
+++ resolved
@@ -149,21 +149,12 @@
 		nestedCollectionNodes.push(child);
 	}
 
-<<<<<<< HEAD
-	/**
-	 * Always fetch primary key in case there's a nested relation that needs it, but only if there's
-	 * no aggregation / grouping going on
-	 */
-	const hasAggregationOrGrouping = 'aggregate' in query || 'group' in query;
-	if (columnsToSelectInternal.includes(primaryKeyField) === false && hasAggregationOrGrouping === false) {
-=======
 	const isAggregate = (query.aggregate && Object.keys(query.aggregate).length > 0) ?? false;
 
 	/** Always fetch primary key in case there's a nested relation that needs it. Aggregate payloads
 	 * can't have nested relational fields
 	 */
 	if (isAggregate === false && columnsToSelectInternal.includes(primaryKeyField) === false) {
->>>>>>> 18e41b35
 		columnsToSelectInternal.push(primaryKeyField);
 	}
 
