--- conflicted
+++ resolved
@@ -4,10 +4,7 @@
 import { clone, cloneDeep, merge, pick, uniq } from 'lodash';
 import getDatabase from '.';
 import { getHelpers } from '../database/helpers';
-<<<<<<< HEAD
-=======
 import env from '../env';
->>>>>>> 962af79d
 import { PayloadService } from '../services/payload';
 import { AST, FieldNode, M2ONode, NestedCollectionNode } from '../types/ast';
 import { applyFunctionToColumnName } from '../utils/apply-function-to-column-name';
