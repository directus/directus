table: directus_webhooks

fields:
  - field: id
    hidden: true

  - field: name
    interface: input
    options:
      iconRight: title
    width: full

  - field: method
    interface: select-dropdown
    display: labels
    display_options:
      defaultForeground: 'var(--foreground-normal)'
      defaultBackground: 'var(--background-normal-alt)'
      choices: null
      format: false
    options:
      choices:
        - GET
        - POST
    width: half

  - field: url
    interface: input
    options:
      iconRight: link
    width: half

  - field: status
    interface: select-dropdown
    display: labels
    display_options:
      defaultForeground: 'var(--foreground-normal)'
      defaultBackground: 'var(--background-normal-alt)'
      showAsDot: true
      choices:
<<<<<<< HEAD
        - text: $t:field_options.directus_roles.directus_webhooks.status_options_active
          value: active
          foreground: 'var(--primary-10)'
          background: 'var(--primary)'
        - text: $t:field_options.directus_roles.directus_webhooks.status_options_inactive
=======
        - text: $t:active
          value: active
          foreground: 'var(--primary-10)'
          background: 'var(--primary)'
        - text: $t:inactive
>>>>>>> 1c3bbba4
          value: inactive
          foreground: 'var(--foreground-normal)'
          background: 'var(--background-normal-alt)'
    options:
      choices:
<<<<<<< HEAD
        - text: $t:field_options.directus_roles.directus_webhooks.status_options_active
          value: active
        - text: $t:field_options.directus_roles.directus_webhooks.status_options_inactive
=======
        - text: $t:active
          value: active
        - text: $t:inactive
>>>>>>> 1c3bbba4
          value: inactive
    width: half

  - field: data
    interface: boolean
    options:
<<<<<<< HEAD
      label: $t:field_options.directus_roles.directus_webhooks.data_label
=======
      label: $t:fields.directus_webhooks.data_label
>>>>>>> 1c3bbba4
    special: boolean
    width: half
    display: boolean

  - field: triggers_divider
    interface: presentation-divider
    options:
      icon: api
<<<<<<< HEAD
      title: $t:field_options.directus_roles.directus_webhooks.triggers_divider
=======
      title: $t:fields.directus_webhooks.triggers
>>>>>>> 1c3bbba4
    special:
      - alias
      - no-data
    width: full

  - field: actions
    interface: select-multiple-checkbox
    options:
      choices:
<<<<<<< HEAD
        - text: $t:field_options.directus_roles.directus_webhooks.actions_create
          value: create
        - text: $t:field_options.directus_roles.directus_webhooks.actions_update
          value: update
        - text: $t:field_options.directus_roles.directus_webhooks.actions_delete
=======
        - text: $t:create
          value: create
        - text: $t:update
          value: update
        - text: $t:delete_label
>>>>>>> 1c3bbba4
          value: delete
    special: csv
    width: full
    display: labels
    display_options:
      defaultForeground: 'var(--foreground-normal)'
      defaultBackground: 'var(--background-normal-alt)'
      choices:
<<<<<<< HEAD
        - text: $t:field_options.directus_roles.directus_webhooks.actions_create
          value: create
          foreground: 'var(--primary)'
          background: 'var(--primary-25)'
        - text: $t:field_options.directus_roles.directus_webhooks.actions_update
          value: update
          foreground: 'var(--blue)'
          background: 'var(--blue-25)'
        - text: $t:field_options.directus_roles.directus_webhooks.actions_delete
          value: delete
          foreground: 'var(--danger)'
          background: 'var(--danger-25)'
        - text: $t:field_options.directus_roles.directus_webhooks.actions_login
=======
        - text: $t:create
          value: create
          foreground: 'var(--primary)'
          background: 'var(--primary-25)'
        - text: $t:update
          value: update
          foreground: 'var(--blue)'
          background: 'var(--blue-25)'
        - text: $t:delete_label
          value: delete
          foreground: 'var(--danger)'
          background: 'var(--danger-25)'
        - text: $t:login
>>>>>>> 1c3bbba4
          value: authenticate
          foreground: 'var(--purple)'
          background: 'var(--purple-25)'

  - field: collections
    interface: system-collections
    special: csv
    width: full
    display: labels
    display_options:
      defaultForeground: 'var(--foreground-normal)'
      defaultBackground: 'var(--background-normal-alt)'
      choices: null
      format: false<|MERGE_RESOLUTION|>--- conflicted
+++ resolved
@@ -38,44 +38,26 @@
       defaultBackground: 'var(--background-normal-alt)'
       showAsDot: true
       choices:
-<<<<<<< HEAD
-        - text: $t:field_options.directus_roles.directus_webhooks.status_options_active
-          value: active
-          foreground: 'var(--primary-10)'
-          background: 'var(--primary)'
-        - text: $t:field_options.directus_roles.directus_webhooks.status_options_inactive
-=======
         - text: $t:active
           value: active
           foreground: 'var(--primary-10)'
           background: 'var(--primary)'
         - text: $t:inactive
->>>>>>> 1c3bbba4
           value: inactive
           foreground: 'var(--foreground-normal)'
           background: 'var(--background-normal-alt)'
     options:
       choices:
-<<<<<<< HEAD
-        - text: $t:field_options.directus_roles.directus_webhooks.status_options_active
-          value: active
-        - text: $t:field_options.directus_roles.directus_webhooks.status_options_inactive
-=======
         - text: $t:active
           value: active
         - text: $t:inactive
->>>>>>> 1c3bbba4
           value: inactive
     width: half
 
   - field: data
     interface: boolean
     options:
-<<<<<<< HEAD
-      label: $t:field_options.directus_roles.directus_webhooks.data_label
-=======
       label: $t:fields.directus_webhooks.data_label
->>>>>>> 1c3bbba4
     special: boolean
     width: half
     display: boolean
@@ -84,11 +66,7 @@
     interface: presentation-divider
     options:
       icon: api
-<<<<<<< HEAD
-      title: $t:field_options.directus_roles.directus_webhooks.triggers_divider
-=======
       title: $t:fields.directus_webhooks.triggers
->>>>>>> 1c3bbba4
     special:
       - alias
       - no-data
@@ -98,19 +76,11 @@
     interface: select-multiple-checkbox
     options:
       choices:
-<<<<<<< HEAD
-        - text: $t:field_options.directus_roles.directus_webhooks.actions_create
-          value: create
-        - text: $t:field_options.directus_roles.directus_webhooks.actions_update
-          value: update
-        - text: $t:field_options.directus_roles.directus_webhooks.actions_delete
-=======
         - text: $t:create
           value: create
         - text: $t:update
           value: update
         - text: $t:delete_label
->>>>>>> 1c3bbba4
           value: delete
     special: csv
     width: full
@@ -119,21 +89,6 @@
       defaultForeground: 'var(--foreground-normal)'
       defaultBackground: 'var(--background-normal-alt)'
       choices:
-<<<<<<< HEAD
-        - text: $t:field_options.directus_roles.directus_webhooks.actions_create
-          value: create
-          foreground: 'var(--primary)'
-          background: 'var(--primary-25)'
-        - text: $t:field_options.directus_roles.directus_webhooks.actions_update
-          value: update
-          foreground: 'var(--blue)'
-          background: 'var(--blue-25)'
-        - text: $t:field_options.directus_roles.directus_webhooks.actions_delete
-          value: delete
-          foreground: 'var(--danger)'
-          background: 'var(--danger-25)'
-        - text: $t:field_options.directus_roles.directus_webhooks.actions_login
-=======
         - text: $t:create
           value: create
           foreground: 'var(--primary)'
@@ -147,7 +102,6 @@
           foreground: 'var(--danger)'
           background: 'var(--danger-25)'
         - text: $t:login
->>>>>>> 1c3bbba4
           value: authenticate
           foreground: 'var(--purple)'
           background: 'var(--purple-25)'
