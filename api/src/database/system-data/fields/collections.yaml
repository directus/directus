--- conflicted
+++ resolved
@@ -32,13 +32,8 @@
   - field: color
     interface: select-color
     options:
-<<<<<<< HEAD
       placeholder: $t:field_options.directus_collections.note_placeholder
-    width: full
-=======
-      placeholder: Choose a color...
     width: half
->>>>>>> 1c3bbba4
 
   - field: display_template
     interface: system-display-template
