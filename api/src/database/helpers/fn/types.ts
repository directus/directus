--- conflicted
+++ resolved
@@ -3,22 +3,18 @@
 import type { AliasMap } from '../../../utils/get-column-path.js';
 import { DatabaseHelper } from '../types.js';
 import { generateAlias } from '../../run-ast/lib/apply-query/index.js';
-<<<<<<< HEAD
 import { applyFilter } from '../../run-ast/lib/apply-query/filter/index.js';
-=======
-import { applyFilter } from '../../run-ast/lib/apply-query/filter.js';
->>>>>>> b23fd008
 
 export type FnHelperOptions = {
 	type: string | undefined;
 	originalCollectionName: string | undefined;
 	relationalCountOptions:
-		| {
-				query: Query;
-				cases: Filter[];
-				permissions: Permission[];
-		  }
-		| undefined;
+	| {
+		query: Query;
+		cases: Filter[];
+		permissions: Permission[];
+	}
+	| undefined;
 };
 
 export abstract class FnHelper extends DatabaseHelper {
