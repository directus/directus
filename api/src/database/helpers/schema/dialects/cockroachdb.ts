--- conflicted
+++ resolved
@@ -12,7 +12,6 @@
 		await this.changeToTypeByCopy(table, column, type, options);
 	}
 
-<<<<<<< HEAD
 	processField(field: Field): void {
 		if (
 			field.schema?.default_value &&
@@ -21,7 +20,9 @@
 			field.schema.default_value.startsWith('nextval(')
 		) {
 			field.schema.has_auto_increment = true;
-=======
+		}
+	}
+
 	constraintName(existingName: string): string {
 		const suffix = '_replaced';
 		// CockroachDB does not allow for dropping/creating constraints with the same
@@ -30,7 +31,6 @@
 			return existingName.substring(0, existingName.length - suffix.length);
 		} else {
 			return existingName + suffix;
->>>>>>> 12786728
 		}
 	}
 }