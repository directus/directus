import { getDatabaseClient } from '../../index';
import { DatabaseHelper } from '../types';
import { KNEX_TYPES } from '@directus/shared/constants';
import { Knex } from 'knex';

type Clients = 'mysql' | 'postgres' | 'cockroachdb' | 'sqlite' | 'oracle' | 'mssql' | 'redshift';

export type Options = { nullable?: boolean; default?: any; length?: number };

export abstract class SchemaHelper extends DatabaseHelper {
	isOneOfClients(clients: Clients[]): boolean {
		return clients.includes(getDatabaseClient(this.knex));
	}

	async changeNullable(table: string, column: string, nullable: boolean): Promise<void> {
		await this.knex.schema.alterTable(table, (builder) => {
			if (nullable) {
				builder.setNullable(column);
			} else {
				builder.dropNullable(column);
			}
		});
	}

	async changeToType(
		table: string,
		column: string,
		type: typeof KNEX_TYPES[number],
		options: Options = {}
	): Promise<void> {
		await this.knex.schema.alterTable(table, (builder) => {
			const b = type === 'string' ? builder.string(column, options.length) : builder[type](column);

			if (options.nullable === true) {
				b.nullable();
			}

			if (options.nullable === false) {
				b.notNullable();
			}

			if (options.default !== undefined) {
				b.defaultTo(options.default);
			}

			b.alter();
		});
	}

	protected async changeToTypeByCopy(
		table: string,
		column: string,
		type: typeof KNEX_TYPES[number],
		options: Options
	): Promise<void> {
		const tempName = `${column}__temp`;

		await this.knex.schema.alterTable(table, (builder) => {
			const col = type === 'string' ? builder.string(tempName, options.length) : builder[type](tempName);

			if (options.default !== undefined) {
				col.defaultTo(options.default);
			}

			// Force new temporary column to be nullable (required, as there will already be rows in
			// the table)
			col.nullable();
		});

		await this.knex(table).update(tempName, this.knex.ref(column));

		await this.knex.schema.alterTable(table, (builder) => {
			builder.dropColumn(column);
		});

		await this.knex.schema.alterTable(table, (builder) => {
			builder.renameColumn(tempName, column);
		});

		// We're altering the temporary column here. That starts nullable, so we only want to set it
		// to NOT NULL when applicable
		if (options.nullable === false) {
			await this.changeNullable(table, column, options.nullable);
		}
	}

	async preColumnChange(): Promise<boolean> {
		return false;
	}

	async postColumnChange(): Promise<void> {
		return;
	}

<<<<<<< HEAD
	applyOffset(rootQuery: Knex.QueryBuilder, offset: number): void {
		rootQuery.offset(offset);
	}

	castM2aPrimaryKey(): string {
		return 'CAST(?? AS CHAR(255))';
	}

	applyMultiRelationalSort(
		knex: Knex,
		dbQuery: Knex.QueryBuilder,
		table: string,
		primaryKey: string,
		orderByString: string,
		orderByFields: Knex.Raw[]
	): Knex.QueryBuilder {
		dbQuery.rowNumber(
			knex.ref('directus_row_number').toQuery(),
			knex.raw(`partition by ??${orderByString}`, [`${table}.${primaryKey}`, ...orderByFields])
		);
		return dbQuery;
=======
	constraintName(existingName: string): string {
		// most vendors allow for dropping/creating constraints with the same name
		// reference issue #14873
		return existingName;
>>>>>>> b0529d49
	}
}<|MERGE_RESOLUTION|>--- conflicted
+++ resolved
@@ -92,7 +92,12 @@
 		return;
 	}
 
-<<<<<<< HEAD
+	constraintName(existingName: string): string {
+		// most vendors allow for dropping/creating constraints with the same name
+		// reference issue #14873
+		return existingName;
+	}
+
 	applyOffset(rootQuery: Knex.QueryBuilder, offset: number): void {
 		rootQuery.offset(offset);
 	}
@@ -114,11 +119,5 @@
 			knex.raw(`partition by ??${orderByString}`, [`${table}.${primaryKey}`, ...orderByFields])
 		);
 		return dbQuery;
-=======
-	constraintName(existingName: string): string {
-		// most vendors allow for dropping/creating constraints with the same name
-		// reference issue #14873
-		return existingName;
->>>>>>> b0529d49
 	}
 }