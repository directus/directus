import { getDatabaseClient } from '../../index';
import { DatabaseHelper } from '../types';
import { KNEX_TYPES } from '@directus/shared/constants';
<<<<<<< HEAD
import { Field, Relation } from '@directus/shared/types';
import { DatabaseClient } from '../../../types';
=======
import { Knex } from 'knex';

type Clients = 'mysql' | 'postgres' | 'cockroachdb' | 'sqlite' | 'oracle' | 'mssql' | 'redshift';
>>>>>>> daf931a4

export type Options = { nullable?: boolean; default?: any; length?: number };

export abstract class SchemaHelper extends DatabaseHelper {
	isOneOfClients(clients: DatabaseClient[]): boolean {
		return clients.includes(getDatabaseClient(this.knex));
	}

	async changeNullable(table: string, column: string, nullable: boolean): Promise<void> {
		await this.knex.schema.alterTable(table, (builder) => {
			if (nullable) {
				builder.setNullable(column);
			} else {
				builder.dropNullable(column);
			}
		});
	}

	async changeToType(
		table: string,
		column: string,
		type: typeof KNEX_TYPES[number],
		options: Options = {}
	): Promise<void> {
		await this.knex.schema.alterTable(table, (builder) => {
			const b = type === 'string' ? builder.string(column, options.length) : builder[type](column);

			if (options.nullable === true) {
				b.nullable();
			}

			if (options.nullable === false) {
				b.notNullable();
			}

			if (options.default !== undefined) {
				b.defaultTo(options.default);
			}

			b.alter();
		});
	}

	protected async changeToTypeByCopy(
		table: string,
		column: string,
		type: typeof KNEX_TYPES[number],
		options: Options
	): Promise<void> {
		const tempName = `${column}__temp`;

		await this.knex.schema.alterTable(table, (builder) => {
			const col = type === 'string' ? builder.string(tempName, options.length) : builder[type](tempName);

			if (options.default !== undefined) {
				col.defaultTo(options.default);
			}

			// Force new temporary column to be nullable (required, as there will already be rows in
			// the table)
			col.nullable();
		});

		await this.knex(table).update(tempName, this.knex.ref(column));

		await this.knex.schema.alterTable(table, (builder) => {
			builder.dropColumn(column);
		});

		await this.knex.schema.alterTable(table, (builder) => {
			builder.renameColumn(tempName, column);
		});

		// We're altering the temporary column here. That starts nullable, so we only want to set it
		// to NOT NULL when applicable
		if (options.nullable === false) {
			await this.changeNullable(table, column, options.nullable);
		}
	}

	async preColumnChange(): Promise<boolean> {
		return false;
	}

	async postColumnChange(): Promise<void> {
		return;
	}

	preRelationChange(_relation: Partial<Relation>): void {
		return;
	}

	processField(_field: Field): void {
		return;
	}

	constraintName(existingName: string): string {
		// most vendors allow for dropping/creating constraints with the same name
		// reference issue #14873
		return existingName;
	}

	applyLimit(rootQuery: Knex.QueryBuilder, limit: number): void {
		if (limit !== -1) {
			rootQuery.limit(limit);
		}
	}

	applyOffset(rootQuery: Knex.QueryBuilder, offset: number): void {
		rootQuery.offset(offset);
	}

	castA2oPrimaryKey(): string {
		return 'CAST(?? AS CHAR(255))';
	}

	applyMultiRelationalSort(
		knex: Knex,
		dbQuery: Knex.QueryBuilder,
		table: string,
		primaryKey: string,
		orderByString: string,
		orderByFields: Knex.Raw[]
	): Knex.QueryBuilder {
		dbQuery.rowNumber(
			knex.ref('directus_row_number').toQuery(),
			knex.raw(`partition by ?? order by ${orderByString}`, [`${table}.${primaryKey}`, ...orderByFields])
		);
		return dbQuery;
	}

	formatUUID(uuid: string): string {
		return uuid; // no-op by defaut
	}
}<|MERGE_RESOLUTION|>--- conflicted
+++ resolved
@@ -1,14 +1,9 @@
+import { KNEX_TYPES } from '@directus/shared/constants';
+import { Field, Relation } from '@directus/shared/types';
+import { Knex } from 'knex';
+import { DatabaseClient } from '../../../types';
 import { getDatabaseClient } from '../../index';
 import { DatabaseHelper } from '../types';
-import { KNEX_TYPES } from '@directus/shared/constants';
-<<<<<<< HEAD
-import { Field, Relation } from '@directus/shared/types';
-import { DatabaseClient } from '../../../types';
-=======
-import { Knex } from 'knex';
-
-type Clients = 'mysql' | 'postgres' | 'cockroachdb' | 'sqlite' | 'oracle' | 'mssql' | 'redshift';
->>>>>>> daf931a4
 
 export type Options = { nullable?: boolean; default?: any; length?: number };
 
