--- conflicted
+++ resolved
@@ -91,18 +91,17 @@
 		return;
 	}
 
-<<<<<<< HEAD
 	preRelationChange(_relation: Partial<Relation>): void {
 		return;
 	}
 
 	processField(_field: Field): void {
 		return;
-=======
+	}
+
 	constraintName(existingName: string): string {
 		// most vendors allow for dropping/creating constraints with the same name
 		// reference issue #14873
 		return existingName;
->>>>>>> 12786728
 	}
 }