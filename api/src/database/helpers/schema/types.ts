--- conflicted
+++ resolved
@@ -89,18 +89,17 @@
 		return;
 	}
 
-<<<<<<< HEAD
 	async getVersion(): Promise<{ parsed: number[]; full: string }> {
 		const version = await this.knex.select(this.knex.raw('@@version'));
 		return {
 			parsed: version[0]['@@version'].split('.').map((num: string) => parseInt(num, 10)),
 			full: version[0]['@@version'],
 		};
-=======
+	}
+  
 	constraintName(existingName: string): string {
 		// most vendors allow for dropping/creating constraints with the same name
 		// reference issue #14873
 		return existingName;
->>>>>>> 692b8c48
 	}
 }