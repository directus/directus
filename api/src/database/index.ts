--- conflicted
+++ resolved
@@ -93,10 +93,7 @@
 		};
 	}
 
-<<<<<<< HEAD
-	if (client === 'mssql') {
-=======
-	if (env.DB_CLIENT === 'cockroachdb') {
+	if (client === 'cockroachdb') {
 		poolConfig.afterCreate = async (conn: any, callback: any) => {
 			logger.trace('Setting CRDB serial_normalization and default_int_size');
 			const run = promisify(conn.query.bind(conn));
@@ -108,8 +105,7 @@
 		};
 	}
 
-	if (env.DB_CLIENT === 'mssql') {
->>>>>>> 09fb246a
+	if (client === 'mssql') {
 		// This brings MS SQL in line with the other DB vendors. We shouldn't do any automatic
 		// timezone conversion on the database level, especially not when other database vendors don't
 		// act the same
