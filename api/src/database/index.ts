--- conflicted
+++ resolved
@@ -19,51 +19,24 @@
 		return database;
 	}
 
-<<<<<<< HEAD
 	const {
 		client,
+		version,
 		searchPath,
 		connectionString,
-		version,
 		pool: poolConfig,
 		...connectionConfig
 	} = getConfigFromEnv('DB_', ['DB_EXCLUDE_TABLES']);
 
 	const requiredEnvVars = ['DB_CLIENT'];
 
-	if (client && client === 'sqlite3') {
-		requiredEnvVars.push('DB_FILENAME');
-	} else if (client && client === 'oracledb') {
-		if (!connectionString) {
-			requiredEnvVars.push('DB_HOST', 'DB_PORT', 'DB_DATABASE', 'DB_USER', 'DB_PASSWORD');
-		} else {
-			requiredEnvVars.push('DB_USER', 'DB_PASSWORD', 'DB_CONNECT_STRING');
-		}
-	} else {
-		if (client === 'pg') {
-			if (!connectionString) {
-=======
-	const connectionConfig: Record<string, any> = getConfigFromEnv('DB_', [
-		'DB_CLIENT',
-		'DB_VERSION',
-		'DB_SEARCH_PATH',
-		'DB_CONNECTION_STRING',
-		'DB_POOL',
-		'DB_EXCLUDE_TABLES',
-		'DB_VERSION',
-	]);
-
-	const poolConfig = getConfigFromEnv('DB_POOL');
-
-	const requiredEnvVars = ['DB_CLIENT'];
-
-	switch (env.DB_CLIENT) {
+	switch (client) {
 		case 'sqlite3':
 			requiredEnvVars.push('DB_FILENAME');
 			break;
 
 		case 'oracledb':
-			if (!env.DB_CONNECT_STRING) {
+			if (!connectionString) {
 				requiredEnvVars.push('DB_HOST', 'DB_PORT', 'DB_DATABASE', 'DB_USER', 'DB_PASSWORD');
 			} else {
 				requiredEnvVars.push('DB_USER', 'DB_PASSWORD', 'DB_CONNECT_STRING');
@@ -73,7 +46,6 @@
 		case 'cockroachdb':
 		case 'pg':
 			if (!env.DB_CONNECTION_STRING) {
->>>>>>> 595eb696
 				requiredEnvVars.push('DB_HOST', 'DB_PORT', 'DB_DATABASE', 'DB_USER');
 			} else {
 				requiredEnvVars.push('DB_CONNECTION_STRING');
