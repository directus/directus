<<<<<<< HEAD
import { toArray } from '@directus/utils';
import { matches } from 'ip-matching';
=======
import { useEnv } from '@directus/env';
>>>>>>> 2c18b543
import os from 'node:os';

export const validateIP = async (ip: string, url: string) => {
	const env = useEnv();

<<<<<<< HEAD
	for (const denyIp of toArray(env['IMPORT_IP_DENY_LIST'])) {
		if (denyIp && ip && matches(ip, denyIp)) {
			throw new Error(`Requested URL "${url}" resolves to a denied IP address`);
		}
=======
	if ((env['IMPORT_IP_DENY_LIST'] as string[]).includes(ip)) {
		throw new Error(`Requested URL "${url}" resolves to a denied IP address`);
>>>>>>> 2c18b543
	}

	if ((env['IMPORT_IP_DENY_LIST'] as string[]).includes('0.0.0.0')) {
		const networkInterfaces = os.networkInterfaces();

		for (const networkInfo of Object.values(networkInterfaces)) {
			if (!networkInfo) continue;

			for (const info of networkInfo) {
				if (info.address === ip) {
					throw new Error(`Requested URL "${url}" resolves to a denied IP address`);
				}
			}
		}
	}
};<|MERGE_RESOLUTION|>--- conflicted
+++ resolved
@@ -1,23 +1,14 @@
-<<<<<<< HEAD
-import { toArray } from '@directus/utils';
+import { useEnv } from '@directus/env';
 import { matches } from 'ip-matching';
-=======
-import { useEnv } from '@directus/env';
->>>>>>> 2c18b543
 import os from 'node:os';
 
 export const validateIP = async (ip: string, url: string) => {
 	const env = useEnv();
 
-<<<<<<< HEAD
-	for (const denyIp of toArray(env['IMPORT_IP_DENY_LIST'])) {
+	for (const denyIp of env['IMPORT_IP_DENY_LIST'] as string[]) {
 		if (denyIp && ip && matches(ip, denyIp)) {
 			throw new Error(`Requested URL "${url}" resolves to a denied IP address`);
 		}
-=======
-	if ((env['IMPORT_IP_DENY_LIST'] as string[]).includes(ip)) {
-		throw new Error(`Requested URL "${url}" resolves to a denied IP address`);
->>>>>>> 2c18b543
 	}
 
 	if ((env['IMPORT_IP_DENY_LIST'] as string[]).includes('0.0.0.0')) {
