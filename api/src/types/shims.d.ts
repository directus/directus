--- conflicted
+++ resolved
@@ -1,19 +1,4 @@
-<<<<<<< HEAD
-declare module 'grant' {
-	const grant: any;
-	export default grant;
-=======
-declare module 'pino-http' {
-	import PinoHttp from '@types/pino-http';
-	const pinoHttp: PinoHttp;
-	export default pinoHttp;
-	export const stdSerializers: {
-		req: (req: any) => Record<string, any>;
-	};
-}
-
 declare module 'icc' {
 	const parse: (buf: Buffer) => Record<string, string>;
 	export { parse };
->>>>>>> 75a53a52
 }