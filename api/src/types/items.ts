--- conflicted
+++ resolved
@@ -49,7 +49,6 @@
 	bypassEmitAction?: (params: ActionEventParams) => void;
 
 	/**
-<<<<<<< HEAD
 	 * To bypass limits so that functions would work as intended
 	 */
 	bypassLimits?: boolean;
@@ -58,11 +57,11 @@
 	 * To keep track of mutation limits
 	 */
 	mutationTracker?: MutationTracker;
-=======
+
+	/*
 	 * The validation error to throw right before the mutation takes place
 	 */
 	preMutationException?: BaseException;
->>>>>>> 9856019c
 };
 
 export type ActionEventParams = {
