--- conflicted
+++ resolved
@@ -61,11 +61,7 @@
 	/*
 	 * The validation error to throw right before the mutation takes place
 	 */
-<<<<<<< HEAD
-	preMutationException?: DirectusError | undefined;
-=======
 	preMutationError?: DirectusError | undefined;
->>>>>>> 5464d62e
 };
 
 export type ActionEventParams = {
