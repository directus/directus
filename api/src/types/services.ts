import { Knex } from 'knex';
<<<<<<< HEAD
import { SchemaOverview } from '../types';
import { Accountability, Query } from '@directus/shared/types';
=======
import { Accountability, Query, SchemaOverview } from '@directus/shared/types';
>>>>>>> 889668f9
import { Item, PrimaryKey } from './items';

export type AbstractServiceOptions = {
	knex?: Knex;
	accountability?: Accountability | null;
	schema: SchemaOverview;
};

export interface AbstractService {
	knex: Knex;
	accountability: Accountability | null;

	createOne(data: Partial<Item>): Promise<PrimaryKey>;
	createMany(data: Partial<Item>[]): Promise<PrimaryKey[]>;

	readOne(key: PrimaryKey, query?: Query): Promise<Item>;
	readMany(keys: PrimaryKey[], query?: Query): Promise<Item[]>;
	readByQuery(query: Query): Promise<Item[]>;

	updateOne(key: PrimaryKey, data: Partial<Item>): Promise<PrimaryKey>;
	updateMany(keys: PrimaryKey[], data: Partial<Item>): Promise<PrimaryKey[]>;

	deleteOne(key: PrimaryKey): Promise<PrimaryKey>;
	deleteMany(keys: PrimaryKey[]): Promise<PrimaryKey[]>;
}<|MERGE_RESOLUTION|>--- conflicted
+++ resolved
@@ -1,10 +1,5 @@
 import { Knex } from 'knex';
-<<<<<<< HEAD
-import { SchemaOverview } from '../types';
-import { Accountability, Query } from '@directus/shared/types';
-=======
 import { Accountability, Query, SchemaOverview } from '@directus/shared/types';
->>>>>>> 889668f9
 import { Item, PrimaryKey } from './items';
 
 export type AbstractServiceOptions = {
