import type { Field } from '@directus/types';
import type { Table } from '@directus/schema';

export type CollectionMeta = {
	collection: string;
	note: string | null;
	hidden: boolean;
	singleton: boolean;
	icon: string | null;
	translations: Record<string, string>;
<<<<<<< HEAD
	branches_enabled: boolean;
=======
	versioning: boolean;
>>>>>>> 6d14efbc
	item_duplication_fields: string[] | null;
	accountability: 'all' | 'accountability' | null;
	group: string | null;
};

export type Collection = {
	collection: string;
	fields?: Field[];
	meta: CollectionMeta | null;
	schema: Table | null;
};<|MERGE_RESOLUTION|>--- conflicted
+++ resolved
@@ -8,11 +8,7 @@
 	singleton: boolean;
 	icon: string | null;
 	translations: Record<string, string>;
-<<<<<<< HEAD
-	branches_enabled: boolean;
-=======
 	versioning: boolean;
->>>>>>> 6d14efbc
 	item_duplication_fields: string[] | null;
 	accountability: 'all' | 'accountability' | null;
 	group: string | null;
