import knex, { Knex } from 'knex';
import { getTracker, MockClient, Tracker } from 'knex-mock-client';
import { CollectionsService, FieldsService, RelationsService, SpecificationService } from '../../src/services';
import { describe, beforeAll, afterEach, it, expect, vi, beforeEach } from 'vitest';

vi.mock('../../src/database/index', async () => {
	const actual = await vi.importActual('@directus/shared/utils/node');

	return {
		...(actual as object),
		getDatabaseClient: vi.fn().mockReturnValue('postgres'),
	};
});

class Client_PG extends MockClient {}

describe('Integration Tests', () => {
	let db: Knex;
	let tracker: Tracker;

	beforeAll(async () => {
		db = knex({ client: Client_PG });
		tracker = getTracker();
	});

	afterEach(() => {
		tracker.reset();
		vi.clearAllMocks();
	});

	describe('Services / Specifications', () => {
		describe('oas', () => {
			describe('generate', () => {
				let service: SpecificationService;

				beforeEach(() => {
					service = new SpecificationService({
						knex: db,
						schema: { collections: {}, relations: [] },
						accountability: { role: 'admin', admin: true },
					});
				});

<<<<<<< HEAD
				it('returns untyped schema for json fields', async () => {
					vi.spyOn(CollectionsService.prototype, 'readByQuery').mockImplementation(
						vi.fn().mockReturnValue([
							{
								collection: 'test_table',
								meta: {
									accountability: 'all',
=======
				describe('schema', () => {
					it('returns untyped schema for json fields', async () => {
						jest.spyOn(CollectionsService.prototype, 'readByQuery').mockImplementation(
							jest.fn().mockReturnValue([
								{
>>>>>>> 20b81462
									collection: 'test_table',
									meta: {
										accountability: 'all',
										collection: 'test_table',
										group: null,
										hidden: false,
										icon: null,
										item_duplication_fields: null,
										note: null,
										singleton: false,
										translations: null,
									},
									schema: {
										name: 'test_table',
									},
								},
							])
						);

						jest.spyOn(FieldsService.prototype, 'readAll').mockImplementation(
							jest.fn().mockReturnValue([
								{
									collection: 'test_table',
									field: 'id',
									type: 'integer',
									schema: {
										is_nullable: false,
									},
								},
								{
									collection: 'test_table',
									field: 'blob',
									type: 'json',
									schema: {
										is_nullable: true,
									},
								},
							])
						);
						jest.spyOn(RelationsService.prototype, 'readAll').mockImplementation(jest.fn().mockReturnValue([]));

<<<<<<< HEAD
					vi.spyOn(FieldsService.prototype, 'readAll').mockImplementation(
						vi.fn().mockReturnValue([
							{
								collection: 'test_table',
								field: 'id',
								type: 'integer',
								schema: {
									is_nullable: false,
=======
						const spec = await service.oas.generate();
						expect(spec.components?.schemas).toEqual({
							ItemsTestTable: {
								type: 'object',
								properties: {
									id: {
										nullable: false,
										type: 'integer',
									},
									blob: {
										nullable: true,
									},
>>>>>>> 20b81462
								},
								'x-collection': 'test_table',
							},
						});
					});
				});

				describe('path', () => {
					it('requestBody for CreateItems POST path should not have type in schema', async () => {
						const collection = {
							collection: 'test_table',
							meta: {
								accountability: 'all',
								collection: 'test_table',
								group: null,
								hidden: false,
								icon: null,
								item_duplication_fields: null,
								note: null,
								singleton: false,
								translations: null,
							},
							schema: {
								name: 'test_table',
							},
<<<<<<< HEAD
						])
					);
					vi.spyOn(RelationsService.prototype, 'readAll').mockImplementation(vi.fn().mockReturnValue([]));

					const spec = await service.oas.generate();
					expect(spec.components?.schemas).toEqual({
						ItemsTestTable: {
							type: 'object',
							properties: {
								id: {
									nullable: false,
=======
						};

						jest
							.spyOn(CollectionsService.prototype, 'readByQuery')
							.mockImplementation(jest.fn().mockReturnValue([collection]));

						jest.spyOn(FieldsService.prototype, 'readAll').mockImplementation(
							jest.fn().mockReturnValue([
								{
									collection: collection.collection,
									field: 'id',
>>>>>>> 20b81462
									type: 'integer',
									schema: {
										is_nullable: false,
									},
								},
							])
						);
						jest.spyOn(RelationsService.prototype, 'readAll').mockImplementation(jest.fn().mockReturnValue([]));

						const spec = await service.oas.generate();

						const targetSchema =
							spec.paths[`/items/${collection.collection}`].post.requestBody.content['application/json'].schema;

						expect(targetSchema).toHaveProperty('oneOf');
						expect(targetSchema).not.toHaveProperty('type');
					});
				});
			});
		});
	});
});<|MERGE_RESOLUTION|>--- conflicted
+++ resolved
@@ -41,21 +41,11 @@
 					});
 				});
 
-<<<<<<< HEAD
-				it('returns untyped schema for json fields', async () => {
-					vi.spyOn(CollectionsService.prototype, 'readByQuery').mockImplementation(
-						vi.fn().mockReturnValue([
-							{
-								collection: 'test_table',
-								meta: {
-									accountability: 'all',
-=======
 				describe('schema', () => {
 					it('returns untyped schema for json fields', async () => {
-						jest.spyOn(CollectionsService.prototype, 'readByQuery').mockImplementation(
-							jest.fn().mockReturnValue([
+						vi.spyOn(CollectionsService.prototype, 'readByQuery').mockImplementation(
+							vi.fn().mockReturnValue([
 								{
->>>>>>> 20b81462
 									collection: 'test_table',
 									meta: {
 										accountability: 'all',
@@ -75,8 +65,8 @@
 							])
 						);
 
-						jest.spyOn(FieldsService.prototype, 'readAll').mockImplementation(
-							jest.fn().mockReturnValue([
+						vi.spyOn(FieldsService.prototype, 'readAll').mockImplementation(
+							vi.fn().mockReturnValue([
 								{
 									collection: 'test_table',
 									field: 'id',
@@ -95,18 +85,8 @@
 								},
 							])
 						);
-						jest.spyOn(RelationsService.prototype, 'readAll').mockImplementation(jest.fn().mockReturnValue([]));
+						vi.spyOn(RelationsService.prototype, 'readAll').mockImplementation(vi.fn().mockReturnValue([]));
 
-<<<<<<< HEAD
-					vi.spyOn(FieldsService.prototype, 'readAll').mockImplementation(
-						vi.fn().mockReturnValue([
-							{
-								collection: 'test_table',
-								field: 'id',
-								type: 'integer',
-								schema: {
-									is_nullable: false,
-=======
 						const spec = await service.oas.generate();
 						expect(spec.components?.schemas).toEqual({
 							ItemsTestTable: {
@@ -119,7 +99,6 @@
 									blob: {
 										nullable: true,
 									},
->>>>>>> 20b81462
 								},
 								'x-collection': 'test_table',
 							},
@@ -145,19 +124,6 @@
 							schema: {
 								name: 'test_table',
 							},
-<<<<<<< HEAD
-						])
-					);
-					vi.spyOn(RelationsService.prototype, 'readAll').mockImplementation(vi.fn().mockReturnValue([]));
-
-					const spec = await service.oas.generate();
-					expect(spec.components?.schemas).toEqual({
-						ItemsTestTable: {
-							type: 'object',
-							properties: {
-								id: {
-									nullable: false,
-=======
 						};
 
 						jest
@@ -169,7 +135,6 @@
 								{
 									collection: collection.collection,
 									field: 'id',
->>>>>>> 20b81462
 									type: 'integer',
 									schema: {
 										is_nullable: false,
