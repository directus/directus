--- conflicted
+++ resolved
@@ -3,13 +3,8 @@
 import { addFieldFlag } from '@directus/utils';
 import type { Knex } from 'knex';
 import type { Table, SchemaInspector } from '@directus/schema';
-<<<<<<< HEAD
-import { omit } from 'lodash-es';
 import { getCache } from '../cache.js';
-=======
 import { omit, chunk } from 'lodash-es';
-import { clearSystemCache, getCache } from '../cache.js';
->>>>>>> 34f97aab
 import { ALIAS_TYPES } from '../constants.js';
 import getDatabase, { getSchemaInspector } from '../database/index.js';
 import { getHelpers, Helpers } from '../database/helpers/index.js';
