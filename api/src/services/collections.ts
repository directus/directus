import SchemaInspector from '@directus/schema';
import { Knex } from 'knex';
import { getCache, clearSystemCache } from '../cache';
import { ALIAS_TYPES } from '../constants';
import getDatabase, { getSchemaInspector } from '../database';
import { systemCollectionRows } from '../database/system-data/collections';
import env from '../env';
import { ForbiddenException, InvalidPayloadException } from '../exceptions';
import { FieldsService } from '../services/fields';
import { ItemsService } from '../services/items';
import Keyv from 'keyv';
import { AbstractServiceOptions, ActionEventParams, Collection, CollectionMeta, MutationOptions } from '../types';
import { Accountability, FieldMeta, RawField, SchemaOverview } from '@directus/shared/types';
import { Table } from 'knex-schema-inspector/dist/types/table';
import { addFieldFlag } from '@directus/shared/utils';
import { getHelpers, Helpers } from '../database/helpers';
<<<<<<< HEAD
import { getSchema } from '../utils/get-schema';
import emitter from '../emitter';
=======
import { omit } from 'lodash';
>>>>>>> 7899f6a2

export type RawCollection = {
	collection: string;
	fields?: RawField[];
	schema?: Partial<Table> | null;
	meta?: Partial<CollectionMeta> | null;
};

export class CollectionsService {
	knex: Knex;
	helpers: Helpers;
	accountability: Accountability | null;
	schemaInspector: ReturnType<typeof SchemaInspector>;
	schema: SchemaOverview;
	cache: Keyv<any> | null;
	systemCache: Keyv<any>;

	constructor(options: AbstractServiceOptions) {
		this.knex = options.knex || getDatabase();
		this.helpers = getHelpers(this.knex);
		this.accountability = options.accountability || null;
		this.schemaInspector = options.knex ? SchemaInspector(options.knex) : getSchemaInspector();
		this.schema = options.schema;

		const { cache, systemCache } = getCache();
		this.cache = cache;
		this.systemCache = systemCache;
	}

	/**
	 * Create a single new collection
	 */
	async createOne(payload: RawCollection, opts?: MutationOptions): Promise<string> {
		if (this.accountability && this.accountability.admin !== true) {
			throw new ForbiddenException();
		}

		if (!payload.collection) throw new InvalidPayloadException(`"collection" is required`);

		if (payload.collection.startsWith('directus_')) {
			throw new InvalidPayloadException(`Collections can't start with "directus_"`);
		}

		const nestedActionEvents: ActionEventParams[] = [];

		try {
			const existingCollections: string[] = [
				...((await this.knex.select('collection').from('directus_collections'))?.map(({ collection }) => collection) ??
					[]),
				...Object.keys(this.schema.collections),
			];

			if (existingCollections.includes(payload.collection)) {
				throw new InvalidPayloadException(`Collection "${payload.collection}" already exists.`);
			}

			// Create the collection/fields in a transaction so it'll be reverted in case of errors or
			// permission problems. This might not work reliably in MySQL, as it doesn't support DDL in
			// transactions.
			await this.knex.transaction(async (trx) => {
				if (payload.schema) {
					// Directus heavily relies on the primary key of a collection, so we have to make sure that
					// every collection that is created has a primary key. If no primary key field is created
					// while making the collection, we default to an auto incremented id named `id`
					if (!payload.fields)
						payload.fields = [
							{
								field: 'id',
								type: 'integer',
								meta: {
									hidden: true,
									interface: 'numeric',
									readonly: true,
								},
								schema: {
									is_primary_key: true,
									has_auto_increment: true,
								},
							},
						];

					// Ensure that every field meta has the field/collection fields filled correctly
					payload.fields = payload.fields.map((field) => {
						if (field.meta) {
							field.meta = {
								...field.meta,
								field: field.field,
								collection: payload.collection!,
							};
						}

						// Add flag for specific database type overrides
						const flagToAdd = this.helpers.date.fieldFlagForField(field.type);
						if (flagToAdd) {
							addFieldFlag(field, flagToAdd);
						}

						return field;
					});

					const fieldsService = new FieldsService({ knex: trx, schema: this.schema });

					await trx.schema.createTable(payload.collection, (table) => {
						for (const field of payload.fields!) {
							if (field.type && ALIAS_TYPES.includes(field.type) === false) {
								fieldsService.addColumnToTable(table, field);
							}
						}
					});

					const fieldItemsService = new ItemsService('directus_fields', {
						knex: trx,
						accountability: this.accountability,
						schema: this.schema,
					});

					const fieldPayloads = payload.fields!.filter((field) => field.meta).map((field) => field.meta) as FieldMeta[];
					await fieldItemsService.createMany(fieldPayloads, {
						bypassEmitAction: (params) =>
							opts?.bypassEmitAction ? opts.bypassEmitAction(params) : nestedActionEvents.push(params),
					});
				}

				if (payload.meta) {
					const collectionItemsService = new ItemsService('directus_collections', {
						knex: trx,
						accountability: this.accountability,
						schema: this.schema,
					});

					await collectionItemsService.createOne(
						{
							...payload.meta,
							collection: payload.collection,
						},
						{
							bypassEmitAction: (params) =>
								opts?.bypassEmitAction ? opts.bypassEmitAction(params) : nestedActionEvents.push(params),
						}
					);
				}

				return payload.collection;
			});

			return payload.collection;
		} finally {
			if (this.cache && env.CACHE_AUTO_PURGE && opts?.autoPurgeCache !== false) {
				await this.cache.clear();
			}

<<<<<<< HEAD
			await clearSystemCache();

			const updatedSchema = await getSchema({ accountability: this.accountability || undefined });

			for (const nestedActionEvent of nestedActionEvents) {
				nestedActionEvent.context.schema = updatedSchema;
				emitter.emitAction(nestedActionEvent.event, nestedActionEvent.meta, nestedActionEvent.context);
=======
			if (opts?.autoPurgeSystemCache !== false) {
				await clearSystemCache();
>>>>>>> 7899f6a2
			}
		}
	}

	/**
	 * Create multiple new collections
	 */
	async createMany(payloads: RawCollection[], opts?: MutationOptions): Promise<string[]> {
		const nestedActionEvents: ActionEventParams[] = [];

		try {
			const collections = await this.knex.transaction(async (trx) => {
				const service = new CollectionsService({
					schema: this.schema,
					accountability: this.accountability,
					knex: trx,
				});

				const collectionNames: string[] = [];

				for (const payload of payloads) {
<<<<<<< HEAD
					const name = await service.createOne(payload, {
						autoPurgeCache: false,
						bypassEmitAction: (params) => nestedActionEvents.push(params),
					});
=======
					const name = await service.createOne(payload, { autoPurgeCache: false, autoPurgeSystemCache: false });
>>>>>>> 7899f6a2
					collectionNames.push(name);
				}

				return collectionNames;
			});

			return collections;
		} finally {
			if (this.cache && env.CACHE_AUTO_PURGE && opts?.autoPurgeCache !== false) {
				await this.cache.clear();
			}

			await clearSystemCache();

			const updatedSchema = await getSchema({ accountability: this.accountability || undefined });

			for (const nestedActionEvent of nestedActionEvents) {
				nestedActionEvent.context.schema = updatedSchema;
				emitter.emitAction(nestedActionEvent.event, nestedActionEvent.meta, nestedActionEvent.context);
			}
		}
	}

	/**
	 * Read all collections. Currently doesn't support any query.
	 */
	async readByQuery(): Promise<Collection[]> {
		const collectionItemsService = new ItemsService('directus_collections', {
			knex: this.knex,
			schema: this.schema,
			accountability: this.accountability,
		});

		let tablesInDatabase = await this.schemaInspector.tableInfo();

		let meta = (await collectionItemsService.readByQuery({
			limit: -1,
		})) as CollectionMeta[];

		meta.push(...systemCollectionRows);

		if (this.accountability && this.accountability.admin !== true) {
			const collectionsGroups: { [key: string]: string } = meta.reduce(
				(meta, item) => ({
					...meta,
					[item.collection]: item.group,
				}),
				{}
			);

			let collectionsYouHavePermissionToRead: string[] = this.accountability
				.permissions!.filter((permission) => {
					return permission.action === 'read';
				})
				.map(({ collection }) => collection);

			for (const collection of collectionsYouHavePermissionToRead) {
				const group = collectionsGroups[collection];
				if (group) collectionsYouHavePermissionToRead.push(group);
				delete collectionsGroups[collection];
			}

			collectionsYouHavePermissionToRead = [...new Set([...collectionsYouHavePermissionToRead])];

			tablesInDatabase = tablesInDatabase.filter((table) => {
				return collectionsYouHavePermissionToRead.includes(table.name);
			});

			meta = meta.filter((collectionMeta) => {
				return collectionsYouHavePermissionToRead.includes(collectionMeta.collection);
			});
		}

		const collections: Collection[] = [];

		for (const collectionMeta of meta) {
			const collection: Collection = {
				collection: collectionMeta.collection,
				meta: collectionMeta,
				schema: tablesInDatabase.find((table) => table.name === collectionMeta.collection) ?? null,
			};

			collections.push(collection);
		}

		for (const table of tablesInDatabase) {
			const exists = !!collections.find(({ collection }) => collection === table.name);

			if (!exists) {
				collections.push({
					collection: table.name,
					schema: table,
					meta: null,
				});
			}
		}

		if (env.DB_EXCLUDE_TABLES) {
			return collections.filter((collection) => env.DB_EXCLUDE_TABLES.includes(collection.collection) === false);
		}

		return collections;
	}

	/**
	 * Get a single collection by name
	 */
	async readOne(collectionKey: string): Promise<Collection> {
		const result = await this.readMany([collectionKey]);

		if (result.length === 0) throw new ForbiddenException();

		return result[0];
	}

	/**
	 * Read many collections by name
	 */
	async readMany(collectionKeys: string[]): Promise<Collection[]> {
		if (this.accountability && this.accountability.admin !== true) {
			const permissions = this.accountability.permissions!.filter((permission) => {
				return permission.action === 'read' && collectionKeys.includes(permission.collection);
			});

			if (collectionKeys.length !== permissions.length) {
				const collectionsYouHavePermissionToRead = permissions.map(({ collection }) => collection);

				for (const collectionKey of collectionKeys) {
					if (collectionsYouHavePermissionToRead.includes(collectionKey) === false) {
						throw new ForbiddenException();
					}
				}
			}
		}

		const collections = await this.readByQuery();
		return collections.filter(({ collection }) => collectionKeys.includes(collection));
	}

	/**
	 * Update a single collection by name
	 */
	async updateOne(collectionKey: string, data: Partial<Collection>, opts?: MutationOptions): Promise<string> {
		if (this.accountability && this.accountability.admin !== true) {
			throw new ForbiddenException();
		}

		const nestedActionEvents: ActionEventParams[] = [];

		try {
			const collectionItemsService = new ItemsService('directus_collections', {
				knex: this.knex,
				accountability: this.accountability,
				schema: this.schema,
			});

			const payload = data as Partial<Collection>;

			if (!payload.meta) {
				return collectionKey;
			}

			const exists = !!(await this.knex
				.select('collection')
				.from('directus_collections')
				.where({ collection: collectionKey })
				.first());

			if (exists) {
				await collectionItemsService.updateOne(collectionKey, payload.meta, {
					...opts,
					bypassEmitAction: (params) =>
						opts?.bypassEmitAction ? opts.bypassEmitAction(params) : nestedActionEvents.push(params),
				});
			} else {
				await collectionItemsService.createOne(
					{ ...payload.meta, collection: collectionKey },
					{
						...opts,
						bypassEmitAction: (params) =>
							opts?.bypassEmitAction ? opts.bypassEmitAction(params) : nestedActionEvents.push(params),
					}
				);
			}

			return collectionKey;
		} finally {
			if (this.cache && env.CACHE_AUTO_PURGE && opts?.autoPurgeCache !== false) {
				await this.cache.clear();
			}

			if (opts?.autoPurgeSystemCache !== false) {
				await clearSystemCache();
			}
		}
	}

	/**
	 * Update multiple collections in a single transaction
	 */
	async updateBatch(data: Partial<Collection>[], opts?: MutationOptions): Promise<string[]> {
		if (this.accountability && this.accountability.admin !== true) {
			throw new ForbiddenException();
		}

		if (!Array.isArray(data)) {
			throw new InvalidPayloadException('Input should be an array of collection changes.');
		}

		const collectionKey = 'collection';
		const collectionKeys: string[] = [];

		try {
			await this.knex.transaction(async (trx) => {
				const collectionItemsService = new CollectionsService({
					knex: trx,
					accountability: this.accountability,
					schema: this.schema,
				});

				for (const payload of data) {
					if (!payload[collectionKey]) throw new InvalidPayloadException(`Collection in update misses collection key.`);

					await collectionItemsService.updateOne(payload[collectionKey], omit(payload, collectionKey), {
						autoPurgeCache: false,
						autoPurgeSystemCache: false,
					});
					collectionKeys.push(payload[collectionKey]);
				}
			});
		} finally {
			if (this.cache && env.CACHE_AUTO_PURGE && opts?.autoPurgeCache !== false) {
				await this.cache.clear();
			}

			await clearSystemCache();

			const updatedSchema = await getSchema({ accountability: this.accountability || undefined });

			for (const nestedActionEvent of nestedActionEvents) {
				nestedActionEvent.context.schema = updatedSchema;
				emitter.emitAction(nestedActionEvent.event, nestedActionEvent.meta, nestedActionEvent.context);
			}
		}

		return collectionKeys;
	}

	/**
	 * Update multiple collections by name
	 */
	async updateMany(collectionKeys: string[], data: Partial<Collection>, opts?: MutationOptions): Promise<string[]> {
		if (this.accountability && this.accountability.admin !== true) {
			throw new ForbiddenException();
		}

		const nestedActionEvents: ActionEventParams[] = [];

		try {
			await this.knex.transaction(async (trx) => {
				const service = new CollectionsService({
					schema: this.schema,
					accountability: this.accountability,
					knex: trx,
				});

				for (const collectionKey of collectionKeys) {
<<<<<<< HEAD
					await service.updateOne(collectionKey, data, {
						autoPurgeCache: false,
						bypassEmitAction: (params) => nestedActionEvents.push(params),
					});
=======
					await service.updateOne(collectionKey, data, { autoPurgeCache: false, autoPurgeSystemCache: false });
>>>>>>> 7899f6a2
				}
			});

			return collectionKeys;
		} finally {
			if (this.cache && env.CACHE_AUTO_PURGE && opts?.autoPurgeCache !== false) {
				await this.cache.clear();
			}

			await clearSystemCache();

			const updatedSchema = await getSchema({ accountability: this.accountability || undefined });

			for (const nestedActionEvent of nestedActionEvents) {
				nestedActionEvent.context.schema = updatedSchema;
				emitter.emitAction(nestedActionEvent.event, nestedActionEvent.meta, nestedActionEvent.context);
			}
		}
	}

	/**
	 * Delete a single collection This will delete the table and all records within. It'll also
	 * delete any fields, presets, activity, revisions, and permissions relating to this collection
	 */
	async deleteOne(collectionKey: string, opts?: MutationOptions): Promise<string> {
		if (this.accountability && this.accountability.admin !== true) {
			throw new ForbiddenException();
		}

		const nestedActionEvents: ActionEventParams[] = [];

		try {
			const collections = await this.readByQuery();

			const collectionToBeDeleted = collections.find((collection) => collection.collection === collectionKey);

			if (!!collectionToBeDeleted === false) {
				throw new ForbiddenException();
			}

			await this.knex.transaction(async (trx) => {
				if (collectionToBeDeleted!.schema) {
					await trx.schema.dropTable(collectionKey);
				}

				// Make sure this collection isn't used as a group in any other collections
				await trx('directus_collections').update({ group: null }).where({ group: collectionKey });

				if (collectionToBeDeleted!.meta) {
					const collectionItemsService = new ItemsService('directus_collections', {
						knex: trx,
						accountability: this.accountability,
						schema: this.schema,
					});

					await collectionItemsService.deleteOne(collectionKey, {
						bypassEmitAction: (params) =>
							opts?.bypassEmitAction ? opts.bypassEmitAction(params) : nestedActionEvents.push(params),
					});
				}

				if (collectionToBeDeleted!.schema) {
					const fieldsService = new FieldsService({
						knex: trx,
						accountability: this.accountability,
						schema: this.schema,
					});

					await trx('directus_fields').delete().where('collection', '=', collectionKey);
					await trx('directus_presets').delete().where('collection', '=', collectionKey);

					const revisionsToDelete = await trx
						.select('id')
						.from('directus_revisions')
						.where({ collection: collectionKey });

					if (revisionsToDelete.length > 0) {
						const keys = revisionsToDelete.map((record) => record.id);
						await trx('directus_revisions').update({ parent: null }).whereIn('parent', keys);
					}

					await trx('directus_revisions').delete().where('collection', '=', collectionKey);

					await trx('directus_activity').delete().where('collection', '=', collectionKey);
					await trx('directus_permissions').delete().where('collection', '=', collectionKey);
					await trx('directus_relations').delete().where({ many_collection: collectionKey });

					const relations = this.schema.relations.filter((relation) => {
						return relation.collection === collectionKey || relation.related_collection === collectionKey;
					});

					for (const relation of relations) {
						// Delete related o2m fields that point to current collection
						if (relation.related_collection && relation.meta?.one_field) {
							await fieldsService.deleteField(relation.related_collection, relation.meta.one_field, {
								bypassEmitAction: (params) =>
									opts?.bypassEmitAction ? opts.bypassEmitAction(params) : nestedActionEvents.push(params),
							});
						}

						// Delete related m2o fields that point to current collection
						if (relation.related_collection === collectionKey) {
							await fieldsService.deleteField(relation.collection, relation.field, {
								bypassEmitAction: (params) =>
									opts?.bypassEmitAction ? opts.bypassEmitAction(params) : nestedActionEvents.push(params),
							});
						}
					}

					const a2oRelationsThatIncludeThisCollection = this.schema.relations.filter((relation) => {
						return relation.meta?.one_allowed_collections?.includes(collectionKey);
					});

					for (const relation of a2oRelationsThatIncludeThisCollection) {
						const newAllowedCollections = relation
							.meta!.one_allowed_collections!.filter((collection) => collectionKey !== collection)
							.join(',');
						await trx('directus_relations')
							.update({ one_allowed_collections: newAllowedCollections })
							.where({ id: relation.meta!.id });
					}
				}
			});

			return collectionKey;
		} finally {
			if (this.cache && env.CACHE_AUTO_PURGE && opts?.autoPurgeCache !== false) {
				await this.cache.clear();
			}

<<<<<<< HEAD
			await clearSystemCache();

			const updatedSchema = await getSchema({ accountability: this.accountability || undefined });

			for (const nestedActionEvent of nestedActionEvents) {
				nestedActionEvent.context.schema = updatedSchema;
				emitter.emitAction(nestedActionEvent.event, nestedActionEvent.meta, nestedActionEvent.context);
=======
			if (opts?.autoPurgeSystemCache !== false) {
				await clearSystemCache();
>>>>>>> 7899f6a2
			}
		}
	}

	/**
	 * Delete multiple collections by key
	 */
	async deleteMany(collectionKeys: string[], opts?: MutationOptions): Promise<string[]> {
		if (this.accountability && this.accountability.admin !== true) {
			throw new ForbiddenException();
		}

		const nestedActionEvents: ActionEventParams[] = [];

		try {
			await this.knex.transaction(async (trx) => {
				const service = new CollectionsService({
					schema: this.schema,
					accountability: this.accountability,
					knex: trx,
				});

				for (const collectionKey of collectionKeys) {
<<<<<<< HEAD
					await service.deleteOne(collectionKey, {
						autoPurgeCache: false,
						bypassEmitAction: (params) => nestedActionEvents.push(params),
					});
=======
					await service.deleteOne(collectionKey, { autoPurgeCache: false, autoPurgeSystemCache: false });
>>>>>>> 7899f6a2
				}
			});

			return collectionKeys;
		} finally {
			if (this.cache && env.CACHE_AUTO_PURGE && opts?.autoPurgeCache !== false) {
				await this.cache.clear();
			}

			await clearSystemCache();

			const updatedSchema = await getSchema({ accountability: this.accountability || undefined });

			for (const nestedActionEvent of nestedActionEvents) {
				nestedActionEvent.context.schema = updatedSchema;
				emitter.emitAction(nestedActionEvent.event, nestedActionEvent.meta, nestedActionEvent.context);
			}
		}
	}
}<|MERGE_RESOLUTION|>--- conflicted
+++ resolved
@@ -14,12 +14,9 @@
 import { Table } from 'knex-schema-inspector/dist/types/table';
 import { addFieldFlag } from '@directus/shared/utils';
 import { getHelpers, Helpers } from '../database/helpers';
-<<<<<<< HEAD
+import { omit } from 'lodash';
 import { getSchema } from '../utils/get-schema';
 import emitter from '../emitter';
-=======
-import { omit } from 'lodash';
->>>>>>> 7899f6a2
 
 export type RawCollection = {
 	collection: string;
@@ -171,18 +168,15 @@
 				await this.cache.clear();
 			}
 
-<<<<<<< HEAD
-			await clearSystemCache();
+			if (opts?.autoPurgeSystemCache !== false) {
+				await clearSystemCache();
+			}
 
 			const updatedSchema = await getSchema({ accountability: this.accountability || undefined });
 
 			for (const nestedActionEvent of nestedActionEvents) {
 				nestedActionEvent.context.schema = updatedSchema;
 				emitter.emitAction(nestedActionEvent.event, nestedActionEvent.meta, nestedActionEvent.context);
-=======
-			if (opts?.autoPurgeSystemCache !== false) {
-				await clearSystemCache();
->>>>>>> 7899f6a2
 			}
 		}
 	}
@@ -204,14 +198,11 @@
 				const collectionNames: string[] = [];
 
 				for (const payload of payloads) {
-<<<<<<< HEAD
 					const name = await service.createOne(payload, {
 						autoPurgeCache: false,
+						autoPurgeSystemCache: false,
 						bypassEmitAction: (params) => nestedActionEvents.push(params),
 					});
-=======
-					const name = await service.createOne(payload, { autoPurgeCache: false, autoPurgeSystemCache: false });
->>>>>>> 7899f6a2
 					collectionNames.push(name);
 				}
 
@@ -406,6 +397,13 @@
 			if (opts?.autoPurgeSystemCache !== false) {
 				await clearSystemCache();
 			}
+
+			const updatedSchema = await getSchema({ accountability: this.accountability || undefined });
+
+			for (const nestedActionEvent of nestedActionEvents) {
+				nestedActionEvent.context.schema = updatedSchema;
+				emitter.emitAction(nestedActionEvent.event, nestedActionEvent.meta, nestedActionEvent.context);
+			}
 		}
 	}
 
@@ -448,13 +446,6 @@
 			}
 
 			await clearSystemCache();
-
-			const updatedSchema = await getSchema({ accountability: this.accountability || undefined });
-
-			for (const nestedActionEvent of nestedActionEvents) {
-				nestedActionEvent.context.schema = updatedSchema;
-				emitter.emitAction(nestedActionEvent.event, nestedActionEvent.meta, nestedActionEvent.context);
-			}
 		}
 
 		return collectionKeys;
@@ -479,14 +470,11 @@
 				});
 
 				for (const collectionKey of collectionKeys) {
-<<<<<<< HEAD
 					await service.updateOne(collectionKey, data, {
 						autoPurgeCache: false,
+						autoPurgeSystemCache: false,
 						bypassEmitAction: (params) => nestedActionEvents.push(params),
 					});
-=======
-					await service.updateOne(collectionKey, data, { autoPurgeCache: false, autoPurgeSystemCache: false });
->>>>>>> 7899f6a2
 				}
 			});
 
@@ -617,18 +605,15 @@
 				await this.cache.clear();
 			}
 
-<<<<<<< HEAD
-			await clearSystemCache();
+			if (opts?.autoPurgeSystemCache !== false) {
+				await clearSystemCache();
+			}
 
 			const updatedSchema = await getSchema({ accountability: this.accountability || undefined });
 
 			for (const nestedActionEvent of nestedActionEvents) {
 				nestedActionEvent.context.schema = updatedSchema;
 				emitter.emitAction(nestedActionEvent.event, nestedActionEvent.meta, nestedActionEvent.context);
-=======
-			if (opts?.autoPurgeSystemCache !== false) {
-				await clearSystemCache();
->>>>>>> 7899f6a2
 			}
 		}
 	}
@@ -652,14 +637,11 @@
 				});
 
 				for (const collectionKey of collectionKeys) {
-<<<<<<< HEAD
 					await service.deleteOne(collectionKey, {
 						autoPurgeCache: false,
+						autoPurgeSystemCache: false,
 						bypassEmitAction: (params) => nestedActionEvents.push(params),
 					});
-=======
-					await service.deleteOne(collectionKey, { autoPurgeCache: false, autoPurgeSystemCache: false });
->>>>>>> 7899f6a2
 				}
 			});
 
