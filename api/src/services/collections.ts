import SchemaInspector from '@directus/schema';
<<<<<<< HEAD
import { Knex } from 'knex';
import { getCache, clearSystemCache } from '../cache';
import { ALIAS_TYPES } from '../constants';
import getDatabase, { getSchemaInspector } from '../database';
import { systemCollectionRows } from '../database/system-data/collections';
import env from '../env';
import { ForbiddenException, InvalidPayloadException } from '../exceptions';
import { FieldsService } from '../services/fields';
import { ItemsService } from '../services/items';
import { AbstractServiceOptions, Collection, CollectionMeta, MutationOptions } from '../types';
import { Accountability, FieldMeta, RawField, SchemaOverview } from '@directus/shared/types';
import { Table } from 'knex-schema-inspector/dist/types/table';
import { addFieldFlag } from '@directus/shared/utils';
import { getHelpers, Helpers } from '../database/helpers';
import { CacheService } from './cache/cache';
=======
import type { Knex } from 'knex';
import { getCache, clearSystemCache } from '../cache.js';
import { ALIAS_TYPES } from '../constants.js';
import getDatabase, { getSchemaInspector } from '../database/index.js';
import { systemCollectionRows } from '../database/system-data/collections/index.js';
import env from '../env.js';
import { ForbiddenException, InvalidPayloadException } from '../exceptions/index.js';
import { FieldsService } from '../services/fields.js';
import { ItemsService } from '../services/items.js';
import type Keyv from 'keyv';
import type { AbstractServiceOptions, Collection, CollectionMeta, MutationOptions } from '../types/index.js';
import type { Accountability, FieldMeta, RawField, SchemaOverview } from '@directus/shared/types';
import type { Table } from 'knex-schema-inspector/dist/types/table';
import { addFieldFlag } from '@directus/shared/utils';
import { getHelpers, Helpers } from '../database/helpers/index.js';
>>>>>>> 47e3e00b

export type RawCollection = {
	collection: string;
	fields?: RawField[];
	schema?: Partial<Table> | null;
	meta?: Partial<CollectionMeta> | null;
};

export class CollectionsService {
	knex: Knex;
	helpers: Helpers;
	accountability: Accountability | null;
	schemaInspector: ReturnType<typeof SchemaInspector>;
	schema: SchemaOverview;
	cache: CacheService | null;
	systemCache: CacheService;

	constructor(options: AbstractServiceOptions) {
		this.knex = options.knex || getDatabase();
		this.helpers = getHelpers(this.knex);
		this.accountability = options.accountability || null;
		this.schemaInspector = options.knex ? SchemaInspector(options.knex) : getSchemaInspector();
		this.schema = options.schema;

		const { cache, systemCache } = getCache();
		this.cache = cache;
		this.systemCache = systemCache;
	}

	/**
	 * Create a single new collection
	 */
	async createOne(payload: RawCollection, opts?: MutationOptions): Promise<string> {
		if (this.accountability && this.accountability.admin !== true) {
			throw new ForbiddenException();
		}

		if (!payload.collection) throw new InvalidPayloadException(`"collection" is required`);

		if (payload.collection.startsWith('directus_')) {
			throw new InvalidPayloadException(`Collections can't start with "directus_"`);
		}

		try {
			const existingCollections: string[] = [
				...((await this.knex.select('collection').from('directus_collections'))?.map(({ collection }) => collection) ??
					[]),
				...Object.keys(this.schema.collections),
			];

			if (existingCollections.includes(payload.collection)) {
				throw new InvalidPayloadException(`Collection "${payload.collection}" already exists.`);
			}

			// Create the collection/fields in a transaction so it'll be reverted in case of errors or
			// permission problems. This might not work reliably in MySQL, as it doesn't support DDL in
			// transactions.
			await this.knex.transaction(async (trx) => {
				if (payload.schema) {
					// Directus heavily relies on the primary key of a collection, so we have to make sure that
					// every collection that is created has a primary key. If no primary key field is created
					// while making the collection, we default to an auto incremented id named `id`
					if (!payload.fields)
						payload.fields = [
							{
								field: 'id',
								type: 'integer',
								meta: {
									hidden: true,
									interface: 'numeric',
									readonly: true,
								},
								schema: {
									is_primary_key: true,
									has_auto_increment: true,
								},
							},
						];

					// Ensure that every field meta has the field/collection fields filled correctly
					payload.fields = payload.fields.map((field) => {
						if (field.meta) {
							field.meta = {
								...field.meta,
								field: field.field,
								collection: payload.collection!,
							};
						}

						// Add flag for specific database type overrides
						const flagToAdd = this.helpers.date.fieldFlagForField(field.type);
						if (flagToAdd) {
							addFieldFlag(field, flagToAdd);
						}

						return field;
					});

					const fieldsService = new FieldsService({ knex: trx, schema: this.schema });

					await trx.schema.createTable(payload.collection, (table) => {
						for (const field of payload.fields!) {
							if (field.type && ALIAS_TYPES.includes(field.type) === false) {
								fieldsService.addColumnToTable(table, field);
							}
						}
					});

					const fieldItemsService = new ItemsService('directus_fields', {
						knex: trx,
						accountability: this.accountability,
						schema: this.schema,
					});

					const fieldPayloads = payload.fields!.filter((field) => field.meta).map((field) => field.meta) as FieldMeta[];
					await fieldItemsService.createMany(fieldPayloads);
				}

				if (payload.meta) {
					const collectionItemsService = new ItemsService('directus_collections', {
						knex: trx,
						accountability: this.accountability,
						schema: this.schema,
					});

					await collectionItemsService.createOne({
						...payload.meta,
						collection: payload.collection,
					});
				}

				return payload.collection;
			});

			return payload.collection;
		} finally {
			if (this.cache && env['CACHE_AUTO_PURGE'] && opts?.autoPurgeCache !== false) {
				await this.cache.clear();
			}

			await clearSystemCache();
		}
	}

	/**
	 * Create multiple new collections
	 */
	async createMany(payloads: RawCollection[], opts?: MutationOptions): Promise<string[]> {
		try {
			const collections = await this.knex.transaction(async (trx) => {
				const service = new CollectionsService({
					schema: this.schema,
					accountability: this.accountability,
					knex: trx,
				});

				const collectionNames: string[] = [];

				for (const payload of payloads) {
					const name = await service.createOne(payload, { autoPurgeCache: false });
					collectionNames.push(name);
				}

				return collectionNames;
			});

			return collections;
		} finally {
			if (this.cache && env['CACHE_AUTO_PURGE'] && opts?.autoPurgeCache !== false) {
				await this.cache.clear();
			}

			await clearSystemCache();
		}
	}

	/**
	 * Read all collections. Currently doesn't support any query.
	 */
	async readByQuery(): Promise<Collection[]> {
		const collectionItemsService = new ItemsService('directus_collections', {
			knex: this.knex,
			schema: this.schema,
			accountability: this.accountability,
		});

		let tablesInDatabase = await this.schemaInspector.tableInfo();

		let meta = (await collectionItemsService.readByQuery({
			limit: -1,
		})) as CollectionMeta[];

		meta.push(...systemCollectionRows);

		if (this.accountability && this.accountability.admin !== true) {
			const collectionsGroups: { [key: string]: string } = meta.reduce(
				(meta, item) => ({
					...meta,
					[item.collection]: item.group,
				}),
				{}
			);

			let collectionsYouHavePermissionToRead: string[] = this.accountability
				.permissions!.filter((permission) => {
					return permission.action === 'read';
				})
				.map(({ collection }) => collection);

			for (const collection of collectionsYouHavePermissionToRead) {
				const group = collectionsGroups[collection];
				if (group) collectionsYouHavePermissionToRead.push(group);
				delete collectionsGroups[collection];
			}

			collectionsYouHavePermissionToRead = [...new Set([...collectionsYouHavePermissionToRead])];

			tablesInDatabase = tablesInDatabase.filter((table: any) => {
				return collectionsYouHavePermissionToRead.includes(table.name);
			});

			meta = meta.filter((collectionMeta) => {
				return collectionsYouHavePermissionToRead.includes(collectionMeta.collection);
			});
		}

		const collections: Collection[] = [];

		for (const collectionMeta of meta) {
			const collection: Collection = {
				collection: collectionMeta.collection,
				meta: collectionMeta,
				schema: tablesInDatabase.find((table: any) => table.name === collectionMeta.collection) ?? null,
			};

			collections.push(collection);
		}

		for (const table of tablesInDatabase) {
			const exists = !!collections.find(({ collection }) => collection === table.name);

			if (!exists) {
				collections.push({
					collection: table.name,
					schema: table,
					meta: null,
				});
			}
		}

		if (env['DB_EXCLUDE_TABLES']) {
			return collections.filter((collection) => env['DB_EXCLUDE_TABLES'].includes(collection.collection) === false);
		}

		return collections;
	}

	/**
	 * Get a single collection by name
	 */
	async readOne(collectionKey: string): Promise<Collection> {
		const result = await this.readMany([collectionKey]);

		if (result.length === 0) throw new ForbiddenException();

		return result[0]!;
	}

	/**
	 * Read many collections by name
	 */
	async readMany(collectionKeys: string[]): Promise<Collection[]> {
		if (this.accountability && this.accountability.admin !== true) {
			const permissions = this.accountability.permissions!.filter((permission) => {
				return permission.action === 'read' && collectionKeys.includes(permission.collection);
			});

			if (collectionKeys.length !== permissions.length) {
				const collectionsYouHavePermissionToRead = permissions.map(({ collection }) => collection);

				for (const collectionKey of collectionKeys) {
					if (collectionsYouHavePermissionToRead.includes(collectionKey) === false) {
						throw new ForbiddenException();
					}
				}
			}
		}

		const collections = await this.readByQuery();
		return collections.filter(({ collection }) => collectionKeys.includes(collection));
	}

	/**
	 * Update a single collection by name
	 */
	async updateOne(collectionKey: string, data: Partial<Collection>, opts?: MutationOptions): Promise<string> {
		if (this.accountability && this.accountability.admin !== true) {
			throw new ForbiddenException();
		}

		try {
			const collectionItemsService = new ItemsService('directus_collections', {
				knex: this.knex,
				accountability: this.accountability,
				schema: this.schema,
			});

			const payload = data as Partial<Collection>;

			if (!payload.meta) {
				return collectionKey;
			}

			const exists = !!(await this.knex
				.select('collection')
				.from('directus_collections')
				.where({ collection: collectionKey })
				.first());

			if (exists) {
				await collectionItemsService.updateOne(collectionKey, payload.meta, opts);
			} else {
				await collectionItemsService.createOne({ ...payload.meta, collection: collectionKey }, opts);
			}

			return collectionKey;
		} finally {
			if (this.cache && env['CACHE_AUTO_PURGE'] && opts?.autoPurgeCache !== false) {
				await this.cache.clear();
			}

			await clearSystemCache();
		}
	}

	/**
	 * Update multiple collections by name
	 */
	async updateMany(collectionKeys: string[], data: Partial<Collection>, opts?: MutationOptions): Promise<string[]> {
		if (this.accountability && this.accountability.admin !== true) {
			throw new ForbiddenException();
		}

		try {
			await this.knex.transaction(async (trx) => {
				const service = new CollectionsService({
					schema: this.schema,
					accountability: this.accountability,
					knex: trx,
				});

				for (const collectionKey of collectionKeys) {
					await service.updateOne(collectionKey, data, { autoPurgeCache: false });
				}
			});

			return collectionKeys;
		} finally {
			if (this.cache && env['CACHE_AUTO_PURGE'] && opts?.autoPurgeCache !== false) {
				await this.cache.clear();
			}

			await clearSystemCache();
		}
	}

	/**
	 * Delete a single collection This will delete the table and all records within. It'll also
	 * delete any fields, presets, activity, revisions, and permissions relating to this collection
	 */
	async deleteOne(collectionKey: string, opts?: MutationOptions): Promise<string> {
		if (this.accountability && this.accountability.admin !== true) {
			throw new ForbiddenException();
		}

		try {
			const collections = await this.readByQuery();

			const collectionToBeDeleted = collections.find((collection) => collection.collection === collectionKey);

			if (!!collectionToBeDeleted === false) {
				throw new ForbiddenException();
			}

			await this.knex.transaction(async (trx) => {
				if (collectionToBeDeleted!.schema) {
					await trx.schema.dropTable(collectionKey);
				}

				// Make sure this collection isn't used as a group in any other collections
				await trx('directus_collections').update({ group: null }).where({ group: collectionKey });

				if (collectionToBeDeleted!.meta) {
					const collectionItemsService = new ItemsService('directus_collections', {
						knex: trx,
						accountability: this.accountability,
						schema: this.schema,
					});

					await collectionItemsService.deleteOne(collectionKey);
				}

				if (collectionToBeDeleted!.schema) {
					const fieldsService = new FieldsService({
						knex: trx,
						accountability: this.accountability,
						schema: this.schema,
					});

					await trx('directus_fields').delete().where('collection', '=', collectionKey);
					await trx('directus_presets').delete().where('collection', '=', collectionKey);

					const revisionsToDelete = await trx
						.select('id')
						.from('directus_revisions')
						.where({ collection: collectionKey });

					if (revisionsToDelete.length > 0) {
						const keys = revisionsToDelete.map((record) => record.id);
						await trx('directus_revisions').update({ parent: null }).whereIn('parent', keys);
					}

					await trx('directus_revisions').delete().where('collection', '=', collectionKey);

					await trx('directus_activity').delete().where('collection', '=', collectionKey);
					await trx('directus_permissions').delete().where('collection', '=', collectionKey);
					await trx('directus_relations').delete().where({ many_collection: collectionKey });

					const relations = this.schema.relations.filter((relation) => {
						return relation.collection === collectionKey || relation.related_collection === collectionKey;
					});

					for (const relation of relations) {
						// Delete related o2m fields that point to current collection
						if (relation.related_collection && relation.meta?.one_field) {
							await fieldsService.deleteField(relation.related_collection, relation.meta.one_field);
						}

						// Delete related m2o fields that point to current collection
						if (relation.related_collection === collectionKey) {
							await fieldsService.deleteField(relation.collection, relation.field);
						}
					}

					const a2oRelationsThatIncludeThisCollection = this.schema.relations.filter((relation) => {
						return relation.meta?.one_allowed_collections?.includes(collectionKey);
					});

					for (const relation of a2oRelationsThatIncludeThisCollection) {
						const newAllowedCollections = relation
							.meta!.one_allowed_collections!.filter((collection) => collectionKey !== collection)
							.join(',');
						await trx('directus_relations')
							.update({ one_allowed_collections: newAllowedCollections })
							.where({ id: relation.meta!.id });
					}
				}
			});

			return collectionKey;
		} finally {
			if (this.cache && env['CACHE_AUTO_PURGE'] && opts?.autoPurgeCache !== false) {
				await this.cache.clear();
			}

			await clearSystemCache();
		}
	}

	/**
	 * Delete multiple collections by key
	 */
	async deleteMany(collectionKeys: string[], opts?: MutationOptions): Promise<string[]> {
		if (this.accountability && this.accountability.admin !== true) {
			throw new ForbiddenException();
		}

		try {
			await this.knex.transaction(async (trx) => {
				const service = new CollectionsService({
					schema: this.schema,
					accountability: this.accountability,
					knex: trx,
				});

				for (const collectionKey of collectionKeys) {
					await service.deleteOne(collectionKey, { autoPurgeCache: false });
				}
			});

			return collectionKeys;
		} finally {
			if (this.cache && env['CACHE_AUTO_PURGE'] && opts?.autoPurgeCache !== false) {
				await this.cache.clear();
			}

			await clearSystemCache();
		}
	}
}<|MERGE_RESOLUTION|>--- conflicted
+++ resolved
@@ -1,21 +1,4 @@
 import SchemaInspector from '@directus/schema';
-<<<<<<< HEAD
-import { Knex } from 'knex';
-import { getCache, clearSystemCache } from '../cache';
-import { ALIAS_TYPES } from '../constants';
-import getDatabase, { getSchemaInspector } from '../database';
-import { systemCollectionRows } from '../database/system-data/collections';
-import env from '../env';
-import { ForbiddenException, InvalidPayloadException } from '../exceptions';
-import { FieldsService } from '../services/fields';
-import { ItemsService } from '../services/items';
-import { AbstractServiceOptions, Collection, CollectionMeta, MutationOptions } from '../types';
-import { Accountability, FieldMeta, RawField, SchemaOverview } from '@directus/shared/types';
-import { Table } from 'knex-schema-inspector/dist/types/table';
-import { addFieldFlag } from '@directus/shared/utils';
-import { getHelpers, Helpers } from '../database/helpers';
-import { CacheService } from './cache/cache';
-=======
 import type { Knex } from 'knex';
 import { getCache, clearSystemCache } from '../cache.js';
 import { ALIAS_TYPES } from '../constants.js';
@@ -25,13 +8,12 @@
 import { ForbiddenException, InvalidPayloadException } from '../exceptions/index.js';
 import { FieldsService } from '../services/fields.js';
 import { ItemsService } from '../services/items.js';
-import type Keyv from 'keyv';
 import type { AbstractServiceOptions, Collection, CollectionMeta, MutationOptions } from '../types/index.js';
 import type { Accountability, FieldMeta, RawField, SchemaOverview } from '@directus/shared/types';
 import type { Table } from 'knex-schema-inspector/dist/types/table';
 import { addFieldFlag } from '@directus/shared/utils';
-import { getHelpers, Helpers } from '../database/helpers/index.js';
->>>>>>> 47e3e00b
+import { getHelpers, Helpers } from '../database/helpers';
+import { CacheService } from './cache/cache.js';
 
 export type RawCollection = {
 	collection: string;
