--- conflicted
+++ resolved
@@ -60,33 +60,6 @@
 				...Object.keys(this.schema.collections),
 			];
 
-<<<<<<< HEAD
-		if (existingCollections.includes(payload.collection)) {
-			throw new InvalidPayloadException(`Collection "${payload.collection}" already exists.`);
-		}
-
-		// Create the collection/fields in a transaction so it'll be reverted in case of errors or
-		// permission problems. This might not work reliably in MySQL, as it doesn't support DDL in
-		// transactions.
-		await this.knex.transaction(async (trx) => {
-			if (payload.schema) {
-				// Directus heavily relies on the primary key of a collection, so we have to make sure that
-				// every collection that is created has a primary key. If no primary key field is created
-				// while making the collection, we default to an auto incremented id named `id`
-				if (!payload.fields)
-					payload.fields = [
-						{
-							field: 'id',
-							type: 'integer',
-							meta: {
-								hidden: true,
-								interface: 'numeric',
-								readonly: true,
-							},
-							schema: {
-								is_primary_key: true,
-								has_auto_increment: true,
-=======
 			if (existingCollections.includes(payload.collection)) {
 				throw new InvalidPayloadException(`Collection "${payload.collection}" already exists.`);
 			}
@@ -113,7 +86,6 @@
 									is_primary_key: true,
 									has_auto_increment: true,
 								},
->>>>>>> 703fb842
 							},
 						];
 
@@ -130,23 +102,6 @@
 						return field;
 					});
 
-<<<<<<< HEAD
-				const fieldsService = new FieldsService({ knex: trx, schema: this.schema });
-
-				await trx.schema.createTable(payload.collection, (table) => {
-					for (const field of payload.fields!) {
-						if (field.type && ALIAS_TYPES.includes(field.type) === false) {
-							fieldsService.addColumnToTable(table, field);
-						}
-					}
-				});
-
-				const fieldItemsService = new ItemsService('directus_fields', {
-					knex: trx,
-					accountability: this.accountability,
-					schema: this.schema,
-				});
-=======
 					const fieldsService = new FieldsService({ knex: trx, schema: this.schema });
 
 					await trx.schema.createTable(payload.collection, (table) => {
@@ -156,7 +111,6 @@
 							}
 						}
 					});
->>>>>>> 703fb842
 
 					const fieldItemsService = new ItemsService('directus_fields', {
 						knex: trx,
@@ -164,27 +118,9 @@
 						schema: this.schema,
 					});
 
-<<<<<<< HEAD
-			if (payload.meta) {
-				const collectionItemsService = new ItemsService('directus_collections', {
-					knex: trx,
-					accountability: this.accountability,
-					schema: this.schema,
-				});
-
-				await collectionItemsService.createOne({
-					...payload.meta,
-					collection: payload.collection,
-				});
-			}
-
-			return payload.collection;
-		});
-=======
 					const fieldPayloads = payload.fields!.filter((field) => field.meta).map((field) => field.meta) as FieldMeta[];
 					await fieldItemsService.createMany(fieldPayloads);
 				}
->>>>>>> 703fb842
 
 				if (payload.meta) {
 					const collectionItemsService = new ItemsService('directus_collections', {
@@ -199,12 +135,8 @@
 					});
 				}
 
-<<<<<<< HEAD
-		await clearSystemCache();
-=======
 				return payload.collection;
 			});
->>>>>>> 703fb842
 
 			return payload.collection;
 		} finally {
@@ -238,15 +170,11 @@
 				return collectionNames;
 			});
 
-<<<<<<< HEAD
-		await clearSystemCache();
-=======
 			return collections;
 		} finally {
 			if (this.cache && env.CACHE_AUTO_PURGE && opts?.autoPurgeCache !== false) {
 				await this.cache.clear();
 			}
->>>>>>> 703fb842
 
 			await clearSystemCache();
 		}
@@ -398,15 +326,11 @@
 				await collectionItemsService.createOne({ ...payload.meta, collection: collectionKey }, opts);
 			}
 
-<<<<<<< HEAD
-		await clearSystemCache();
-=======
 			return collectionKey;
 		} finally {
 			if (this.cache && env.CACHE_AUTO_PURGE && opts?.autoPurgeCache !== false) {
 				await this.cache.clear();
 			}
->>>>>>> 703fb842
 
 			await clearSystemCache();
 		}
@@ -441,13 +365,6 @@
 
 			await clearSystemCache();
 		}
-<<<<<<< HEAD
-
-		await clearSystemCache();
-
-		return collectionKeys;
-=======
->>>>>>> 703fb842
 	}
 
 	/**
@@ -459,26 +376,8 @@
 			throw new ForbiddenException();
 		}
 
-<<<<<<< HEAD
-		const collections = await this.readByQuery();
-
-		const collectionToBeDeleted = collections.find((collection) => collection.collection === collectionKey);
-
-		if (!!collectionToBeDeleted === false) {
-			throw new ForbiddenException();
-		}
-
-		await this.knex.transaction(async (trx) => {
-			if (collectionToBeDeleted!.schema) {
-				await trx.schema.dropTable(collectionKey);
-			}
-
-			// Make sure this collection isn't used as a group in any other collections
-			await trx('directus_collections').update({ group: null }).where({ group: collectionKey });
-=======
 		try {
 			const collections = await this.readByQuery();
->>>>>>> 703fb842
 
 			const collectionToBeDeleted = collections.find((collection) => collection.collection === collectionKey);
 
@@ -559,26 +458,16 @@
 							.where({ id: relation.meta!.id });
 					}
 				}
-<<<<<<< HEAD
-=======
 			});
 
 			return collectionKey;
 		} finally {
 			if (this.cache && env.CACHE_AUTO_PURGE && opts?.autoPurgeCache !== false) {
 				await this.cache.clear();
->>>>>>> 703fb842
 			}
 
 			await clearSystemCache();
 		}
-<<<<<<< HEAD
-
-		await clearSystemCache();
-
-		return collectionKey;
-=======
->>>>>>> 703fb842
 	}
 
 	/**
@@ -610,12 +499,5 @@
 
 			await clearSystemCache();
 		}
-<<<<<<< HEAD
-
-		await clearSystemCache();
-
-		return collectionKeys;
-=======
->>>>>>> 703fb842
 	}
 }