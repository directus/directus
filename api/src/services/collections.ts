import SchemaInspector from '@directus/schema';
<<<<<<< HEAD
import { Knex } from 'knex';
import { getCache } from '../cache';
=======
import type { Accountability, FieldMeta, RawField, SchemaOverview } from '@directus/shared/types';
import { addFieldFlag } from '@directus/shared/utils';
import type Keyv from 'keyv';
import type { Knex } from 'knex';
import type { Table } from 'knex-schema-inspector/dist/types/table';
import { omit } from 'lodash';
import { clearSystemCache, getCache } from '../cache';
>>>>>>> 13a720bb
import { ALIAS_TYPES } from '../constants';
import getDatabase, { getSchemaInspector } from '../database';
import { getHelpers, Helpers } from '../database/helpers';
import { systemCollectionRows } from '../database/system-data/collections';
import emitter from '../emitter';
import env from '../env';
import { ForbiddenException, InvalidPayloadException } from '../exceptions';
import { FieldsService } from '../services/fields';
import { ItemsService } from '../services/items';
<<<<<<< HEAD
import { AbstractServiceOptions, ActionEventParams, Collection, CollectionMeta, MutationOptions } from '../types';
import { Accountability, FieldMeta, RawField, SchemaOverview } from '@directus/shared/types';
import { Table } from 'knex-schema-inspector/dist/types/table';
import { addFieldFlag } from '@directus/shared/utils';
import { getHelpers, Helpers } from '../database/helpers';
import { omit } from 'lodash';
import { getSchema } from '../utils/get-schema';
import emitter from '../emitter';
import { CacheService } from './cache/cache';
import { clearSystemCache } from '../utils/clearSystemCache';
=======
import type { AbstractServiceOptions, ActionEventParams, Collection, CollectionMeta, MutationOptions } from '../types';
import { getSchema } from '../utils/get-schema';
>>>>>>> 13a720bb

export type RawCollection = {
	collection: string;
	fields?: RawField[];
	schema?: Partial<Table> | null;
	meta?: Partial<CollectionMeta> | null;
};
export class CollectionsService {
	knex: Knex;
	helpers: Helpers;
	accountability: Accountability | null;
	schemaInspector: ReturnType<typeof SchemaInspector>;
	schema: SchemaOverview;
	cache: CacheService | null;
	systemCache: CacheService;

	constructor(options: AbstractServiceOptions) {
		this.knex = options.knex || getDatabase();
		this.helpers = getHelpers(this.knex);
		this.accountability = options.accountability || null;
		this.schemaInspector = options.knex ? SchemaInspector(options.knex) : getSchemaInspector();
		this.schema = options.schema;

		const { cache, systemCache } = getCache();
		this.cache = cache;
		this.systemCache = systemCache;
	}

	/**
	 * Create a single new collection
	 */
	async createOne(payload: RawCollection, opts?: MutationOptions): Promise<string> {
		if (this.accountability && this.accountability.admin !== true) {
			throw new ForbiddenException();
		}

		if (!payload.collection) throw new InvalidPayloadException(`"collection" is required`);

		if (payload.collection.startsWith('directus_')) {
			throw new InvalidPayloadException(`Collections can't start with "directus_"`);
		}

		const nestedActionEvents: ActionEventParams[] = [];

		try {
			const existingCollections: string[] = [
				...((await this.knex.select('collection').from('directus_collections'))?.map(({ collection }) => collection) ??
					[]),
				...Object.keys(this.schema.collections),
			];

			if (existingCollections.includes(payload.collection)) {
				throw new InvalidPayloadException(`Collection "${payload.collection}" already exists.`);
			}

			// Create the collection/fields in a transaction so it'll be reverted in case of errors or
			// permission problems. This might not work reliably in MySQL, as it doesn't support DDL in
			// transactions.
			await this.knex.transaction(async (trx) => {
				if (payload.schema) {
					// Directus heavily relies on the primary key of a collection, so we have to make sure that
					// every collection that is created has a primary key. If no primary key field is created
					// while making the collection, we default to an auto incremented id named `id`
					if (!payload.fields)
						payload.fields = [
							{
								field: 'id',
								type: 'integer',
								meta: {
									hidden: true,
									interface: 'numeric',
									readonly: true,
								},
								schema: {
									is_primary_key: true,
									has_auto_increment: true,
								},
							},
						];

					// Ensure that every field meta has the field/collection fields filled correctly
					payload.fields = payload.fields.map((field) => {
						if (field.meta) {
							field.meta = {
								...field.meta,
								field: field.field,
								collection: payload.collection!,
							};
						}

						// Add flag for specific database type overrides
						const flagToAdd = this.helpers.date.fieldFlagForField(field.type);
						if (flagToAdd) {
							addFieldFlag(field, flagToAdd);
						}

						return field;
					});

					const fieldsService = new FieldsService({ knex: trx, schema: this.schema });

					await trx.schema.createTable(payload.collection, (table) => {
						for (const field of payload.fields!) {
							if (field.type && ALIAS_TYPES.includes(field.type) === false) {
								fieldsService.addColumnToTable(table, field);
							}
						}
					});

					const fieldItemsService = new ItemsService('directus_fields', {
						knex: trx,
						accountability: this.accountability,
						schema: this.schema,
					});

					const fieldPayloads = payload.fields!.filter((field) => field.meta).map((field) => field.meta) as FieldMeta[];
					await fieldItemsService.createMany(fieldPayloads, {
						bypassEmitAction: (params) =>
							opts?.bypassEmitAction ? opts.bypassEmitAction(params) : nestedActionEvents.push(params),
					});
				}

				if (payload.meta) {
					const collectionItemsService = new ItemsService('directus_collections', {
						knex: trx,
						accountability: this.accountability,
						schema: this.schema,
					});

					await collectionItemsService.createOne(
						{
							...payload.meta,
							collection: payload.collection,
						},
						{
							bypassEmitAction: (params) =>
								opts?.bypassEmitAction ? opts.bypassEmitAction(params) : nestedActionEvents.push(params),
						}
					);
				}

				return payload.collection;
			});

			return payload.collection;
		} finally {
			if (this.cache && env['CACHE_AUTO_PURGE'] && opts?.autoPurgeCache !== false) {
				await this.cache.clear();
			}

			if (opts?.autoPurgeSystemCache !== false) {
				await clearSystemCache({ autoPurgeCache: opts?.autoPurgeCache });
			}

			if (opts?.emitEvents !== false && nestedActionEvents.length > 0) {
				const updatedSchema = await getSchema();

				for (const nestedActionEvent of nestedActionEvents) {
					nestedActionEvent.context.schema = updatedSchema;
					emitter.emitAction(nestedActionEvent.event, nestedActionEvent.meta, nestedActionEvent.context);
				}
			}
		}
	}

	/**
	 * Create multiple new collections
	 */
	async createMany(payloads: RawCollection[], opts?: MutationOptions): Promise<string[]> {
		const nestedActionEvents: ActionEventParams[] = [];

		try {
			const collections = await this.knex.transaction(async (trx) => {
				const service = new CollectionsService({
					schema: this.schema,
					accountability: this.accountability,
					knex: trx,
				});

				const collectionNames: string[] = [];

				for (const payload of payloads) {
					const name = await service.createOne(payload, {
						autoPurgeCache: false,
						autoPurgeSystemCache: false,
						bypassEmitAction: (params) => nestedActionEvents.push(params),
					});
					collectionNames.push(name);
				}

				return collectionNames;
			});

			return collections;
		} finally {
			if (this.cache && env['CACHE_AUTO_PURGE'] && opts?.autoPurgeCache !== false) {
				await this.cache.clear();
			}

			if (opts?.autoPurgeSystemCache !== false) {
				await clearSystemCache({ autoPurgeCache: opts?.autoPurgeCache });
			}

			if (opts?.emitEvents !== false && nestedActionEvents.length > 0) {
				const updatedSchema = await getSchema();

				for (const nestedActionEvent of nestedActionEvents) {
					nestedActionEvent.context.schema = updatedSchema;
					emitter.emitAction(nestedActionEvent.event, nestedActionEvent.meta, nestedActionEvent.context);
				}
			}
		}
	}

	/**
	 * Read all collections. Currently doesn't support any query.
	 */
	async readByQuery(): Promise<Collection[]> {
		const collectionItemsService = new ItemsService('directus_collections', {
			knex: this.knex,
			schema: this.schema,
			accountability: this.accountability,
		});

		let tablesInDatabase = await this.schemaInspector.tableInfo();

		let meta = (await collectionItemsService.readByQuery({
			limit: -1,
		})) as CollectionMeta[];

		meta.push(...systemCollectionRows);

		if (this.accountability && this.accountability.admin !== true) {
			const collectionsGroups: { [key: string]: string } = meta.reduce(
				(meta, item) => ({
					...meta,
					[item.collection]: item.group,
				}),
				{}
			);

			let collectionsYouHavePermissionToRead: string[] = this.accountability
				.permissions!.filter((permission) => {
					return permission.action === 'read';
				})
				.map(({ collection }) => collection);

			for (const collection of collectionsYouHavePermissionToRead) {
				const group = collectionsGroups[collection];
				if (group) collectionsYouHavePermissionToRead.push(group);
				delete collectionsGroups[collection];
			}

			collectionsYouHavePermissionToRead = [...new Set([...collectionsYouHavePermissionToRead])];

			tablesInDatabase = tablesInDatabase.filter((table) => {
				return collectionsYouHavePermissionToRead.includes(table.name);
			});

			meta = meta.filter((collectionMeta) => {
				return collectionsYouHavePermissionToRead.includes(collectionMeta.collection);
			});
		}

		const collections: Collection[] = [];

		for (const collectionMeta of meta) {
			const collection: Collection = {
				collection: collectionMeta.collection,
				meta: collectionMeta,
				schema: tablesInDatabase.find((table) => table.name === collectionMeta.collection) ?? null,
			};

			collections.push(collection);
		}

		for (const table of tablesInDatabase) {
			const exists = !!collections.find(({ collection }) => collection === table.name);

			if (!exists) {
				collections.push({
					collection: table.name,
					schema: table,
					meta: null,
				});
			}
		}

		if (env['DB_EXCLUDE_TABLES']) {
			return collections.filter((collection) => env['DB_EXCLUDE_TABLES'].includes(collection.collection) === false);
		}

		return collections;
	}

	/**
	 * Get a single collection by name
	 */
	async readOne(collectionKey: string): Promise<Collection> {
		const result = await this.readMany([collectionKey]);

		if (result.length === 0) throw new ForbiddenException();

		return result[0]!;
	}

	/**
	 * Read many collections by name
	 */
	async readMany(collectionKeys: string[]): Promise<Collection[]> {
		if (this.accountability && this.accountability.admin !== true) {
			const permissions = this.accountability.permissions!.filter((permission) => {
				return permission.action === 'read' && collectionKeys.includes(permission.collection);
			});

			if (collectionKeys.length !== permissions.length) {
				const collectionsYouHavePermissionToRead = permissions.map(({ collection }) => collection);

				for (const collectionKey of collectionKeys) {
					if (collectionsYouHavePermissionToRead.includes(collectionKey) === false) {
						throw new ForbiddenException();
					}
				}
			}
		}

		const collections = await this.readByQuery();
		return collections.filter(({ collection }) => collectionKeys.includes(collection));
	}

	/**
	 * Update a single collection by name
	 */
	async updateOne(collectionKey: string, data: Partial<Collection>, opts?: MutationOptions): Promise<string> {
		if (this.accountability && this.accountability.admin !== true) {
			throw new ForbiddenException();
		}

		const nestedActionEvents: ActionEventParams[] = [];

		try {
			const collectionItemsService = new ItemsService('directus_collections', {
				knex: this.knex,
				accountability: this.accountability,
				schema: this.schema,
			});

			const payload = data as Partial<Collection>;

			if (!payload.meta) {
				return collectionKey;
			}

			const exists = !!(await this.knex
				.select('collection')
				.from('directus_collections')
				.where({ collection: collectionKey })
				.first());

			if (exists) {
				await collectionItemsService.updateOne(collectionKey, payload.meta, {
					...opts,
					bypassEmitAction: (params) =>
						opts?.bypassEmitAction ? opts.bypassEmitAction(params) : nestedActionEvents.push(params),
				});
			} else {
				await collectionItemsService.createOne(
					{ ...payload.meta, collection: collectionKey },
					{
						...opts,
						bypassEmitAction: (params) =>
							opts?.bypassEmitAction ? opts.bypassEmitAction(params) : nestedActionEvents.push(params),
					}
				);
			}

			return collectionKey;
		} finally {
			if (this.cache && env['CACHE_AUTO_PURGE'] && opts?.autoPurgeCache !== false) {
				await this.cache.clear();
			}

			if (opts?.autoPurgeSystemCache !== false) {
				await clearSystemCache({ autoPurgeCache: opts?.autoPurgeCache });
			}

			if (opts?.emitEvents !== false && nestedActionEvents.length > 0) {
				const updatedSchema = await getSchema();

				for (const nestedActionEvent of nestedActionEvents) {
					nestedActionEvent.context.schema = updatedSchema;
					emitter.emitAction(nestedActionEvent.event, nestedActionEvent.meta, nestedActionEvent.context);
				}
			}
		}
	}

	/**
	 * Update multiple collections in a single transaction
	 */
	async updateBatch(data: Partial<Collection>[], opts?: MutationOptions): Promise<string[]> {
		if (this.accountability && this.accountability.admin !== true) {
			throw new ForbiddenException();
		}

		if (!Array.isArray(data)) {
			throw new InvalidPayloadException('Input should be an array of collection changes.');
		}

		const collectionKey = 'collection';
		const collectionKeys: string[] = [];
		const nestedActionEvents: ActionEventParams[] = [];

		try {
			await this.knex.transaction(async (trx) => {
				const collectionItemsService = new CollectionsService({
					knex: trx,
					accountability: this.accountability,
					schema: this.schema,
				});

				for (const payload of data) {
					if (!payload[collectionKey]) throw new InvalidPayloadException(`Collection in update misses collection key.`);

					await collectionItemsService.updateOne(payload[collectionKey], omit(payload, collectionKey), {
						autoPurgeCache: false,
						autoPurgeSystemCache: false,
						bypassEmitAction: (params) =>
							opts?.bypassEmitAction ? opts.bypassEmitAction(params) : nestedActionEvents.push(params),
					});
					collectionKeys.push(payload[collectionKey]);
				}
			});
		} finally {
			if (this.cache && env['CACHE_AUTO_PURGE'] && opts?.autoPurgeCache !== false) {
				await this.cache.clear();
			}

			if (opts?.autoPurgeSystemCache !== false) {
				await clearSystemCache({ autoPurgeCache: opts?.autoPurgeCache });
			}

			if (opts?.emitEvents !== false && nestedActionEvents.length > 0) {
				const updatedSchema = await getSchema();

				for (const nestedActionEvent of nestedActionEvents) {
					nestedActionEvent.context.schema = updatedSchema;
					emitter.emitAction(nestedActionEvent.event, nestedActionEvent.meta, nestedActionEvent.context);
				}
			}
		}

		return collectionKeys;
	}

	/**
	 * Update multiple collections by name
	 */
	async updateMany(collectionKeys: string[], data: Partial<Collection>, opts?: MutationOptions): Promise<string[]> {
		if (this.accountability && this.accountability.admin !== true) {
			throw new ForbiddenException();
		}

		const nestedActionEvents: ActionEventParams[] = [];

		try {
			await this.knex.transaction(async (trx) => {
				const service = new CollectionsService({
					schema: this.schema,
					accountability: this.accountability,
					knex: trx,
				});

				for (const collectionKey of collectionKeys) {
					await service.updateOne(collectionKey, data, {
						autoPurgeCache: false,
						autoPurgeSystemCache: false,
						bypassEmitAction: (params) => nestedActionEvents.push(params),
					});
				}
			});

			return collectionKeys;
		} finally {
			if (this.cache && env['CACHE_AUTO_PURGE'] && opts?.autoPurgeCache !== false) {
				await this.cache.clear();
			}

			if (opts?.autoPurgeSystemCache !== false) {
				await clearSystemCache({ autoPurgeCache: opts?.autoPurgeCache });
			}

			if (opts?.emitEvents !== false && nestedActionEvents.length > 0) {
				const updatedSchema = await getSchema();

				for (const nestedActionEvent of nestedActionEvents) {
					nestedActionEvent.context.schema = updatedSchema;
					emitter.emitAction(nestedActionEvent.event, nestedActionEvent.meta, nestedActionEvent.context);
				}
			}
		}
	}

	/**
	 * Delete a single collection This will delete the table and all records within. It'll also
	 * delete any fields, presets, activity, revisions, and permissions relating to this collection
	 */
	async deleteOne(collectionKey: string, opts?: MutationOptions): Promise<string> {
		if (this.accountability && this.accountability.admin !== true) {
			throw new ForbiddenException();
		}

		const nestedActionEvents: ActionEventParams[] = [];

		try {
			const collections = await this.readByQuery();

			const collectionToBeDeleted = collections.find((collection) => collection.collection === collectionKey);

			if (!!collectionToBeDeleted === false) {
				throw new ForbiddenException();
			}

			await this.knex.transaction(async (trx) => {
				if (collectionToBeDeleted!.schema) {
					await trx.schema.dropTable(collectionKey);
				}

				// Make sure this collection isn't used as a group in any other collections
				await trx('directus_collections').update({ group: null }).where({ group: collectionKey });

				if (collectionToBeDeleted!.meta) {
					const collectionItemsService = new ItemsService('directus_collections', {
						knex: trx,
						accountability: this.accountability,
						schema: this.schema,
					});

					await collectionItemsService.deleteOne(collectionKey, {
						bypassEmitAction: (params) =>
							opts?.bypassEmitAction ? opts.bypassEmitAction(params) : nestedActionEvents.push(params),
					});
				}

				if (collectionToBeDeleted!.schema) {
					const fieldsService = new FieldsService({
						knex: trx,
						accountability: this.accountability,
						schema: this.schema,
					});

					await trx('directus_fields').delete().where('collection', '=', collectionKey);
					await trx('directus_presets').delete().where('collection', '=', collectionKey);

					const revisionsToDelete = await trx
						.select('id')
						.from('directus_revisions')
						.where({ collection: collectionKey });

					if (revisionsToDelete.length > 0) {
						const keys = revisionsToDelete.map((record) => record.id);
						await trx('directus_revisions').update({ parent: null }).whereIn('parent', keys);
					}

					await trx('directus_revisions').delete().where('collection', '=', collectionKey);

					await trx('directus_activity').delete().where('collection', '=', collectionKey);
					await trx('directus_permissions').delete().where('collection', '=', collectionKey);
					await trx('directus_relations').delete().where({ many_collection: collectionKey });

					const relations = this.schema.relations.filter((relation) => {
						return relation.collection === collectionKey || relation.related_collection === collectionKey;
					});

					for (const relation of relations) {
						// Delete related o2m fields that point to current collection
						if (relation.related_collection && relation.meta?.one_field) {
							await fieldsService.deleteField(relation.related_collection, relation.meta.one_field, {
								autoPurgeCache: false,
								autoPurgeSystemCache: false,
								bypassEmitAction: (params) =>
									opts?.bypassEmitAction ? opts.bypassEmitAction(params) : nestedActionEvents.push(params),
							});
						}

						// Delete related m2o fields that point to current collection
						if (relation.related_collection === collectionKey) {
							await fieldsService.deleteField(relation.collection, relation.field, {
								autoPurgeCache: false,
								autoPurgeSystemCache: false,
								bypassEmitAction: (params) =>
									opts?.bypassEmitAction ? opts.bypassEmitAction(params) : nestedActionEvents.push(params),
							});
						}
					}

					const a2oRelationsThatIncludeThisCollection = this.schema.relations.filter((relation) => {
						return relation.meta?.one_allowed_collections?.includes(collectionKey);
					});

					for (const relation of a2oRelationsThatIncludeThisCollection) {
						const newAllowedCollections = relation
							.meta!.one_allowed_collections!.filter((collection) => collectionKey !== collection)
							.join(',');
						await trx('directus_relations')
							.update({ one_allowed_collections: newAllowedCollections })
							.where({ id: relation.meta!.id });
					}
				}
			});

			return collectionKey;
		} finally {
			if (this.cache && env['CACHE_AUTO_PURGE'] && opts?.autoPurgeCache !== false) {
				await this.cache.clear();
			}

			if (opts?.autoPurgeSystemCache !== false) {
				await clearSystemCache({ autoPurgeCache: opts?.autoPurgeCache });
			}

			if (opts?.emitEvents !== false && nestedActionEvents.length > 0) {
				const updatedSchema = await getSchema();

				for (const nestedActionEvent of nestedActionEvents) {
					nestedActionEvent.context.schema = updatedSchema;
					emitter.emitAction(nestedActionEvent.event, nestedActionEvent.meta, nestedActionEvent.context);
				}
			}
		}
	}

	/**
	 * Delete multiple collections by key
	 */
	async deleteMany(collectionKeys: string[], opts?: MutationOptions): Promise<string[]> {
		if (this.accountability && this.accountability.admin !== true) {
			throw new ForbiddenException();
		}

		const nestedActionEvents: ActionEventParams[] = [];

		try {
			await this.knex.transaction(async (trx) => {
				const service = new CollectionsService({
					schema: this.schema,
					accountability: this.accountability,
					knex: trx,
				});

				for (const collectionKey of collectionKeys) {
					await service.deleteOne(collectionKey, {
						autoPurgeCache: false,
						autoPurgeSystemCache: false,
						bypassEmitAction: (params) => nestedActionEvents.push(params),
					});
				}
			});

			return collectionKeys;
		} finally {
			if (this.cache && env['CACHE_AUTO_PURGE'] && opts?.autoPurgeCache !== false) {
				await this.cache.clear();
			}

			if (opts?.autoPurgeSystemCache !== false) {
				await clearSystemCache({ autoPurgeCache: opts?.autoPurgeCache });
			}

			if (opts?.emitEvents !== false && nestedActionEvents.length > 0) {
				const updatedSchema = await getSchema();

				for (const nestedActionEvent of nestedActionEvents) {
					nestedActionEvent.context.schema = updatedSchema;
					emitter.emitAction(nestedActionEvent.event, nestedActionEvent.meta, nestedActionEvent.context);
				}
			}
		}
	}
}<|MERGE_RESOLUTION|>--- conflicted
+++ resolved
@@ -1,16 +1,9 @@
 import SchemaInspector from '@directus/schema';
-<<<<<<< HEAD
-import { Knex } from 'knex';
-import { getCache } from '../cache';
-=======
 import type { Accountability, FieldMeta, RawField, SchemaOverview } from '@directus/shared/types';
 import { addFieldFlag } from '@directus/shared/utils';
-import type Keyv from 'keyv';
 import type { Knex } from 'knex';
 import type { Table } from 'knex-schema-inspector/dist/types/table';
-import { omit } from 'lodash';
-import { clearSystemCache, getCache } from '../cache';
->>>>>>> 13a720bb
+import { getCache } from '../cache';
 import { ALIAS_TYPES } from '../constants';
 import getDatabase, { getSchemaInspector } from '../database';
 import { getHelpers, Helpers } from '../database/helpers';
@@ -20,21 +13,11 @@
 import { ForbiddenException, InvalidPayloadException } from '../exceptions';
 import { FieldsService } from '../services/fields';
 import { ItemsService } from '../services/items';
-<<<<<<< HEAD
-import { AbstractServiceOptions, ActionEventParams, Collection, CollectionMeta, MutationOptions } from '../types';
-import { Accountability, FieldMeta, RawField, SchemaOverview } from '@directus/shared/types';
-import { Table } from 'knex-schema-inspector/dist/types/table';
-import { addFieldFlag } from '@directus/shared/utils';
-import { getHelpers, Helpers } from '../database/helpers';
 import { omit } from 'lodash';
 import { getSchema } from '../utils/get-schema';
-import emitter from '../emitter';
 import { CacheService } from './cache/cache';
 import { clearSystemCache } from '../utils/clearSystemCache';
-=======
 import type { AbstractServiceOptions, ActionEventParams, Collection, CollectionMeta, MutationOptions } from '../types';
-import { getSchema } from '../utils/get-schema';
->>>>>>> 13a720bb
 
 export type RawCollection = {
 	collection: string;
@@ -186,7 +169,7 @@
 			}
 
 			if (opts?.autoPurgeSystemCache !== false) {
-				await clearSystemCache({ autoPurgeCache: opts?.autoPurgeCache });
+				await clearSystemCache();
 			}
 
 			if (opts?.emitEvents !== false && nestedActionEvents.length > 0) {
@@ -235,7 +218,7 @@
 			}
 
 			if (opts?.autoPurgeSystemCache !== false) {
-				await clearSystemCache({ autoPurgeCache: opts?.autoPurgeCache });
+				await clearSystemCache();
 			}
 
 			if (opts?.emitEvents !== false && nestedActionEvents.length > 0) {
@@ -418,7 +401,7 @@
 			}
 
 			if (opts?.autoPurgeSystemCache !== false) {
-				await clearSystemCache({ autoPurgeCache: opts?.autoPurgeCache });
+				await clearSystemCache();
 			}
 
 			if (opts?.emitEvents !== false && nestedActionEvents.length > 0) {
@@ -474,7 +457,7 @@
 			}
 
 			if (opts?.autoPurgeSystemCache !== false) {
-				await clearSystemCache({ autoPurgeCache: opts?.autoPurgeCache });
+				await clearSystemCache();
 			}
 
 			if (opts?.emitEvents !== false && nestedActionEvents.length > 0) {
@@ -524,7 +507,7 @@
 			}
 
 			if (opts?.autoPurgeSystemCache !== false) {
-				await clearSystemCache({ autoPurgeCache: opts?.autoPurgeCache });
+				await clearSystemCache();
 			}
 
 			if (opts?.emitEvents !== false && nestedActionEvents.length > 0) {
@@ -653,7 +636,7 @@
 			}
 
 			if (opts?.autoPurgeSystemCache !== false) {
-				await clearSystemCache({ autoPurgeCache: opts?.autoPurgeCache });
+				await clearSystemCache();
 			}
 
 			if (opts?.emitEvents !== false && nestedActionEvents.length > 0) {
@@ -701,7 +684,7 @@
 			}
 
 			if (opts?.autoPurgeSystemCache !== false) {
-				await clearSystemCache({ autoPurgeCache: opts?.autoPurgeCache });
+				await clearSystemCache();
 			}
 
 			if (opts?.emitEvents !== false && nestedActionEvents.length > 0) {
