import { Action } from '@directus/constants';
import { useEnv } from '@directus/env';
import { ErrorCode, ForbiddenError, InvalidPayloadError, isDirectusError } from '@directus/errors';
import { isSystemCollection } from '@directus/system-data';
import type {
	Accountability,
	Item as AnyItem,
	PermissionsAction,
	PrimaryKey,
	Query,
	SchemaOverview,
} from '@directus/types';
import type Keyv from 'keyv';
import type { Knex } from 'knex';
import { assign, clone, cloneDeep, omit, pick, without } from 'lodash-es';
import { getCache } from '../cache.js';
import { translateDatabaseError } from '../database/errors/translate.js';
import { getAstFromQuery } from '../database/get-ast-from-query/get-ast-from-query.js';
import { getHelpers } from '../database/helpers/index.js';
import getDatabase from '../database/index.js';
import { runAst } from '../database/run-ast/run-ast.js';
import emitter from '../emitter.js';
import { processAst } from '../permissions/modules/process-ast/process-ast.js';
import { processPayload } from '../permissions/modules/process-payload/process-payload.js';
import { validateAccess } from '../permissions/modules/validate-access/validate-access.js';
import type { AbstractService, AbstractServiceOptions, ActionEventParams, MutationOptions } from '../types/index.js';
import { shouldClearCache } from '../utils/should-clear-cache.js';
import { transaction } from '../utils/transaction.js';
import { validateKeys } from '../utils/validate-keys.js';
import { UserIntegrityCheckFlag, validateUserCountIntegrity } from '../utils/validate-user-count-integrity.js';
import { PayloadService } from './payload.js';

const env = useEnv();

export type QueryOptions = {
	stripNonRequested?: boolean;
	permissionsAction?: PermissionsAction;
	emitEvents?: boolean;
};

export type MutationTracker = {
	trackMutations: (count: number) => void;
	getCount: () => number;
};

export class ItemsService<Item extends AnyItem = AnyItem, Collection extends string = string>
	implements AbstractService
{
	collection: Collection;
	knex: Knex;
	accountability: Accountability | null;
	eventScope: string;
	schema: SchemaOverview;
	cache: Keyv<any> | null;
	nested: string[];

	constructor(collection: Collection, options: AbstractServiceOptions) {
		this.collection = collection;
		this.knex = options.knex || getDatabase();
		this.accountability = options.accountability || null;
		this.eventScope = isSystemCollection(this.collection) ? this.collection.substring(9) : 'items';
		this.schema = options.schema;
		this.cache = getCache().cache;
		this.nested = options.nested ?? [];

		return this;
	}

	/**
	 * Create a fork of the current service, allowing instantiation with different options.
	 */
	private fork(options?: Partial<AbstractServiceOptions>): ItemsService<AnyItem> {
		const Service = this.constructor;

		// ItemsService expects `collection` and `options` as parameters,
		// while the other services only expect `options`
		const isItemsService = Service.length === 2;

		const newOptions = {
			knex: this.knex,
			accountability: this.accountability,
			schema: this.schema,
			nested: this.nested,
			...options,
		};

		if (isItemsService) {
			return new ItemsService(this.collection, newOptions);
		}

		return new (Service as new (options: AbstractServiceOptions) => this)(newOptions);
	}

	createMutationTracker(initialCount = 0): MutationTracker {
		const maxCount = Number(env['MAX_BATCH_MUTATION']);
		let mutationCount = initialCount;
		return {
			trackMutations(count: number) {
				mutationCount += count;

				if (mutationCount > maxCount) {
					throw new InvalidPayloadError({ reason: `Exceeded max batch mutation limit of ${maxCount}` });
				}
			},
			getCount() {
				return mutationCount;
			},
		};
	}

	async getKeysByQuery(query: Query): Promise<PrimaryKey[]> {
		const primaryKeyField = this.schema.collections[this.collection]!.primary;
		const readQuery = cloneDeep(query);
		readQuery.fields = [primaryKeyField];

		// Allow unauthenticated access
		const itemsService = new ItemsService(this.collection, {
			knex: this.knex,
			schema: this.schema,
		});

		// We read the IDs of the items based on the query, and then run `updateMany`. `updateMany` does it's own
		// permissions check for the keys, so we don't have to make this an authenticated read
		const items = await itemsService.readByQuery(readQuery);
		return items.map((item: AnyItem) => item[primaryKeyField]).filter((pk) => pk);
	}

	/**
	 * Create a single new item.
	 */
	async createOne(data: Partial<Item>, opts: MutationOptions = {}): Promise<PrimaryKey> {
		if (!opts.mutationTracker) opts.mutationTracker = this.createMutationTracker();

		if (!opts.bypassLimits) {
			opts.mutationTracker.trackMutations(1);
		}

		const { ActivityService } = await import('./activity.js');
		const { RevisionsService } = await import('./revisions.js');

		const primaryKeyField = this.schema.collections[this.collection]!.primary;
		const fields = Object.keys(this.schema.collections[this.collection]!.fields);

		const aliases = Object.values(this.schema.collections[this.collection]!.fields)
			.filter((field) => field.alias === true)
			.map((field) => field.field);

		const payload: AnyItem = cloneDeep(data);
		let actionHookPayload = payload;
		const nestedActionEvents: ActionEventParams[] = [];

		/**
		 * By wrapping the logic in a transaction, we make sure we automatically roll back all the
		 * changes in the DB if any of the parts contained within throws an error. This also means
		 * that any errors thrown in any nested relational changes will bubble up and cancel the whole
		 * update tree
		 */
		const primaryKey: PrimaryKey = await transaction(this.knex, async (trx) => {
<<<<<<< HEAD
=======
			const serviceOptions: AbstractServiceOptions = {
				accountability: this.accountability,
				knex: trx,
				schema: this.schema,
				nested: this.nested,
			};

			// We're creating new services instances so they can use the transaction as their Knex interface
			const payloadService = new PayloadService(this.collection, serviceOptions);

>>>>>>> 111d2732
			// Run all hooks that are attached to this event so the end user has the chance to augment the
			// item that is about to be saved
			const payloadAfterHooks =
				opts.emitEvents !== false
					? await emitter.emitFilter(
							this.eventScope === 'items'
								? ['items.create', `${this.collection}.items.create`]
								: `${this.eventScope}.create`,
							payload,
							{
								collection: this.collection,
							},
							{
								database: trx,
								schema: this.schema,
								accountability: this.accountability,
							},
					  )
					: payload;

			const payloadWithPresets = this.accountability
				? await processPayload(
						{
							accountability: this.accountability,
							action: 'create',
							collection: this.collection,
							payload: payloadAfterHooks,
							nested: this.nested,
						},
						{
							knex: trx,
							schema: this.schema,
						},
				  )
				: payloadAfterHooks;

			if (opts.preMutationError) {
				throw opts.preMutationError;
			}

			// Ensure the action hook payload has the post filter hook + preset changes
			actionHookPayload = payloadWithPresets;

			// We're creating new services instances so they can use the transaction as their Knex interface
			const payloadService = new PayloadService(this.collection, {
				accountability: this.accountability,
				knex: trx,
				schema: this.schema,
			});

			const {
				payload: payloadWithM2O,
				revisions: revisionsM2O,
				nestedActionEvents: nestedActionEventsM2O,
				userIntegrityCheckFlags: userIntegrityCheckFlagsM2O,
			} = await payloadService.processM2O(payloadWithPresets, opts);

			const {
				payload: payloadWithA2O,
				revisions: revisionsA2O,
				nestedActionEvents: nestedActionEventsA2O,
				userIntegrityCheckFlags: userIntegrityCheckFlagsA2O,
			} = await payloadService.processA2O(payloadWithM2O, opts);

			const payloadWithoutAliases = pick(payloadWithA2O, without(fields, ...aliases));
			const payloadWithTypeCasting = await payloadService.processValues('create', payloadWithoutAliases);

			// The primary key can already exist in the payload.
			// In case of manual string / UUID primary keys it's always provided at this point.
			// In case of an (big) integer primary key, it might be provided as the user can specify the value manually.
			let primaryKey: undefined | PrimaryKey = payloadWithTypeCasting[primaryKeyField];

			if (primaryKey) {
				validateKeys(this.schema, this.collection, primaryKeyField, primaryKey);
			}

			// If a PK of type number was provided, although the PK is set the auto_increment,
			// depending on the database, the sequence might need to be reset to protect future PK collisions.
			let autoIncrementSequenceNeedsToBeReset = false;

			const pkField = this.schema.collections[this.collection]!.fields[primaryKeyField];

			if (
				primaryKey &&
				pkField &&
				!opts.bypassAutoIncrementSequenceReset &&
				['integer', 'bigInteger'].includes(pkField.type) &&
				pkField.defaultValue === 'AUTO_INCREMENT'
			) {
				autoIncrementSequenceNeedsToBeReset = true;
			}

			try {
				const result = await trx
					.insert(payloadWithoutAliases)
					.into(this.collection)
					.returning(primaryKeyField)
					.then((result) => result[0]);

				const returnedKey = typeof result === 'object' ? result[primaryKeyField] : result;

				if (pkField!.type === 'uuid') {
					primaryKey = getHelpers(trx).schema.formatUUID(primaryKey ?? returnedKey);
				} else {
					primaryKey = primaryKey ?? returnedKey;
				}
			} catch (err: any) {
				const dbError = await translateDatabaseError(err);

				if (isDirectusError(dbError, ErrorCode.RecordNotUnique) && dbError.extensions.primaryKey) {
					// This is a MySQL specific thing we need to handle here, since MySQL does not return the field name
					// if the unique constraint is the primary key
					dbError.extensions.field = pkField?.field ?? null;

					delete dbError.extensions.primaryKey;
				}

				throw dbError;
			}

			// Most database support returning, those who don't tend to return the PK anyways
			// (MySQL/SQLite). In case the primary key isn't know yet, we'll do a best-attempt at
			// fetching it based on the last inserted row
			if (!primaryKey) {
				// Fetching it with max should be safe, as we're in the context of the current transaction
				const result = await trx.max(primaryKeyField, { as: 'id' }).from(this.collection).first();
				primaryKey = result.id;

				// Set the primary key on the input item, in order for the "after" event hook to be able
				// to read from it
				actionHookPayload[primaryKeyField] = primaryKey;
			}

			// At this point, the primary key is guaranteed to be set.
			primaryKey = primaryKey as PrimaryKey;

			const {
				revisions: revisionsO2M,
				nestedActionEvents: nestedActionEventsO2M,
				userIntegrityCheckFlags: userIntegrityCheckFlagsO2M,
			} = await payloadService.processO2M(payloadWithPresets, primaryKey, opts);

			nestedActionEvents.push(...nestedActionEventsM2O);
			nestedActionEvents.push(...nestedActionEventsA2O);
			nestedActionEvents.push(...nestedActionEventsO2M);

			const userIntegrityCheckFlags =
				(opts.userIntegrityCheckFlags ?? UserIntegrityCheckFlag.None) |
				userIntegrityCheckFlagsM2O |
				userIntegrityCheckFlagsA2O |
				userIntegrityCheckFlagsO2M;

			if (userIntegrityCheckFlags) {
				if (opts.onRequireUserIntegrityCheck) {
					opts.onRequireUserIntegrityCheck(userIntegrityCheckFlags);
				} else {
					await validateUserCountIntegrity({ flags: userIntegrityCheckFlags, knex: trx });
				}
			}

			// If this is an authenticated action, and accountability tracking is enabled, save activity row
			if (this.accountability && this.schema.collections[this.collection]!.accountability !== null) {
				const activityService = new ActivityService({
					knex: trx,
					schema: this.schema,
				});

				const activity = await activityService.createOne({
					action: Action.CREATE,
					user: this.accountability!.user,
					collection: this.collection,
					ip: this.accountability!.ip,
					user_agent: this.accountability!.userAgent,
					origin: this.accountability!.origin,
					item: primaryKey,
				});

				// If revisions are tracked, create revisions record
				if (this.schema.collections[this.collection]!.accountability === 'all') {
					const revisionsService = new RevisionsService({
						knex: trx,
						schema: this.schema,
					});

					const revisionDelta = await payloadService.prepareDelta(payloadAfterHooks);

					const revision = await revisionsService.createOne({
						activity: activity,
						collection: this.collection,
						item: primaryKey,
						data: revisionDelta,
						delta: revisionDelta,
					});

					// Make sure to set the parent field of the child-revision rows
					const childrenRevisions = [...revisionsM2O, ...revisionsA2O, ...revisionsO2M];

					if (childrenRevisions.length > 0) {
						await revisionsService.updateMany(childrenRevisions, { parent: revision });
					}

					if (opts.onRevisionCreate) {
						opts.onRevisionCreate(revision);
					}
				}
			}

			if (autoIncrementSequenceNeedsToBeReset) {
				await getHelpers(trx).sequence.resetAutoIncrementSequence(this.collection, primaryKeyField);
			}

			return primaryKey;
		});

		if (opts.emitEvents !== false) {
			const actionEvent = {
				event:
					this.eventScope === 'items'
						? ['items.create', `${this.collection}.items.create`]
						: `${this.eventScope}.create`,
				meta: {
					payload: actionHookPayload,
					key: primaryKey,
					collection: this.collection,
				},
				context: {
					database: getDatabase(),
					schema: this.schema,
					accountability: this.accountability,
				},
			};

			if (opts.bypassEmitAction) {
				opts.bypassEmitAction(actionEvent);
			} else {
				emitter.emitAction(actionEvent.event, actionEvent.meta, actionEvent.context);
			}

			for (const nestedActionEvent of nestedActionEvents) {
				if (opts.bypassEmitAction) {
					opts.bypassEmitAction(nestedActionEvent);
				} else {
					emitter.emitAction(nestedActionEvent.event, nestedActionEvent.meta, nestedActionEvent.context);
				}
			}
		}

		if (shouldClearCache(this.cache, opts, this.collection)) {
			await this.cache.clear();
		}

		return primaryKey;
	}

	/**
	 * Create multiple new items at once. Inserts all provided records sequentially wrapped in a transaction.
	 *
	 * Uses `this.createOne` under the hood.
	 */
	async createMany(data: Partial<Item>[], opts: MutationOptions = {}): Promise<PrimaryKey[]> {
		if (!opts.mutationTracker) opts.mutationTracker = this.createMutationTracker();

		const { primaryKeys, nestedActionEvents } = await transaction(this.knex, async (knex) => {
			const service = this.fork({ knex });

			let userIntegrityCheckFlags = opts.userIntegrityCheckFlags ?? UserIntegrityCheckFlag.None;

			const primaryKeys: PrimaryKey[] = [];
			const nestedActionEvents: ActionEventParams[] = [];

			const pkField = this.schema.collections[this.collection]!.primary;

			for (const [index, payload] of data.entries()) {
				let bypassAutoIncrementSequenceReset = true;

				// the auto_increment sequence needs to be reset if the current item contains a manual PK and
				// if it's the last item of the batch or if the next item doesn't include a PK and hence one needs to be generated
				if (payload[pkField] && (index === data.length - 1 || !data[index + 1]?.[pkField])) {
					bypassAutoIncrementSequenceReset = false;
				}

				const primaryKey = await service.createOne(payload, {
					...(opts || {}),
					autoPurgeCache: false,
					onRequireUserIntegrityCheck: (flags) => (userIntegrityCheckFlags |= flags),
					bypassEmitAction: (params) => nestedActionEvents.push(params),
					mutationTracker: opts.mutationTracker,
					bypassAutoIncrementSequenceReset,
				});

				primaryKeys.push(primaryKey);
			}

			if (userIntegrityCheckFlags) {
				if (opts.onRequireUserIntegrityCheck) {
					opts.onRequireUserIntegrityCheck(userIntegrityCheckFlags);
				} else {
					await validateUserCountIntegrity({ flags: userIntegrityCheckFlags, knex });
				}
			}

			return { primaryKeys, nestedActionEvents };
		});

		if (opts.emitEvents !== false) {
			for (const nestedActionEvent of nestedActionEvents) {
				if (opts.bypassEmitAction) {
					opts.bypassEmitAction(nestedActionEvent);
				} else {
					emitter.emitAction(nestedActionEvent.event, nestedActionEvent.meta, nestedActionEvent.context);
				}
			}
		}

		if (shouldClearCache(this.cache, opts, this.collection)) {
			await this.cache.clear();
		}

		return primaryKeys;
	}

	/**
	 * Get items by query.
	 */
	async readByQuery(query: Query, opts?: QueryOptions): Promise<Item[]> {
		const updatedQuery =
			opts?.emitEvents !== false
				? await emitter.emitFilter(
						this.eventScope === 'items'
							? ['items.query', `${this.collection}.items.query`]
							: `${this.eventScope}.query`,
						query,
						{
							collection: this.collection,
						},
						{
							database: this.knex,
							schema: this.schema,
							accountability: this.accountability,
						},
				  )
				: query;

		let ast = await getAstFromQuery(
			{
				collection: this.collection,
				query: updatedQuery,
				accountability: this.accountability,
			},
			{
				schema: this.schema,
				knex: this.knex,
			},
		);

		ast = await processAst(
			{ ast, action: 'read', accountability: this.accountability },
			{ knex: this.knex, schema: this.schema },
		);

		const records = await runAst(ast, this.schema, this.accountability, {
			knex: this.knex,
			// GraphQL requires relational keys to be returned regardless
			stripNonRequested: opts?.stripNonRequested !== undefined ? opts.stripNonRequested : true,
		});

		// TODO when would this happen?
		if (records === null) {
			throw new ForbiddenError();
		}

		const filteredRecords =
			opts?.emitEvents !== false
				? await emitter.emitFilter(
						this.eventScope === 'items' ? ['items.read', `${this.collection}.items.read`] : `${this.eventScope}.read`,
						records,
						{
							query: updatedQuery,
							collection: this.collection,
						},
						{
							database: this.knex,
							schema: this.schema,
							accountability: this.accountability,
						},
				  )
				: records;

		if (opts?.emitEvents !== false) {
			emitter.emitAction(
				this.eventScope === 'items' ? ['items.read', `${this.collection}.items.read`] : `${this.eventScope}.read`,
				{
					payload: filteredRecords,
					query: updatedQuery,
					collection: this.collection,
				},
				{
					database: this.knex || getDatabase(),
					schema: this.schema,
					accountability: this.accountability,
				},
			);
		}

		return filteredRecords as Item[];
	}

	/**
	 * Get single item by primary key.
	 *
	 * Uses `this.readByQuery` under the hood.
	 */
	async readOne(key: PrimaryKey, query: Query = {}, opts?: QueryOptions): Promise<Item> {
		const primaryKeyField = this.schema.collections[this.collection]!.primary;
		validateKeys(this.schema, this.collection, primaryKeyField, key);

		const filterWithKey = assign({}, query.filter, { [primaryKeyField]: { _eq: key } });
		const queryWithKey = assign({}, query, { filter: filterWithKey });

		const results = await this.readByQuery(queryWithKey, opts);

		if (results.length === 0) {
			throw new ForbiddenError();
		}

		return results[0]!;
	}

	/**
	 * Get multiple items by primary keys.
	 *
	 * Uses `this.readByQuery` under the hood.
	 */
	async readMany(keys: PrimaryKey[], query: Query = {}, opts?: QueryOptions): Promise<Item[]> {
		const primaryKeyField = this.schema.collections[this.collection]!.primary;
		validateKeys(this.schema, this.collection, primaryKeyField, keys);

		const filterWithKey = { _and: [{ [primaryKeyField]: { _in: keys } }, query.filter ?? {}] };
		const queryWithKey = assign({}, query, { filter: filterWithKey });

		// Set query limit as the number of keys
		if (Array.isArray(keys) && keys.length > 0 && !queryWithKey.limit) {
			queryWithKey.limit = keys.length;
		}

		const results = await this.readByQuery(queryWithKey, opts);

		return results;
	}

	/**
	 * Update multiple items by query.
	 *
	 * Uses `this.updateMany` under the hood.
	 */
	async updateByQuery(query: Query, data: Partial<Item>, opts?: MutationOptions): Promise<PrimaryKey[]> {
		const keys = await this.getKeysByQuery(query);

		return keys.length ? await this.updateMany(keys, data, opts) : [];
	}

	/**
	 * Update a single item by primary key.
	 *
	 * Uses `this.updateMany` under the hood.
	 */
	async updateOne(key: PrimaryKey, data: Partial<Item>, opts?: MutationOptions): Promise<PrimaryKey> {
		const primaryKeyField = this.schema.collections[this.collection]!.primary;
		validateKeys(this.schema, this.collection, primaryKeyField, key);

		await this.updateMany([key], data, opts);
		return key;
	}

	/**
	 * Update multiple items in a single transaction.
	 *
	 * Uses `this.updateOne` under the hood.
	 */
	async updateBatch(data: Partial<Item>[], opts: MutationOptions = {}): Promise<PrimaryKey[]> {
		if (!Array.isArray(data)) {
			throw new InvalidPayloadError({ reason: 'Input should be an array of items' });
		}

		if (!opts.mutationTracker) opts.mutationTracker = this.createMutationTracker();

		const primaryKeyField = this.schema.collections[this.collection]!.primary;

		const keys: PrimaryKey[] = [];

		try {
			await transaction(this.knex, async (knex) => {
				const service = this.fork({ knex });

				let userIntegrityCheckFlags = opts.userIntegrityCheckFlags ?? UserIntegrityCheckFlag.None;

				for (const item of data) {
					const primaryKey = item[primaryKeyField];
					if (!primaryKey) throw new InvalidPayloadError({ reason: `Item in update misses primary key` });

					const combinedOpts: MutationOptions = {
						autoPurgeCache: false,
						...opts,
						onRequireUserIntegrityCheck: (flags) => (userIntegrityCheckFlags |= flags),
					};

					keys.push(await service.updateOne(primaryKey, omit(item, primaryKeyField), combinedOpts));
				}

				if (userIntegrityCheckFlags) {
					if (opts.onRequireUserIntegrityCheck) {
						opts.onRequireUserIntegrityCheck(userIntegrityCheckFlags);
					} else {
						await validateUserCountIntegrity({ flags: userIntegrityCheckFlags, knex });
					}
				}
			});
		} finally {
			if (shouldClearCache(this.cache, opts, this.collection)) {
				await this.cache.clear();
			}
		}

		return keys;
	}

	/**
	 * Update many items by primary key, setting all items to the same change.
	 */
	async updateMany(keys: PrimaryKey[], data: Partial<Item>, opts: MutationOptions = {}): Promise<PrimaryKey[]> {
		if (!opts.mutationTracker) opts.mutationTracker = this.createMutationTracker();

		if (!opts.bypassLimits) {
			opts.mutationTracker.trackMutations(keys.length);
		}

		const { ActivityService } = await import('./activity.js');
		const { RevisionsService } = await import('./revisions.js');

		const primaryKeyField = this.schema.collections[this.collection]!.primary;
		validateKeys(this.schema, this.collection, primaryKeyField, keys);

		const fields = Object.keys(this.schema.collections[this.collection]!.fields);

		const aliases = Object.values(this.schema.collections[this.collection]!.fields)
			.filter((field) => field.alias === true)
			.map((field) => field.field);

		const payload: Partial<AnyItem> = cloneDeep(data);
		const nestedActionEvents: ActionEventParams[] = [];

		// Run all hooks that are attached to this event so the end user has the chance to augment the
		// item that is about to be saved
		const payloadAfterHooks =
			opts.emitEvents !== false
				? await emitter.emitFilter(
						this.eventScope === 'items'
							? ['items.update', `${this.collection}.items.update`]
							: `${this.eventScope}.update`,
						payload,
						{
							keys,
							collection: this.collection,
						},
						{
							database: this.knex,
							schema: this.schema,
							accountability: this.accountability,
						},
				  )
				: payload;

		// Sort keys to ensure that the order is maintained
		keys.sort();

		if (this.accountability) {
			await validateAccess(
				{
					accountability: this.accountability,
					action: 'update',
					collection: this.collection,
					primaryKeys: keys,
					fields: Object.keys(payloadAfterHooks),
				},
				{
					schema: this.schema,
					knex: this.knex,
				},
			);
		}

		const payloadWithPresets = this.accountability
			? await processPayload(
					{
						accountability: this.accountability,
						action: 'update',
						collection: this.collection,
						payload: payloadAfterHooks,
						nested: this.nested,
					},
					{
						knex: this.knex,
						schema: this.schema,
					},
			  )
			: payloadAfterHooks;

		if (opts.preMutationError) {
			throw opts.preMutationError;
		}

		await transaction(this.knex, async (trx) => {
			const payloadService = new PayloadService(this.collection, {
				accountability: this.accountability,
				knex: trx,
				schema: this.schema,
				nested: this.nested,
			});

			const {
				payload: payloadWithM2O,
				revisions: revisionsM2O,
				nestedActionEvents: nestedActionEventsM2O,
				userIntegrityCheckFlags: userIntegrityCheckFlagsM2O,
			} = await payloadService.processM2O(payloadWithPresets, opts);

			const {
				payload: payloadWithA2O,
				revisions: revisionsA2O,
				nestedActionEvents: nestedActionEventsA2O,
				userIntegrityCheckFlags: userIntegrityCheckFlagsA2O,
			} = await payloadService.processA2O(payloadWithM2O, opts);

			const payloadWithoutAliasAndPK = pick(payloadWithA2O, without(fields, primaryKeyField, ...aliases));
			const payloadWithTypeCasting = await payloadService.processValues('update', payloadWithoutAliasAndPK);

			if (Object.keys(payloadWithTypeCasting).length > 0) {
				try {
					await trx(this.collection).update(payloadWithTypeCasting).whereIn(primaryKeyField, keys);
				} catch (err: any) {
					throw await translateDatabaseError(err);
				}
			}

			const childrenRevisions = [...revisionsM2O, ...revisionsA2O];

			let userIntegrityCheckFlags =
				opts.userIntegrityCheckFlags ??
				UserIntegrityCheckFlag.None | userIntegrityCheckFlagsM2O | userIntegrityCheckFlagsA2O;

			nestedActionEvents.push(...nestedActionEventsM2O);
			nestedActionEvents.push(...nestedActionEventsA2O);

			for (const key of keys) {
				const {
					revisions,
					nestedActionEvents: nestedActionEventsO2M,
					userIntegrityCheckFlags: userIntegrityCheckFlagsO2M,
				} = await payloadService.processO2M(payloadWithA2O, key, opts);

				childrenRevisions.push(...revisions);
				nestedActionEvents.push(...nestedActionEventsO2M);
				userIntegrityCheckFlags |= userIntegrityCheckFlagsO2M;
			}

			if (userIntegrityCheckFlags) {
				if (opts?.onRequireUserIntegrityCheck) {
					opts.onRequireUserIntegrityCheck(userIntegrityCheckFlags);
				} else {
					// Having no onRequireUserIntegrityCheck callback indicates that
					// this is the top level invocation of the nested updates, so perform the user integrity check
					await validateUserCountIntegrity({ flags: userIntegrityCheckFlags, knex: trx });
				}
			}

			// If this is an authenticated action, and accountability tracking is enabled, save activity row
			if (this.accountability && this.schema.collections[this.collection]!.accountability !== null) {
				const activityService = new ActivityService({
					knex: trx,
					schema: this.schema,
				});

				const activity = await activityService.createMany(
					keys.map((key) => ({
						action: Action.UPDATE,
						user: this.accountability!.user,
						collection: this.collection,
						ip: this.accountability!.ip,
						user_agent: this.accountability!.userAgent,
						origin: this.accountability!.origin,
						item: key,
					})),
					{ bypassLimits: true },
				);

				if (this.schema.collections[this.collection]!.accountability === 'all') {
					const itemsService = new ItemsService(this.collection, {
						knex: trx,
						schema: this.schema,
					});

					const snapshots = await itemsService.readMany(keys);

					const revisionsService = new RevisionsService({
						knex: trx,
						schema: this.schema,
					});

					const revisions = (
						await Promise.all(
							activity.map(async (activity, index) => ({
								activity: activity,
								collection: this.collection,
								item: keys[index],
								data:
									snapshots && Array.isArray(snapshots) ? JSON.stringify(snapshots[index]) : JSON.stringify(snapshots),
								delta: await payloadService.prepareDelta(payloadWithTypeCasting),
							})),
						)
					).filter((revision) => revision.delta);

					const revisionIDs = await revisionsService.createMany(revisions);

					for (let i = 0; i < revisionIDs.length; i++) {
						const revisionID = revisionIDs[i]!;

						if (opts.onRevisionCreate) {
							opts.onRevisionCreate(revisionID);
						}

						if (i === 0) {
							// In case of a nested relational creation/update in a updateMany, the nested m2o/a2o
							// creation is only done once. We treat the first updated item as the "main" update,
							// with all other revisions on the current level as regular "flat" updates, and
							// nested revisions as children of this first "root" item.
							if (childrenRevisions.length > 0) {
								await revisionsService.updateMany(childrenRevisions, { parent: revisionID });
							}
						}
					}
				}
			}
		});

		if (shouldClearCache(this.cache, opts, this.collection)) {
			await this.cache.clear();
		}

		if (opts.emitEvents !== false) {
			const actionEvent = {
				event:
					this.eventScope === 'items'
						? ['items.update', `${this.collection}.items.update`]
						: `${this.eventScope}.update`,
				meta: {
					payload: payloadWithPresets,
					keys,
					collection: this.collection,
				},
				context: {
					database: getDatabase(),
					schema: this.schema,
					accountability: this.accountability,
				},
			};

			if (opts.bypassEmitAction) {
				opts.bypassEmitAction(actionEvent);
			} else {
				emitter.emitAction(actionEvent.event, actionEvent.meta, actionEvent.context);
			}

			for (const nestedActionEvent of nestedActionEvents) {
				if (opts.bypassEmitAction) {
					opts.bypassEmitAction(nestedActionEvent);
				} else {
					emitter.emitAction(nestedActionEvent.event, nestedActionEvent.meta, nestedActionEvent.context);
				}
			}
		}

		return keys;
	}

	/**
	 * Upsert a single item.
	 *
	 * Uses `this.createOne` / `this.updateOne` under the hood.
	 */
	async upsertOne(payload: Partial<Item>, opts?: MutationOptions): Promise<PrimaryKey> {
		const primaryKeyField = this.schema.collections[this.collection]!.primary;
		const primaryKey: PrimaryKey | undefined = payload[primaryKeyField];

		if (primaryKey) {
			validateKeys(this.schema, this.collection, primaryKeyField, primaryKey);
		}

		const exists =
			primaryKey &&
			!!(await this.knex
				.select(primaryKeyField)
				.from(this.collection)
				.where({ [primaryKeyField]: primaryKey })
				.first());

		if (exists) {
			const { [primaryKeyField]: _, ...data } = payload;
			return await this.updateOne(primaryKey as PrimaryKey, data as Partial<Item>, opts);
		} else {
			return await this.createOne(payload, opts);
		}
	}

	/**
	 * Upsert many items.
	 *
	 * Uses `this.upsertOne` under the hood.
	 */
	async upsertMany(payloads: Partial<Item>[], opts: MutationOptions = {}): Promise<PrimaryKey[]> {
		if (!opts.mutationTracker) opts.mutationTracker = this.createMutationTracker();

		const primaryKeys = await transaction(this.knex, async (knex) => {
			const service = this.fork({ knex });

			const primaryKeys: PrimaryKey[] = [];

			for (const payload of payloads) {
				const primaryKey = await service.upsertOne(payload, { ...(opts || {}), autoPurgeCache: false });
				primaryKeys.push(primaryKey);
			}

			return primaryKeys;
		});

		if (shouldClearCache(this.cache, opts, this.collection)) {
			await this.cache.clear();
		}

		return primaryKeys;
	}

	/**
	 * Delete multiple items by query.
	 *
	 * Uses `this.deleteMany` under the hood.
	 */
	async deleteByQuery(query: Query, opts?: MutationOptions): Promise<PrimaryKey[]> {
		const keys = await this.getKeysByQuery(query);

		const primaryKeyField = this.schema.collections[this.collection]!.primary;
		validateKeys(this.schema, this.collection, primaryKeyField, keys);

		return keys.length ? await this.deleteMany(keys, opts) : [];
	}

	/**
	 * Delete a single item by primary key.
	 *
	 * Uses `this.deleteMany` under the hood.
	 */
	async deleteOne(key: PrimaryKey, opts?: MutationOptions): Promise<PrimaryKey> {
		const primaryKeyField = this.schema.collections[this.collection]!.primary;
		validateKeys(this.schema, this.collection, primaryKeyField, key);

		await this.deleteMany([key], opts);
		return key;
	}

	/**
	 * Delete multiple items by primary key.
	 */
	async deleteMany(keys: PrimaryKey[], opts: MutationOptions = {}): Promise<PrimaryKey[]> {
		if (!opts.mutationTracker) opts.mutationTracker = this.createMutationTracker();

		if (!opts.bypassLimits) {
			opts.mutationTracker.trackMutations(keys.length);
		}

		const { ActivityService } = await import('./activity.js');

		const primaryKeyField = this.schema.collections[this.collection]!.primary;
		validateKeys(this.schema, this.collection, primaryKeyField, keys);

		if (this.accountability) {
			await validateAccess(
				{
					accountability: this.accountability,
					action: 'delete',
					collection: this.collection,
					primaryKeys: keys,
				},
				{
					knex: this.knex,
					schema: this.schema,
				},
			);
		}

		if (opts.preMutationError) {
			throw opts.preMutationError;
		}

		if (opts.emitEvents !== false) {
			await emitter.emitFilter(
				this.eventScope === 'items' ? ['items.delete', `${this.collection}.items.delete`] : `${this.eventScope}.delete`,
				keys,
				{
					collection: this.collection,
				},
				{
					database: this.knex,
					schema: this.schema,
					accountability: this.accountability,
				},
			);
		}

		await transaction(this.knex, async (trx) => {
			await trx(this.collection).whereIn(primaryKeyField, keys).delete();

			if (opts.userIntegrityCheckFlags) {
				if (opts.onRequireUserIntegrityCheck) {
					opts.onRequireUserIntegrityCheck(opts.userIntegrityCheckFlags);
				} else {
					await validateUserCountIntegrity({ flags: opts.userIntegrityCheckFlags, knex: trx });
				}
			}

			if (this.accountability && this.schema.collections[this.collection]!.accountability !== null) {
				const activityService = new ActivityService({
					knex: trx,
					schema: this.schema,
				});

				await activityService.createMany(
					keys.map((key) => ({
						action: Action.DELETE,
						user: this.accountability!.user,
						collection: this.collection,
						ip: this.accountability!.ip,
						user_agent: this.accountability!.userAgent,
						origin: this.accountability!.origin,
						item: key,
					})),
					{ bypassLimits: true },
				);
			}
		});

		if (shouldClearCache(this.cache, opts, this.collection)) {
			await this.cache.clear();
		}

		if (opts.emitEvents !== false) {
			const actionEvent = {
				event:
					this.eventScope === 'items'
						? ['items.delete', `${this.collection}.items.delete`]
						: `${this.eventScope}.delete`,
				meta: {
					payload: keys,
					keys: keys,
					collection: this.collection,
				},
				context: {
					database: getDatabase(),
					schema: this.schema,
					accountability: this.accountability,
				},
			};

			if (opts.bypassEmitAction) {
				opts.bypassEmitAction(actionEvent);
			} else {
				emitter.emitAction(actionEvent.event, actionEvent.meta, actionEvent.context);
			}
		}

		return keys;
	}

	/**
	 * Read/treat collection as singleton.
	 */
	async readSingleton(query: Query, opts?: QueryOptions): Promise<Partial<Item>> {
		query = clone(query);

		query.limit = 1;

		const records = await this.readByQuery(query, opts);
		const record = records[0];

		if (!record) {
			let fields = Object.entries(this.schema.collections[this.collection]!.fields);
			const defaults: Record<string, any> = {};

			if (query.fields && query.fields.includes('*') === false) {
				fields = fields.filter(([name]) => {
					return query.fields!.includes(name);
				});
			}

			for (const [name, field] of fields) {
				if (this.schema.collections[this.collection]!.primary === name) {
					defaults[name] = null;
					continue;
				}

				if (field.defaultValue !== null) defaults[name] = field.defaultValue;
			}

			return defaults as Partial<Item>;
		}

		return record;
	}

	/**
	 * Upsert/treat collection as singleton.
	 *
	 * Uses `this.createOne` / `this.updateOne` under the hood.
	 */
	async upsertSingleton(data: Partial<Item>, opts?: MutationOptions): Promise<PrimaryKey> {
		const primaryKeyField = this.schema.collections[this.collection]!.primary;

		const record = await this.knex.select(primaryKeyField).from(this.collection).limit(1).first();

		if (record) {
			return await this.updateOne(record[primaryKeyField], data, opts);
		}

		return await this.createOne(data, opts);
	}
}<|MERGE_RESOLUTION|>--- conflicted
+++ resolved
@@ -156,19 +156,6 @@
 		 * update tree
 		 */
 		const primaryKey: PrimaryKey = await transaction(this.knex, async (trx) => {
-<<<<<<< HEAD
-=======
-			const serviceOptions: AbstractServiceOptions = {
-				accountability: this.accountability,
-				knex: trx,
-				schema: this.schema,
-				nested: this.nested,
-			};
-
-			// We're creating new services instances so they can use the transaction as their Knex interface
-			const payloadService = new PayloadService(this.collection, serviceOptions);
-
->>>>>>> 111d2732
 			// Run all hooks that are attached to this event so the end user has the chance to augment the
 			// item that is about to be saved
 			const payloadAfterHooks =
@@ -217,6 +204,7 @@
 				accountability: this.accountability,
 				knex: trx,
 				schema: this.schema,
+				nested: this.nested,
 			});
 
 			const {
