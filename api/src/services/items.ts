--- conflicted
+++ resolved
@@ -133,14 +133,9 @@
 			let primaryKey = payloadWithTypeCasting[primaryKeyField];
 
 			try {
-<<<<<<< HEAD
-				await trx.insert(payloadWithTypeCasting).into(this.collection);
-			} catch (err) {
-=======
 				const result = await trx.insert(payloadWithoutAliases).into(this.collection).returning(primaryKeyField);
 				primaryKey = primaryKey ?? result[0];
 			} catch (err: any) {
->>>>>>> 18e41b35
 				throw await translateDatabaseError(err);
 			}
 
