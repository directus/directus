import { Accountability, Action, PermissionsAction, Query, SchemaOverview } from '@directus/shared/types';
import Keyv from 'keyv';
import { Knex } from 'knex';
import { assign, clone, cloneDeep, omit, pick, without } from 'lodash';
import { getCache } from '../cache';
import getDatabase from '../database';
import runAST from '../database/run-ast';
import emitter from '../emitter';
import env from '../env';
import { ForbiddenException, InvalidPayloadException } from '../exceptions';
import { translateDatabaseError } from '../exceptions/database/translate';
import { AbstractService, AbstractServiceOptions, Item as AnyItem, MutationOptions, PrimaryKey } from '../types';
import getASTFromQuery from '../utils/get-ast-from-query';
import { validateKeys } from '../utils/validate-keys';
import { AuthorizationService } from './authorization';
import { ActivityService, RevisionsService } from './index';
import { PayloadService } from './payload';

export type QueryOptions = {
	stripNonRequested?: boolean;
	permissionsAction?: PermissionsAction;
	emitEvents?: boolean;
};

export class ItemsService<Item extends AnyItem = AnyItem> implements AbstractService {
	collection: string;
	knex: Knex;
	accountability: Accountability | null;
	eventScope: string;
	schema: SchemaOverview;
	cache: Keyv<any> | null;

	constructor(collection: string, options: AbstractServiceOptions) {
		this.collection = collection;
		this.knex = options.knex || getDatabase();
		this.accountability = options.accountability || null;
		this.eventScope = this.collection.startsWith('directus_') ? this.collection.substring(9) : 'items';
		this.schema = options.schema;
		this.cache = getCache().cache;

		return this;
	}

	async getKeysByQuery(query: Query): Promise<PrimaryKey[]> {
		const primaryKeyField = this.schema.collections[this.collection].primary;
		const readQuery = cloneDeep(query);
		readQuery.fields = [primaryKeyField];

		// Allow unauthenticated access
		const itemsService = new ItemsService(this.collection, {
			knex: this.knex,
			schema: this.schema,
		});

		// We read the IDs of the items based on the query, and then run `updateMany`. `updateMany` does it's own
		// permissions check for the keys, so we don't have to make this an authenticated read
		const items = await itemsService.readByQuery(readQuery);
		return items.map((item: AnyItem) => item[primaryKeyField]).filter((pk) => pk);
	}

	/**
	 * Create a single new item.
	 */
	async createOne(data: Partial<Item>, opts?: MutationOptions): Promise<PrimaryKey> {
		const primaryKeyField = this.schema.collections[this.collection].primary;
		const fields = Object.keys(this.schema.collections[this.collection].fields);
		const aliases = Object.values(this.schema.collections[this.collection].fields)
			.filter((field) => field.alias === true)
			.map((field) => field.field);

		const payload: AnyItem = cloneDeep(data);

		// By wrapping the logic in a transaction, we make sure we automatically roll back all the
		// changes in the DB if any of the parts contained within throws an error. This also means
		// that any errors thrown in any nested relational changes will bubble up and cancel the whole
		// update tree
		const primaryKey: PrimaryKey = await this.knex.transaction(async (trx) => {
			// We're creating new services instances so they can use the transaction as their Knex interface
			const payloadService = new PayloadService(this.collection, {
				accountability: this.accountability,
				knex: trx,
				schema: this.schema,
			});

			const authorizationService = new AuthorizationService({
				accountability: this.accountability,
				knex: trx,
				schema: this.schema,
			});

			// Run all hooks that are attached to this event so the end user has the chance to augment the
			// item that is about to be saved
			const payloadAfterHooks =
				opts?.emitEvents !== false
					? await emitter.emitFilter(
							this.eventScope === 'items'
								? ['items.create', `${this.collection}.items.create`]
								: `${this.eventScope}.create`,
							payload,
							{
								event: `${this.eventScope}.create`,
								collection: this.collection,
							},
							{
								database: trx,
								schema: this.schema,
								accountability: this.accountability,
							}
					  )
					: payload;

			const payloadWithPresets = this.accountability
				? await authorizationService.validatePayload('create', this.collection, payloadAfterHooks)
				: payloadAfterHooks;

			const { payload: payloadWithM2O, revisions: revisionsM2O } = await payloadService.processM2O(payloadWithPresets);
			const { payload: payloadWithA2O, revisions: revisionsA2O } = await payloadService.processA2O(payloadWithM2O);

			const payloadWithoutAliases = pick(payloadWithA2O, without(fields, ...aliases));
			const payloadWithTypeCasting = await payloadService.processValues('create', payloadWithoutAliases);

			// In case of manual string / UUID primary keys, the PK already exists in the object we're saving.
			let primaryKey = payloadWithTypeCasting[primaryKeyField];

			try {
				const result = await trx
					.insert(payloadWithoutAliases)
					.into(this.collection)
					.returning(primaryKeyField)
					.then((result) => result[0]);

				const returnedKey = typeof result === 'object' ? result[primaryKeyField] : result;
				primaryKey = primaryKey ?? returnedKey;
			} catch (err: any) {
				throw await translateDatabaseError(err);
			}

			// Most database support returning, those who don't tend to return the PK anyways
			// (MySQL/SQLite). In case the primary key isn't know yet, we'll do a best-attempt at
			// fetching it based on the last inserted row
			if (!primaryKey) {
				// Fetching it with max should be safe, as we're in the context of the current transaction
				const result = await trx.max(primaryKeyField, { as: 'id' }).from(this.collection).first();
				primaryKey = result.id;
				// Set the primary key on the input item, in order for the "after" event hook to be able
				// to read from it
				payload[primaryKeyField] = primaryKey;
			}

			const { revisions: revisionsO2M } = await payloadService.processO2M(payload, primaryKey);

			// If this is an authenticated action, and accountability tracking is enabled, save activity row
			if (this.accountability && this.schema.collections[this.collection].accountability !== null) {
				const activityService = new ActivityService({
					knex: trx,
					schema: this.schema,
				});

				const activity = await activityService.createOne({
					action: Action.CREATE,
					user: this.accountability!.user,
					collection: this.collection,
					ip: this.accountability!.ip,
					user_agent: this.accountability!.userAgent,
					item: primaryKey,
				});

				// If revisions are tracked, create revisions record
				if (this.schema.collections[this.collection].accountability === 'all') {
					const revisionsService = new RevisionsService({
						knex: trx,
						schema: this.schema,
					});

					const revision = await revisionsService.createOne({
						activity: activity,
						collection: this.collection,
						item: primaryKey,
						data: await payloadService.prepareDelta(payload),
						delta: await payloadService.prepareDelta(payload),
					});

					// Make sure to set the parent field of the child-revision rows
					const childrenRevisions = [...revisionsM2O, ...revisionsA2O, ...revisionsO2M];

					if (childrenRevisions.length > 0) {
						await revisionsService.updateMany(childrenRevisions, { parent: revision });
					}

					if (opts?.onRevisionCreate) {
						opts.onRevisionCreate(revision);
					}
				}
			}

			return primaryKey;
		});

		if (opts?.emitEvents !== false) {
			emitter.emitAction(
				this.eventScope === 'items' ? ['items.create', `${this.collection}.items.create`] : `${this.eventScope}.create`,
				{
					payload,
					item: primaryKey,
					action: 'create',
					event: `${this.eventScope}.create`,
					collection: this.collection,
				},
				{
					// This hook is called async. If we would pass the transaction here, the hook can be
					// called after the transaction is done #5460
					database: this.knex || getDatabase(),
					schema: this.schema,
					accountability: this.accountability,
				}
			);
		}

		if (this.cache && env.CACHE_AUTO_PURGE && opts?.autoPurgeCache !== false) {
			await this.cache.clear();
		}

		return primaryKey;
	}

	/**
	 * Create multiple new items at once. Inserts all provided records sequentially wrapped in a transaction.
	 */
	async createMany(data: Partial<Item>[], opts?: MutationOptions): Promise<PrimaryKey[]> {
		const primaryKeys = await this.knex.transaction(async (trx) => {
			const service = new ItemsService(this.collection, {
				accountability: this.accountability,
				schema: this.schema,
				knex: trx,
			});

			const primaryKeys: PrimaryKey[] = [];

			for (const payload of data) {
				const primaryKey = await service.createOne(payload, { ...(opts || {}), autoPurgeCache: false });
				primaryKeys.push(primaryKey);
			}

			return primaryKeys;
		});

		if (this.cache && env.CACHE_AUTO_PURGE && opts?.autoPurgeCache !== false) {
			await this.cache.clear();
		}

		return primaryKeys;
	}

	/**
	 * Get items by query
	 */
	async readByQuery(query: Query, opts?: QueryOptions): Promise<Item[]> {
		let ast = await getASTFromQuery(this.collection, query, this.schema, {
			accountability: this.accountability,
			// By setting the permissions action, you can read items using the permissions for another
			// operation's permissions. This is used to dynamically check if you have update/delete
			// access to (a) certain item(s)
			action: opts?.permissionsAction || 'read',
			knex: this.knex,
		});

		if (this.accountability && this.accountability.admin !== true) {
			const authorizationService = new AuthorizationService({
				accountability: this.accountability,
				knex: this.knex,
				schema: this.schema,
			});

			ast = await authorizationService.processAST(ast, opts?.permissionsAction);
		}

		const records = await runAST(ast, this.schema, {
			knex: this.knex,
			// GraphQL requires relational keys to be returned regardless
			stripNonRequested: opts?.stripNonRequested !== undefined ? opts.stripNonRequested : true,
		});

		if (records === null) {
			throw new ForbiddenException();
		}
<<<<<<< HEAD
		const filteredRecords = await emitter.emitFilter(
			this.eventScope === 'items' ? ['items.read', `${this.collection}.items.read`] : `${this.eventScope}.read`,
			records,
			{
				query,
				collection: this.collection,
			},
			{
				database: this.knex,
				schema: this.schema,
				accountability: this.accountability,
			}
		);

		emitter.emitAction(
			this.eventScope === 'items' ? ['items.read', `${this.collection}.items.read`] : `${this.eventScope}.read`,
			{
				payload: filteredRecords,
				query,
				action: 'read',
				event: `${this.eventScope}.read`,
				collection: this.collection,
			},
			{
				database: this.knex || getDatabase(),
				schema: this.schema,
				accountability: this.accountability,
			}
		);
=======

		const filteredRecords =
			opts?.emitEvents !== false
				? await emitter.emitFilter(
						this.eventScope === 'items' ? ['items.read', `${this.collection}.items.read`] : `${this.eventScope}.read`,
						records,
						{
							query,
							collection: this.collection,
						},
						{
							database: this.knex,
							schema: this.schema,
							accountability: this.accountability,
						}
				  )
				: records;

		if (opts?.emitEvents !== false) {
			emitter.emitAction(
				this.eventScope === 'items' ? ['items.read', `${this.collection}.items.read`] : `${this.eventScope}.read`,
				{
					payload: filteredRecords,
					query,
					collection: this.collection,
				},
				{
					database: this.knex || getDatabase(),
					schema: this.schema,
					accountability: this.accountability,
				}
			);
		}

>>>>>>> 1bc5cb45
		return filteredRecords as Item[];
	}

	/**
	 * Get single item by primary key
	 */
	async readOne(key: PrimaryKey, query: Query = {}, opts?: QueryOptions): Promise<Item> {
		const primaryKeyField = this.schema.collections[this.collection].primary;
		validateKeys(this.schema, this.collection, primaryKeyField, key);

		const filterWithKey = assign({}, query.filter, { [primaryKeyField]: { _eq: key } });
		const queryWithKey = assign({}, query, { filter: filterWithKey });

		const results = await this.readByQuery(queryWithKey, opts);

		if (results.length === 0) {
			throw new ForbiddenException();
		}

		return results[0];
	}

	/**
	 * Get multiple items by primary keys
	 */
	async readMany(keys: PrimaryKey[], query: Query = {}, opts?: QueryOptions): Promise<Item[]> {
		const primaryKeyField = this.schema.collections[this.collection].primary;
		validateKeys(this.schema, this.collection, primaryKeyField, keys);

		const filterWithKey = { _and: [{ [primaryKeyField]: { _in: keys } }, query.filter ?? {}] };
		const queryWithKey = assign({}, query, { filter: filterWithKey });

		// Set query limit as the number of keys
		if (Array.isArray(keys) && keys.length > 0 && !queryWithKey.limit) {
			queryWithKey.limit = keys.length;
		}

		const results = await this.readByQuery(queryWithKey, opts);

		return results;
	}

	/**
	 * Update multiple items by query
	 */
	async updateByQuery(query: Query, data: Partial<Item>, opts?: MutationOptions): Promise<PrimaryKey[]> {
		const keys = await this.getKeysByQuery(query);

		const primaryKeyField = this.schema.collections[this.collection].primary;
		validateKeys(this.schema, this.collection, primaryKeyField, keys);

		return keys.length ? await this.updateMany(keys, data, opts) : [];
	}

	/**
	 * Update a single item by primary key
	 */
	async updateOne(key: PrimaryKey, data: Partial<Item>, opts?: MutationOptions): Promise<PrimaryKey> {
		const primaryKeyField = this.schema.collections[this.collection].primary;
		validateKeys(this.schema, this.collection, primaryKeyField, key);

		await this.updateMany([key], data, opts);
		return key;
	}

	/**
	 * Update multiple items in a single transaction
	 */
	async updateBatch(data: Partial<Item>[], opts?: MutationOptions): Promise<PrimaryKey[]> {
		const primaryKeyField = this.schema.collections[this.collection].primary;

		const keys: PrimaryKey[] = [];

		await this.knex.transaction(async (trx) => {
			const service = new ItemsService(this.collection, {
				accountability: this.accountability,
				knex: trx,
				schema: this.schema,
			});

			for (const item of data) {
				if (!item[primaryKeyField]) throw new InvalidPayloadException(`Item in update misses primary key.`);
				keys.push(await service.updateOne(item[primaryKeyField]!, omit(item, primaryKeyField), opts));
			}
		});

		return keys;
	}

	/**
	 * Update many items by primary key, setting all items to the same change
	 */
	async updateMany(keys: PrimaryKey[], data: Partial<Item>, opts?: MutationOptions): Promise<PrimaryKey[]> {
		const primaryKeyField = this.schema.collections[this.collection].primary;
		validateKeys(this.schema, this.collection, primaryKeyField, keys);

		const fields = Object.keys(this.schema.collections[this.collection].fields);
		const aliases = Object.values(this.schema.collections[this.collection].fields)
			.filter((field) => field.alias === true)
			.map((field) => field.field);

		const payload: Partial<AnyItem> = cloneDeep(data);

		const authorizationService = new AuthorizationService({
			accountability: this.accountability,
			knex: this.knex,
			schema: this.schema,
		});

		// Run all hooks that are attached to this event so the end user has the chance to augment the
		// item that is about to be saved
		const payloadAfterHooks =
			opts?.emitEvents !== false
				? await emitter.emitFilter(
						this.eventScope === 'items'
							? ['items.update', `${this.collection}.items.update`]
							: `${this.eventScope}.update`,
						payload,
						{
							item: keys,
							action: 'update',
							event: `${this.eventScope}.update`,
							collection: this.collection,
						},
						{
							database: this.knex,
							schema: this.schema,
							accountability: this.accountability,
						}
				  )
				: payload;

		// Sort keys to ensure that the order is maintained
		keys.sort();

		if (this.accountability) {
			await authorizationService.checkAccess('update', this.collection, keys);
		}

		const payloadWithPresets = this.accountability
			? await authorizationService.validatePayload('update', this.collection, payloadAfterHooks)
			: payloadAfterHooks;

		await this.knex.transaction(async (trx) => {
			const payloadService = new PayloadService(this.collection, {
				accountability: this.accountability,
				knex: trx,
				schema: this.schema,
			});

			const { payload: payloadWithM2O, revisions: revisionsM2O } = await payloadService.processM2O(payloadWithPresets);
			const { payload: payloadWithA2O, revisions: revisionsA2O } = await payloadService.processA2O(payloadWithM2O);

			const payloadWithoutAliasAndPK = pick(payloadWithA2O, without(fields, primaryKeyField, ...aliases));
			const payloadWithTypeCasting = await payloadService.processValues('update', payloadWithoutAliasAndPK);

			if (Object.keys(payloadWithTypeCasting).length > 0) {
				try {
					await trx(this.collection).update(payloadWithTypeCasting).whereIn(primaryKeyField, keys);
				} catch (err: any) {
					throw await translateDatabaseError(err);
				}
			}

			const childrenRevisions = [...revisionsM2O, ...revisionsA2O];

			for (const key of keys) {
				const { revisions } = await payloadService.processO2M(payload, key);
				childrenRevisions.push(...revisions);
			}

			// If this is an authenticated action, and accountability tracking is enabled, save activity row
			if (this.accountability && this.schema.collections[this.collection].accountability !== null) {
				const activityService = new ActivityService({
					knex: trx,
					schema: this.schema,
				});

				const activity = await activityService.createMany(
					keys.map((key) => ({
						action: Action.UPDATE,
						user: this.accountability!.user,
						collection: this.collection,
						ip: this.accountability!.ip,
						user_agent: this.accountability!.userAgent,
						item: key,
					}))
				);

				if (this.schema.collections[this.collection].accountability === 'all') {
					const itemsService = new ItemsService(this.collection, {
						knex: trx,
						schema: this.schema,
					});

					const snapshots = await itemsService.readMany(keys);

					const revisionsService = new RevisionsService({
						knex: trx,
						schema: this.schema,
					});

					const revisions = (
						await Promise.all(
							activity.map(async (activity, index) => ({
								activity: activity,
								collection: this.collection,
								item: keys[index],
								data:
									snapshots && Array.isArray(snapshots) ? JSON.stringify(snapshots[index]) : JSON.stringify(snapshots),
								delta: await payloadService.prepareDelta(payloadWithTypeCasting),
							}))
						)
					).filter((revision) => revision.delta);

					const revisionIDs = await revisionsService.createMany(revisions);

					for (let i = 0; i < revisionIDs.length; i++) {
						const revisionID = revisionIDs[i];

						if (opts?.onRevisionCreate) {
							opts.onRevisionCreate(revisionID);
						}

						if (i === 0) {
							// In case of a nested relational creation/update in a updateMany, the nested m2o/a2o
							// creation is only done once. We treat the first updated item as the "main" update,
							// with all other revisions on the current level as regular "flat" updates, and
							// nested revisions as children of this first "root" item.
							if (childrenRevisions.length > 0) {
								await revisionsService.updateMany(childrenRevisions, { parent: revisionID });
							}
						}
					}
				}
			}
		});

		if (this.cache && env.CACHE_AUTO_PURGE && opts?.autoPurgeCache !== false) {
			await this.cache.clear();
		}

		if (opts?.emitEvents !== false) {
			emitter.emitAction(
				this.eventScope === 'items' ? ['items.update', `${this.collection}.items.update`] : `${this.eventScope}.update`,
				{
					payload,
					item: keys,
					action: 'update',
					event: `${this.eventScope}.update`,
					collection: this.collection,
				},
				{
					// This hook is called async. If we would pass the transaction here, the hook can be
					// called after the transaction is done #5460
					database: this.knex || getDatabase(),
					schema: this.schema,
					accountability: this.accountability,
				}
			);
		}

		return keys;
	}

	/**
	 * Upsert a single item
	 */
	async upsertOne(payload: Partial<Item>, opts?: MutationOptions): Promise<PrimaryKey> {
		const primaryKeyField = this.schema.collections[this.collection].primary;
		const primaryKey: PrimaryKey | undefined = payload[primaryKeyField];

		if (primaryKey) {
			validateKeys(this.schema, this.collection, primaryKeyField, primaryKey);
		}

		const exists =
			primaryKey &&
			!!(await this.knex
				.select(primaryKeyField)
				.from(this.collection)
				.where({ [primaryKeyField]: primaryKey })
				.first());

		if (exists) {
			return await this.updateOne(primaryKey as PrimaryKey, payload, opts);
		} else {
			return await this.createOne(payload, opts);
		}
	}

	/**
	 * Upsert many items
	 */
	async upsertMany(payloads: Partial<Item>[], opts?: MutationOptions): Promise<PrimaryKey[]> {
		const primaryKeys = await this.knex.transaction(async (trx) => {
			const service = new ItemsService(this.collection, {
				accountability: this.accountability,
				schema: this.schema,
				knex: trx,
			});

			const primaryKeys: PrimaryKey[] = [];

			for (const payload of payloads) {
				const primaryKey = await service.upsertOne(payload, { ...(opts || {}), autoPurgeCache: false });
				primaryKeys.push(primaryKey);
			}

			return primaryKeys;
		});

		if (this.cache && env.CACHE_AUTO_PURGE && opts?.autoPurgeCache !== false) {
			await this.cache.clear();
		}

		return primaryKeys;
	}

	/**
	 * Delete multiple items by query
	 */
	async deleteByQuery(query: Query, opts?: MutationOptions): Promise<PrimaryKey[]> {
		const keys = await this.getKeysByQuery(query);

		const primaryKeyField = this.schema.collections[this.collection].primary;
		validateKeys(this.schema, this.collection, primaryKeyField, keys);

		return keys.length ? await this.deleteMany(keys, opts) : [];
	}

	/**
	 * Delete a single item by primary key
	 */
	async deleteOne(key: PrimaryKey, opts?: MutationOptions): Promise<PrimaryKey> {
		const primaryKeyField = this.schema.collections[this.collection].primary;
		validateKeys(this.schema, this.collection, primaryKeyField, key);

		await this.deleteMany([key], opts);
		return key;
	}

	/**
	 * Delete multiple items by primary key
	 */
	async deleteMany(keys: PrimaryKey[], opts?: MutationOptions): Promise<PrimaryKey[]> {
		const primaryKeyField = this.schema.collections[this.collection].primary;
		validateKeys(this.schema, this.collection, primaryKeyField, keys);

		if (this.accountability && this.accountability.admin !== true) {
			const authorizationService = new AuthorizationService({
				accountability: this.accountability,
				schema: this.schema,
				knex: this.knex,
			});

			await authorizationService.checkAccess('delete', this.collection, keys);
		}

		if (opts?.emitEvents !== false) {
			await emitter.emitFilter(
				this.eventScope === 'items' ? ['items.delete', `${this.collection}.items.delete`] : `${this.eventScope}.delete`,
				keys,
				{
					item: keys,
					action: 'delete',
					event: `${this.eventScope}.delete`,
					collection: this.collection,
				},
				{
					database: this.knex,
					schema: this.schema,
					accountability: this.accountability,
				}
			);
		}

		await this.knex.transaction(async (trx) => {
			await trx(this.collection).whereIn(primaryKeyField, keys).delete();

			if (this.accountability && this.schema.collections[this.collection].accountability !== null) {
				const activityService = new ActivityService({
					knex: trx,
					schema: this.schema,
				});

				await activityService.createMany(
					keys.map((key) => ({
						action: Action.DELETE,
						user: this.accountability!.user,
						collection: this.collection,
						ip: this.accountability!.ip,
						user_agent: this.accountability!.userAgent,
						item: key,
					}))
				);
			}
		});

		if (this.cache && env.CACHE_AUTO_PURGE && opts?.autoPurgeCache !== false) {
			await this.cache.clear();
		}

		if (opts?.emitEvents !== false) {
			emitter.emitAction(
				this.eventScope === 'items' ? ['items.delete', `${this.collection}.items.delete`] : `${this.eventScope}.delete`,
				{
					payload: keys,
					keys: keys,
					collection: this.collection,
				},
				{
					// This hook is called async. If we would pass the transaction here, the hook can be
					// called after the transaction is done #5460
					database: this.knex || getDatabase(),
					schema: this.schema,
					accountability: this.accountability,
				}
			);
		}

		return keys;
	}

	/**
	 * Read/treat collection as singleton
	 */
	async readSingleton(query: Query, opts?: QueryOptions): Promise<Partial<Item>> {
		query = clone(query);

		query.limit = 1;

		const records = await this.readByQuery(query, opts);
		const record = records[0];

		if (!record) {
			let fields = Object.entries(this.schema.collections[this.collection].fields);
			const defaults: Record<string, any> = {};

			if (query.fields && query.fields.includes('*') === false) {
				fields = fields.filter(([name]) => {
					return query.fields!.includes(name);
				});
			}

			for (const [name, field] of fields) {
				if (this.schema.collections[this.collection].primary === name) {
					defaults[name] = null;
					continue;
				}

				if (field.defaultValue) defaults[name] = field.defaultValue;
			}

			return defaults as Partial<Item>;
		}

		return record;
	}

	/**
	 * Upsert/treat collection as singleton
	 */
	async upsertSingleton(data: Partial<Item>, opts?: MutationOptions): Promise<PrimaryKey> {
		const primaryKeyField = this.schema.collections[this.collection].primary;

		const record = await this.knex.select(primaryKeyField).from(this.collection).limit(1).first();

		if (record) {
			return await this.updateOne(record[primaryKeyField], data, opts);
		}

		return await this.createOne(data, opts);
	}
}<|MERGE_RESOLUTION|>--- conflicted
+++ resolved
@@ -283,37 +283,6 @@
 		if (records === null) {
 			throw new ForbiddenException();
 		}
-<<<<<<< HEAD
-		const filteredRecords = await emitter.emitFilter(
-			this.eventScope === 'items' ? ['items.read', `${this.collection}.items.read`] : `${this.eventScope}.read`,
-			records,
-			{
-				query,
-				collection: this.collection,
-			},
-			{
-				database: this.knex,
-				schema: this.schema,
-				accountability: this.accountability,
-			}
-		);
-
-		emitter.emitAction(
-			this.eventScope === 'items' ? ['items.read', `${this.collection}.items.read`] : `${this.eventScope}.read`,
-			{
-				payload: filteredRecords,
-				query,
-				action: 'read',
-				event: `${this.eventScope}.read`,
-				collection: this.collection,
-			},
-			{
-				database: this.knex || getDatabase(),
-				schema: this.schema,
-				accountability: this.accountability,
-			}
-		);
-=======
 
 		const filteredRecords =
 			opts?.emitEvents !== false
@@ -348,7 +317,6 @@
 			);
 		}
 
->>>>>>> 1bc5cb45
 		return filteredRecords as Item[];
 	}
 
