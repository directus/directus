import { Accountability, Action, PermissionsAction, Query, SchemaOverview } from '@directus/shared/types';
import Keyv from 'keyv';
import { Knex } from 'knex';
import { assign, clone, cloneDeep, omit, pick, without } from 'lodash';
import { getCache } from '../cache';
import getDatabase from '../database';
import runAST from '../database/run-ast';
import emitter from '../emitter';
import env from '../env';
import { ForbiddenException, InvalidPayloadException } from '../exceptions';
import { translateDatabaseError } from '../exceptions/database/translate';
import {
	AbstractService,
	AbstractServiceOptions,
	ActionEventParams,
	Item as AnyItem,
	MutationOptions,
	PrimaryKey,
} from '../types';
import getASTFromQuery from '../utils/get-ast-from-query';
import { validateKeys } from '../utils/validate-keys';
import { ActivityService, PayloadChunk, RevisionsService } from './index';
import { PayloadService } from './payload';

export type QueryOptions = {
	stripNonRequested?: boolean;
	permissionsAction?: PermissionsAction;
	emitEvents?: boolean;
};

export class ItemsService<Item extends AnyItem = AnyItem> implements AbstractService {
	collection: string;
	knex: Knex;
	accountability: Accountability | null;
	eventScope: string;
	schema: SchemaOverview;
	cache: Keyv<any> | null;

	constructor(collection: string, options: AbstractServiceOptions) {
		this.collection = collection;
		this.knex = options.knex || getDatabase();
		this.accountability = options.accountability || null;
		this.eventScope = this.collection.startsWith('directus_') ? this.collection.substring(9) : 'items';
		this.schema = options.schema;
		this.cache = getCache().cache;

		return this;
	}

	async getAuthorizationService(database?: Knex) {
		// Solves the problem of circular dependency
		const { AuthorizationService } = await import('./authorization');
		return new AuthorizationService({
			accountability: this.accountability,
			schema: this.schema,
			knex: database ?? this.knex,
		});
	}

	async getKeysByQuery(query: Query): Promise<PrimaryKey[]> {
		const primaryKeyField = this.schema.collections[this.collection].primary;
		const readQuery = cloneDeep(query);
		readQuery.fields = [primaryKeyField];

		// Allow unauthenticated access
		const itemsService = new ItemsService(this.collection, {
			knex: this.knex,
			schema: this.schema,
		});

		// We read the IDs of the items based on the query, and then run `updateMany`. `updateMany` does it's own
		// permissions check for the keys, so we don't have to make this an authenticated read
		const items = await itemsService.readByQuery(readQuery);
		return items.map((item: AnyItem) => item[primaryKeyField]).filter((pk) => pk);
	}

	/**
	 * Create a single new item.
	 */
	async createOne(data: Partial<Item>, opts?: MutationOptions): Promise<PrimaryKey> {
		const primaryKeyField = this.schema.collections[this.collection].primary;
		const fields = Object.keys(this.schema.collections[this.collection].fields);
		const aliases = Object.values(this.schema.collections[this.collection].fields)
			.filter((field) => field.alias === true)
			.map((field) => field.field);

		const payload: AnyItem = cloneDeep(data);
		const nestedActionEvents: ActionEventParams[] = [];

		// By wrapping the logic in a transaction, we make sure we automatically roll back all the
		// changes in the DB if any of the parts contained within throws an error. This also means
		// that any errors thrown in any nested relational changes will bubble up and cancel the whole
		// update tree
		const primaryKey: PrimaryKey = await this.knex.transaction(async (trx) => {
			// We're creating new services instances so they can use the transaction as their Knex interface
			const payloadService = new PayloadService(this.collection, {
				accountability: this.accountability,
				knex: trx,
				schema: this.schema,
			});

			const authorizationService = await this.getAuthorizationService(trx);

			// Run all hooks that are attached to this event so the end user has the chance to augment the
			// item that is about to be saved
			const payloadAfterHooks =
				opts?.emitEvents !== false
					? await emitter.emitFilter(
							this.eventScope === 'items'
								? ['items.create', `${this.collection}.items.create`]
								: `${this.eventScope}.create`,
							payload,
							{
								collection: this.collection,
							},
							{
								database: trx,
								schema: this.schema,
								accountability: this.accountability,
							}
					  )
					: payload;

			const payloadWithPresets = this.accountability
				? ((await authorizationService.validatePayload('create', this.collection, payloadAfterHooks)) as PayloadChunk)
				: { keys: [], payload: payloadAfterHooks };

			const {
				payload: payloadWithM2O,
				revisions: revisionsM2O,
				nestedActionEvents: nestedActionEventsM2O,
			} = await payloadService.processM2O(payloadWithPresets.payload, opts);
			const {
				payload: payloadWithA2O,
				revisions: revisionsA2O,
				nestedActionEvents: nestedActionEventsA2O,
			} = await payloadService.processA2O(payloadWithM2O, opts);

			const payloadWithoutAliases = pick(payloadWithA2O, without(fields, ...aliases));
			const payloadWithTypeCasting = await payloadService.processValues('create', payloadWithoutAliases);

			// In case of manual string / UUID primary keys, the PK already exists in the object we're saving.
			let primaryKey = payloadWithTypeCasting[primaryKeyField];

			try {
				const result = await trx
					.insert(payloadWithoutAliases)
					.into(this.collection)
					.returning(primaryKeyField)
					.then((result) => result[0]);

				const returnedKey = typeof result === 'object' ? result[primaryKeyField] : result;
				primaryKey = primaryKey ?? returnedKey;
			} catch (err: any) {
				throw await translateDatabaseError(err);
			}

			// Most database support returning, those who don't tend to return the PK anyways
			// (MySQL/SQLite). In case the primary key isn't know yet, we'll do a best-attempt at
			// fetching it based on the last inserted row
			if (!primaryKey) {
				// Fetching it with max should be safe, as we're in the context of the current transaction
				const result = await trx.max(primaryKeyField, { as: 'id' }).from(this.collection).first();
				primaryKey = result.id;
				// Set the primary key on the input item, in order for the "after" event hook to be able
				// to read from it
				payload[primaryKeyField] = primaryKey;
			}

			const { revisions: revisionsO2M, nestedActionEvents: nestedActionEventsO2M } = await payloadService.processO2M(
				payload,
				primaryKey,
				opts
			);

			nestedActionEvents.push(...nestedActionEventsM2O);
			nestedActionEvents.push(...nestedActionEventsA2O);
			nestedActionEvents.push(...nestedActionEventsO2M);

			// If this is an authenticated action, and accountability tracking is enabled, save activity row
			if (this.accountability && this.schema.collections[this.collection].accountability !== null) {
				const activityService = new ActivityService({
					knex: trx,
					schema: this.schema,
				});

				const activity = await activityService.createOne({
					action: Action.CREATE,
					user: this.accountability!.user,
					collection: this.collection,
					ip: this.accountability!.ip,
					user_agent: this.accountability!.userAgent,
					origin: this.accountability!.origin,
					item: primaryKey,
				});

				// If revisions are tracked, create revisions record
				if (this.schema.collections[this.collection].accountability === 'all') {
					const revisionsService = new RevisionsService({
						knex: trx,
						schema: this.schema,
					});

					const revision = await revisionsService.createOne({
						activity: activity,
						collection: this.collection,
						item: primaryKey,
						data: await payloadService.prepareDelta(payload),
						delta: await payloadService.prepareDelta(payload),
					});

					// Make sure to set the parent field of the child-revision rows
					const childrenRevisions = [...revisionsM2O, ...revisionsA2O, ...revisionsO2M];

					if (childrenRevisions.length > 0) {
						await revisionsService.updateMany(childrenRevisions, { parent: revision });
					}

					if (opts?.onRevisionCreate) {
						opts.onRevisionCreate(revision);
					}
				}
			}

			return primaryKey;
		});

		if (opts?.emitEvents !== false) {
			const actionEvent = {
				event:
					this.eventScope === 'items'
						? ['items.create', `${this.collection}.items.create`]
						: `${this.eventScope}.create`,
				meta: {
					payload,
					key: primaryKey,
					collection: this.collection,
				},
				context: {
					database: getDatabase(),
					schema: this.schema,
					accountability: this.accountability,
				},
			};

			if (!opts?.bypassEmitAction) {
				emitter.emitAction(actionEvent.event, actionEvent.meta, actionEvent.context);
			} else {
				opts.bypassEmitAction(actionEvent);
			}

			for (const nestedActionEvent of nestedActionEvents) {
				emitter.emitAction(nestedActionEvent.event, nestedActionEvent.meta, nestedActionEvent.context);
			}
		}

		if (this.cache && env.CACHE_AUTO_PURGE && opts?.autoPurgeCache !== false) {
			await this.cache.clear();
		}

		return primaryKey;
	}

	/**
	 * Create multiple new items at once. Inserts all provided records sequentially wrapped in a transaction.
	 */
	async createMany(data: Partial<Item>[], opts?: MutationOptions): Promise<PrimaryKey[]> {
		const primaryKeys = await this.knex.transaction(async (trx) => {
			const service = new ItemsService(this.collection, {
				accountability: this.accountability,
				schema: this.schema,
				knex: trx,
			});

			const primaryKeys: PrimaryKey[] = [];

			for (const payload of data) {
				const primaryKey = await service.createOne(payload, { ...(opts || {}), autoPurgeCache: false });
				primaryKeys.push(primaryKey);
			}

			return primaryKeys;
		});

		if (this.cache && env.CACHE_AUTO_PURGE && opts?.autoPurgeCache !== false) {
			await this.cache.clear();
		}

		return primaryKeys;
	}

	/**
	 * Get items by query
	 */
	async readByQuery(query: Query, opts?: QueryOptions): Promise<Item[]> {
		const updatedQuery =
			opts?.emitEvents !== false
				? await emitter.emitFilter(
						`${this.eventScope}.query`,
						query,
						{
							collection: this.collection,
						},
						{
							database: this.knex,
							schema: this.schema,
							accountability: this.accountability,
						}
				  )
				: query;

		let ast = await getASTFromQuery(this.collection, updatedQuery, this.schema, {
			accountability: this.accountability,
			// By setting the permissions action, you can read items using the permissions for another
			// operation's permissions. This is used to dynamically check if you have update/delete
			// access to (a) certain item(s)
			action: opts?.permissionsAction || 'read',
			knex: this.knex,
		});

		if (this.accountability && this.accountability.admin !== true) {
			const authorizationService = await this.getAuthorizationService();
			ast = await authorizationService.processAST(ast, opts?.permissionsAction);
		}

		const records = await runAST(ast, this.schema, {
			knex: this.knex,
			// GraphQL requires relational keys to be returned regardless
			stripNonRequested: opts?.stripNonRequested !== undefined ? opts.stripNonRequested : true,
		});

		if (records === null) {
			throw new ForbiddenException();
		}

		const filteredRecords =
			opts?.emitEvents !== false
				? await emitter.emitFilter(
						this.eventScope === 'items' ? ['items.read', `${this.collection}.items.read`] : `${this.eventScope}.read`,
						records,
						{
							query: updatedQuery,
							collection: this.collection,
						},
						{
							database: this.knex,
							schema: this.schema,
							accountability: this.accountability,
						}
				  )
				: records;

		if (opts?.emitEvents !== false) {
			emitter.emitAction(
				this.eventScope === 'items' ? ['items.read', `${this.collection}.items.read`] : `${this.eventScope}.read`,
				{
					payload: filteredRecords,
					query: updatedQuery,
					collection: this.collection,
				},
				{
					database: this.knex || getDatabase(),
					schema: this.schema,
					accountability: this.accountability,
				}
			);
		}

		return filteredRecords as Item[];
	}

	/**
	 * Get single item by primary key
	 */
	async readOne(key: PrimaryKey, query: Query = {}, opts?: QueryOptions): Promise<Item> {
		const primaryKeyField = this.schema.collections[this.collection].primary;
		validateKeys(this.schema, this.collection, primaryKeyField, key);

		const filterWithKey = assign({}, query.filter, { [primaryKeyField]: { _eq: key } });
		const queryWithKey = assign({}, query, { filter: filterWithKey });

		const results = await this.readByQuery(queryWithKey, opts);

		if (results.length === 0) {
			throw new ForbiddenException();
		}

		return results[0];
	}

	/**
	 * Get multiple items by primary keys
	 */
	async readMany(keys: PrimaryKey[], query: Query = {}, opts?: QueryOptions): Promise<Item[]> {
		const primaryKeyField = this.schema.collections[this.collection].primary;
		validateKeys(this.schema, this.collection, primaryKeyField, keys);

		const filterWithKey = { _and: [{ [primaryKeyField]: { _in: keys } }, query.filter ?? {}] };
		const queryWithKey = assign({}, query, { filter: filterWithKey });

		// Set query limit as the number of keys
		if (Array.isArray(keys) && keys.length > 0 && !queryWithKey.limit) {
			queryWithKey.limit = keys.length;
		}

		const results = await this.readByQuery(queryWithKey, opts);

		return results;
	}

	/**
	 * Update multiple items by query
	 */
	async updateByQuery(query: Query, data: Partial<Item>, opts?: MutationOptions): Promise<PrimaryKey[]> {
		const keys = await this.getKeysByQuery(query);

		const primaryKeyField = this.schema.collections[this.collection].primary;
		validateKeys(this.schema, this.collection, primaryKeyField, keys);

		return keys.length ? await this.updateMany(keys, data, opts) : [];
	}

	/**
	 * Update a single item by primary key
	 */
	async updateOne(key: PrimaryKey, data: Partial<Item>, opts?: MutationOptions): Promise<PrimaryKey> {
		const primaryKeyField = this.schema.collections[this.collection].primary;
		validateKeys(this.schema, this.collection, primaryKeyField, key);

		await this.updateMany([key], data, opts);
		return key;
	}

	/**
	 * Update multiple items in a single transaction
	 */
	async updateBatch(data: Partial<Item>[], opts?: MutationOptions): Promise<PrimaryKey[]> {
		const primaryKeyField = this.schema.collections[this.collection].primary;

		const keys: PrimaryKey[] = [];

		await this.knex.transaction(async (trx) => {
			const service = new ItemsService(this.collection, {
				accountability: this.accountability,
				knex: trx,
				schema: this.schema,
			});

			for (const item of data) {
				if (!item[primaryKeyField]) throw new InvalidPayloadException(`Item in update misses primary key.`);
				keys.push(await service.updateOne(item[primaryKeyField]!, omit(item, primaryKeyField), opts));
			}
		});

		return keys;
	}

	/**
	 * Update many items by primary key, setting all items to the same change
	 */
	async updateMany(keys: PrimaryKey[], data: Partial<Item>, opts?: MutationOptions): Promise<PrimaryKey[]> {
		const primaryKeyField = this.schema.collections[this.collection].primary;
		validateKeys(this.schema, this.collection, primaryKeyField, keys);

		const fields = Object.keys(this.schema.collections[this.collection].fields);
		const aliases = Object.values(this.schema.collections[this.collection].fields)
			.filter((field) => field.alias === true)
			.map((field) => field.field);

		const payload: Partial<AnyItem> = cloneDeep(data);
		const nestedActionEvents: ActionEventParams[] = [];

		const authorizationService = await this.getAuthorizationService();

		// Run all hooks that are attached to this event so the end user has the chance to augment the
		// item that is about to be saved
		const payloadAfterHooks =
			opts?.emitEvents !== false
				? await emitter.emitFilter(
						this.eventScope === 'items'
							? ['items.update', `${this.collection}.items.update`]
							: `${this.eventScope}.update`,
						payload,
						{
							keys,
							collection: this.collection,
						},
						{
							database: this.knex,
							schema: this.schema,
							accountability: this.accountability,
						}
				  )
				: payload;

		// Sort keys to ensure that the order is maintained
		keys.sort();

		let payloadWithPresets = (
			this.accountability
				? await authorizationService.validatePayload('update', this.collection, payloadAfterHooks, keys)
				: [{ keys, payload: payloadAfterHooks }]
		) as Array<PayloadChunk>;

		payloadWithPresets = Array.isArray(payloadWithPresets) ? payloadWithPresets : [payloadWithPresets];

		await this.knex.transaction(async (trx) => {
			const payloadService = new PayloadService(this.collection, {
				accountability: this.accountability,
				knex: trx,
				schema: this.schema,
			});

			for (const { keys, payload } of payloadWithPresets) {
				const {
					payload: payloadWithM2O,
					revisions: revisionsM2O,
					nestedActionEvents: nestedActionEventsM2O,
				} = await payloadService.processM2O(payload, opts);
				const {
					payload: payloadWithA2O,
					revisions: revisionsA2O,
					nestedActionEvents: nestedActionEventsA2O,
				} = await payloadService.processA2O(payloadWithM2O, opts);

				const payloadWithoutAliasAndPK = pick(payloadWithA2O, without(fields, primaryKeyField, ...aliases));
				const payloadWithTypeCasting = await payloadService.processValues('update', payloadWithoutAliasAndPK);

				if (Object.keys(payloadWithTypeCasting).length > 0) {
					try {
						await trx(this.collection).update(payloadWithTypeCasting).whereIn(primaryKeyField, keys);
					} catch (err: any) {
						throw await translateDatabaseError(err);
					}
				}

<<<<<<< HEAD
				const childrenRevisions = [...revisionsM2O, ...revisionsA2O];
=======
				const activity = await activityService.createMany(
					keys.map((key) => ({
						action: Action.UPDATE,
						user: this.accountability!.user,
						collection: this.collection,
						ip: this.accountability!.ip,
						user_agent: this.accountability!.userAgent,
						origin: this.accountability!.origin,
						item: key,
					}))
				);
>>>>>>> e7854549

				nestedActionEvents.push(...nestedActionEventsM2O);
				nestedActionEvents.push(...nestedActionEventsA2O);

				for (const key of keys) {
					const { revisions, nestedActionEvents: nestedActionEventsO2M } = await payloadService.processO2M(
						payload,
						key,
						opts
					);
					childrenRevisions.push(...revisions);
					nestedActionEvents.push(...nestedActionEventsO2M);
				}

				// If this is an authenticated action, and accountability tracking is enabled, save activity row
				if (this.accountability && this.schema.collections[this.collection].accountability !== null) {
					const activityService = new ActivityService({
						knex: trx,
						schema: this.schema,
					});

					const activity = await activityService.createMany(
						keys.map((key) => ({
							action: Action.UPDATE,
							user: this.accountability!.user,
							collection: this.collection,
							ip: this.accountability!.ip,
							user_agent: this.accountability!.userAgent,
							item: key,
						}))
					);

					if (this.schema.collections[this.collection].accountability === 'all') {
						const itemsService = new ItemsService(this.collection, {
							knex: trx,
							schema: this.schema,
						});

						const snapshots = await itemsService.readMany(keys);

						const revisionsService = new RevisionsService({
							knex: trx,
							schema: this.schema,
						});

						const revisions = (
							await Promise.all(
								activity.map(async (activity, index) => ({
									activity: activity,
									collection: this.collection,
									item: keys[index],
									data:
										snapshots && Array.isArray(snapshots)
											? JSON.stringify(snapshots[index])
											: JSON.stringify(snapshots),
									delta: await payloadService.prepareDelta(payloadWithTypeCasting),
								}))
							)
						).filter((revision) => revision.delta);

						const revisionIDs = await revisionsService.createMany(revisions);

						for (let i = 0; i < revisionIDs.length; i++) {
							const revisionID = revisionIDs[i];

							if (opts?.onRevisionCreate) {
								opts.onRevisionCreate(revisionID);
							}

							if (i === 0) {
								// In case of a nested relational creation/update in a updateMany, the nested m2o/a2o
								// creation is only done once. We treat the first updated item as the "main" update,
								// with all other revisions on the current level as regular "flat" updates, and
								// nested revisions as children of this first "root" item.
								if (childrenRevisions.length > 0) {
									await revisionsService.updateMany(childrenRevisions, { parent: revisionID });
								}
							}
						}
					}
				}
			}
		});

		if (this.cache && env.CACHE_AUTO_PURGE && opts?.autoPurgeCache !== false) {
			await this.cache.clear();
		}

		if (opts?.emitEvents !== false) {
			const actionEvent = {
				event:
					this.eventScope === 'items'
						? ['items.update', `${this.collection}.items.update`]
						: `${this.eventScope}.update`,
				meta: {
					payload,
					keys,
					collection: this.collection,
				},
				context: {
					database: getDatabase(),
					schema: this.schema,
					accountability: this.accountability,
				},
			};

			if (!opts?.bypassEmitAction) {
				emitter.emitAction(actionEvent.event, actionEvent.meta, actionEvent.context);
			} else {
				opts.bypassEmitAction(actionEvent);
			}

			for (const nestedActionEvent of nestedActionEvents) {
				emitter.emitAction(nestedActionEvent.event, nestedActionEvent.meta, nestedActionEvent.context);
			}
		}

		return keys;
	}

	/**
	 * Upsert a single item
	 */
	async upsertOne(payload: Partial<Item>, opts?: MutationOptions): Promise<PrimaryKey> {
		const primaryKeyField = this.schema.collections[this.collection].primary;
		const primaryKey: PrimaryKey | undefined = payload[primaryKeyField];

		if (primaryKey) {
			validateKeys(this.schema, this.collection, primaryKeyField, primaryKey);
		}

		const exists =
			primaryKey &&
			!!(await this.knex
				.select(primaryKeyField)
				.from(this.collection)
				.where({ [primaryKeyField]: primaryKey })
				.first());

		if (exists) {
			return await this.updateOne(primaryKey as PrimaryKey, payload, opts);
		} else {
			return await this.createOne(payload, opts);
		}
	}

	/**
	 * Upsert many items
	 */
	async upsertMany(payloads: Partial<Item>[], opts?: MutationOptions): Promise<PrimaryKey[]> {
		const primaryKeys = await this.knex.transaction(async (trx) => {
			const service = new ItemsService(this.collection, {
				accountability: this.accountability,
				schema: this.schema,
				knex: trx,
			});

			const primaryKeys: PrimaryKey[] = [];

			for (const payload of payloads) {
				const primaryKey = await service.upsertOne(payload, { ...(opts || {}), autoPurgeCache: false });
				primaryKeys.push(primaryKey);
			}

			return primaryKeys;
		});

		if (this.cache && env.CACHE_AUTO_PURGE && opts?.autoPurgeCache !== false) {
			await this.cache.clear();
		}

		return primaryKeys;
	}

	/**
	 * Delete multiple items by query
	 */
	async deleteByQuery(query: Query, opts?: MutationOptions): Promise<PrimaryKey[]> {
		const keys = await this.getKeysByQuery(query);

		const primaryKeyField = this.schema.collections[this.collection].primary;
		validateKeys(this.schema, this.collection, primaryKeyField, keys);

		return keys.length ? await this.deleteMany(keys, opts) : [];
	}

	/**
	 * Delete a single item by primary key
	 */
	async deleteOne(key: PrimaryKey, opts?: MutationOptions): Promise<PrimaryKey> {
		const primaryKeyField = this.schema.collections[this.collection].primary;
		validateKeys(this.schema, this.collection, primaryKeyField, key);

		await this.deleteMany([key], opts);
		return key;
	}

	/**
	 * Delete multiple items by primary key
	 */
	async deleteMany(keys: PrimaryKey[], opts?: MutationOptions): Promise<PrimaryKey[]> {
		const primaryKeyField = this.schema.collections[this.collection].primary;
		validateKeys(this.schema, this.collection, primaryKeyField, keys);

		if (this.accountability && this.accountability.admin !== true) {
			const authorizationService = await this.getAuthorizationService();
			await authorizationService.checkAccess('delete', this.collection, keys);
		}

		if (opts?.emitEvents !== false) {
			await emitter.emitFilter(
				this.eventScope === 'items' ? ['items.delete', `${this.collection}.items.delete`] : `${this.eventScope}.delete`,
				keys,
				{
					collection: this.collection,
				},
				{
					database: this.knex,
					schema: this.schema,
					accountability: this.accountability,
				}
			);
		}

		await this.knex.transaction(async (trx) => {
			await trx(this.collection).whereIn(primaryKeyField, keys).delete();

			if (this.accountability && this.schema.collections[this.collection].accountability !== null) {
				const activityService = new ActivityService({
					knex: trx,
					schema: this.schema,
				});

				await activityService.createMany(
					keys.map((key) => ({
						action: Action.DELETE,
						user: this.accountability!.user,
						collection: this.collection,
						ip: this.accountability!.ip,
						user_agent: this.accountability!.userAgent,
						origin: this.accountability!.origin,
						item: key,
					}))
				);
			}
		});

		if (this.cache && env.CACHE_AUTO_PURGE && opts?.autoPurgeCache !== false) {
			await this.cache.clear();
		}

		if (opts?.emitEvents !== false) {
			const actionEvent = {
				event:
					this.eventScope === 'items'
						? ['items.delete', `${this.collection}.items.delete`]
						: `${this.eventScope}.delete`,
				meta: {
					payload: keys,
					keys: keys,
					collection: this.collection,
				},
				context: {
					database: getDatabase(),
					schema: this.schema,
					accountability: this.accountability,
				},
			};

			if (!opts?.bypassEmitAction) {
				emitter.emitAction(actionEvent.event, actionEvent.meta, actionEvent.context);
			} else {
				opts.bypassEmitAction(actionEvent);
			}
		}

		return keys;
	}

	/**
	 * Read/treat collection as singleton
	 */
	async readSingleton(query: Query, opts?: QueryOptions): Promise<Partial<Item>> {
		query = clone(query);

		query.limit = 1;

		const records = await this.readByQuery(query, opts);
		const record = records[0];

		if (!record) {
			let fields = Object.entries(this.schema.collections[this.collection].fields);
			const defaults: Record<string, any> = {};

			if (query.fields && query.fields.includes('*') === false) {
				fields = fields.filter(([name]) => {
					return query.fields!.includes(name);
				});
			}

			for (const [name, field] of fields) {
				if (this.schema.collections[this.collection].primary === name) {
					defaults[name] = null;
					continue;
				}

				if (field.defaultValue) defaults[name] = field.defaultValue;
			}

			return defaults as Partial<Item>;
		}

		return record;
	}

	/**
	 * Upsert/treat collection as singleton
	 */
	async upsertSingleton(data: Partial<Item>, opts?: MutationOptions): Promise<PrimaryKey> {
		const primaryKeyField = this.schema.collections[this.collection].primary;

		const record = await this.knex.select(primaryKeyField).from(this.collection).limit(1).first();

		if (record) {
			return await this.updateOne(record[primaryKeyField], data, opts);
		}

		return await this.createOne(data, opts);
	}
}<|MERGE_RESOLUTION|>--- conflicted
+++ resolved
@@ -534,21 +534,7 @@
 					}
 				}
 
-<<<<<<< HEAD
 				const childrenRevisions = [...revisionsM2O, ...revisionsA2O];
-=======
-				const activity = await activityService.createMany(
-					keys.map((key) => ({
-						action: Action.UPDATE,
-						user: this.accountability!.user,
-						collection: this.collection,
-						ip: this.accountability!.ip,
-						user_agent: this.accountability!.userAgent,
-						origin: this.accountability!.origin,
-						item: key,
-					}))
-				);
->>>>>>> e7854549
 
 				nestedActionEvents.push(...nestedActionEventsM2O);
 				nestedActionEvents.push(...nestedActionEventsA2O);
@@ -577,6 +563,7 @@
 							collection: this.collection,
 							ip: this.accountability!.ip,
 							user_agent: this.accountability!.userAgent,
+							origin: this.accountability!.origin,
 							item: key,
 						}))
 					);
