--- conflicted
+++ resolved
@@ -660,12 +660,7 @@
 				this.eventScope === 'items' ? ['items.delete', `${this.collection}.items.delete`] : `${this.eventScope}.delete`,
 				{
 					payload: keys,
-<<<<<<< HEAD
-					item: keys,
-					action: 'delete',
-=======
 					keys: keys,
->>>>>>> 4106bcfe
 					collection: this.collection,
 				},
 				{
