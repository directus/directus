--- conflicted
+++ resolved
@@ -526,11 +526,7 @@
 				});
 
 				for (const item of data) {
-<<<<<<< HEAD
-					if (!item[primaryKeyField]) throw new InvalidPayloadError({ reason: `Item in update misses primary key.` });
-=======
 					if (!item[primaryKeyField]) throw new InvalidPayloadError({ reason: `Item in update misses primary key` });
->>>>>>> 5464d62e
 					const combinedOpts = Object.assign({ autoPurgeCache: false }, opts);
 					keys.push(await service.updateOne(item[primaryKeyField]!, omit(item, primaryKeyField), combinedOpts));
 				}
