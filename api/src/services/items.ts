--- conflicted
+++ resolved
@@ -21,12 +21,8 @@
 	SchemaOverview,
 } from '../types';
 import getASTFromQuery from '../utils/get-ast-from-query';
-<<<<<<< HEAD
-import { toArray } from '../utils/to-array';
+import { toArray } from '@directus/shared/utils';
 import { cleanupRawPayload } from '../utils/cleanup-raw-payload';
-=======
-import { toArray } from '@directus/shared/utils';
->>>>>>> 6eafe010
 import { AuthorizationService } from './authorization';
 import { PayloadService } from './payload';
 
