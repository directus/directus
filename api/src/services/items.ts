--- conflicted
+++ resolved
@@ -584,11 +584,7 @@
 		let results: Item[] = [];
 
 		if (query.version) {
-<<<<<<< HEAD
-			results = [await handleVersion(this, key, queryWithKey, opts)];
-=======
 			results = (await handleVersion(this, key, queryWithKey, opts)) as Item[];
->>>>>>> 85902b51
 		} else {
 			results = await this.readByQuery(queryWithKey, opts);
 		}
