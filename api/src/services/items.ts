<<<<<<< HEAD
import { Accountability, Action, PermissionsAction, Query, SchemaOverview } from '@directus/shared/types';
=======
import { Accountability, Action, PermissionsAction, Query, SchemaOverview } from '@directus/types';
import type Keyv from 'keyv';
>>>>>>> aeb26bdb
import type { Knex } from 'knex';
import { assign, clone, cloneDeep, omit, pick, without } from 'lodash-es';
import { getCache } from '../cache.js';
import { getHelpers } from '../database/helpers/index.js';
import getDatabase from '../database/index.js';
import runAST from '../database/run-ast.js';
import emitter from '../emitter.js';
import env from '../env.js';
import { translateDatabaseError } from '../exceptions/database/translate.js';
import { ForbiddenException, InvalidPayloadException } from '../exceptions/index.js';
import type {
	AbstractService,
	AbstractServiceOptions,
	ActionEventParams,
	Item as AnyItem,
	MutationOptions,
	PrimaryKey,
<<<<<<< HEAD
} from '../types';
import getASTFromQuery from '../utils/get-ast-from-query';
import { validateKeys } from '../utils/validate-keys';
import { AuthorizationService } from './authorization';
import type { CacheService } from './cache/cache';
import { ActivityService, RevisionsService } from './index';
import { PayloadService } from './payload';
=======
} from '../types/index.js';
import getASTFromQuery from '../utils/get-ast-from-query.js';
import { validateKeys } from '../utils/validate-keys.js';
import { AuthorizationService } from './authorization.js';
import { PayloadService } from './payload.js';
>>>>>>> aeb26bdb

export type QueryOptions = {
	stripNonRequested?: boolean;
	permissionsAction?: PermissionsAction;
	emitEvents?: boolean;
};

export class ItemsService<Item extends AnyItem = AnyItem> implements AbstractService {
	collection: string;
	knex: Knex;
	accountability: Accountability | null;
	eventScope: string;
	schema: SchemaOverview;
	cache: CacheService | null;

	constructor(collection: string, options: AbstractServiceOptions) {
		this.collection = collection;
		this.knex = options.knex || getDatabase();
		this.accountability = options.accountability || null;
		this.eventScope = this.collection.startsWith('directus_') ? this.collection.substring(9) : 'items';
		this.schema = options.schema;
		this.cache = getCache().cache;

		return this;
	}

	async getKeysByQuery(query: Query): Promise<PrimaryKey[]> {
		const primaryKeyField = this.schema.collections[this.collection]!.primary;
		const readQuery = cloneDeep(query);
		readQuery.fields = [primaryKeyField];

		// Allow unauthenticated access
		const itemsService = new ItemsService(this.collection, {
			knex: this.knex,
			schema: this.schema,
		});

		// We read the IDs of the items based on the query, and then run `updateMany`. `updateMany` does it's own
		// permissions check for the keys, so we don't have to make this an authenticated read
		const items = await itemsService.readByQuery(readQuery);
		return items.map((item: AnyItem) => item[primaryKeyField]).filter((pk) => pk);
	}

	/**
	 * Create a single new item.
	 */
	async createOne(data: Partial<Item>, opts?: MutationOptions): Promise<PrimaryKey> {
		const { ActivityService } = await import('./activity.js');
		const { RevisionsService } = await import('./revisions.js');

		const primaryKeyField = this.schema.collections[this.collection]!.primary;
		const fields = Object.keys(this.schema.collections[this.collection]!.fields);
		const aliases = Object.values(this.schema.collections[this.collection]!.fields)
			.filter((field) => field.alias === true)
			.map((field) => field.field);

		const payload: AnyItem = cloneDeep(data);
		const nestedActionEvents: ActionEventParams[] = [];

		// By wrapping the logic in a transaction, we make sure we automatically roll back all the
		// changes in the DB if any of the parts contained within throws an error. This also means
		// that any errors thrown in any nested relational changes will bubble up and cancel the whole
		// update tree
		const primaryKey: PrimaryKey = await this.knex.transaction(async (trx) => {
			// We're creating new services instances so they can use the transaction as their Knex interface
			const payloadService = new PayloadService(this.collection, {
				accountability: this.accountability,
				knex: trx,
				schema: this.schema,
			});

			const authorizationService = new AuthorizationService({
				accountability: this.accountability,
				knex: trx,
				schema: this.schema,
			});

			// Run all hooks that are attached to this event so the end user has the chance to augment the
			// item that is about to be saved
			const payloadAfterHooks =
				opts?.emitEvents !== false
					? await emitter.emitFilter(
							this.eventScope === 'items'
								? ['items.create', `${this.collection}.items.create`]
								: `${this.eventScope}.create`,
							payload,
							{
								collection: this.collection,
							},
							{
								database: trx,
								schema: this.schema,
								accountability: this.accountability,
							}
					  )
					: payload;

			const payloadWithPresets = this.accountability
				? authorizationService.validatePayload('create', this.collection, payloadAfterHooks)
				: payloadAfterHooks;

			if (opts?.preMutationException) {
				throw opts.preMutationException;
			}

			const {
				payload: payloadWithM2O,
				revisions: revisionsM2O,
				nestedActionEvents: nestedActionEventsM2O,
			} = await payloadService.processM2O(payloadWithPresets, opts);
			const {
				payload: payloadWithA2O,
				revisions: revisionsA2O,
				nestedActionEvents: nestedActionEventsA2O,
			} = await payloadService.processA2O(payloadWithM2O, opts);

			const payloadWithoutAliases = pick(payloadWithA2O, without(fields, ...aliases));
			const payloadWithTypeCasting = await payloadService.processValues('create', payloadWithoutAliases);

			// In case of manual string / UUID primary keys, the PK already exists in the object we're saving.
			let primaryKey = payloadWithTypeCasting[primaryKeyField];

			try {
				const result = await trx
					.insert(payloadWithoutAliases)
					.into(this.collection)
					.returning(primaryKeyField)
					.then((result) => result[0]);

				const returnedKey = typeof result === 'object' ? result[primaryKeyField] : result;

				if (this.schema.collections[this.collection]!.fields[primaryKeyField]!.type === 'uuid') {
					primaryKey = getHelpers(trx).schema.formatUUID(primaryKey ?? returnedKey);
				} else {
					primaryKey = primaryKey ?? returnedKey;
				}
			} catch (err: any) {
				throw await translateDatabaseError(err);
			}

			// Most database support returning, those who don't tend to return the PK anyways
			// (MySQL/SQLite). In case the primary key isn't know yet, we'll do a best-attempt at
			// fetching it based on the last inserted row
			if (!primaryKey) {
				// Fetching it with max should be safe, as we're in the context of the current transaction
				const result = await trx.max(primaryKeyField, { as: 'id' }).from(this.collection).first();
				primaryKey = result.id;
				// Set the primary key on the input item, in order for the "after" event hook to be able
				// to read from it
				payload[primaryKeyField] = primaryKey;
			}

			const { revisions: revisionsO2M, nestedActionEvents: nestedActionEventsO2M } = await payloadService.processO2M(
				payload,
				primaryKey,
				opts
			);

			nestedActionEvents.push(...nestedActionEventsM2O);
			nestedActionEvents.push(...nestedActionEventsA2O);
			nestedActionEvents.push(...nestedActionEventsO2M);

			// If this is an authenticated action, and accountability tracking is enabled, save activity row
			if (this.accountability && this.schema.collections[this.collection]!.accountability !== null) {
				const activityService = new ActivityService({
					knex: trx,
					schema: this.schema,
				});

				const activity = await activityService.createOne({
					action: Action.CREATE,
					user: this.accountability!.user,
					collection: this.collection,
					ip: this.accountability!.ip,
					user_agent: this.accountability!.userAgent,
					origin: this.accountability!.origin,
					item: primaryKey,
				});

				// If revisions are tracked, create revisions record
				if (this.schema.collections[this.collection]!.accountability === 'all') {
					const revisionsService = new RevisionsService({
						knex: trx,
						schema: this.schema,
					});

					const revisionDelta = await payloadService.prepareDelta(payloadAfterHooks);

					const revision = await revisionsService.createOne({
						activity: activity,
						collection: this.collection,
						item: primaryKey,
						data: revisionDelta,
						delta: revisionDelta,
					});

					// Make sure to set the parent field of the child-revision rows
					const childrenRevisions = [...revisionsM2O, ...revisionsA2O, ...revisionsO2M];

					if (childrenRevisions.length > 0) {
						await revisionsService.updateMany(childrenRevisions, { parent: revision });
					}

					if (opts?.onRevisionCreate) {
						opts.onRevisionCreate(revision);
					}
				}
			}

			return primaryKey;
		});

		if (opts?.emitEvents !== false) {
			const actionEvent = {
				event:
					this.eventScope === 'items'
						? ['items.create', `${this.collection}.items.create`]
						: `${this.eventScope}.create`,
				meta: {
					payload,
					key: primaryKey,
					collection: this.collection,
				},
				context: {
					database: getDatabase(),
					schema: this.schema,
					accountability: this.accountability,
				},
			};

			if (opts?.bypassEmitAction) {
				opts.bypassEmitAction(actionEvent);
			} else {
				emitter.emitAction(actionEvent.event, actionEvent.meta, actionEvent.context);
			}

			for (const nestedActionEvent of nestedActionEvents) {
				if (opts?.bypassEmitAction) {
					opts.bypassEmitAction(nestedActionEvent);
				} else {
					emitter.emitAction(nestedActionEvent.event, nestedActionEvent.meta, nestedActionEvent.context);
				}
			}
		}

		if (this.cache && env['CACHE_AUTO_PURGE'] && opts?.autoPurgeCache !== false) {
			await this.cache.clear();
		}

		return primaryKey;
	}

	/**
	 * Create multiple new items at once. Inserts all provided records sequentially wrapped in a transaction.
	 */
	async createMany(data: Partial<Item>[], opts?: MutationOptions): Promise<PrimaryKey[]> {
		const { primaryKeys, nestedActionEvents } = await this.knex.transaction(async (trx) => {
			const service = new ItemsService(this.collection, {
				accountability: this.accountability,
				schema: this.schema,
				knex: trx,
			});

			const primaryKeys: PrimaryKey[] = [];
			const nestedActionEvents: ActionEventParams[] = [];

			for (const payload of data) {
				const primaryKey = await service.createOne(payload, {
					...(opts || {}),
					autoPurgeCache: false,
					bypassEmitAction: (params) => nestedActionEvents.push(params),
				});
				primaryKeys.push(primaryKey);
			}

			return { primaryKeys, nestedActionEvents };
		});

		if (opts?.emitEvents !== false) {
			for (const nestedActionEvent of nestedActionEvents) {
				if (opts?.bypassEmitAction) {
					opts.bypassEmitAction(nestedActionEvent);
				} else {
					emitter.emitAction(nestedActionEvent.event, nestedActionEvent.meta, nestedActionEvent.context);
				}
			}
		}

		if (this.cache && env['CACHE_AUTO_PURGE'] && opts?.autoPurgeCache !== false) {
			await this.cache.clear();
		}

		return primaryKeys;
	}

	/**
	 * Get items by query
	 */
	async readByQuery(query: Query, opts?: QueryOptions): Promise<Item[]> {
		const updatedQuery =
			opts?.emitEvents !== false
				? await emitter.emitFilter(
						this.eventScope === 'items'
							? ['items.query', `${this.collection}.items.query`]
							: `${this.eventScope}.query`,
						query,
						{
							collection: this.collection,
						},
						{
							database: this.knex,
							schema: this.schema,
							accountability: this.accountability,
						}
				  )
				: query;

		let ast = await getASTFromQuery(this.collection, updatedQuery, this.schema, {
			accountability: this.accountability,
			// By setting the permissions action, you can read items using the permissions for another
			// operation's permissions. This is used to dynamically check if you have update/delete
			// access to (a) certain item(s)
			action: opts?.permissionsAction || 'read',
			knex: this.knex,
		});

		if (this.accountability && this.accountability.admin !== true) {
			const authorizationService = new AuthorizationService({
				accountability: this.accountability,
				knex: this.knex,
				schema: this.schema,
			});

			ast = await authorizationService.processAST(ast, opts?.permissionsAction);
		}

		const records = await runAST(ast, this.schema, {
			knex: this.knex,
			// GraphQL requires relational keys to be returned regardless
			stripNonRequested: opts?.stripNonRequested !== undefined ? opts.stripNonRequested : true,
		});

		if (records === null) {
			throw new ForbiddenException();
		}

		const filteredRecords =
			opts?.emitEvents !== false
				? await emitter.emitFilter(
						this.eventScope === 'items' ? ['items.read', `${this.collection}.items.read`] : `${this.eventScope}.read`,
						records,
						{
							query: updatedQuery,
							collection: this.collection,
						},
						{
							database: this.knex,
							schema: this.schema,
							accountability: this.accountability,
						}
				  )
				: records;

		if (opts?.emitEvents !== false) {
			emitter.emitAction(
				this.eventScope === 'items' ? ['items.read', `${this.collection}.items.read`] : `${this.eventScope}.read`,
				{
					payload: filteredRecords,
					query: updatedQuery,
					collection: this.collection,
				},
				{
					database: this.knex || getDatabase(),
					schema: this.schema,
					accountability: this.accountability,
				}
			);
		}

		return filteredRecords as Item[];
	}

	/**
	 * Get single item by primary key
	 */
	async readOne(key: PrimaryKey, query: Query = {}, opts?: QueryOptions): Promise<Item> {
		const primaryKeyField = this.schema.collections[this.collection]!.primary;
		validateKeys(this.schema, this.collection, primaryKeyField, key);

		const filterWithKey = assign({}, query.filter, { [primaryKeyField]: { _eq: key } });
		const queryWithKey = assign({}, query, { filter: filterWithKey });

		const results = await this.readByQuery(queryWithKey, opts);

		if (results.length === 0) {
			throw new ForbiddenException();
		}

		return results[0]!;
	}

	/**
	 * Get multiple items by primary keys
	 */
	async readMany(keys: PrimaryKey[], query: Query = {}, opts?: QueryOptions): Promise<Item[]> {
		const primaryKeyField = this.schema.collections[this.collection]!.primary;
		validateKeys(this.schema, this.collection, primaryKeyField, keys);

		const filterWithKey = { _and: [{ [primaryKeyField]: { _in: keys } }, query.filter ?? {}] };
		const queryWithKey = assign({}, query, { filter: filterWithKey });

		// Set query limit as the number of keys
		if (Array.isArray(keys) && keys.length > 0 && !queryWithKey.limit) {
			queryWithKey.limit = keys.length;
		}

		const results = await this.readByQuery(queryWithKey, opts);

		return results;
	}

	/**
	 * Update multiple items by query
	 */
	async updateByQuery(query: Query, data: Partial<Item>, opts?: MutationOptions): Promise<PrimaryKey[]> {
		const keys = await this.getKeysByQuery(query);

		const primaryKeyField = this.schema.collections[this.collection]!.primary;
		validateKeys(this.schema, this.collection, primaryKeyField, keys);

		return keys.length ? await this.updateMany(keys, data, opts) : [];
	}

	/**
	 * Update a single item by primary key
	 */
	async updateOne(key: PrimaryKey, data: Partial<Item>, opts?: MutationOptions): Promise<PrimaryKey> {
		const primaryKeyField = this.schema.collections[this.collection]!.primary;
		validateKeys(this.schema, this.collection, primaryKeyField, key);

		await this.updateMany([key], data, opts);
		return key;
	}

	/**
	 * Update multiple items in a single transaction
	 */
	async updateBatch(data: Partial<Item>[], opts?: MutationOptions): Promise<PrimaryKey[]> {
		if (!Array.isArray(data)) {
			throw new InvalidPayloadException('Input should be an array of items.');
		}

		const primaryKeyField = this.schema.collections[this.collection]!.primary;

		const keys: PrimaryKey[] = [];

		try {
			await this.knex.transaction(async (trx) => {
				const service = new ItemsService(this.collection, {
					accountability: this.accountability,
					knex: trx,
					schema: this.schema,
				});

				for (const item of data) {
					if (!item[primaryKeyField]) throw new InvalidPayloadException(`Item in update misses primary key.`);
					const combinedOpts = Object.assign({ autoPurgeCache: false }, opts);
					keys.push(await service.updateOne(item[primaryKeyField]!, omit(item, primaryKeyField), combinedOpts));
				}
			});
		} finally {
			if (this.cache && env['CACHE_AUTO_PURGE'] && opts?.autoPurgeCache !== false) {
				await this.cache.clear();
			}
		}

		return keys;
	}

	/**
	 * Update many items by primary key, setting all items to the same change
	 */
	async updateMany(keys: PrimaryKey[], data: Partial<Item>, opts?: MutationOptions): Promise<PrimaryKey[]> {
		const { ActivityService } = await import('./activity.js');
		const { RevisionsService } = await import('./revisions.js');

		const primaryKeyField = this.schema.collections[this.collection]!.primary;
		validateKeys(this.schema, this.collection, primaryKeyField, keys);

		const fields = Object.keys(this.schema.collections[this.collection]!.fields);
		const aliases = Object.values(this.schema.collections[this.collection]!.fields)
			.filter((field) => field.alias === true)
			.map((field) => field.field);

		const payload: Partial<AnyItem> = cloneDeep(data);
		const nestedActionEvents: ActionEventParams[] = [];

		const authorizationService = new AuthorizationService({
			accountability: this.accountability,
			knex: this.knex,
			schema: this.schema,
		});

		// Run all hooks that are attached to this event so the end user has the chance to augment the
		// item that is about to be saved
		const payloadAfterHooks =
			opts?.emitEvents !== false
				? await emitter.emitFilter(
						this.eventScope === 'items'
							? ['items.update', `${this.collection}.items.update`]
							: `${this.eventScope}.update`,
						payload,
						{
							keys,
							collection: this.collection,
						},
						{
							database: this.knex,
							schema: this.schema,
							accountability: this.accountability,
						}
				  )
				: payload;

		// Sort keys to ensure that the order is maintained
		keys.sort();

		if (this.accountability) {
			await authorizationService.checkAccess('update', this.collection, keys);
		}

		const payloadWithPresets = this.accountability
			? authorizationService.validatePayload('update', this.collection, payloadAfterHooks)
			: payloadAfterHooks;

		if (opts?.preMutationException) {
			throw opts.preMutationException;
		}

		await this.knex.transaction(async (trx) => {
			const payloadService = new PayloadService(this.collection, {
				accountability: this.accountability,
				knex: trx,
				schema: this.schema,
			});

			const {
				payload: payloadWithM2O,
				revisions: revisionsM2O,
				nestedActionEvents: nestedActionEventsM2O,
			} = await payloadService.processM2O(payloadWithPresets, opts);
			const {
				payload: payloadWithA2O,
				revisions: revisionsA2O,
				nestedActionEvents: nestedActionEventsA2O,
			} = await payloadService.processA2O(payloadWithM2O, opts);

			const payloadWithoutAliasAndPK = pick(payloadWithA2O, without(fields, primaryKeyField, ...aliases));
			const payloadWithTypeCasting = await payloadService.processValues('update', payloadWithoutAliasAndPK);

			if (Object.keys(payloadWithTypeCasting).length > 0) {
				try {
					await trx(this.collection).update(payloadWithTypeCasting).whereIn(primaryKeyField, keys);
				} catch (err: any) {
					throw await translateDatabaseError(err);
				}
			}

			const childrenRevisions = [...revisionsM2O, ...revisionsA2O];

			nestedActionEvents.push(...nestedActionEventsM2O);
			nestedActionEvents.push(...nestedActionEventsA2O);

			for (const key of keys) {
				const { revisions, nestedActionEvents: nestedActionEventsO2M } = await payloadService.processO2M(
					payload,
					key,
					opts
				);
				childrenRevisions.push(...revisions);
				nestedActionEvents.push(...nestedActionEventsO2M);
			}

			// If this is an authenticated action, and accountability tracking is enabled, save activity row
			if (this.accountability && this.schema.collections[this.collection]!.accountability !== null) {
				const activityService = new ActivityService({
					knex: trx,
					schema: this.schema,
				});

				const activity = await activityService.createMany(
					keys.map((key) => ({
						action: Action.UPDATE,
						user: this.accountability!.user,
						collection: this.collection,
						ip: this.accountability!.ip,
						user_agent: this.accountability!.userAgent,
						origin: this.accountability!.origin,
						item: key,
					}))
				);

				if (this.schema.collections[this.collection]!.accountability === 'all') {
					const itemsService = new ItemsService(this.collection, {
						knex: trx,
						schema: this.schema,
					});

					const snapshots = await itemsService.readMany(keys);

					const revisionsService = new RevisionsService({
						knex: trx,
						schema: this.schema,
					});

					const revisions = (
						await Promise.all(
							activity.map(async (activity, index) => ({
								activity: activity,
								collection: this.collection,
								item: keys[index],
								data:
									snapshots && Array.isArray(snapshots) ? JSON.stringify(snapshots[index]) : JSON.stringify(snapshots),
								delta: await payloadService.prepareDelta(payloadWithTypeCasting),
							}))
						)
					).filter((revision) => revision.delta);

					const revisionIDs = await revisionsService.createMany(revisions);

					for (let i = 0; i < revisionIDs.length; i++) {
						const revisionID = revisionIDs[i]!;

						if (opts?.onRevisionCreate) {
							opts.onRevisionCreate(revisionID);
						}

						if (i === 0) {
							// In case of a nested relational creation/update in a updateMany, the nested m2o/a2o
							// creation is only done once. We treat the first updated item as the "main" update,
							// with all other revisions on the current level as regular "flat" updates, and
							// nested revisions as children of this first "root" item.
							if (childrenRevisions.length > 0) {
								await revisionsService.updateMany(childrenRevisions, { parent: revisionID });
							}
						}
					}
				}
			}
		});

		if (this.cache && env['CACHE_AUTO_PURGE'] && opts?.autoPurgeCache !== false) {
			await this.cache.clear();
		}

		if (opts?.emitEvents !== false) {
			const actionEvent = {
				event:
					this.eventScope === 'items'
						? ['items.update', `${this.collection}.items.update`]
						: `${this.eventScope}.update`,
				meta: {
					payload,
					keys,
					collection: this.collection,
				},
				context: {
					database: getDatabase(),
					schema: this.schema,
					accountability: this.accountability,
				},
			};

			if (opts?.bypassEmitAction) {
				opts.bypassEmitAction(actionEvent);
			} else {
				emitter.emitAction(actionEvent.event, actionEvent.meta, actionEvent.context);
			}

			for (const nestedActionEvent of nestedActionEvents) {
				if (opts?.bypassEmitAction) {
					opts.bypassEmitAction(nestedActionEvent);
				} else {
					emitter.emitAction(nestedActionEvent.event, nestedActionEvent.meta, nestedActionEvent.context);
				}
			}
		}

		return keys;
	}

	/**
	 * Upsert a single item
	 */
	async upsertOne(payload: Partial<Item>, opts?: MutationOptions): Promise<PrimaryKey> {
		const primaryKeyField = this.schema.collections[this.collection]!.primary;
		const primaryKey: PrimaryKey | undefined = payload[primaryKeyField];

		if (primaryKey) {
			validateKeys(this.schema, this.collection, primaryKeyField, primaryKey);
		}

		const exists =
			primaryKey &&
			!!(await this.knex
				.select(primaryKeyField)
				.from(this.collection)
				.where({ [primaryKeyField]: primaryKey })
				.first());

		if (exists) {
			return await this.updateOne(primaryKey as PrimaryKey, payload, opts);
		} else {
			return await this.createOne(payload, opts);
		}
	}

	/**
	 * Upsert many items
	 */
	async upsertMany(payloads: Partial<Item>[], opts?: MutationOptions): Promise<PrimaryKey[]> {
		const primaryKeys = await this.knex.transaction(async (trx) => {
			const service = new ItemsService(this.collection, {
				accountability: this.accountability,
				schema: this.schema,
				knex: trx,
			});

			const primaryKeys: PrimaryKey[] = [];

			for (const payload of payloads) {
				const primaryKey = await service.upsertOne(payload, { ...(opts || {}), autoPurgeCache: false });
				primaryKeys.push(primaryKey);
			}

			return primaryKeys;
		});

		if (this.cache && env['CACHE_AUTO_PURGE'] && opts?.autoPurgeCache !== false) {
			await this.cache.clear();
		}

		return primaryKeys;
	}

	/**
	 * Delete multiple items by query
	 */
	async deleteByQuery(query: Query, opts?: MutationOptions): Promise<PrimaryKey[]> {
		const keys = await this.getKeysByQuery(query);

		const primaryKeyField = this.schema.collections[this.collection]!.primary;
		validateKeys(this.schema, this.collection, primaryKeyField, keys);

		return keys.length ? await this.deleteMany(keys, opts) : [];
	}

	/**
	 * Delete a single item by primary key
	 */
	async deleteOne(key: PrimaryKey, opts?: MutationOptions): Promise<PrimaryKey> {
		const primaryKeyField = this.schema.collections[this.collection]!.primary;
		validateKeys(this.schema, this.collection, primaryKeyField, key);

		await this.deleteMany([key], opts);
		return key;
	}

	/**
	 * Delete multiple items by primary key
	 */
	async deleteMany(keys: PrimaryKey[], opts?: MutationOptions): Promise<PrimaryKey[]> {
		const { ActivityService } = await import('./activity.js');

		const primaryKeyField = this.schema.collections[this.collection]!.primary;
		validateKeys(this.schema, this.collection, primaryKeyField, keys);

		if (this.accountability && this.accountability.admin !== true) {
			const authorizationService = new AuthorizationService({
				accountability: this.accountability,
				schema: this.schema,
				knex: this.knex,
			});

			await authorizationService.checkAccess('delete', this.collection, keys);
		}

		if (opts?.preMutationException) {
			throw opts.preMutationException;
		}

		if (opts?.emitEvents !== false) {
			await emitter.emitFilter(
				this.eventScope === 'items' ? ['items.delete', `${this.collection}.items.delete`] : `${this.eventScope}.delete`,
				keys,
				{
					collection: this.collection,
				},
				{
					database: this.knex,
					schema: this.schema,
					accountability: this.accountability,
				}
			);
		}

		await this.knex.transaction(async (trx) => {
			await trx(this.collection).whereIn(primaryKeyField, keys).delete();

			if (this.accountability && this.schema.collections[this.collection]!.accountability !== null) {
				const activityService = new ActivityService({
					knex: trx,
					schema: this.schema,
				});

				await activityService.createMany(
					keys.map((key) => ({
						action: Action.DELETE,
						user: this.accountability!.user,
						collection: this.collection,
						ip: this.accountability!.ip,
						user_agent: this.accountability!.userAgent,
						origin: this.accountability!.origin,
						item: key,
					}))
				);
			}
		});

		if (this.cache && env['CACHE_AUTO_PURGE'] && opts?.autoPurgeCache !== false) {
			await this.cache.clear();
		}

		if (opts?.emitEvents !== false) {
			const actionEvent = {
				event:
					this.eventScope === 'items'
						? ['items.delete', `${this.collection}.items.delete`]
						: `${this.eventScope}.delete`,
				meta: {
					payload: keys,
					keys: keys,
					collection: this.collection,
				},
				context: {
					database: getDatabase(),
					schema: this.schema,
					accountability: this.accountability,
				},
			};

			if (opts?.bypassEmitAction) {
				opts.bypassEmitAction(actionEvent);
			} else {
				emitter.emitAction(actionEvent.event, actionEvent.meta, actionEvent.context);
			}
		}

		return keys;
	}

	/**
	 * Read/treat collection as singleton
	 */
	async readSingleton(query: Query, opts?: QueryOptions): Promise<Partial<Item>> {
		query = clone(query);

		query.limit = 1;

		const records = await this.readByQuery(query, opts);
		const record = records[0];

		if (!record) {
			let fields = Object.entries(this.schema.collections[this.collection]!.fields);
			const defaults: Record<string, any> = {};

			if (query.fields && query.fields.includes('*') === false) {
				fields = fields.filter(([name]) => {
					return query.fields!.includes(name);
				});
			}

			for (const [name, field] of fields) {
				if (this.schema.collections[this.collection]!.primary === name) {
					defaults[name] = null;
					continue;
				}

				if (field.defaultValue) defaults[name] = field.defaultValue;
			}

			return defaults as Partial<Item>;
		}

		return record;
	}

	/**
	 * Upsert/treat collection as singleton
	 */
	async upsertSingleton(data: Partial<Item>, opts?: MutationOptions): Promise<PrimaryKey> {
		const primaryKeyField = this.schema.collections[this.collection]!.primary;

		const record = await this.knex.select(primaryKeyField).from(this.collection).limit(1).first();

		if (record) {
			return await this.updateOne(record[primaryKeyField], data, opts);
		}

		return await this.createOne(data, opts);
	}
}<|MERGE_RESOLUTION|>--- conflicted
+++ resolved
@@ -1,9 +1,4 @@
-<<<<<<< HEAD
-import { Accountability, Action, PermissionsAction, Query, SchemaOverview } from '@directus/shared/types';
-=======
 import { Accountability, Action, PermissionsAction, Query, SchemaOverview } from '@directus/types';
-import type Keyv from 'keyv';
->>>>>>> aeb26bdb
 import type { Knex } from 'knex';
 import { assign, clone, cloneDeep, omit, pick, without } from 'lodash-es';
 import { getCache } from '../cache.js';
@@ -21,21 +16,12 @@
 	Item as AnyItem,
 	MutationOptions,
 	PrimaryKey,
-<<<<<<< HEAD
-} from '../types';
-import getASTFromQuery from '../utils/get-ast-from-query';
-import { validateKeys } from '../utils/validate-keys';
-import { AuthorizationService } from './authorization';
-import type { CacheService } from './cache/cache';
-import { ActivityService, RevisionsService } from './index';
-import { PayloadService } from './payload';
-=======
 } from '../types/index.js';
 import getASTFromQuery from '../utils/get-ast-from-query.js';
 import { validateKeys } from '../utils/validate-keys.js';
 import { AuthorizationService } from './authorization.js';
 import { PayloadService } from './payload.js';
->>>>>>> aeb26bdb
+import type { CacheService } from './cache/cache.js';
 
 export type QueryOptions = {
 	stripNonRequested?: boolean;
