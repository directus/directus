import { Accountability, Action, PermissionsAction, Query, SchemaOverview } from '@directus/shared/types';
import type Keyv from 'keyv';
import type { Knex } from 'knex';
import { assign, clone, cloneDeep, omit, pick, without } from 'lodash';
import { getCache } from '../cache';
import getDatabase from '../database';
import { getHelpers } from '../database/helpers';
import runAST from '../database/run-ast';
import emitter from '../emitter';
import env from '../env';
import { ForbiddenException, InvalidPayloadException } from '../exceptions';
import { translateDatabaseError } from '../exceptions/database/translate';
import type {
	AbstractService,
	AbstractServiceOptions,
	ActionEventParams,
	Item as AnyItem,
	MutationOptions,
	PrimaryKey,
} from '../types';
import getASTFromQuery from '../utils/get-ast-from-query';
import { validateKeys } from '../utils/validate-keys';
import { AuthorizationService } from './authorization';
import { ActivityService, RevisionsService } from './index';
import { PayloadService } from './payload';

export type QueryOptions = {
	stripNonRequested?: boolean;
	permissionsAction?: PermissionsAction;
	emitEvents?: boolean;
};

export type MutationTracker = {
	trackMutations: (count: number) => void;
	getCount: () => number;
};

export class ItemsService<Item extends AnyItem = AnyItem> implements AbstractService {
	collection: string;
	knex: Knex;
	accountability: Accountability | null;
	eventScope: string;
	schema: SchemaOverview;
	cache: Keyv<any> | null;

	constructor(collection: string, options: AbstractServiceOptions) {
		this.collection = collection;
		this.knex = options.knex || getDatabase();
		this.accountability = options.accountability || null;
		this.eventScope = this.collection.startsWith('directus_') ? this.collection.substring(9) : 'items';
		this.schema = options.schema;
		this.cache = getCache().cache;

		return this;
	}

	createMutationTracker(initialCount = 0): MutationTracker {
		let mutationCount = initialCount;
		return {
			trackMutations(count: number) {
				mutationCount += count;
				if (mutationCount > env.MAX_BATCH_MUTATION) {
					throw new InvalidPayloadException('Max batch mutation limit exceeded');
				}
			},
			getCount() {
				return mutationCount;
			},
		};
	}

	async getKeysByQuery(query: Query): Promise<PrimaryKey[]> {
		const primaryKeyField = this.schema.collections[this.collection]!.primary;
		const readQuery = cloneDeep(query);
		readQuery.fields = [primaryKeyField];

		// Allow unauthenticated access
		const itemsService = new ItemsService(this.collection, {
			knex: this.knex,
			schema: this.schema,
		});

		// We read the IDs of the items based on the query, and then run `updateMany`. `updateMany` does it's own
		// permissions check for the keys, so we don't have to make this an authenticated read
		const items = await itemsService.readByQuery(readQuery);
		return items.map((item: AnyItem) => item[primaryKeyField]).filter((pk) => pk);
	}

	/**
	 * Create a single new item.
	 */
<<<<<<< HEAD
	async createOne(data: Partial<Item>, opts: MutationOptions = {}): Promise<PrimaryKey> {
		if (!opts.mutationTracker) opts.mutationTracker = this.createMutationTracker();
		if (!opts.bypassLimits) {
			opts.mutationTracker!.trackMutations(1);
		}

		const primaryKeyField = this.schema.collections[this.collection].primary;
		const fields = Object.keys(this.schema.collections[this.collection].fields);
		const aliases = Object.values(this.schema.collections[this.collection].fields)
=======
	async createOne(data: Partial<Item>, opts?: MutationOptions): Promise<PrimaryKey> {
		const primaryKeyField = this.schema.collections[this.collection]!.primary;
		const fields = Object.keys(this.schema.collections[this.collection]!.fields);
		const aliases = Object.values(this.schema.collections[this.collection]!.fields)
>>>>>>> 13a720bb
			.filter((field) => field.alias === true)
			.map((field) => field.field);

		const payload: AnyItem = cloneDeep(data);
		const nestedActionEvents: ActionEventParams[] = [];

		// By wrapping the logic in a transaction, we make sure we automatically roll back all the
		// changes in the DB if any of the parts contained within throws an error. This also means
		// that any errors thrown in any nested relational changes will bubble up and cancel the whole
		// update tree
		const primaryKey: PrimaryKey = await this.knex.transaction(async (trx) => {
			// We're creating new services instances so they can use the transaction as their Knex interface
			const payloadService = new PayloadService(this.collection, {
				accountability: this.accountability,
				knex: trx,
				schema: this.schema,
			});

			const authorizationService = new AuthorizationService({
				accountability: this.accountability,
				knex: trx,
				schema: this.schema,
			});

			// Run all hooks that are attached to this event so the end user has the chance to augment the
			// item that is about to be saved
			const payloadAfterHooks =
				opts.emitEvents !== false
					? await emitter.emitFilter(
							this.eventScope === 'items'
								? ['items.create', `${this.collection}.items.create`]
								: `${this.eventScope}.create`,
							payload,
							{
								collection: this.collection,
							},
							{
								database: trx,
								schema: this.schema,
								accountability: this.accountability,
							}
					  )
					: payload;

			const payloadWithPresets = this.accountability
				? await authorizationService.validatePayload('create', this.collection, payloadAfterHooks)
				: payloadAfterHooks;

			if (opts.preMutationException) {
				throw opts.preMutationException;
			}

			const {
				payload: payloadWithM2O,
				revisions: revisionsM2O,
				nestedActionEvents: nestedActionEventsM2O,
			} = await payloadService.processM2O(payloadWithPresets, opts);
			const {
				payload: payloadWithA2O,
				revisions: revisionsA2O,
				nestedActionEvents: nestedActionEventsA2O,
			} = await payloadService.processA2O(payloadWithM2O, opts);

			const payloadWithoutAliases = pick(payloadWithA2O, without(fields, ...aliases));
			const payloadWithTypeCasting = await payloadService.processValues('create', payloadWithoutAliases);

			// In case of manual string / UUID primary keys, the PK already exists in the object we're saving.
			let primaryKey = payloadWithTypeCasting[primaryKeyField];

			try {
				const result = await trx
					.insert(payloadWithoutAliases)
					.into(this.collection)
					.returning(primaryKeyField)
					.then((result) => result[0]);

				const returnedKey = typeof result === 'object' ? result[primaryKeyField] : result;

				if (this.schema.collections[this.collection]!.fields[primaryKeyField]!.type === 'uuid') {
					primaryKey = getHelpers(trx).schema.formatUUID(primaryKey ?? returnedKey);
				} else {
					primaryKey = primaryKey ?? returnedKey;
				}
			} catch (err: any) {
				throw await translateDatabaseError(err);
			}

			// Most database support returning, those who don't tend to return the PK anyways
			// (MySQL/SQLite). In case the primary key isn't know yet, we'll do a best-attempt at
			// fetching it based on the last inserted row
			if (!primaryKey) {
				// Fetching it with max should be safe, as we're in the context of the current transaction
				const result = await trx.max(primaryKeyField, { as: 'id' }).from(this.collection).first();
				primaryKey = result.id;
				// Set the primary key on the input item, in order for the "after" event hook to be able
				// to read from it
				payload[primaryKeyField] = primaryKey;
			}

			const { revisions: revisionsO2M, nestedActionEvents: nestedActionEventsO2M } = await payloadService.processO2M(
				payload,
				primaryKey,
				opts
			);

			nestedActionEvents.push(...nestedActionEventsM2O);
			nestedActionEvents.push(...nestedActionEventsA2O);
			nestedActionEvents.push(...nestedActionEventsO2M);

			// If this is an authenticated action, and accountability tracking is enabled, save activity row
			if (this.accountability && this.schema.collections[this.collection]!.accountability !== null) {
				const activityService = new ActivityService({
					knex: trx,
					schema: this.schema,
				});

				const activity = await activityService.createOne({
					action: Action.CREATE,
					user: this.accountability!.user,
					collection: this.collection,
					ip: this.accountability!.ip,
					user_agent: this.accountability!.userAgent,
					origin: this.accountability!.origin,
					item: primaryKey,
				});

				// If revisions are tracked, create revisions record
				if (this.schema.collections[this.collection]!.accountability === 'all') {
					const revisionsService = new RevisionsService({
						knex: trx,
						schema: this.schema,
					});

					const revisionDelta = await payloadService.prepareDelta(payloadAfterHooks);

					const revision = await revisionsService.createOne({
						activity: activity,
						collection: this.collection,
						item: primaryKey,
						data: revisionDelta,
						delta: revisionDelta,
					});

					// Make sure to set the parent field of the child-revision rows
					const childrenRevisions = [...revisionsM2O, ...revisionsA2O, ...revisionsO2M];

					if (childrenRevisions.length > 0) {
						await revisionsService.updateMany(childrenRevisions, { parent: revision }, { bypassLimits: true });
					}

					if (opts.onRevisionCreate) {
						opts.onRevisionCreate(revision);
					}
				}
			}

			return primaryKey;
		});

		if (opts.emitEvents !== false) {
			const actionEvent = {
				event:
					this.eventScope === 'items'
						? ['items.create', `${this.collection}.items.create`]
						: `${this.eventScope}.create`,
				meta: {
					payload,
					key: primaryKey,
					collection: this.collection,
				},
				context: {
					database: getDatabase(),
					schema: this.schema,
					accountability: this.accountability,
				},
			};

			if (opts.bypassEmitAction) {
				opts.bypassEmitAction(actionEvent);
			} else {
				emitter.emitAction(actionEvent.event, actionEvent.meta, actionEvent.context);
			}

			for (const nestedActionEvent of nestedActionEvents) {
				if (opts.bypassEmitAction) {
					opts.bypassEmitAction(nestedActionEvent);
				} else {
					emitter.emitAction(nestedActionEvent.event, nestedActionEvent.meta, nestedActionEvent.context);
				}
			}
		}

<<<<<<< HEAD
		if (this.cache && env.CACHE_AUTO_PURGE && opts.autoPurgeCache !== false) {
=======
		if (this.cache && env['CACHE_AUTO_PURGE'] && opts?.autoPurgeCache !== false) {
>>>>>>> 13a720bb
			await this.cache.clear();
		}

		return primaryKey;
	}

	/**
	 * Create multiple new items at once. Inserts all provided records sequentially wrapped in a transaction.
	 */
	async createMany(data: Partial<Item>[], opts: MutationOptions = {}): Promise<PrimaryKey[]> {
		if (!opts.mutationTracker) opts.mutationTracker = this.createMutationTracker();

		const { primaryKeys, nestedActionEvents } = await this.knex.transaction(async (trx) => {
			const service = new ItemsService(this.collection, {
				accountability: this.accountability,
				schema: this.schema,
				knex: trx,
			});

			const primaryKeys: PrimaryKey[] = [];
			const nestedActionEvents: ActionEventParams[] = [];

			for (const payload of data) {
				const primaryKey = await service.createOne(payload, {
					...(opts || {}),
					autoPurgeCache: false,
					bypassEmitAction: (params) => nestedActionEvents.push(params),
					mutationTracker: opts.mutationTracker,
				});
				primaryKeys.push(primaryKey);
			}

			return { primaryKeys, nestedActionEvents };
		});

		if (opts.emitEvents !== false) {
			for (const nestedActionEvent of nestedActionEvents) {
				if (opts.bypassEmitAction) {
					opts.bypassEmitAction(nestedActionEvent);
				} else {
					emitter.emitAction(nestedActionEvent.event, nestedActionEvent.meta, nestedActionEvent.context);
				}
			}
		}

<<<<<<< HEAD
		if (this.cache && env.CACHE_AUTO_PURGE && opts.autoPurgeCache !== false) {
=======
		if (this.cache && env['CACHE_AUTO_PURGE'] && opts?.autoPurgeCache !== false) {
>>>>>>> 13a720bb
			await this.cache.clear();
		}

		return primaryKeys;
	}

	/**
	 * Get items by query
	 */
	async readByQuery(query: Query, opts?: QueryOptions): Promise<Item[]> {
		const updatedQuery =
			opts?.emitEvents !== false
				? await emitter.emitFilter(
						this.eventScope === 'items'
							? ['items.query', `${this.collection}.items.query`]
							: `${this.eventScope}.query`,
						query,
						{
							collection: this.collection,
						},
						{
							database: this.knex,
							schema: this.schema,
							accountability: this.accountability,
						}
				  )
				: query;

		let ast = await getASTFromQuery(this.collection, updatedQuery, this.schema, {
			accountability: this.accountability,
			// By setting the permissions action, you can read items using the permissions for another
			// operation's permissions. This is used to dynamically check if you have update/delete
			// access to (a) certain item(s)
			action: opts?.permissionsAction || 'read',
			knex: this.knex,
		});

		if (this.accountability && this.accountability.admin !== true) {
			const authorizationService = new AuthorizationService({
				accountability: this.accountability,
				knex: this.knex,
				schema: this.schema,
			});

			ast = await authorizationService.processAST(ast, opts?.permissionsAction);
		}

		const records = await runAST(ast, this.schema, {
			knex: this.knex,
			// GraphQL requires relational keys to be returned regardless
			stripNonRequested: opts?.stripNonRequested !== undefined ? opts.stripNonRequested : true,
		});

		if (records === null) {
			throw new ForbiddenException();
		}

		const filteredRecords =
			opts?.emitEvents !== false
				? await emitter.emitFilter(
						this.eventScope === 'items' ? ['items.read', `${this.collection}.items.read`] : `${this.eventScope}.read`,
						records,
						{
							query: updatedQuery,
							collection: this.collection,
						},
						{
							database: this.knex,
							schema: this.schema,
							accountability: this.accountability,
						}
				  )
				: records;

		if (opts?.emitEvents !== false) {
			emitter.emitAction(
				this.eventScope === 'items' ? ['items.read', `${this.collection}.items.read`] : `${this.eventScope}.read`,
				{
					payload: filteredRecords,
					query: updatedQuery,
					collection: this.collection,
				},
				{
					database: this.knex || getDatabase(),
					schema: this.schema,
					accountability: this.accountability,
				}
			);
		}

		return filteredRecords as Item[];
	}

	/**
	 * Get single item by primary key
	 */
	async readOne(key: PrimaryKey, query: Query = {}, opts?: QueryOptions): Promise<Item> {
		const primaryKeyField = this.schema.collections[this.collection]!.primary;
		validateKeys(this.schema, this.collection, primaryKeyField, key);

		const filterWithKey = assign({}, query.filter, { [primaryKeyField]: { _eq: key } });
		const queryWithKey = assign({}, query, { filter: filterWithKey });

		const results = await this.readByQuery(queryWithKey, opts);

		if (results.length === 0) {
			throw new ForbiddenException();
		}

		return results[0]!;
	}

	/**
	 * Get multiple items by primary keys
	 */
	async readMany(keys: PrimaryKey[], query: Query = {}, opts?: QueryOptions): Promise<Item[]> {
		const primaryKeyField = this.schema.collections[this.collection]!.primary;
		validateKeys(this.schema, this.collection, primaryKeyField, keys);

		const filterWithKey = { _and: [{ [primaryKeyField]: { _in: keys } }, query.filter ?? {}] };
		const queryWithKey = assign({}, query, { filter: filterWithKey });

		// Set query limit as the number of keys
		if (Array.isArray(keys) && keys.length > 0 && !queryWithKey.limit) {
			queryWithKey.limit = keys.length;
		}

		const results = await this.readByQuery(queryWithKey, opts);

		return results;
	}

	/**
	 * Update multiple items by query
	 */
	async updateByQuery(query: Query, data: Partial<Item>, opts?: MutationOptions): Promise<PrimaryKey[]> {
		const keys = await this.getKeysByQuery(query);

		const primaryKeyField = this.schema.collections[this.collection]!.primary;
		validateKeys(this.schema, this.collection, primaryKeyField, keys);

		return keys.length ? await this.updateMany(keys, data, opts) : [];
	}

	/**
	 * Update a single item by primary key
	 */
	async updateOne(key: PrimaryKey, data: Partial<Item>, opts?: MutationOptions): Promise<PrimaryKey> {
		const primaryKeyField = this.schema.collections[this.collection]!.primary;
		validateKeys(this.schema, this.collection, primaryKeyField, key);

		await this.updateMany([key], data, opts);
		return key;
	}

	/**
	 * Update multiple items in a single transaction
	 */
	async updateBatch(data: Partial<Item>[], opts: MutationOptions = {}): Promise<PrimaryKey[]> {
		if (!Array.isArray(data)) {
			throw new InvalidPayloadException('Input should be an array of items.');
		}

<<<<<<< HEAD
		if (!opts.mutationTracker) opts.mutationTracker = this.createMutationTracker();

		const primaryKeyField = this.schema.collections[this.collection].primary;
=======
		const primaryKeyField = this.schema.collections[this.collection]!.primary;
>>>>>>> 13a720bb

		const keys: PrimaryKey[] = [];

		try {
			await this.knex.transaction(async (trx) => {
				const service = new ItemsService(this.collection, {
					accountability: this.accountability,
					knex: trx,
					schema: this.schema,
				});

				for (const item of data) {
					if (!item[primaryKeyField]) throw new InvalidPayloadException(`Item in update misses primary key.`);
					const combinedOpts = Object.assign({ autoPurgeCache: false }, opts);
					keys.push(await service.updateOne(item[primaryKeyField]!, omit(item, primaryKeyField), combinedOpts));
				}
			});
		} finally {
<<<<<<< HEAD
			if (this.cache && env.CACHE_AUTO_PURGE && opts.autoPurgeCache !== false) {
=======
			if (this.cache && env['CACHE_AUTO_PURGE'] && opts?.autoPurgeCache !== false) {
>>>>>>> 13a720bb
				await this.cache.clear();
			}
		}

		return keys;
	}

	/**
	 * Update many items by primary key, setting all items to the same change
	 */
<<<<<<< HEAD
	async updateMany(keys: PrimaryKey[], data: Partial<Item>, opts: MutationOptions = {}): Promise<PrimaryKey[]> {
		if (!opts.mutationTracker) opts.mutationTracker = this.createMutationTracker();
		if (!opts.bypassLimits) {
			opts.mutationTracker!.trackMutations(keys.length);
		}

		const primaryKeyField = this.schema.collections[this.collection].primary;
=======
	async updateMany(keys: PrimaryKey[], data: Partial<Item>, opts?: MutationOptions): Promise<PrimaryKey[]> {
		const primaryKeyField = this.schema.collections[this.collection]!.primary;
>>>>>>> 13a720bb
		validateKeys(this.schema, this.collection, primaryKeyField, keys);

		const fields = Object.keys(this.schema.collections[this.collection]!.fields);
		const aliases = Object.values(this.schema.collections[this.collection]!.fields)
			.filter((field) => field.alias === true)
			.map((field) => field.field);

		const payload: Partial<AnyItem> = cloneDeep(data);
		const nestedActionEvents: ActionEventParams[] = [];

		const authorizationService = new AuthorizationService({
			accountability: this.accountability,
			knex: this.knex,
			schema: this.schema,
		});

		// Run all hooks that are attached to this event so the end user has the chance to augment the
		// item that is about to be saved
		const payloadAfterHooks =
			opts.emitEvents !== false
				? await emitter.emitFilter(
						this.eventScope === 'items'
							? ['items.update', `${this.collection}.items.update`]
							: `${this.eventScope}.update`,
						payload,
						{
							keys,
							collection: this.collection,
						},
						{
							database: this.knex,
							schema: this.schema,
							accountability: this.accountability,
						}
				  )
				: payload;

		// Sort keys to ensure that the order is maintained
		keys.sort();

		if (this.accountability) {
			await authorizationService.checkAccess('update', this.collection, keys);
		}

		const payloadWithPresets = this.accountability
			? await authorizationService.validatePayload('update', this.collection, payloadAfterHooks)
			: payloadAfterHooks;

		if (opts.preMutationException) {
			throw opts.preMutationException;
		}

		await this.knex.transaction(async (trx) => {
			const payloadService = new PayloadService(this.collection, {
				accountability: this.accountability,
				knex: trx,
				schema: this.schema,
			});

			const {
				payload: payloadWithM2O,
				revisions: revisionsM2O,
				nestedActionEvents: nestedActionEventsM2O,
			} = await payloadService.processM2O(payloadWithPresets, opts);
			const {
				payload: payloadWithA2O,
				revisions: revisionsA2O,
				nestedActionEvents: nestedActionEventsA2O,
			} = await payloadService.processA2O(payloadWithM2O, opts);

			const payloadWithoutAliasAndPK = pick(payloadWithA2O, without(fields, primaryKeyField, ...aliases));
			const payloadWithTypeCasting = await payloadService.processValues('update', payloadWithoutAliasAndPK);

			if (Object.keys(payloadWithTypeCasting).length > 0) {
				try {
					await trx(this.collection).update(payloadWithTypeCasting).whereIn(primaryKeyField, keys);
				} catch (err: any) {
					throw await translateDatabaseError(err);
				}
			}

			const childrenRevisions = [...revisionsM2O, ...revisionsA2O];

			nestedActionEvents.push(...nestedActionEventsM2O);
			nestedActionEvents.push(...nestedActionEventsA2O);

			for (const key of keys) {
				const { revisions, nestedActionEvents: nestedActionEventsO2M } = await payloadService.processO2M(
					payload,
					key,
					opts
				);
				childrenRevisions.push(...revisions);
				nestedActionEvents.push(...nestedActionEventsO2M);
			}

			// If this is an authenticated action, and accountability tracking is enabled, save activity row
			if (this.accountability && this.schema.collections[this.collection]!.accountability !== null) {
				const activityService = new ActivityService({
					knex: trx,
					schema: this.schema,
				});

				const activity = await activityService.createMany(
					keys.map((key) => ({
						action: Action.UPDATE,
						user: this.accountability!.user,
						collection: this.collection,
						ip: this.accountability!.ip,
						user_agent: this.accountability!.userAgent,
						origin: this.accountability!.origin,
						item: key,
					})),
					{ bypassLimits: true }
				);

				if (this.schema.collections[this.collection]!.accountability === 'all') {
					const itemsService = new ItemsService(this.collection, {
						knex: trx,
						schema: this.schema,
					});

					const snapshots = await itemsService.readMany(keys);

					const revisionsService = new RevisionsService({
						knex: trx,
						schema: this.schema,
					});

					const revisions = (
						await Promise.all(
							activity.map(async (activity, index) => ({
								activity: activity,
								collection: this.collection,
								item: keys[index],
								data:
									snapshots && Array.isArray(snapshots) ? JSON.stringify(snapshots[index]) : JSON.stringify(snapshots),
								delta: await payloadService.prepareDelta(payloadWithTypeCasting),
							}))
						)
					).filter((revision) => revision.delta);

					const revisionIDs = await revisionsService.createMany(revisions, { bypassLimits: true });

					for (let i = 0; i < revisionIDs.length; i++) {
						const revisionID = revisionIDs[i]!;

						if (opts.onRevisionCreate) {
							opts.onRevisionCreate(revisionID);
						}

						if (i === 0) {
							// In case of a nested relational creation/update in a updateMany, the nested m2o/a2o
							// creation is only done once. We treat the first updated item as the "main" update,
							// with all other revisions on the current level as regular "flat" updates, and
							// nested revisions as children of this first "root" item.
							if (childrenRevisions.length > 0) {
								await revisionsService.updateMany(childrenRevisions, { parent: revisionID }, { bypassLimits: true });
							}
						}
					}
				}
			}
		});

<<<<<<< HEAD
		if (this.cache && env.CACHE_AUTO_PURGE && opts.autoPurgeCache !== false) {
=======
		if (this.cache && env['CACHE_AUTO_PURGE'] && opts?.autoPurgeCache !== false) {
>>>>>>> 13a720bb
			await this.cache.clear();
		}

		if (opts.emitEvents !== false) {
			const actionEvent = {
				event:
					this.eventScope === 'items'
						? ['items.update', `${this.collection}.items.update`]
						: `${this.eventScope}.update`,
				meta: {
					payload,
					keys,
					collection: this.collection,
				},
				context: {
					database: getDatabase(),
					schema: this.schema,
					accountability: this.accountability,
				},
			};

			if (opts.bypassEmitAction) {
				opts.bypassEmitAction(actionEvent);
			} else {
				emitter.emitAction(actionEvent.event, actionEvent.meta, actionEvent.context);
			}

			for (const nestedActionEvent of nestedActionEvents) {
				if (opts.bypassEmitAction) {
					opts.bypassEmitAction(nestedActionEvent);
				} else {
					emitter.emitAction(nestedActionEvent.event, nestedActionEvent.meta, nestedActionEvent.context);
				}
			}
		}

		return keys;
	}

	/**
	 * Upsert a single item
	 */
	async upsertOne(payload: Partial<Item>, opts?: MutationOptions): Promise<PrimaryKey> {
		const primaryKeyField = this.schema.collections[this.collection]!.primary;
		const primaryKey: PrimaryKey | undefined = payload[primaryKeyField];

		if (primaryKey) {
			validateKeys(this.schema, this.collection, primaryKeyField, primaryKey);
		}

		const exists =
			primaryKey &&
			!!(await this.knex
				.select(primaryKeyField)
				.from(this.collection)
				.where({ [primaryKeyField]: primaryKey })
				.first());

		if (exists) {
			return await this.updateOne(primaryKey as PrimaryKey, payload, opts);
		} else {
			return await this.createOne(payload, opts);
		}
	}

	/**
	 * Upsert many items
	 */
	async upsertMany(payloads: Partial<Item>[], opts: MutationOptions = {}): Promise<PrimaryKey[]> {
		if (!opts.mutationTracker) opts.mutationTracker = this.createMutationTracker();

		const primaryKeys = await this.knex.transaction(async (trx) => {
			const service = new ItemsService(this.collection, {
				accountability: this.accountability,
				schema: this.schema,
				knex: trx,
			});

			const primaryKeys: PrimaryKey[] = [];

			for (const payload of payloads) {
				const primaryKey = await service.upsertOne(payload, { ...(opts || {}), autoPurgeCache: false });
				primaryKeys.push(primaryKey);
			}

			return primaryKeys;
		});

<<<<<<< HEAD
		if (this.cache && env.CACHE_AUTO_PURGE && opts.autoPurgeCache !== false) {
=======
		if (this.cache && env['CACHE_AUTO_PURGE'] && opts?.autoPurgeCache !== false) {
>>>>>>> 13a720bb
			await this.cache.clear();
		}

		return primaryKeys;
	}

	/**
	 * Delete multiple items by query
	 */
	async deleteByQuery(query: Query, opts?: MutationOptions): Promise<PrimaryKey[]> {
		const keys = await this.getKeysByQuery(query);

		const primaryKeyField = this.schema.collections[this.collection]!.primary;
		validateKeys(this.schema, this.collection, primaryKeyField, keys);

		return keys.length ? await this.deleteMany(keys, opts) : [];
	}

	/**
	 * Delete a single item by primary key
	 */
	async deleteOne(key: PrimaryKey, opts?: MutationOptions): Promise<PrimaryKey> {
		const primaryKeyField = this.schema.collections[this.collection]!.primary;
		validateKeys(this.schema, this.collection, primaryKeyField, key);

		await this.deleteMany([key], opts);
		return key;
	}

	/**
	 * Delete multiple items by primary key
	 */
<<<<<<< HEAD
	async deleteMany(keys: PrimaryKey[], opts: MutationOptions = {}): Promise<PrimaryKey[]> {
		if (!opts.mutationTracker) opts.mutationTracker = this.createMutationTracker();
		if (!opts.bypassLimits) {
			opts.mutationTracker!.trackMutations(keys.length);
		}

		const primaryKeyField = this.schema.collections[this.collection].primary;
=======
	async deleteMany(keys: PrimaryKey[], opts?: MutationOptions): Promise<PrimaryKey[]> {
		const primaryKeyField = this.schema.collections[this.collection]!.primary;
>>>>>>> 13a720bb
		validateKeys(this.schema, this.collection, primaryKeyField, keys);

		if (this.accountability && this.accountability.admin !== true) {
			const authorizationService = new AuthorizationService({
				accountability: this.accountability,
				schema: this.schema,
				knex: this.knex,
			});

			await authorizationService.checkAccess('delete', this.collection, keys);
		}

		if (opts.preMutationException) {
			throw opts.preMutationException;
		}

		if (opts.emitEvents !== false) {
			await emitter.emitFilter(
				this.eventScope === 'items' ? ['items.delete', `${this.collection}.items.delete`] : `${this.eventScope}.delete`,
				keys,
				{
					collection: this.collection,
				},
				{
					database: this.knex,
					schema: this.schema,
					accountability: this.accountability,
				}
			);
		}

		await this.knex.transaction(async (trx) => {
			await trx(this.collection).whereIn(primaryKeyField, keys).delete();

			if (this.accountability && this.schema.collections[this.collection]!.accountability !== null) {
				const activityService = new ActivityService({
					knex: trx,
					schema: this.schema,
				});

				await activityService.createMany(
					keys.map((key) => ({
						action: Action.DELETE,
						user: this.accountability!.user,
						collection: this.collection,
						ip: this.accountability!.ip,
						user_agent: this.accountability!.userAgent,
						origin: this.accountability!.origin,
						item: key,
					})),
					{ bypassLimits: true }
				);
			}
		});

		if (this.cache && env['CACHE_AUTO_PURGE'] && opts?.autoPurgeCache !== false) {
			await this.cache.clear();
		}

		if (opts.emitEvents !== false) {
			const actionEvent = {
				event:
					this.eventScope === 'items'
						? ['items.delete', `${this.collection}.items.delete`]
						: `${this.eventScope}.delete`,
				meta: {
					payload: keys,
					keys: keys,
					collection: this.collection,
				},
				context: {
					database: getDatabase(),
					schema: this.schema,
					accountability: this.accountability,
				},
			};

			if (opts.bypassEmitAction) {
				opts.bypassEmitAction(actionEvent);
			} else {
				emitter.emitAction(actionEvent.event, actionEvent.meta, actionEvent.context);
			}
		}

		return keys;
	}

	/**
	 * Read/treat collection as singleton
	 */
	async readSingleton(query: Query, opts?: QueryOptions): Promise<Partial<Item>> {
		query = clone(query);

		query.limit = 1;

		const records = await this.readByQuery(query, opts);
		const record = records[0];

		if (!record) {
			let fields = Object.entries(this.schema.collections[this.collection]!.fields);
			const defaults: Record<string, any> = {};

			if (query.fields && query.fields.includes('*') === false) {
				fields = fields.filter(([name]) => {
					return query.fields!.includes(name);
				});
			}

			for (const [name, field] of fields) {
				if (this.schema.collections[this.collection]!.primary === name) {
					defaults[name] = null;
					continue;
				}

				if (field.defaultValue) defaults[name] = field.defaultValue;
			}

			return defaults as Partial<Item>;
		}

		return record;
	}

	/**
	 * Upsert/treat collection as singleton
	 */
	async upsertSingleton(data: Partial<Item>, opts?: MutationOptions): Promise<PrimaryKey> {
		const primaryKeyField = this.schema.collections[this.collection]!.primary;

		const record = await this.knex.select(primaryKeyField).from(this.collection).limit(1).first();

		if (record) {
			return await this.updateOne(record[primaryKeyField], data, opts);
		}

		return await this.createOne(data, opts);
	}
}<|MERGE_RESOLUTION|>--- conflicted
+++ resolved
@@ -59,7 +59,7 @@
 		return {
 			trackMutations(count: number) {
 				mutationCount += count;
-				if (mutationCount > env.MAX_BATCH_MUTATION) {
+				if (mutationCount > env['MAX_BATCH_MUTATION']) {
 					throw new InvalidPayloadException('Max batch mutation limit exceeded');
 				}
 			},
@@ -89,22 +89,15 @@
 	/**
 	 * Create a single new item.
 	 */
-<<<<<<< HEAD
 	async createOne(data: Partial<Item>, opts: MutationOptions = {}): Promise<PrimaryKey> {
 		if (!opts.mutationTracker) opts.mutationTracker = this.createMutationTracker();
 		if (!opts.bypassLimits) {
 			opts.mutationTracker!.trackMutations(1);
 		}
 
-		const primaryKeyField = this.schema.collections[this.collection].primary;
-		const fields = Object.keys(this.schema.collections[this.collection].fields);
-		const aliases = Object.values(this.schema.collections[this.collection].fields)
-=======
-	async createOne(data: Partial<Item>, opts?: MutationOptions): Promise<PrimaryKey> {
 		const primaryKeyField = this.schema.collections[this.collection]!.primary;
 		const fields = Object.keys(this.schema.collections[this.collection]!.fields);
 		const aliases = Object.values(this.schema.collections[this.collection]!.fields)
->>>>>>> 13a720bb
 			.filter((field) => field.alias === true)
 			.map((field) => field.field);
 
@@ -297,11 +290,7 @@
 			}
 		}
 
-<<<<<<< HEAD
-		if (this.cache && env.CACHE_AUTO_PURGE && opts.autoPurgeCache !== false) {
-=======
-		if (this.cache && env['CACHE_AUTO_PURGE'] && opts?.autoPurgeCache !== false) {
->>>>>>> 13a720bb
+		if (this.cache && env['CACHE_AUTO_PURGE'] && opts.autoPurgeCache !== false) {
 			await this.cache.clear();
 		}
 
@@ -347,11 +336,7 @@
 			}
 		}
 
-<<<<<<< HEAD
-		if (this.cache && env.CACHE_AUTO_PURGE && opts.autoPurgeCache !== false) {
-=======
-		if (this.cache && env['CACHE_AUTO_PURGE'] && opts?.autoPurgeCache !== false) {
->>>>>>> 13a720bb
+		if (this.cache && env['CACHE_AUTO_PURGE'] && opts.autoPurgeCache !== false) {
 			await this.cache.clear();
 		}
 
@@ -515,13 +500,9 @@
 			throw new InvalidPayloadException('Input should be an array of items.');
 		}
 
-<<<<<<< HEAD
 		if (!opts.mutationTracker) opts.mutationTracker = this.createMutationTracker();
 
-		const primaryKeyField = this.schema.collections[this.collection].primary;
-=======
-		const primaryKeyField = this.schema.collections[this.collection]!.primary;
->>>>>>> 13a720bb
+		const primaryKeyField = this.schema.collections[this.collection]!.primary;
 
 		const keys: PrimaryKey[] = [];
 
@@ -540,11 +521,7 @@
 				}
 			});
 		} finally {
-<<<<<<< HEAD
-			if (this.cache && env.CACHE_AUTO_PURGE && opts.autoPurgeCache !== false) {
-=======
-			if (this.cache && env['CACHE_AUTO_PURGE'] && opts?.autoPurgeCache !== false) {
->>>>>>> 13a720bb
+			if (this.cache && env['CACHE_AUTO_PURGE'] && opts.autoPurgeCache !== false) {
 				await this.cache.clear();
 			}
 		}
@@ -555,18 +532,13 @@
 	/**
 	 * Update many items by primary key, setting all items to the same change
 	 */
-<<<<<<< HEAD
 	async updateMany(keys: PrimaryKey[], data: Partial<Item>, opts: MutationOptions = {}): Promise<PrimaryKey[]> {
 		if (!opts.mutationTracker) opts.mutationTracker = this.createMutationTracker();
 		if (!opts.bypassLimits) {
 			opts.mutationTracker!.trackMutations(keys.length);
 		}
 
-		const primaryKeyField = this.schema.collections[this.collection].primary;
-=======
-	async updateMany(keys: PrimaryKey[], data: Partial<Item>, opts?: MutationOptions): Promise<PrimaryKey[]> {
-		const primaryKeyField = this.schema.collections[this.collection]!.primary;
->>>>>>> 13a720bb
+		const primaryKeyField = this.schema.collections[this.collection]!.primary;
 		validateKeys(this.schema, this.collection, primaryKeyField, keys);
 
 		const fields = Object.keys(this.schema.collections[this.collection]!.fields);
@@ -732,11 +704,7 @@
 			}
 		});
 
-<<<<<<< HEAD
-		if (this.cache && env.CACHE_AUTO_PURGE && opts.autoPurgeCache !== false) {
-=======
-		if (this.cache && env['CACHE_AUTO_PURGE'] && opts?.autoPurgeCache !== false) {
->>>>>>> 13a720bb
+		if (this.cache && env['CACHE_AUTO_PURGE'] && opts.autoPurgeCache !== false) {
 			await this.cache.clear();
 		}
 
@@ -825,11 +793,7 @@
 			return primaryKeys;
 		});
 
-<<<<<<< HEAD
-		if (this.cache && env.CACHE_AUTO_PURGE && opts.autoPurgeCache !== false) {
-=======
-		if (this.cache && env['CACHE_AUTO_PURGE'] && opts?.autoPurgeCache !== false) {
->>>>>>> 13a720bb
+		if (this.cache && env['CACHE_AUTO_PURGE'] && opts.autoPurgeCache !== false) {
 			await this.cache.clear();
 		}
 
@@ -862,18 +826,13 @@
 	/**
 	 * Delete multiple items by primary key
 	 */
-<<<<<<< HEAD
 	async deleteMany(keys: PrimaryKey[], opts: MutationOptions = {}): Promise<PrimaryKey[]> {
 		if (!opts.mutationTracker) opts.mutationTracker = this.createMutationTracker();
 		if (!opts.bypassLimits) {
 			opts.mutationTracker!.trackMutations(keys.length);
 		}
 
-		const primaryKeyField = this.schema.collections[this.collection].primary;
-=======
-	async deleteMany(keys: PrimaryKey[], opts?: MutationOptions): Promise<PrimaryKey[]> {
-		const primaryKeyField = this.schema.collections[this.collection]!.primary;
->>>>>>> 13a720bb
+		const primaryKeyField = this.schema.collections[this.collection]!.primary;
 		validateKeys(this.schema, this.collection, primaryKeyField, keys);
 
 		if (this.accountability && this.accountability.admin !== true) {
