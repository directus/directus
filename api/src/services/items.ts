import { Action } from '@directus/constants';
import { useEnv } from '@directus/env';
import { ErrorCode, ForbiddenError, InvalidPayloadError, isDirectusError } from '@directus/errors';
import { isSystemCollection } from '@directus/system-data';
import type {
	AbstractService,
	AbstractServiceOptions,
	Accountability,
	ActionEventParams,
	Item as AnyItem,
	MutationTracker,
	MutationOptions,
	PrimaryKey,
	Query,
	QueryOptions,
	SchemaOverview,
} from '@directus/types';
import { UserIntegrityCheckFlag } from '@directus/types';
import type Keyv from 'keyv';
import type { Knex } from 'knex';
import { assign, clone, cloneDeep, omit, pick, without } from 'lodash-es';
import { getCache } from '../cache.js';
import { translateDatabaseError } from '../database/errors/translate.js';
import { getAstFromQuery } from '../database/get-ast-from-query/get-ast-from-query.js';
import { getHelpers } from '../database/helpers/index.js';
import getDatabase from '../database/index.js';
import { runAst } from '../database/run-ast/run-ast.js';
import emitter from '../emitter.js';
import { processAst } from '../permissions/modules/process-ast/process-ast.js';
import { processPayload } from '../permissions/modules/process-payload/process-payload.js';
import { validateAccess } from '../permissions/modules/validate-access/validate-access.js';
import { shouldClearCache } from '../utils/should-clear-cache.js';
import { transaction } from '../utils/transaction.js';
import { validateKeys } from '../utils/validate-keys.js';
<<<<<<< HEAD
import { UserIntegrityCheckFlag, validateUserCountIntegrity } from '../utils/validate-user-count-integrity.js';
import { handleVersion } from '../utils/versioning/handle-version.js';
=======
import { validateUserCountIntegrity } from '../utils/validate-user-count-integrity.js';
>>>>>>> 6c3e76f2
import { PayloadService } from './payload.js';

const env = useEnv();

export class ItemsService<Item extends AnyItem = AnyItem, Collection extends string = string>
	implements AbstractService<Item>
{
	collection: Collection;
	knex: Knex;
	accountability: Accountability | null;
	eventScope: string;
	schema: SchemaOverview;
	cache: Keyv<any> | null;
	nested: string[];

	constructor(collection: Collection, options: AbstractServiceOptions) {
		this.collection = collection;
		this.knex = options.knex || getDatabase();
		this.accountability = options.accountability || null;
		this.eventScope = isSystemCollection(this.collection) ? this.collection.substring(9) : 'items';
		this.schema = options.schema;
		this.cache = getCache().cache;
		this.nested = options.nested ?? [];

		return this;
	}

	/**
	 * Create a fork of the current service, allowing instantiation with different options.
	 */
	private fork(options?: Partial<AbstractServiceOptions>): ItemsService<AnyItem> {
		const Service = this.constructor;

		// ItemsService expects `collection` and `options` as parameters,
		// while the other services only expect `options`
		const isItemsService = Service.length === 2;

		const newOptions = {
			knex: this.knex,
			accountability: this.accountability,
			schema: this.schema,
			nested: this.nested,
			...options,
		};

		if (isItemsService) {
			return new ItemsService(this.collection, newOptions);
		}

		return new (Service as new (options: AbstractServiceOptions) => this)(newOptions);
	}

	createMutationTracker(initialCount = 0): MutationTracker {
		const maxCount = Number(env['MAX_BATCH_MUTATION']);
		let mutationCount = initialCount;
		return {
			trackMutations(count: number) {
				mutationCount += count;

				if (mutationCount > maxCount) {
					throw new InvalidPayloadError({ reason: `Exceeded max batch mutation limit of ${maxCount}` });
				}
			},
			getCount() {
				return mutationCount;
			},
		};
	}

	async getKeysByQuery(query: Query): Promise<PrimaryKey[]> {
		const primaryKeyField = this.schema.collections[this.collection]!.primary;
		const readQuery = cloneDeep(query);
		readQuery.fields = [primaryKeyField];

		// Allow unauthenticated access
		const itemsService = new ItemsService(this.collection, {
			knex: this.knex,
			schema: this.schema,
		});

		// We read the IDs of the items based on the query, and then run `updateMany`. `updateMany` does it's own
		// permissions check for the keys, so we don't have to make this an authenticated read
		const items = await itemsService.readByQuery(readQuery);
		return items.map((item: AnyItem) => item[primaryKeyField]).filter((pk) => pk);
	}

	/**
	 * Create a single new item.
	 */
	async createOne(data: Partial<Item>, opts: MutationOptions = {}): Promise<PrimaryKey> {
		if (!opts.mutationTracker) opts.mutationTracker = this.createMutationTracker();

		if (!opts.bypassLimits) {
			opts.mutationTracker.trackMutations(1);
		}

		const primaryKeyField = this.schema.collections[this.collection]!.primary;
		const fields = Object.keys(this.schema.collections[this.collection]!.fields);

		const aliases = Object.values(this.schema.collections[this.collection]!.fields)
			.filter((field) => field.alias === true)
			.map((field) => field.field);

		const payload: AnyItem = cloneDeep(data);
		let actionHookPayload = payload;
		const nestedActionEvents: ActionEventParams[] = [];

		/**
		 * By wrapping the logic in a transaction, we make sure we automatically roll back all the
		 * changes in the DB if any of the parts contained within throws an error. This also means
		 * that any errors thrown in any nested relational changes will bubble up and cancel the whole
		 * update tree
		 */
		const primaryKey: PrimaryKey = await transaction(this.knex, async (trx) => {
			// Run all hooks that are attached to this event so the end user has the chance to augment the
			// item that is about to be saved
			const payloadAfterHooks =
				opts.emitEvents !== false
					? await emitter.emitFilter(
							this.eventScope === 'items'
								? ['items.create', `${this.collection}.items.create`]
								: `${this.eventScope}.create`,
							payload,
							{
								collection: this.collection,
							},
							{
								database: trx,
								schema: this.schema,
								accountability: this.accountability,
							},
					  )
					: payload;

			const payloadWithPresets = this.accountability
				? await processPayload(
						{
							accountability: this.accountability,
							action: 'create',
							collection: this.collection,
							payload: payloadAfterHooks,
							nested: this.nested,
						},
						{
							knex: trx,
							schema: this.schema,
						},
				  )
				: payloadAfterHooks;

			if (opts.preMutationError) {
				throw opts.preMutationError;
			}

			// Ensure the action hook payload has the post filter hook + preset changes
			actionHookPayload = payloadWithPresets;

			// We're creating new services instances so they can use the transaction as their Knex interface
			const payloadService = new PayloadService(this.collection, {
				accountability: this.accountability,
				knex: trx,
				schema: this.schema,
				nested: this.nested,
			});

			const {
				payload: payloadWithM2O,
				revisions: revisionsM2O,
				nestedActionEvents: nestedActionEventsM2O,
				userIntegrityCheckFlags: userIntegrityCheckFlagsM2O,
			} = await payloadService.processM2O(payloadWithPresets, opts);

			const {
				payload: payloadWithA2O,
				revisions: revisionsA2O,
				nestedActionEvents: nestedActionEventsA2O,
				userIntegrityCheckFlags: userIntegrityCheckFlagsA2O,
			} = await payloadService.processA2O(payloadWithM2O, opts);

			const payloadWithoutAliases = pick(payloadWithA2O, without(fields, ...aliases));
			const payloadWithTypeCasting = await payloadService.processValues('create', payloadWithoutAliases);

			// The primary key can already exist in the payload.
			// In case of manual string / UUID primary keys it's always provided at this point.
			// In case of an (big) integer primary key, it might be provided as the user can specify the value manually.
			let primaryKey: undefined | PrimaryKey = payloadWithTypeCasting[primaryKeyField];

			if (primaryKey) {
				validateKeys(this.schema, this.collection, primaryKeyField, primaryKey);
			}

			// If a PK of type number was provided, although the PK is set the auto_increment,
			// depending on the database, the sequence might need to be reset to protect future PK collisions.
			let autoIncrementSequenceNeedsToBeReset = false;

			const pkField = this.schema.collections[this.collection]!.fields[primaryKeyField];

			if (
				primaryKey &&
				pkField &&
				!opts.bypassAutoIncrementSequenceReset &&
				['integer', 'bigInteger'].includes(pkField.type) &&
				pkField.defaultValue === 'AUTO_INCREMENT'
			) {
				autoIncrementSequenceNeedsToBeReset = true;
			}

			try {
				const result = await trx
					.insert(payloadWithoutAliases)
					.into(this.collection)
					.returning(primaryKeyField)
					.then((result) => result[0]);

				const returnedKey = typeof result === 'object' ? result[primaryKeyField] : result;

				if (pkField!.type === 'uuid') {
					primaryKey = getHelpers(trx).schema.formatUUID(primaryKey ?? returnedKey);
				} else {
					primaryKey = primaryKey ?? returnedKey;
				}
			} catch (err: any) {
				const dbError = await translateDatabaseError(err, data);

				if (isDirectusError(dbError, ErrorCode.RecordNotUnique) && dbError.extensions.primaryKey) {
					// This is a MySQL specific thing we need to handle here, since MySQL does not return the field name
					// if the unique constraint is the primary key
					dbError.extensions.field = pkField?.field ?? null;

					delete dbError.extensions.primaryKey;
				}

				throw dbError;
			}

			// Most database support returning, those who don't tend to return the PK anyways
			// (MySQL/SQLite). In case the primary key isn't know yet, we'll do a best-attempt at
			// fetching it based on the last inserted row
			if (!primaryKey) {
				// Fetching it with max should be safe, as we're in the context of the current transaction
				const result = await trx.max(primaryKeyField, { as: 'id' }).from(this.collection).first();
				primaryKey = result.id;

				// Set the primary key on the input item, in order for the "after" event hook to be able
				// to read from it
				actionHookPayload[primaryKeyField] = primaryKey;
			}

			// At this point, the primary key is guaranteed to be set.
			primaryKey = primaryKey as PrimaryKey;

			const {
				revisions: revisionsO2M,
				nestedActionEvents: nestedActionEventsO2M,
				userIntegrityCheckFlags: userIntegrityCheckFlagsO2M,
			} = await payloadService.processO2M(payloadWithPresets, primaryKey, opts);

			nestedActionEvents.push(...nestedActionEventsM2O);
			nestedActionEvents.push(...nestedActionEventsA2O);
			nestedActionEvents.push(...nestedActionEventsO2M);

			const userIntegrityCheckFlags =
				(opts.userIntegrityCheckFlags ?? UserIntegrityCheckFlag.None) |
				userIntegrityCheckFlagsM2O |
				userIntegrityCheckFlagsA2O |
				userIntegrityCheckFlagsO2M;

			if (userIntegrityCheckFlags) {
				if (opts.onRequireUserIntegrityCheck) {
					opts.onRequireUserIntegrityCheck(userIntegrityCheckFlags);
				} else {
					await validateUserCountIntegrity({ flags: userIntegrityCheckFlags, knex: trx });
				}
			}

			// If this is an authenticated action, and accountability tracking is enabled, save activity row
			if (
				opts.bypassAccountability !== true &&
				this.accountability &&
				this.schema.collections[this.collection]!.accountability !== null
			) {
				const { ActivityService } = await import('./activity.js');
				const { RevisionsService } = await import('./revisions.js');

				const activityService = new ActivityService({
					knex: trx,
					schema: this.schema,
				});

				const activity = await activityService.createOne({
					action: Action.CREATE,
					user: this.accountability!.user,
					collection: this.collection,
					ip: this.accountability!.ip,
					user_agent: this.accountability!.userAgent,
					origin: this.accountability!.origin,
					item: primaryKey,
				});

				// If revisions are tracked, create revisions record
				if (this.schema.collections[this.collection]!.accountability === 'all') {
					const revisionsService = new RevisionsService({
						knex: trx,
						schema: this.schema,
					});

					const revisionDelta = await payloadService.prepareDelta(payloadAfterHooks);

					const revision = await revisionsService.createOne({
						activity: activity,
						collection: this.collection,
						item: primaryKey,
						data: revisionDelta,
						delta: revisionDelta,
					});

					// Make sure to set the parent field of the child-revision rows
					const childrenRevisions = [...revisionsM2O, ...revisionsA2O, ...revisionsO2M];

					if (childrenRevisions.length > 0) {
						await revisionsService.updateMany(childrenRevisions, { parent: revision });
					}

					if (opts.onRevisionCreate) {
						opts.onRevisionCreate(revision);
					}
				}
			}

			if (autoIncrementSequenceNeedsToBeReset) {
				await getHelpers(trx).sequence.resetAutoIncrementSequence(this.collection, primaryKeyField);
			}

			if (opts.onItemCreate) {
				opts.onItemCreate(this.collection, primaryKey);
			}

			return primaryKey;
		});

		if (opts.emitEvents !== false) {
			const actionEvent = {
				event:
					this.eventScope === 'items'
						? ['items.create', `${this.collection}.items.create`]
						: `${this.eventScope}.create`,
				meta: {
					payload: actionHookPayload,
					key: primaryKey,
					collection: this.collection,
				},
				context: {
					database: getDatabase(),
					schema: this.schema,
					accountability: this.accountability,
				},
			};

			if (opts.bypassEmitAction) {
				opts.bypassEmitAction(actionEvent);
			} else {
				emitter.emitAction(actionEvent.event, actionEvent.meta, actionEvent.context);
			}

			for (const nestedActionEvent of nestedActionEvents) {
				if (opts.bypassEmitAction) {
					opts.bypassEmitAction(nestedActionEvent);
				} else {
					emitter.emitAction(nestedActionEvent.event, nestedActionEvent.meta, nestedActionEvent.context);
				}
			}
		}

		if (shouldClearCache(this.cache, opts, this.collection)) {
			await this.cache.clear();
		}

		return primaryKey;
	}

	/**
	 * Create multiple new items at once. Inserts all provided records sequentially wrapped in a transaction.
	 *
	 * Uses `this.createOne` under the hood.
	 */
	async createMany(data: Partial<Item>[], opts: MutationOptions = {}): Promise<PrimaryKey[]> {
		if (!opts.mutationTracker) opts.mutationTracker = this.createMutationTracker();

		const { primaryKeys, nestedActionEvents } = await transaction(this.knex, async (knex) => {
			const service = this.fork({ knex });

			let userIntegrityCheckFlags = opts.userIntegrityCheckFlags ?? UserIntegrityCheckFlag.None;

			const primaryKeys: PrimaryKey[] = [];
			const nestedActionEvents: ActionEventParams[] = [];

			const pkField = this.schema.collections[this.collection]!.primary;

			for (const [index, payload] of data.entries()) {
				let bypassAutoIncrementSequenceReset = true;

				// the auto_increment sequence needs to be reset if the current item contains a manual PK and
				// if it's the last item of the batch or if the next item doesn't include a PK and hence one needs to be generated
				if (payload[pkField] && (index === data.length - 1 || !data[index + 1]?.[pkField])) {
					bypassAutoIncrementSequenceReset = false;
				}

				const primaryKey = await service.createOne(payload, {
					...(opts || {}),
					autoPurgeCache: false,
					onRequireUserIntegrityCheck: (flags) => (userIntegrityCheckFlags |= flags),
					bypassEmitAction: (params) => nestedActionEvents.push(params),
					mutationTracker: opts.mutationTracker,
					bypassAutoIncrementSequenceReset,
				});

				primaryKeys.push(primaryKey);
			}

			if (userIntegrityCheckFlags) {
				if (opts.onRequireUserIntegrityCheck) {
					opts.onRequireUserIntegrityCheck(userIntegrityCheckFlags);
				} else {
					await validateUserCountIntegrity({ flags: userIntegrityCheckFlags, knex });
				}
			}

			return { primaryKeys, nestedActionEvents };
		});

		if (opts.emitEvents !== false) {
			for (const nestedActionEvent of nestedActionEvents) {
				if (opts.bypassEmitAction) {
					opts.bypassEmitAction(nestedActionEvent);
				} else {
					emitter.emitAction(nestedActionEvent.event, nestedActionEvent.meta, nestedActionEvent.context);
				}
			}
		}

		if (shouldClearCache(this.cache, opts, this.collection)) {
			await this.cache.clear();
		}

		return primaryKeys;
	}

	/**
	 * Get items by query.
	 */
	async readByQuery(query: Query, opts?: QueryOptions): Promise<Item[]> {
		const updatedQuery =
			opts?.emitEvents !== false
				? await emitter.emitFilter(
						this.eventScope === 'items'
							? ['items.query', `${this.collection}.items.query`]
							: `${this.eventScope}.query`,
						query,
						{
							collection: this.collection,
						},
						{
							database: this.knex,
							schema: this.schema,
							accountability: this.accountability,
						},
				  )
				: query;

		let ast = await getAstFromQuery(
			{
				collection: this.collection,
				query: updatedQuery,
				accountability: this.accountability,
			},
			{
				schema: this.schema,
				knex: this.knex,
			},
		);

		ast = await processAst(
			{ ast, action: 'read', accountability: this.accountability },
			{ knex: this.knex, schema: this.schema },
		);

		const records = await runAst(ast, this.schema, this.accountability, {
			knex: this.knex,
			// GraphQL requires relational keys to be returned regardless
			stripNonRequested: opts?.stripNonRequested !== undefined ? opts.stripNonRequested : true,
		});

		// TODO when would this happen?
		if (records === null) {
			throw new ForbiddenError();
		}

		const filteredRecords =
			opts?.emitEvents !== false
				? await emitter.emitFilter(
						this.eventScope === 'items' ? ['items.read', `${this.collection}.items.read`] : `${this.eventScope}.read`,
						records,
						{
							query: updatedQuery,
							collection: this.collection,
						},
						{
							database: this.knex,
							schema: this.schema,
							accountability: this.accountability,
						},
				  )
				: records;

		if (opts?.emitEvents !== false) {
			emitter.emitAction(
				this.eventScope === 'items' ? ['items.read', `${this.collection}.items.read`] : `${this.eventScope}.read`,
				{
					payload: filteredRecords,
					query: updatedQuery,
					collection: this.collection,
				},
				{
					database: this.knex || getDatabase(),
					schema: this.schema,
					accountability: this.accountability,
				},
			);
		}

		return filteredRecords as Item[];
	}

	/**
	 * Get single item by primary key.
	 *
	 * Uses `this.readByQuery` under the hood.
	 */
	async readOne(key: PrimaryKey, query: Query = {}, opts?: QueryOptions): Promise<Item> {
		const primaryKeyField = this.schema.collections[this.collection]!.primary;
		validateKeys(this.schema, this.collection, primaryKeyField, key);

		const filterWithKey = assign({}, query.filter, { [primaryKeyField]: { _eq: key } });
		const queryWithKey = assign({}, query, { filter: filterWithKey });

		let results: Item[] = [];

		if (query.version) {
			results = (await handleVersion(this, key, queryWithKey, opts)) as Item[];
		} else {
			results = await this.readByQuery(queryWithKey, opts);
		}

		if (results.length === 0) {
			throw new ForbiddenError();
		}

		return results[0]!;
	}

	/**
	 * Get multiple items by primary keys.
	 *
	 * Uses `this.readByQuery` under the hood.
	 */
	async readMany(keys: PrimaryKey[], query: Query = {}, opts?: QueryOptions): Promise<Item[]> {
		const primaryKeyField = this.schema.collections[this.collection]!.primary;
		validateKeys(this.schema, this.collection, primaryKeyField, keys);

		const filterWithKey = { _and: [{ [primaryKeyField]: { _in: keys } }, query.filter ?? {}] };
		const queryWithKey = assign({}, query, { filter: filterWithKey });

		// Set query limit as the number of keys
		if (Array.isArray(keys) && keys.length > 0 && !queryWithKey.limit) {
			queryWithKey.limit = keys.length;
		}

		const results = await this.readByQuery(queryWithKey, opts);

		return results;
	}

	/**
	 * Update multiple items by query.
	 *
	 * Uses `this.updateMany` under the hood.
	 */
	async updateByQuery(query: Query, data: Partial<Item>, opts?: MutationOptions): Promise<PrimaryKey[]> {
		const keys = await this.getKeysByQuery(query);

		return keys.length ? await this.updateMany(keys, data, opts) : [];
	}

	/**
	 * Update a single item by primary key.
	 *
	 * Uses `this.updateMany` under the hood.
	 */
	async updateOne(key: PrimaryKey, data: Partial<Item>, opts?: MutationOptions): Promise<PrimaryKey> {
		await this.updateMany([key], data, opts);
		return key;
	}

	/**
	 * Update multiple items in a single transaction.
	 *
	 * Uses `this.updateOne` under the hood.
	 */
	async updateBatch(data: Partial<Item>[], opts: MutationOptions = {}): Promise<PrimaryKey[]> {
		if (!Array.isArray(data)) {
			throw new InvalidPayloadError({ reason: 'Input should be an array of items' });
		}

		if (!opts.mutationTracker) opts.mutationTracker = this.createMutationTracker();

		const primaryKeyField = this.schema.collections[this.collection]!.primary;

		const keys: PrimaryKey[] = [];

		try {
			await transaction(this.knex, async (knex) => {
				const service = this.fork({ knex });

				let userIntegrityCheckFlags = opts.userIntegrityCheckFlags ?? UserIntegrityCheckFlag.None;

				for (const item of data) {
					const primaryKey = item[primaryKeyField];
					if (!primaryKey) throw new InvalidPayloadError({ reason: `Item in update misses primary key` });

					const combinedOpts: MutationOptions = {
						autoPurgeCache: false,
						...opts,
						onRequireUserIntegrityCheck: (flags) => (userIntegrityCheckFlags |= flags),
					};

					keys.push(await service.updateOne(primaryKey, omit(item, primaryKeyField), combinedOpts));
				}

				if (userIntegrityCheckFlags) {
					if (opts.onRequireUserIntegrityCheck) {
						opts.onRequireUserIntegrityCheck(userIntegrityCheckFlags);
					} else {
						await validateUserCountIntegrity({ flags: userIntegrityCheckFlags, knex });
					}
				}
			});
		} finally {
			if (shouldClearCache(this.cache, opts, this.collection)) {
				await this.cache.clear();
			}
		}

		return keys;
	}

	/**
	 * Update many items by primary key, setting all items to the same change.
	 */
	async updateMany(keys: PrimaryKey[], data: Partial<Item>, opts: MutationOptions = {}): Promise<PrimaryKey[]> {
		if (!opts.mutationTracker) opts.mutationTracker = this.createMutationTracker();

		if (!opts.bypassLimits) {
			opts.mutationTracker.trackMutations(keys.length);
		}

		const primaryKeyField = this.schema.collections[this.collection]!.primary;
		validateKeys(this.schema, this.collection, primaryKeyField, keys);

		const fields = Object.keys(this.schema.collections[this.collection]!.fields);

		const aliases = Object.values(this.schema.collections[this.collection]!.fields)
			.filter((field) => field.alias === true)
			.map((field) => field.field);

		const payload: Partial<AnyItem> = cloneDeep(data);
		const nestedActionEvents: ActionEventParams[] = [];

		// Run all hooks that are attached to this event so the end user has the chance to augment the
		// item that is about to be saved
		const payloadAfterHooks =
			opts.emitEvents !== false
				? await emitter.emitFilter(
						this.eventScope === 'items'
							? ['items.update', `${this.collection}.items.update`]
							: `${this.eventScope}.update`,
						payload,
						{
							keys,
							collection: this.collection,
						},
						{
							database: this.knex,
							schema: this.schema,
							accountability: this.accountability,
						},
				  )
				: payload;

		// Sort keys to ensure that the order is maintained
		keys.sort();

		if (this.accountability) {
			await validateAccess(
				{
					accountability: this.accountability,
					action: 'update',
					collection: this.collection,
					primaryKeys: keys,
					fields: Object.keys(payloadAfterHooks),
				},
				{
					schema: this.schema,
					knex: this.knex,
				},
			);
		}

		const payloadWithPresets = this.accountability
			? await processPayload(
					{
						accountability: this.accountability,
						action: 'update',
						collection: this.collection,
						payload: payloadAfterHooks,
						nested: this.nested,
					},
					{
						knex: this.knex,
						schema: this.schema,
					},
			  )
			: payloadAfterHooks;

		if (opts.preMutationError) {
			throw opts.preMutationError;
		}

		await transaction(this.knex, async (trx) => {
			const payloadService = new PayloadService(this.collection, {
				accountability: this.accountability,
				knex: trx,
				schema: this.schema,
				nested: this.nested,
			});

			const {
				payload: payloadWithM2O,
				revisions: revisionsM2O,
				nestedActionEvents: nestedActionEventsM2O,
				userIntegrityCheckFlags: userIntegrityCheckFlagsM2O,
			} = await payloadService.processM2O(payloadWithPresets, opts);

			const {
				payload: payloadWithA2O,
				revisions: revisionsA2O,
				nestedActionEvents: nestedActionEventsA2O,
				userIntegrityCheckFlags: userIntegrityCheckFlagsA2O,
			} = await payloadService.processA2O(payloadWithM2O, opts);

			const payloadWithoutAliasAndPK = pick(payloadWithA2O, without(fields, primaryKeyField, ...aliases));
			const payloadWithTypeCasting = await payloadService.processValues('update', payloadWithoutAliasAndPK);

			if (Object.keys(payloadWithTypeCasting).length > 0) {
				try {
					await trx(this.collection).update(payloadWithTypeCasting).whereIn(primaryKeyField, keys);
				} catch (err: any) {
					throw await translateDatabaseError(err, data);
				}
			}

			const childrenRevisions = [...revisionsM2O, ...revisionsA2O];

			let userIntegrityCheckFlags =
				opts.userIntegrityCheckFlags ??
				UserIntegrityCheckFlag.None | userIntegrityCheckFlagsM2O | userIntegrityCheckFlagsA2O;

			nestedActionEvents.push(...nestedActionEventsM2O);
			nestedActionEvents.push(...nestedActionEventsA2O);

			for (const key of keys) {
				const {
					revisions,
					nestedActionEvents: nestedActionEventsO2M,
					userIntegrityCheckFlags: userIntegrityCheckFlagsO2M,
				} = await payloadService.processO2M(payloadWithA2O, key, opts);

				childrenRevisions.push(...revisions);
				nestedActionEvents.push(...nestedActionEventsO2M);
				userIntegrityCheckFlags |= userIntegrityCheckFlagsO2M;
			}

			if (userIntegrityCheckFlags) {
				if (opts?.onRequireUserIntegrityCheck) {
					opts.onRequireUserIntegrityCheck(userIntegrityCheckFlags);
				} else {
					// Having no onRequireUserIntegrityCheck callback indicates that
					// this is the top level invocation of the nested updates, so perform the user integrity check
					await validateUserCountIntegrity({ flags: userIntegrityCheckFlags, knex: trx });
				}
			}

			// If this is an authenticated action, and accountability tracking is enabled, save activity row
			if (
				opts.bypassAccountability !== true &&
				this.accountability &&
				this.schema.collections[this.collection]!.accountability !== null
			) {
				const { ActivityService } = await import('./activity.js');
				const { RevisionsService } = await import('./revisions.js');

				const activityService = new ActivityService({
					knex: trx,
					schema: this.schema,
				});

				const activity = await activityService.createMany(
					keys.map((key) => ({
						action: Action.UPDATE,
						user: this.accountability!.user,
						collection: this.collection,
						ip: this.accountability!.ip,
						user_agent: this.accountability!.userAgent,
						origin: this.accountability!.origin,
						item: key,
					})),
					{ bypassLimits: true },
				);

				if (this.schema.collections[this.collection]!.accountability === 'all') {
					const itemsService = new ItemsService(this.collection, {
						knex: trx,
						schema: this.schema,
					});

					const snapshots = await itemsService.readMany(keys);

					const revisionsService = new RevisionsService({
						knex: trx,
						schema: this.schema,
					});

					const revisions = (
						await Promise.all(
							activity.map(async (activity, index) => ({
								activity: activity,
								collection: this.collection,
								item: keys[index],
								data:
									snapshots && Array.isArray(snapshots) ? JSON.stringify(snapshots[index]) : JSON.stringify(snapshots),
								delta: await payloadService.prepareDelta(payloadWithTypeCasting),
							})),
						)
					).filter((revision) => revision.delta);

					const revisionIDs = await revisionsService.createMany(revisions);

					for (let i = 0; i < revisionIDs.length; i++) {
						const revisionID = revisionIDs[i]!;

						if (opts.onRevisionCreate) {
							opts.onRevisionCreate(revisionID);
						}

						if (i === 0) {
							// In case of a nested relational creation/update in a updateMany, the nested m2o/a2o
							// creation is only done once. We treat the first updated item as the "main" update,
							// with all other revisions on the current level as regular "flat" updates, and
							// nested revisions as children of this first "root" item.
							if (childrenRevisions.length > 0) {
								await revisionsService.updateMany(childrenRevisions, { parent: revisionID });
							}
						}
					}
				}
			}
		});

		if (shouldClearCache(this.cache, opts, this.collection)) {
			await this.cache.clear();
		}

		if (opts.emitEvents !== false) {
			const actionEvent = {
				event:
					this.eventScope === 'items'
						? ['items.update', `${this.collection}.items.update`]
						: `${this.eventScope}.update`,
				meta: {
					payload: payloadWithPresets,
					keys,
					collection: this.collection,
				},
				context: {
					database: getDatabase(),
					schema: this.schema,
					accountability: this.accountability,
				},
			};

			if (opts.bypassEmitAction) {
				opts.bypassEmitAction(actionEvent);
			} else {
				emitter.emitAction(actionEvent.event, actionEvent.meta, actionEvent.context);
			}

			for (const nestedActionEvent of nestedActionEvents) {
				if (opts.bypassEmitAction) {
					opts.bypassEmitAction(nestedActionEvent);
				} else {
					emitter.emitAction(nestedActionEvent.event, nestedActionEvent.meta, nestedActionEvent.context);
				}
			}
		}

		return keys;
	}

	/**
	 * Upsert a single item.
	 *
	 * Uses `this.createOne` / `this.updateOne` under the hood.
	 */
	async upsertOne(payload: Partial<Item>, opts?: MutationOptions): Promise<PrimaryKey> {
		const primaryKeyField = this.schema.collections[this.collection]!.primary;
		const primaryKey: PrimaryKey | undefined = payload[primaryKeyField];

		if (primaryKey) {
			validateKeys(this.schema, this.collection, primaryKeyField, primaryKey);
		}

		const exists =
			primaryKey &&
			!!(await this.knex
				.select(primaryKeyField)
				.from(this.collection)
				.where({ [primaryKeyField]: primaryKey })
				.first());

		if (exists) {
			const { [primaryKeyField]: _, ...data } = payload;
			return await this.updateOne(primaryKey as PrimaryKey, data as Partial<Item>, opts);
		} else {
			return await this.createOne(payload, opts);
		}
	}

	/**
	 * Upsert many items.
	 *
	 * Uses `this.upsertOne` under the hood.
	 */
	async upsertMany(payloads: Partial<Item>[], opts: MutationOptions = {}): Promise<PrimaryKey[]> {
		if (!opts.mutationTracker) opts.mutationTracker = this.createMutationTracker();

		const primaryKeys = await transaction(this.knex, async (knex) => {
			const service = this.fork({ knex });

			const primaryKeys: PrimaryKey[] = [];

			for (const payload of payloads) {
				const primaryKey = await service.upsertOne(payload, { ...(opts || {}), autoPurgeCache: false });
				primaryKeys.push(primaryKey);
			}

			return primaryKeys;
		});

		if (shouldClearCache(this.cache, opts, this.collection)) {
			await this.cache.clear();
		}

		return primaryKeys;
	}

	/**
	 * Delete multiple items by query.
	 *
	 * Uses `this.deleteMany` under the hood.
	 */
	async deleteByQuery(query: Query, opts?: MutationOptions): Promise<PrimaryKey[]> {
		const keys = await this.getKeysByQuery(query);

		const primaryKeyField = this.schema.collections[this.collection]!.primary;
		validateKeys(this.schema, this.collection, primaryKeyField, keys);

		return keys.length ? await this.deleteMany(keys, opts) : [];
	}

	/**
	 * Delete a single item by primary key.
	 *
	 * Uses `this.deleteMany` under the hood.
	 */
	async deleteOne(key: PrimaryKey, opts?: MutationOptions): Promise<PrimaryKey> {
		const primaryKeyField = this.schema.collections[this.collection]!.primary;
		validateKeys(this.schema, this.collection, primaryKeyField, key);

		await this.deleteMany([key], opts);
		return key;
	}

	/**
	 * Delete multiple items by primary key.
	 */
	async deleteMany(keys: PrimaryKey[], opts: MutationOptions = {}): Promise<PrimaryKey[]> {
		if (!opts.mutationTracker) opts.mutationTracker = this.createMutationTracker();

		if (!opts.bypassLimits) {
			opts.mutationTracker.trackMutations(keys.length);
		}

		const primaryKeyField = this.schema.collections[this.collection]!.primary;
		validateKeys(this.schema, this.collection, primaryKeyField, keys);

		if (this.accountability) {
			await validateAccess(
				{
					accountability: this.accountability,
					action: 'delete',
					collection: this.collection,
					primaryKeys: keys,
				},
				{
					knex: this.knex,
					schema: this.schema,
				},
			);
		}

		if (opts.preMutationError) {
			throw opts.preMutationError;
		}

		if (opts.emitEvents !== false) {
			await emitter.emitFilter(
				this.eventScope === 'items' ? ['items.delete', `${this.collection}.items.delete`] : `${this.eventScope}.delete`,
				keys,
				{
					collection: this.collection,
				},
				{
					database: this.knex,
					schema: this.schema,
					accountability: this.accountability,
				},
			);
		}

		await transaction(this.knex, async (trx) => {
			await trx(this.collection).whereIn(primaryKeyField, keys).delete();

			if (opts.userIntegrityCheckFlags) {
				if (opts.onRequireUserIntegrityCheck) {
					opts.onRequireUserIntegrityCheck(opts.userIntegrityCheckFlags);
				} else {
					await validateUserCountIntegrity({ flags: opts.userIntegrityCheckFlags, knex: trx });
				}
			}

			if (
				opts.bypassAccountability !== true &&
				this.accountability &&
				this.schema.collections[this.collection]!.accountability !== null
			) {
				const { ActivityService } = await import('./activity.js');

				const activityService = new ActivityService({
					knex: trx,
					schema: this.schema,
				});

				await activityService.createMany(
					keys.map((key) => ({
						action: Action.DELETE,
						user: this.accountability!.user,
						collection: this.collection,
						ip: this.accountability!.ip,
						user_agent: this.accountability!.userAgent,
						origin: this.accountability!.origin,
						item: key,
					})),
					{ bypassLimits: true },
				);
			}
		});

		if (shouldClearCache(this.cache, opts, this.collection)) {
			await this.cache.clear();
		}

		if (opts.emitEvents !== false) {
			const actionEvent = {
				event:
					this.eventScope === 'items'
						? ['items.delete', `${this.collection}.items.delete`]
						: `${this.eventScope}.delete`,
				meta: {
					payload: keys,
					keys: keys,
					collection: this.collection,
				},
				context: {
					database: getDatabase(),
					schema: this.schema,
					accountability: this.accountability,
				},
			};

			if (opts.bypassEmitAction) {
				opts.bypassEmitAction(actionEvent);
			} else {
				emitter.emitAction(actionEvent.event, actionEvent.meta, actionEvent.context);
			}
		}

		return keys;
	}

	/**
	 * Read/treat collection as singleton.
	 */
	async readSingleton(query: Query, opts?: QueryOptions): Promise<Partial<Item>> {
		query = clone(query);

		query.limit = 1;

		const records = await this.readByQuery(query, opts);
		const record = records[0];

		if (!record) {
			let fields = Object.entries(this.schema.collections[this.collection]!.fields);
			const defaults: Record<string, any> = {};

			if (query.fields && query.fields.includes('*') === false) {
				fields = fields.filter(([name]) => {
					return query.fields!.includes(name);
				});
			}

			for (const [name, field] of fields) {
				if (this.schema.collections[this.collection]!.primary === name) {
					defaults[name] = null;
					continue;
				}

				if (field.defaultValue !== null) defaults[name] = field.defaultValue;
			}

			return defaults as Partial<Item>;
		}

		return record;
	}

	/**
	 * Upsert/treat collection as singleton.
	 *
	 * Uses `this.createOne` / `this.updateOne` under the hood.
	 */
	async upsertSingleton(data: Partial<Item>, opts?: MutationOptions): Promise<PrimaryKey> {
		const primaryKeyField = this.schema.collections[this.collection]!.primary;

		const record = await this.knex.select(primaryKeyField).from(this.collection).limit(1).first();

		if (record) {
			return await this.updateOne(record[primaryKeyField], data, opts);
		}

		return await this.createOne(data, opts);
	}
}<|MERGE_RESOLUTION|>--- conflicted
+++ resolved
@@ -32,12 +32,8 @@
 import { shouldClearCache } from '../utils/should-clear-cache.js';
 import { transaction } from '../utils/transaction.js';
 import { validateKeys } from '../utils/validate-keys.js';
-<<<<<<< HEAD
-import { UserIntegrityCheckFlag, validateUserCountIntegrity } from '../utils/validate-user-count-integrity.js';
+import { validateUserCountIntegrity } from '../utils/validate-user-count-integrity.js';
 import { handleVersion } from '../utils/versioning/handle-version.js';
-=======
-import { validateUserCountIntegrity } from '../utils/validate-user-count-integrity.js';
->>>>>>> 6c3e76f2
 import { PayloadService } from './payload.js';
 
 const env = useEnv();
@@ -169,7 +165,7 @@
 								schema: this.schema,
 								accountability: this.accountability,
 							},
-					  )
+						)
 					: payload;
 
 			const payloadWithPresets = this.accountability
@@ -185,7 +181,7 @@
 							knex: trx,
 							schema: this.schema,
 						},
-				  )
+					)
 				: payloadAfterHooks;
 
 			if (opts.preMutationError) {
@@ -504,7 +500,7 @@
 							schema: this.schema,
 							accountability: this.accountability,
 						},
-				  )
+					)
 				: query;
 
 		let ast = await getAstFromQuery(
@@ -549,7 +545,7 @@
 							schema: this.schema,
 							accountability: this.accountability,
 						},
-				  )
+					)
 				: records;
 
 		if (opts?.emitEvents !== false) {
@@ -733,7 +729,7 @@
 							schema: this.schema,
 							accountability: this.accountability,
 						},
-				  )
+					)
 				: payload;
 
 		// Sort keys to ensure that the order is maintained
@@ -768,7 +764,7 @@
 						knex: this.knex,
 						schema: this.schema,
 					},
-			  )
+				)
 			: payloadAfterHooks;
 
 		if (opts.preMutationError) {
