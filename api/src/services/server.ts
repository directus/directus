--- conflicted
+++ resolved
@@ -79,7 +79,6 @@
 			};
 		}
 
-<<<<<<< HEAD
 		if (this.accountability?.admin === true) {
 			const { osType, osVersion } = getOSInfo();
 
@@ -126,8 +125,6 @@
 			}
 		}
 
-=======
->>>>>>> eb82110b
 		return info;
 	}
 
