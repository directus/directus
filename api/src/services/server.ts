--- conflicted
+++ resolved
@@ -69,18 +69,11 @@
 				info['rateLimitGlobal'] = false;
 			}
 
-<<<<<<< HEAD
-			info['flows'] = {
-				execAllowedModules: env['FLOWS_EXEC_ALLOWED_MODULES'] ? toArray(env['FLOWS_EXEC_ALLOWED_MODULES']) : [],
-			};
-
 			info['extensions'] = {
 				installAllowed: toBoolean(env['EXTENSIONS_AUTO_INSTALL']),
 				unsafeAllowed: toBoolean(env['EXTENSIONS_INSTALL_UNSAFE']),
 			};
 
-=======
->>>>>>> d9769d95
 			info['queryLimit'] = {
 				default: env['QUERY_LIMIT_DEFAULT'],
 				max: Number.isFinite(env['QUERY_LIMIT_MAX']) ? env['QUERY_LIMIT_MAX'] : -1,
