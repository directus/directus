import type { Knex } from 'knex';
import { merge } from 'lodash-es';
import os from 'os';
import { performance } from 'perf_hooks';
import type { Accountability, SchemaOverview } from '@directus/types';
import { toArray } from '@directus/utils';
import { Readable } from 'node:stream';
<<<<<<< HEAD
// @ts-ignore
import { version } from '../../package.json';
import { getCache } from '../cache';
import getDatabase, { hasDatabaseConnection } from '../database';
import env from '../env';
import logger from '../logger';
import getMailer from '../mailer';
import { rateLimiterGlobal } from '../middleware/rate-limiter-global';
import { rateLimiter } from '../middleware/rate-limiter-ip';
import { getStorage } from '../storage';
import type { AbstractServiceOptions } from '../types';
import { getOSInfo } from '../utils/get-os-info';
import { SettingsService } from './settings';
import { SERVER_ONLINE } from '../server';
=======
import { version } from '../utils/package.js';
import { getCache } from '../cache.js';
import getDatabase, { hasDatabaseConnection } from '../database/index.js';
import env from '../env.js';
import logger from '../logger.js';
import getMailer from '../mailer.js';
import { rateLimiterGlobal } from '../middleware/rate-limiter-global.js';
import { rateLimiter } from '../middleware/rate-limiter-ip.js';
import { getStorage } from '../storage/index.js';
import type { AbstractServiceOptions } from '../types/index.js';
import { getOSInfo } from '../utils/get-os-info.js';
import { SettingsService } from './settings.js';
>>>>>>> f1b48cb8

export class ServerService {
	knex: Knex;
	accountability: Accountability | null;
	settingsService: SettingsService;
	schema: SchemaOverview;

	constructor(options: AbstractServiceOptions) {
		this.knex = options.knex || getDatabase();
		this.accountability = options.accountability || null;
		this.schema = options.schema;
		this.settingsService = new SettingsService({ knex: this.knex, schema: this.schema });
	}

	async serverInfo(): Promise<Record<string, any>> {
		const info: Record<string, any> = {};

		const projectInfo = await this.settingsService.readSingleton({
			fields: [
				'project_name',
				'project_descriptor',
				'project_logo',
				'project_color',
				'default_language',
				'public_foreground',
				'public_background',
				'public_note',
				'custom_css',
			],
		});

		info['project'] = projectInfo;

		if (this.accountability?.user) {
			if (env['RATE_LIMITER_ENABLED']) {
				info['rateLimit'] = {
					points: env['RATE_LIMITER_POINTS'],
					duration: env['RATE_LIMITER_DURATION'],
				};
			} else {
				info['rateLimit'] = false;
			}
			if (env['RATE_LIMITER_GLOBAL_ENABLED']) {
				info['rateLimitGlobal'] = {
					points: env['RATE_LIMITER_GLOBAL_POINTS'],
					duration: env['RATE_LIMITER_GLOBAL_DURATION'],
				};
			} else {
				info['rateLimitGlobal'] = false;
			}

			info['flows'] = {
				execAllowedModules: env['FLOWS_EXEC_ALLOWED_MODULES'] ? toArray(env['FLOWS_EXEC_ALLOWED_MODULES']) : [],
			};
		}

		if (this.accountability?.admin === true) {
			const { osType, osVersion } = getOSInfo();

			info['directus'] = {
				version,
			};

			info['node'] = {
				version: process.versions.node,
				uptime: Math.round(process.uptime()),
			};

			info['os'] = {
				type: osType,
				version: osVersion,
				uptime: Math.round(os.uptime()),
				totalmem: os.totalmem(),
			};
		}

		return info;
	}

	async health(): Promise<Record<string, any>> {
		const { nanoid } = await import('nanoid');

		const checkID = nanoid(5);

		// Based on https://tools.ietf.org/id/draft-inadarei-api-health-check-05.html#name-componenttype
		type HealthData = {
			status: 'ok' | 'warn' | 'error';
			releaseId: string;
			serviceId: string;
			checks: {
				[service: string]: HealthCheck[];
			};
		};

		type HealthCheck = {
			componentType: 'system' | 'datastore' | 'objectstore' | 'email' | 'cache' | 'ratelimiter';
			observedValue?: number | string | boolean;
			observedUnit?: string;
			status: 'ok' | 'warn' | 'error';
			output?: any;
			threshold?: number;
		};

		const data: HealthData = {
			status: 'ok',
			releaseId: version,
			serviceId: env['KEY'],
			checks: merge(
				...(await Promise.all([
					testDatabase(),
					testCache(),
					testRateLimiter(),
					testRateLimiterGlobal(),
					testStorage(),
					testEmail(),
				]))
			),
		};

		if (SERVER_ONLINE === false) {
			data.status = 'error';
		}

		for (const [service, healthData] of Object.entries(data.checks)) {
			for (const healthCheck of healthData) {
				if (healthCheck.status === 'warn' && data.status === 'ok') {
					logger.warn(
						`${service} in WARN state, the observed value ${healthCheck.observedValue} is above the threshold of ${healthCheck.threshold}${healthCheck.observedUnit}`
					);
					data.status = 'warn';
					continue;
				}

				if (healthCheck.status === 'error' && (data.status === 'ok' || data.status === 'warn')) {
					logger.error(healthCheck.output, '%s in ERROR state', service);
					data.status = 'error';
					break;
				}
			}

			// No need to continue checking if parent status is already error
			if (data.status === 'error') break;
		}

		if (this.accountability?.admin !== true) {
			return { status: data.status };
		} else {
			return data;
		}

		async function testDatabase(): Promise<Record<string, HealthCheck[]>> {
			const database = getDatabase();
			const client = env['DB_CLIENT'];

			const checks: Record<string, HealthCheck[]> = {};

			// Response time
			// ----------------------------------------------------------------------------------------
			checks[`${client}:responseTime`] = [
				{
					status: 'ok',
					componentType: 'datastore',
					observedUnit: 'ms',
					observedValue: 0,
					threshold: env['DB_HEALTHCHECK_THRESHOLD'] ? +env['DB_HEALTHCHECK_THRESHOLD'] : 150,
				},
			];

			const startTime = performance.now();

			if (await hasDatabaseConnection()) {
				checks[`${client}:responseTime`]![0]!.status = 'ok';
			} else {
				checks[`${client}:responseTime`]![0]!.status = 'error';
				checks[`${client}:responseTime`]![0]!.output = `Can't connect to the database.`;
			}

			const endTime = performance.now();
			checks[`${client}:responseTime`]![0]!.observedValue = +(endTime - startTime).toFixed(3);

			if (
				checks[`${client}:responseTime`]![0]!.observedValue! > checks[`${client}:responseTime`]![0]!.threshold! &&
				checks[`${client}:responseTime`]![0]!.status !== 'error'
			) {
				checks[`${client}:responseTime`]![0]!.status = 'warn';
			}

			checks[`${client}:connectionsAvailable`] = [
				{
					status: 'ok',
					componentType: 'datastore',
					observedValue: database.client.pool.numFree(),
				},
			];

			checks[`${client}:connectionsUsed`] = [
				{
					status: 'ok',
					componentType: 'datastore',
					observedValue: database.client.pool.numUsed(),
				},
			];

			return checks;
		}

		async function testCache(): Promise<Record<string, HealthCheck[]>> {
			if (env['CACHE_ENABLED'] !== true) {
				return {};
			}

			const { cache } = getCache();

			const checks: Record<string, HealthCheck[]> = {
				'cache:responseTime': [
					{
						status: 'ok',
						componentType: 'cache',
						observedValue: 0,
						observedUnit: 'ms',
						threshold: env['CACHE_HEALTHCHECK_THRESHOLD'] ? +env['CACHE_HEALTHCHECK_THRESHOLD'] : 150,
					},
				],
			};

			const startTime = performance.now();

			try {
				await cache!.set(`health-${checkID}`, true, 5);
				await cache!.delete(`health-${checkID}`);
			} catch (err: any) {
				checks['cache:responseTime']![0]!.status = 'error';
				checks['cache:responseTime']![0]!.output = err;
			} finally {
				const endTime = performance.now();
				checks['cache:responseTime']![0]!.observedValue = +(endTime - startTime).toFixed(3);

				if (
					checks['cache:responseTime']![0]!.observedValue > checks['cache:responseTime']![0]!.threshold! &&
					checks['cache:responseTime']![0]!.status !== 'error'
				) {
					checks['cache:responseTime']![0]!.status = 'warn';
				}
			}

			return checks;
		}

		async function testRateLimiter(): Promise<Record<string, HealthCheck[]>> {
			if (env['RATE_LIMITER_ENABLED'] !== true) {
				return {};
			}

			const checks: Record<string, HealthCheck[]> = {
				'rateLimiter:responseTime': [
					{
						status: 'ok',
						componentType: 'ratelimiter',
						observedValue: 0,
						observedUnit: 'ms',
						threshold: env['RATE_LIMITER_HEALTHCHECK_THRESHOLD'] ? +env['RATE_LIMITER_HEALTHCHECK_THRESHOLD'] : 150,
					},
				],
			};

			const startTime = performance.now();

			try {
				await rateLimiter.consume(`health-${checkID}`, 1);
				await rateLimiter.delete(`health-${checkID}`);
			} catch (err: any) {
				checks['rateLimiter:responseTime']![0]!.status = 'error';
				checks['rateLimiter:responseTime']![0]!.output = err;
			} finally {
				const endTime = performance.now();
				checks['rateLimiter:responseTime']![0]!.observedValue = +(endTime - startTime).toFixed(3);

				if (
					checks['rateLimiter:responseTime']![0]!.observedValue > checks['rateLimiter:responseTime']![0]!.threshold! &&
					checks['rateLimiter:responseTime']![0]!.status !== 'error'
				) {
					checks['rateLimiter:responseTime']![0]!.status = 'warn';
				}
			}

			return checks;
		}

		async function testRateLimiterGlobal(): Promise<Record<string, HealthCheck[]>> {
			if (env['RATE_LIMITER_GLOBAL_ENABLED'] !== true) {
				return {};
			}

			const checks: Record<string, HealthCheck[]> = {
				'rateLimiterGlobal:responseTime': [
					{
						status: 'ok',
						componentType: 'ratelimiter',
						observedValue: 0,
						observedUnit: 'ms',
						threshold: env['RATE_LIMITER_GLOBAL_HEALTHCHECK_THRESHOLD']
							? +env['RATE_LIMITER_GLOBAL_HEALTHCHECK_THRESHOLD']
							: 150,
					},
				],
			};

			const startTime = performance.now();

			try {
				await rateLimiterGlobal.consume(`health-${checkID}`, 1);
				await rateLimiterGlobal.delete(`health-${checkID}`);
			} catch (err: any) {
				checks['rateLimiterGlobal:responseTime']![0]!.status = 'error';
				checks['rateLimiterGlobal:responseTime']![0]!.output = err;
			} finally {
				const endTime = performance.now();
				checks['rateLimiterGlobal:responseTime']![0]!.observedValue = +(endTime - startTime).toFixed(3);

				if (
					checks['rateLimiterGlobal:responseTime']![0]!.observedValue >
						checks['rateLimiterGlobal:responseTime']![0]!.threshold! &&
					checks['rateLimiterGlobal:responseTime']![0]!.status !== 'error'
				) {
					checks['rateLimiterGlobal:responseTime']![0]!.status = 'warn';
				}
			}

			return checks;
		}

		async function testStorage(): Promise<Record<string, HealthCheck[]>> {
			const storage = await getStorage();

			const checks: Record<string, HealthCheck[]> = {};

			for (const location of toArray(env['STORAGE_LOCATIONS'])) {
				const disk = storage.location(location);
				const envThresholdKey = `STORAGE_${location}_HEALTHCHECK_THRESHOLD`.toUpperCase();
				checks[`storage:${location}:responseTime`] = [
					{
						status: 'ok',
						componentType: 'objectstore',
						observedValue: 0,
						observedUnit: 'ms',
						threshold: env[envThresholdKey] ? +env[envThresholdKey] : 750,
					},
				];

				const startTime = performance.now();

				try {
					await disk.write(`health-${checkID}`, Readable.from(['check']));
					const fileStream = await disk.read(`health-${checkID}`);
					fileStream.on('data', async () => {
						fileStream.destroy();
						await disk.delete(`health-${checkID}`);
					});
				} catch (err: any) {
					checks[`storage:${location}:responseTime`]![0]!.status = 'error';
					checks[`storage:${location}:responseTime`]![0]!.output = err;
				} finally {
					const endTime = performance.now();
					checks[`storage:${location}:responseTime`]![0]!.observedValue = +(endTime - startTime).toFixed(3);

					if (
						checks[`storage:${location}:responseTime`]![0]!.observedValue! >
							checks[`storage:${location}:responseTime`]![0]!.threshold! &&
						checks[`storage:${location}:responseTime`]![0]!.status !== 'error'
					) {
						checks[`storage:${location}:responseTime`]![0]!.status = 'warn';
					}
				}
			}

			return checks;
		}

		async function testEmail(): Promise<Record<string, HealthCheck[]>> {
			const checks: Record<string, HealthCheck[]> = {
				'email:connection': [
					{
						status: 'ok',
						componentType: 'email',
					},
				],
			};

			const mailer = getMailer();

			try {
				await mailer.verify();
			} catch (err: any) {
				checks['email:connection']![0]!.status = 'error';
				checks['email:connection']![0]!.output = err;
			}

			return checks;
		}
	}
}<|MERGE_RESOLUTION|>--- conflicted
+++ resolved
@@ -1,27 +1,10 @@
+import type { Accountability, SchemaOverview } from '@directus/types';
+import { toArray } from '@directus/utils';
 import type { Knex } from 'knex';
 import { merge } from 'lodash-es';
+import { Readable } from 'node:stream';
 import os from 'os';
 import { performance } from 'perf_hooks';
-import type { Accountability, SchemaOverview } from '@directus/types';
-import { toArray } from '@directus/utils';
-import { Readable } from 'node:stream';
-<<<<<<< HEAD
-// @ts-ignore
-import { version } from '../../package.json';
-import { getCache } from '../cache';
-import getDatabase, { hasDatabaseConnection } from '../database';
-import env from '../env';
-import logger from '../logger';
-import getMailer from '../mailer';
-import { rateLimiterGlobal } from '../middleware/rate-limiter-global';
-import { rateLimiter } from '../middleware/rate-limiter-ip';
-import { getStorage } from '../storage';
-import type { AbstractServiceOptions } from '../types';
-import { getOSInfo } from '../utils/get-os-info';
-import { SettingsService } from './settings';
-import { SERVER_ONLINE } from '../server';
-=======
-import { version } from '../utils/package.js';
 import { getCache } from '../cache.js';
 import getDatabase, { hasDatabaseConnection } from '../database/index.js';
 import env from '../env.js';
@@ -29,11 +12,12 @@
 import getMailer from '../mailer.js';
 import { rateLimiterGlobal } from '../middleware/rate-limiter-global.js';
 import { rateLimiter } from '../middleware/rate-limiter-ip.js';
+import { SERVER_ONLINE } from '../server.js';
 import { getStorage } from '../storage/index.js';
 import type { AbstractServiceOptions } from '../types/index.js';
 import { getOSInfo } from '../utils/get-os-info.js';
+import { version } from '../utils/package.js';
 import { SettingsService } from './settings.js';
->>>>>>> f1b48cb8
 
 export class ServerService {
 	knex: Knex;
