import SchemaInspector from '@directus/schema';
import { Knex } from 'knex';
import { Column } from 'knex-schema-inspector/dist/types/column';
import { getCache } from '../cache';
import { ALIAS_TYPES } from '../constants';
import getDatabase, { getSchemaInspector } from '../database';
import { systemFieldRows } from '../database/system-data/fields/';
import emitter, { emitAsyncSafe } from '../emitter';
import env from '../env';
import { ForbiddenException, InvalidPayloadException } from '../exceptions';
import { translateDatabaseError } from '../exceptions/database/translate';
import { ItemsService } from '../services/items';
import { PayloadService } from '../services/payload';
<<<<<<< HEAD
import { AbstractServiceOptions, Accountability, SchemaOverview } from '../types';
import { Field, RawField, FieldMeta, Type } from '@directus/shared/types';
import getDefaultValue from '../utils/get-default-value';
import getLocalType from '../utils/get-local-type';
import { toArray } from '../utils/to-array';
=======
import { AbstractServiceOptions, SchemaOverview } from '../types';
import { Accountability } from '@directus/shared/types';
import { Field, FieldMeta, Type } from '@directus/shared/types';
import getDefaultValue from '../utils/get-default-value';
import getLocalType from '../utils/get-local-type';
import { toArray } from '@directus/shared/utils';
>>>>>>> 6eafe010
import { isEqual, isNil } from 'lodash';
import { RelationsService } from './relations';
import { getGeometryHelper } from '../database/helpers/geometry';
import Keyv from 'keyv';
import { DeepPartial } from '@directus/shared/types';

<<<<<<< HEAD
=======
export type RawField = DeepPartial<Field> & { field: string; type: Type };

>>>>>>> 6eafe010
export class FieldsService {
	knex: Knex;
	accountability: Accountability | null;
	itemsService: ItemsService;
	payloadService: PayloadService;
	schemaInspector: ReturnType<typeof SchemaInspector>;
	schema: SchemaOverview;
	cache: Keyv<any> | null;
	schemaCache: Keyv<any> | null;

	constructor(options: AbstractServiceOptions) {
		this.knex = options.knex || getDatabase();
		this.schemaInspector = options.knex ? SchemaInspector(options.knex) : getSchemaInspector();
		this.accountability = options.accountability || null;
		this.itemsService = new ItemsService('directus_fields', options);
		this.payloadService = new PayloadService('directus_fields', options);
		this.schema = options.schema;

		const { cache, schemaCache } = getCache();
		this.cache = cache;
		this.schemaCache = schemaCache;
	}

	private get hasReadAccess() {
		return !!this.schema.permissions.find((permission) => {
			return permission.collection === 'directus_fields' && permission.action === 'read';
		});
	}

	async readAll(collection?: string): Promise<Field[]> {
		let fields: FieldMeta[];

		if (this.accountability && this.accountability.admin !== true && this.hasReadAccess === false) {
			throw new ForbiddenException();
		}

		const nonAuthorizedItemsService = new ItemsService('directus_fields', {
			knex: this.knex,
			schema: this.schema,
		});

		if (collection) {
			fields = (await nonAuthorizedItemsService.readByQuery({
				filter: { collection: { _eq: collection } },
				limit: -1,
			})) as FieldMeta[];

			fields.push(...systemFieldRows.filter((fieldMeta) => fieldMeta.collection === collection));
		} else {
			fields = (await nonAuthorizedItemsService.readByQuery({ limit: -1 })) as FieldMeta[];
			fields.push(...systemFieldRows);
		}

		const columns = (await this.schemaInspector.columnInfo(collection)).map((column) => ({
			...column,
			default_value: getDefaultValue(column),
		}));

		const columnsWithSystem = columns.map((column) => {
			const field = fields.find((field) => {
				return field.field === column.name && field.collection === column.table;
			});

			const { type = 'alias', ...info } = column ? getLocalType(column, field) : {};
			const data = {
				collection: column.table,
				field: column.name,
				type: type,
				schema: { ...column, ...info },
				meta: field || null,
			};

			return data as Field;
		});

		const aliasQuery = this.knex.select<any[]>('*').from('directus_fields');

		if (collection) {
			aliasQuery.andWhere('collection', collection);
		}

		let aliasFields = [...((await this.payloadService.processValues('read', await aliasQuery)) as FieldMeta[])];

		if (collection) {
			aliasFields.push(...systemFieldRows.filter((fieldMeta) => fieldMeta.collection === collection));
		} else {
			aliasFields.push(...systemFieldRows);
		}

		aliasFields = aliasFields.filter((field) => {
			const specials = toArray(field.special);

			for (const type of ALIAS_TYPES) {
				if (specials.includes(type)) return true;
			}

			return false;
		});

		const aliasFieldsAsField = aliasFields.map((field) => {
			const data = {
				collection: field.collection,
				field: field.field,
				type: Array.isArray(field.special) ? field.special[0] : field.special,
				schema: null,
				meta: field,
			};

			return data;
		}) as Field[];

		const result = [...columnsWithSystem, ...aliasFieldsAsField];

		// Filter the result so we only return the fields you have read access to
		if (this.accountability && this.accountability.admin !== true) {
			const permissions = this.schema.permissions.filter((permission) => {
				return permission.action === 'read';
			});

			const allowedFieldsInCollection: Record<string, string[]> = {};

			permissions.forEach((permission) => {
				allowedFieldsInCollection[permission.collection] = permission.fields ?? [];
			});

			if (collection && collection in allowedFieldsInCollection === false) {
				throw new ForbiddenException();
			}

			return result.filter((field) => {
				if (field.collection in allowedFieldsInCollection === false) return false;
				const allowedFields = allowedFieldsInCollection[field.collection];
				if (allowedFields[0] === '*') return true;
				return allowedFields.includes(field.field);
			});
		}

		return result;
	}

	async readOne(collection: string, field: string): Promise<Record<string, any>> {
		if (this.accountability && this.accountability.admin !== true) {
			if (this.hasReadAccess === false) {
				throw new ForbiddenException();
			}

			const permissions = this.schema.permissions.find((permission) => {
				return permission.action === 'read' && permission.collection === collection;
			});

			if (!permissions || !permissions.fields) throw new ForbiddenException();
			if (permissions.fields.includes('*') === false) {
				const allowedFields = permissions.fields;
				if (allowedFields.includes(field) === false) throw new ForbiddenException();
			}
		}

		let column;
		let fieldInfo = await this.knex.select('*').from('directus_fields').where({ collection, field }).first();

		if (fieldInfo) {
			fieldInfo = (await this.payloadService.processValues('read', fieldInfo)) as FieldMeta[];
		}

		fieldInfo =
			fieldInfo ||
			systemFieldRows.find((fieldMeta) => fieldMeta.collection === collection && fieldMeta.field === field);

		try {
			column = await this.schemaInspector.columnInfo(collection, field);
			column.default_value = getDefaultValue(column);
		} catch {
			// Do nothing
		}

		const { type = 'alias', ...info } = column ? getLocalType(column, fieldInfo) : {};
		const data = {
			collection,
			field,
			type,
			meta: fieldInfo || null,
			schema: type == 'alias' ? null : { ...column, ...info },
		};

		return data;
	}

	async createField(
		collection: string,
		field: Partial<Field> & { field: string; type: Type | null },
		table?: Knex.CreateTableBuilder // allows collection creation to
	): Promise<void> {
		if (this.accountability && this.accountability.admin !== true) {
			throw new ForbiddenException();
		}

		const exists =
			field.field in this.schema.collections[collection].fields ||
			isNil(await this.knex.select('id').from('directus_fields').where({ collection, field: field.field }).first()) ===
				false;

		// Check if field already exists, either as a column, or as a row in directus_fields
		if (exists) {
			throw new InvalidPayloadException(`Field "${field.field}" already exists in collection "${collection}"`);
		}

		await this.knex.transaction(async (trx) => {
			const itemsService = new ItemsService('directus_fields', {
				knex: trx,
				accountability: this.accountability,
				schema: this.schema,
			});

			if (field.type && ALIAS_TYPES.includes(field.type) === false) {
				if (table) {
					this.addColumnToTable(table, field as Field);
				} else {
					await trx.schema.alterTable(collection, (table) => {
						this.addColumnToTable(table, field as Field);
					});
				}
			}

			if (field.meta) {
				await itemsService.createOne({
					...field.meta,
					collection: collection,
					field: field.field,
				});
			}
		});

		if (this.cache && env.CACHE_AUTO_PURGE) {
			await this.cache.clear();
		}

		if (this.schemaCache) {
			await this.schemaCache.clear();
		}
	}

	async updateField(collection: string, field: RawField): Promise<string> {
		if (this.accountability && this.accountability.admin !== true) {
			throw new ForbiddenException();
		}

		if (field.schema) {
			const existingColumn = await this.schemaInspector.columnInfo(collection, field.field);

			if (!isEqual(existingColumn, field.schema)) {
				try {
					await this.knex.schema.alterTable(collection, (table) => {
						if (!field.schema) return;
						this.addColumnToTable(table, field, existingColumn);
					});
				} catch (err) {
					throw await translateDatabaseError(err);
				}
			}
		}

		if (field.meta) {
			const record = await this.knex
				.select('id')
				.from('directus_fields')
				.where({ collection, field: field.field })
				.first();

			if (record) {
				await this.itemsService.updateOne(record.id, {
					...field.meta,
					collection: collection,
					field: field.field,
				});
			} else {
				await this.itemsService.createOne({
					...field.meta,
					collection: collection,
					field: field.field,
				});
			}
		}

		if (this.cache && env.CACHE_AUTO_PURGE) {
			await this.cache.clear();
		}

		if (this.schemaCache) {
			await this.schemaCache.clear();
		}

		return field.field;
	}

	async deleteField(collection: string, field: string): Promise<void> {
		if (this.accountability && this.accountability.admin !== true) {
			throw new ForbiddenException();
		}

		await emitter.emitAsync(`fields.delete.before`, {
			event: `fields.delete.before`,
			accountability: this.accountability,
			collection: collection,
			item: field,
			action: 'delete',
			payload: null,
			schema: this.schema,
			database: this.knex,
		});

		await this.knex.transaction(async (trx) => {
			const relations = this.schema.relations.filter((relation) => {
				return (
					(relation.collection === collection && relation.field === field) ||
					(relation.related_collection === collection && relation.meta?.one_field === field)
				);
			});

			const relationsService = new RelationsService({
				knex: trx,
				accountability: this.accountability,
				schema: this.schema,
			});

			const fieldsService = new FieldsService({
				knex: trx,
				accountability: this.accountability,
				schema: this.schema,
			});

			for (const relation of relations) {
				const isM2O = relation.collection === collection && relation.field === field;

				// If the current field is a m2o, delete the related o2m if it exists and remove the relationship
				if (isM2O) {
					await relationsService.deleteOne(collection, field);

					if (relation.related_collection && relation.meta?.one_field) {
						await fieldsService.deleteField(relation.related_collection, relation.meta.one_field);
					}
				}

				// If the current field is a o2m, just delete the one field config from the relation
				if (!isM2O && relation.meta?.one_field) {
					await trx('directus_relations')
						.update({ one_field: null })
						.where({ many_collection: relation.collection, many_field: relation.field });
				}
			}

			const collectionMeta = await trx
				.select('archive_field', 'sort_field')
				.from('directus_collections')
				.where({ collection })
				.first();

			const collectionMetaUpdates: Record<string, null> = {};

			if (collectionMeta?.archive_field === field) {
				collectionMetaUpdates.archive_field = null;
			}

			if (collectionMeta?.sort_field === field) {
				collectionMetaUpdates.sort_field = null;
			}

			if (Object.keys(collectionMetaUpdates).length > 0) {
				await trx('directus_collections').update(collectionMetaUpdates).where({ collection });
			}

			// Cleanup directus_fields
			const metaRow = await trx.select('id').from('directus_fields').where({ collection, field }).first();

			if (metaRow?.id) {
				// Handle recursive FK constraints
				await trx('directus_fields').update({ group: null }).where({ group: metaRow.id });
			}

			await trx('directus_fields').delete().where({ collection, field });

			if (
				this.schema.collections[collection] &&
				field in this.schema.collections[collection].fields &&
				this.schema.collections[collection].fields[field].alias === false
			) {
				await trx.schema.table(collection, (table) => {
					table.dropColumn(field);
				});
			}
		});

		if (this.cache && env.CACHE_AUTO_PURGE) {
			await this.cache.clear();
		}

		if (this.schemaCache) {
			await this.schemaCache.clear();
		}

		emitAsyncSafe(`fields.delete`, {
			event: `fields.delete`,
			accountability: this.accountability,
			collection: collection,
			item: field,
			action: 'delete',
			payload: null,
			schema: this.schema,
			database: this.knex,
		});
	}

	public addColumnToTable(table: Knex.CreateTableBuilder, field: RawField | Field, alter: Column | null = null): void {
		let column: Knex.ColumnBuilder;

		// Don't attempt to add a DB column for alias / corrupt fields
		if (field.type === 'alias' || field.type === 'unknown') return;

		if (field.schema?.has_auto_increment) {
			column = table.increments(field.field);
		} else if (field.type === 'string') {
			column = table.string(field.field, field.schema?.max_length ?? undefined);
		} else if (['float', 'decimal'].includes(field.type)) {
			const type = field.type as 'float' | 'decimal';
			column = table[type](field.field, field.schema?.numeric_precision || 10, field.schema?.numeric_scale || 5);
		} else if (field.type === 'csv') {
			column = table.string(field.field);
		} else if (field.type === 'hash') {
			column = table.string(field.field, 255);
<<<<<<< HEAD
		} else if (field.type === 'geometry') {
			const helper = getGeometryHelper();
			column = helper.createColumn(table, field);
=======
		} else if (field.type === 'dateTime') {
			column = table.dateTime(field.field, { useTz: false });
		} else if (field.type === 'timestamp') {
			column = table.timestamp(field.field, { useTz: true });
>>>>>>> 6eafe010
		} else {
			column = table[field.type](field.field);
		}

		if (field.schema?.default_value !== undefined) {
			if (typeof field.schema.default_value === 'string' && field.schema.default_value.toLowerCase() === 'now()') {
				column.defaultTo(this.knex.fn.now());
			} else if (
				typeof field.schema.default_value === 'string' &&
				['"null"', 'null'].includes(field.schema.default_value.toLowerCase())
			) {
				column.defaultTo(null);
			} else {
				column.defaultTo(field.schema.default_value);
			}
		}

		if (field.schema?.is_nullable !== undefined && field.schema.is_nullable === false) {
			column.notNullable();
		} else {
			column.nullable();
		}

		if (field.schema?.is_unique === true) {
			if (!alter || alter.is_unique === false) {
				column.unique();
			}
		} else if (field.schema?.is_unique === false) {
			if (alter && alter.is_unique === true) {
				table.dropUnique([field.field]);
			}
		}

		if (field.schema?.is_primary_key) {
			column.primary().notNullable();
		}

		if (alter) {
			column.alter();
		}
	}
}<|MERGE_RESOLUTION|>--- conflicted
+++ resolved
@@ -11,31 +11,17 @@
 import { translateDatabaseError } from '../exceptions/database/translate';
 import { ItemsService } from '../services/items';
 import { PayloadService } from '../services/payload';
-<<<<<<< HEAD
-import { AbstractServiceOptions, Accountability, SchemaOverview } from '../types';
-import { Field, RawField, FieldMeta, Type } from '@directus/shared/types';
-import getDefaultValue from '../utils/get-default-value';
-import getLocalType from '../utils/get-local-type';
-import { toArray } from '../utils/to-array';
-=======
 import { AbstractServiceOptions, SchemaOverview } from '../types';
 import { Accountability } from '@directus/shared/types';
-import { Field, FieldMeta, Type } from '@directus/shared/types';
+import { Field, FieldMeta, RawField, Type } from '@directus/shared/types';
 import getDefaultValue from '../utils/get-default-value';
 import getLocalType from '../utils/get-local-type';
 import { toArray } from '@directus/shared/utils';
->>>>>>> 6eafe010
 import { isEqual, isNil } from 'lodash';
 import { RelationsService } from './relations';
 import { getGeometryHelper } from '../database/helpers/geometry';
 import Keyv from 'keyv';
-import { DeepPartial } from '@directus/shared/types';
-
-<<<<<<< HEAD
-=======
-export type RawField = DeepPartial<Field> & { field: string; type: Type };
-
->>>>>>> 6eafe010
+
 export class FieldsService {
 	knex: Knex;
 	accountability: Accountability | null;
@@ -464,16 +450,13 @@
 			column = table.string(field.field);
 		} else if (field.type === 'hash') {
 			column = table.string(field.field, 255);
-<<<<<<< HEAD
-		} else if (field.type === 'geometry') {
-			const helper = getGeometryHelper();
-			column = helper.createColumn(table, field);
-=======
 		} else if (field.type === 'dateTime') {
 			column = table.dateTime(field.field, { useTz: false });
 		} else if (field.type === 'timestamp') {
 			column = table.timestamp(field.field, { useTz: true });
->>>>>>> 6eafe010
+		} else if (field.type === 'geometry') {
+			const helper = getGeometryHelper();
+			column = helper.createColumn(table, field);
 		} else {
 			column = table[field.type](field.field);
 		}
