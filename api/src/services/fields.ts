import SchemaInspector from '@directus/schema';
import { REGEX_BETWEEN_PARENS } from '@directus/shared/constants';
import { Accountability, Field, FieldMeta, RawField, SchemaOverview, Type } from '@directus/shared/types';
import { addFieldFlag, toArray } from '@directus/shared/utils';
import Keyv from 'keyv';
import { Knex } from 'knex';
import { Column } from 'knex-schema-inspector/dist/types/column';
import { isEqual, isNil } from 'lodash';
import { clearSystemCache, getCache } from '../cache';
import { ALIAS_TYPES } from '../constants';
import getDatabase, { getSchemaInspector } from '../database';
import { getHelpers, Helpers } from '../database/helpers';
import { systemFieldRows } from '../database/system-data/fields/';
import emitter from '../emitter';
import env from '../env';
import { ForbiddenException, InvalidPayloadException } from '../exceptions';
import { translateDatabaseError } from '../exceptions/database/translate';
import { ItemsService } from '../services/items';
import { PayloadService } from '../services/payload';
import { AbstractServiceOptions, ActionEventParams, MutationOptions } from '../types';
import getDefaultValue from '../utils/get-default-value';
import getLocalType from '../utils/get-local-type';
import { RelationsService } from './relations';
import { KNEX_TYPES } from '@directus/shared/constants';
import { getSchema } from '../utils/get-schema';

export class FieldsService {
	knex: Knex;
	helpers: Helpers;
	accountability: Accountability | null;
	itemsService: ItemsService;
	payloadService: PayloadService;
	schemaInspector: ReturnType<typeof SchemaInspector>;
	schema: SchemaOverview;
	cache: Keyv<any> | null;
	systemCache: Keyv<any>;

	constructor(options: AbstractServiceOptions) {
		this.knex = options.knex || getDatabase();
		this.helpers = getHelpers(this.knex);
		this.schemaInspector = options.knex ? SchemaInspector(options.knex) : getSchemaInspector();
		this.accountability = options.accountability || null;
		this.itemsService = new ItemsService('directus_fields', options);
		this.payloadService = new PayloadService('directus_fields', options);
		this.schema = options.schema;

		const { cache, systemCache } = getCache();

		this.cache = cache;
		this.systemCache = systemCache;
	}

	private get hasReadAccess() {
		return !!this.accountability?.permissions?.find((permission) => {
			return permission.collection === 'directus_fields' && permission.action === 'read';
		});
	}

	async readAll(collection?: string): Promise<Field[]> {
		let fields: FieldMeta[];

		if (this.accountability && this.accountability.admin !== true && this.hasReadAccess === false) {
			throw new ForbiddenException();
		}

		const nonAuthorizedItemsService = new ItemsService('directus_fields', {
			knex: this.knex,
			schema: this.schema,
		});

		if (collection) {
			fields = (await nonAuthorizedItemsService.readByQuery({
				filter: { collection: { _eq: collection } },
				limit: -1,
			})) as FieldMeta[];

			fields.push(...systemFieldRows.filter((fieldMeta) => fieldMeta.collection === collection));
		} else {
			fields = (await nonAuthorizedItemsService.readByQuery({ limit: -1 })) as FieldMeta[];
			fields.push(...systemFieldRows);
		}

		const columns = (await this.schemaInspector.columnInfo(collection)).map((column) => ({
			...column,
			default_value: getDefaultValue(column),
		}));

		const columnsWithSystem = columns.map((column) => {
			const field = fields.find((field) => {
				return field.field === column.name && field.collection === column.table;
			});

			const type = getLocalType(column, field);

			const data = {
				collection: column.table,
				field: column.name,
				type: type,
				schema: column,
				meta: field || null,
			};

			return data as Field;
		});

		const aliasQuery = this.knex.select<any[]>('*').from('directus_fields');

		if (collection) {
			aliasQuery.andWhere('collection', collection);
		}

		let aliasFields = [...((await this.payloadService.processValues('read', await aliasQuery)) as FieldMeta[])];

		if (collection) {
			aliasFields.push(...systemFieldRows.filter((fieldMeta) => fieldMeta.collection === collection));
		} else {
			aliasFields.push(...systemFieldRows);
		}

		aliasFields = aliasFields.filter((field) => {
			const specials = toArray(field.special);

			for (const type of ALIAS_TYPES) {
				if (specials.includes(type)) return true;
			}

			return false;
		});

		const aliasFieldsAsField = aliasFields.map((field) => {
			const type = getLocalType(undefined, field);

			const data = {
				collection: field.collection,
				field: field.field,
				type,
				schema: null,
				meta: field,
			};

			return data;
		}) as Field[];

		const knownCollections = Object.keys(this.schema.collections);

		const result = [...columnsWithSystem, ...aliasFieldsAsField].filter((field) =>
			knownCollections.includes(field.collection)
		);

		// Filter the result so we only return the fields you have read access to
		if (this.accountability && this.accountability.admin !== true) {
			const permissions = this.accountability.permissions!.filter((permission) => {
				return permission.action === 'read';
			});

			const allowedFieldsInCollection: Record<string, string[]> = {};

			permissions.forEach((permission) => {
				allowedFieldsInCollection[permission.collection] = permission.fields ?? [];
			});

			if (collection && collection in allowedFieldsInCollection === false) {
				throw new ForbiddenException();
			}

			return result.filter((field) => {
				if (field.collection in allowedFieldsInCollection === false) return false;
				const allowedFields = allowedFieldsInCollection[field.collection];
				if (allowedFields[0] === '*') return true;
				return allowedFields.includes(field.field);
			});
		}

		// Update specific database type overrides
		for (const field of result) {
			if (field.meta?.special?.includes('cast-timestamp')) {
				field.type = 'timestamp';
			} else if (field.meta?.special?.includes('cast-datetime')) {
				field.type = 'dateTime';
			}

			this.helpers.schema.processField(field);
		}

		return result;
	}

	async readOne(collection: string, field: string): Promise<Record<string, any>> {
		if (this.accountability && this.accountability.admin !== true) {
			if (this.hasReadAccess === false) {
				throw new ForbiddenException();
			}

			const permissions = this.accountability.permissions!.find((permission) => {
				return permission.action === 'read' && permission.collection === collection;
			});

			if (!permissions || !permissions.fields) throw new ForbiddenException();
			if (permissions.fields.includes('*') === false) {
				const allowedFields = permissions.fields;
				if (allowedFields.includes(field) === false) throw new ForbiddenException();
			}
		}

		let column = undefined;
		let fieldInfo = await this.knex.select('*').from('directus_fields').where({ collection, field }).first();

		if (fieldInfo) {
			fieldInfo = (await this.payloadService.processValues('read', fieldInfo)) as FieldMeta[];
		}

		fieldInfo =
			fieldInfo ||
			systemFieldRows.find((fieldMeta) => fieldMeta.collection === collection && fieldMeta.field === field);

		try {
			column = await this.schemaInspector.columnInfo(collection, field);
		} catch {
			// Do nothing
		}

		if (!column && !fieldInfo) throw new ForbiddenException();

		const type = getLocalType(column, fieldInfo);

		const columnWithCastDefaultValue = column
			? {
					...column,
					default_value: getDefaultValue(column),
			  }
			: null;

		const data = {
			collection,
			field,
			type,
			meta: fieldInfo || null,
			schema: type === 'alias' ? null : columnWithCastDefaultValue,
		};

		return data;
	}

	async createField(
		collection: string,
		field: Partial<Field> & { field: string; type: Type | null },
		table?: Knex.CreateTableBuilder, // allows collection creation to
		opts?: MutationOptions
	): Promise<void> {
		if (this.accountability && this.accountability.admin !== true) {
			throw new ForbiddenException();
		}

		const runPostColumnChange = await this.helpers.schema.preColumnChange();
		const nestedActionEvents: ActionEventParams[] = [];

		try {
			const exists =
				field.field in this.schema.collections[collection].fields ||
				isNil(
					await this.knex.select('id').from('directus_fields').where({ collection, field: field.field }).first()
				) === false;

			// Check if field already exists, either as a column, or as a row in directus_fields
			if (exists) {
				throw new InvalidPayloadException(`Field "${field.field}" already exists in collection "${collection}"`);
			}

			// Add flag for specific database type overrides
			const flagToAdd = this.helpers.date.fieldFlagForField(field.type);
			if (flagToAdd) {
				addFieldFlag(field, flagToAdd);
			}

			await this.knex.transaction(async (trx) => {
				const itemsService = new ItemsService('directus_fields', {
					knex: trx,
					accountability: this.accountability,
					schema: this.schema,
				});

				const hookAdjustedField = await emitter.emitFilter(
					`fields.create`,
					field,
					{
						collection: collection,
					},
					{
						database: trx,
						schema: this.schema,
						accountability: this.accountability,
					}
				);

				if (hookAdjustedField.type && ALIAS_TYPES.includes(hookAdjustedField.type) === false) {
					if (table) {
						this.addColumnToTable(table, hookAdjustedField as Field);
					} else {
						await trx.schema.alterTable(collection, (table) => {
							this.addColumnToTable(table, hookAdjustedField as Field);
						});
					}
				}

				if (hookAdjustedField.meta) {
					await itemsService.createOne(
						{
							...hookAdjustedField.meta,
							collection: collection,
							field: hookAdjustedField.field,
						},
						{ emitEvents: false }
					);
				}

				const actionEvent = {
					event: 'fields.create',
					meta: {
						payload: hookAdjustedField,
						key: hookAdjustedField.field,
						collection: collection,
					},
					context: {
						database: getDatabase(),
						schema: this.schema,
						accountability: this.accountability,
					},
				};

				if (opts?.bypassEmitAction) {
					opts.bypassEmitAction(actionEvent);
				} else {
					nestedActionEvents.push(actionEvent);
				}
			});
		} finally {
			if (runPostColumnChange) {
				await this.helpers.schema.postColumnChange();
			}

			if (this.cache && env.CACHE_AUTO_PURGE && opts?.autoPurgeCache !== false) {
				await this.cache.clear();
			}

			if (opts?.autoPurgeSystemCache !== false) {
				await clearSystemCache();
			}

			if (opts?.emitEvents !== false && nestedActionEvents.length > 0) {
<<<<<<< HEAD
				const updatedSchema = await getSchema({ accountability: this.accountability || undefined });
=======
				const updatedSchema = await getSchema();
>>>>>>> daf931a4

				for (const nestedActionEvent of nestedActionEvents) {
					nestedActionEvent.context.schema = updatedSchema;
					emitter.emitAction(nestedActionEvent.event, nestedActionEvent.meta, nestedActionEvent.context);
				}
			}
		}
	}

	async updateField(collection: string, field: RawField, opts?: MutationOptions): Promise<string> {
		if (this.accountability && this.accountability.admin !== true) {
			throw new ForbiddenException();
		}

		const runPostColumnChange = await this.helpers.schema.preColumnChange();
		const nestedActionEvents: ActionEventParams[] = [];

		try {
			const hookAdjustedField = await emitter.emitFilter(
				`fields.update`,
				field,
				{
					keys: [field.field],
					collection: collection,
				},
				{
					database: this.knex,
					schema: this.schema,
					accountability: this.accountability,
				}
			);

			const record = field.meta
				? await this.knex.select('id').from('directus_fields').where({ collection, field: field.field }).first()
				: null;

			if (
				hookAdjustedField.type &&
				(hookAdjustedField.type === 'alias' ||
					this.schema.collections[collection].fields[field.field]?.type === 'alias') &&
				hookAdjustedField.type !== (this.schema.collections[collection].fields[field.field]?.type ?? 'alias')
			) {
				throw new InvalidPayloadException('Alias type cannot be changed');
			}

			if (hookAdjustedField.schema) {
				const existingColumn = await this.schemaInspector.columnInfo(collection, hookAdjustedField.field);

				if (!isEqual(existingColumn, hookAdjustedField.schema)) {
					try {
						await this.knex.schema.alterTable(collection, (table) => {
							if (!hookAdjustedField.schema) return;
							this.addColumnToTable(table, field, existingColumn);
						});
					} catch (err: any) {
						throw await translateDatabaseError(err);
					}
				}
			}

			if (hookAdjustedField.meta) {
				if (record) {
					await this.itemsService.updateOne(
						record.id,
						{
							...hookAdjustedField.meta,
							collection: collection,
							field: hookAdjustedField.field,
						},
						{ emitEvents: false }
					);
				} else {
					await this.itemsService.createOne(
						{
							...hookAdjustedField.meta,
							collection: collection,
							field: hookAdjustedField.field,
						},
						{ emitEvents: false }
					);
				}
			}

			const actionEvent = {
				event: 'fields.update',
				meta: {
					payload: hookAdjustedField,
					keys: [hookAdjustedField.field],
					collection: collection,
				},
				context: {
					database: getDatabase(),
					schema: this.schema,
					accountability: this.accountability,
				},
			};

			if (opts?.bypassEmitAction) {
				opts.bypassEmitAction(actionEvent);
			} else {
				nestedActionEvents.push(actionEvent);
			}

			return field.field;
		} finally {
			if (runPostColumnChange) {
				await this.helpers.schema.postColumnChange();
			}

			if (this.cache && env.CACHE_AUTO_PURGE && opts?.autoPurgeCache !== false) {
				await this.cache.clear();
			}

			if (opts?.autoPurgeSystemCache !== false) {
				await clearSystemCache();
			}

			if (opts?.emitEvents !== false && nestedActionEvents.length > 0) {
<<<<<<< HEAD
				const updatedSchema = await getSchema({ accountability: this.accountability || undefined });
=======
				const updatedSchema = await getSchema();
>>>>>>> daf931a4

				for (const nestedActionEvent of nestedActionEvents) {
					nestedActionEvent.context.schema = updatedSchema;
					emitter.emitAction(nestedActionEvent.event, nestedActionEvent.meta, nestedActionEvent.context);
				}
			}
		}
	}

	async deleteField(collection: string, field: string, opts?: MutationOptions): Promise<void> {
		if (this.accountability && this.accountability.admin !== true) {
			throw new ForbiddenException();
		}

		const runPostColumnChange = await this.helpers.schema.preColumnChange();
		const nestedActionEvents: ActionEventParams[] = [];

		try {
			await emitter.emitFilter(
				'fields.delete',
				[field],
				{
					collection: collection,
				},
				{
					database: this.knex,
					schema: this.schema,
					accountability: this.accountability,
				}
			);

			await this.knex.transaction(async (trx) => {
				const relations = this.schema.relations.filter((relation) => {
					return (
						(relation.collection === collection && relation.field === field) ||
						(relation.related_collection === collection && relation.meta?.one_field === field)
					);
				});

				const relationsService = new RelationsService({
					knex: trx,
					accountability: this.accountability,
					schema: this.schema,
				});

				const fieldsService = new FieldsService({
					knex: trx,
					accountability: this.accountability,
					schema: this.schema,
				});

				for (const relation of relations) {
					const isM2O = relation.collection === collection && relation.field === field;

					// If the current field is a m2o, delete the related o2m if it exists and remove the relationship
					if (isM2O) {
						await relationsService.deleteOne(collection, field, {
							autoPurgeSystemCache: false,
							bypassEmitAction: (params) =>
								opts?.bypassEmitAction ? opts.bypassEmitAction(params) : nestedActionEvents.push(params),
						});

						if (
							relation.related_collection &&
							relation.meta?.one_field &&
							relation.related_collection !== collection &&
							relation.meta.one_field !== field
						) {
							await fieldsService.deleteField(relation.related_collection, relation.meta.one_field, {
								autoPurgeCache: false,
								autoPurgeSystemCache: false,
								bypassEmitAction: (params) =>
									opts?.bypassEmitAction ? opts.bypassEmitAction(params) : nestedActionEvents.push(params),
							});
						}
					}

					// If the current field is a o2m, just delete the one field config from the relation
					if (!isM2O && relation.meta?.one_field) {
						await trx('directus_relations')
							.update({ one_field: null })
							.where({ many_collection: relation.collection, many_field: relation.field });
					}
				}

				// Delete field only after foreign key constraints are removed
				if (
					this.schema.collections[collection] &&
					field in this.schema.collections[collection].fields &&
					this.schema.collections[collection].fields[field].alias === false
				) {
					await trx.schema.table(collection, (table) => {
						table.dropColumn(field);
					});
				}

				const collectionMeta = await trx
					.select('archive_field', 'sort_field')
					.from('directus_collections')
					.where({ collection })
					.first();

				const collectionMetaUpdates: Record<string, null> = {};

				if (collectionMeta?.archive_field === field) {
					collectionMetaUpdates.archive_field = null;
				}

				if (collectionMeta?.sort_field === field) {
					collectionMetaUpdates.sort_field = null;
				}

				if (Object.keys(collectionMetaUpdates).length > 0) {
					await trx('directus_collections').update(collectionMetaUpdates).where({ collection });
				}

				// Cleanup directus_fields
				const metaRow = await trx
					.select('collection', 'field')
					.from('directus_fields')
					.where({ collection, field })
					.first();

				if (metaRow) {
					// Handle recursive FK constraints
					await trx('directus_fields')
						.update({ group: null })
						.where({ group: metaRow.field, collection: metaRow.collection });
				}

				await trx('directus_fields').delete().where({ collection, field });
			});

			const actionEvent = {
				event: 'fields.delete',
				meta: {
					payload: [field],
					collection: collection,
				},
				context: {
					database: this.knex,
					schema: this.schema,
					accountability: this.accountability,
				},
			};

			if (opts?.bypassEmitAction) {
				opts.bypassEmitAction(actionEvent);
			} else {
				nestedActionEvents.push(actionEvent);
			}
		} finally {
			if (runPostColumnChange) {
				await this.helpers.schema.postColumnChange();
			}

			if (this.cache && env.CACHE_AUTO_PURGE && opts?.autoPurgeCache !== false) {
				await this.cache.clear();
			}

			if (opts?.autoPurgeSystemCache !== false) {
				await clearSystemCache();
			}

			if (opts?.emitEvents !== false && nestedActionEvents.length > 0) {
				const updatedSchema = await getSchema();

				for (const nestedActionEvent of nestedActionEvents) {
					nestedActionEvent.context.schema = updatedSchema;
					emitter.emitAction(nestedActionEvent.event, nestedActionEvent.meta, nestedActionEvent.context);
				}
			}
		}
	}

	public addColumnToTable(table: Knex.CreateTableBuilder, field: RawField | Field, alter: Column | null = null): void {
		let column: Knex.ColumnBuilder;

		// Don't attempt to add a DB column for alias / corrupt fields
		if (field.type === 'alias' || field.type === 'unknown') return;

		if (field.schema?.has_auto_increment) {
			if (field.type === 'bigInteger') {
				// Create an auto-incremented big integer (MySQL, PostgreSQL) or an auto-incremented integer (other DBs)
				column = table.bigIncrements(field.field);
			} else {
				column = table.increments(field.field);
			}
		} else if (field.type === 'string') {
			column = table.string(field.field, field.schema?.max_length ?? undefined);
		} else if (['float', 'decimal'].includes(field.type)) {
			const type = field.type as 'float' | 'decimal';
			column = table[type](field.field, field.schema?.numeric_precision ?? 10, field.schema?.numeric_scale ?? 5);
		} else if (field.type === 'csv') {
			column = table.string(field.field);
		} else if (field.type === 'hash') {
			column = table.string(field.field, 255);
		} else if (field.type === 'dateTime') {
			column = table.dateTime(field.field, { useTz: false });
		} else if (field.type === 'timestamp') {
			column = table.timestamp(field.field, { useTz: true });
		} else if (field.type.startsWith('geometry')) {
			column = this.helpers.st.createColumn(table, field);
		} else if (KNEX_TYPES.includes(field.type as typeof KNEX_TYPES[number])) {
			column = table[field.type as typeof KNEX_TYPES[number]](field.field);
		} else {
			throw new InvalidPayloadException(`Illegal type passed: "${field.type}"`);
		}

		if (field.schema?.default_value !== undefined) {
			if (
				typeof field.schema.default_value === 'string' &&
				(field.schema.default_value.toLowerCase() === 'now()' || field.schema.default_value === 'CURRENT_TIMESTAMP')
			) {
				column.defaultTo(this.knex.fn.now());
			} else if (
				typeof field.schema.default_value === 'string' &&
				field.schema.default_value.includes('CURRENT_TIMESTAMP(') &&
				field.schema.default_value.includes(')')
			) {
				const precision = field.schema.default_value.match(REGEX_BETWEEN_PARENS)![1];
				column.defaultTo(this.knex.fn.now(Number(precision)));
			} else {
				column.defaultTo(field.schema.default_value);
			}
		}

		if (field.schema?.is_nullable === false) {
			if (!alter || alter.is_nullable === true) {
				column.notNullable();
			}
		} else {
			if (!alter || alter.is_nullable === false) {
				column.nullable();
			}
		}

		if (field.schema?.is_primary_key) {
			column.primary().notNullable();
		} else if (field.schema?.is_unique === true) {
			if (!alter || alter.is_unique === false) {
				column.unique();
			}
		} else if (field.schema?.is_unique === false) {
			if (alter && alter.is_unique === true) {
				table.dropUnique([field.field]);
			}
		}

		if (alter) {
			column.alter();
		}
	}
}<|MERGE_RESOLUTION|>--- conflicted
+++ resolved
@@ -347,11 +347,7 @@
 			}
 
 			if (opts?.emitEvents !== false && nestedActionEvents.length > 0) {
-<<<<<<< HEAD
-				const updatedSchema = await getSchema({ accountability: this.accountability || undefined });
-=======
 				const updatedSchema = await getSchema();
->>>>>>> daf931a4
 
 				for (const nestedActionEvent of nestedActionEvents) {
 					nestedActionEvent.context.schema = updatedSchema;
@@ -470,11 +466,7 @@
 			}
 
 			if (opts?.emitEvents !== false && nestedActionEvents.length > 0) {
-<<<<<<< HEAD
-				const updatedSchema = await getSchema({ accountability: this.accountability || undefined });
-=======
 				const updatedSchema = await getSchema();
->>>>>>> daf931a4
 
 				for (const nestedActionEvent of nestedActionEvents) {
 					nestedActionEvent.context.schema = updatedSchema;
