import SchemaInspector from '@directus/schema';
import { REGEX_BETWEEN_PARENS } from '@directus/shared/constants';
import { Accountability, Field, FieldMeta, RawField, SchemaOverview, Type } from '@directus/shared/types';
import { addFieldFlag, toArray } from '@directus/shared/utils';
import Keyv from 'keyv';
import { Knex } from 'knex';
import { Column } from 'knex-schema-inspector/dist/types/column';
import { isEqual, isNil } from 'lodash';
import { clearSystemCache, getCache } from '../cache';
import { ALIAS_TYPES } from '../constants';
import getDatabase, { getSchemaInspector } from '../database';
import { getHelpers, Helpers } from '../database/helpers';
import { systemFieldRows } from '../database/system-data/fields/';
import emitter from '../emitter';
import env from '../env';
import { ForbiddenException, InvalidPayloadException } from '../exceptions';
import { translateDatabaseError } from '../exceptions/database/translate';
import { ItemsService } from '../services/items';
import { PayloadService } from '../services/payload';
import { AbstractServiceOptions, ActionEventParams, MutationOptions } from '../types';
import getDefaultValue from '../utils/get-default-value';
import getLocalType from '../utils/get-local-type';
import { RelationsService } from './relations';
import { KNEX_TYPES } from '@directus/shared/constants';
import { getSchema } from '../utils/get-schema';

export class FieldsService {
	knex: Knex;
	helpers: Helpers;
	accountability: Accountability | null;
	itemsService: ItemsService;
	payloadService: PayloadService;
	schemaInspector: ReturnType<typeof SchemaInspector>;
	schema: SchemaOverview;
	cache: Keyv<any> | null;
	systemCache: Keyv<any>;

	constructor(options: AbstractServiceOptions) {
		this.knex = options.knex || getDatabase();
		this.helpers = getHelpers(this.knex);
		this.schemaInspector = options.knex ? SchemaInspector(options.knex) : getSchemaInspector();
		this.accountability = options.accountability || null;
		this.itemsService = new ItemsService('directus_fields', options);
		this.payloadService = new PayloadService('directus_fields', options);
		this.schema = options.schema;

		const { cache, systemCache } = getCache();

		this.cache = cache;
		this.systemCache = systemCache;
	}

	private get hasReadAccess() {
		return !!this.accountability?.permissions?.find((permission) => {
			return permission.collection === 'directus_fields' && permission.action === 'read';
		});
	}

	async readAll(collection?: string): Promise<Field[]> {
		let fields: FieldMeta[];

		if (this.accountability && this.accountability.admin !== true && this.hasReadAccess === false) {
			throw new ForbiddenException();
		}

		const nonAuthorizedItemsService = new ItemsService('directus_fields', {
			knex: this.knex,
			schema: this.schema,
		});

		if (collection) {
			fields = (await nonAuthorizedItemsService.readByQuery({
				filter: { collection: { _eq: collection } },
				limit: -1,
			})) as FieldMeta[];

			fields.push(...systemFieldRows.filter((fieldMeta) => fieldMeta.collection === collection));
		} else {
			fields = (await nonAuthorizedItemsService.readByQuery({ limit: -1 })) as FieldMeta[];
			fields.push(...systemFieldRows);
		}

		const columns = (await this.schemaInspector.columnInfo(collection)).map((column) => ({
			...column,
			default_value: getDefaultValue(column),
		}));

		const columnsWithSystem = columns.map((column) => {
			const field = fields.find((field) => {
				return field.field === column.name && field.collection === column.table;
			});

			const type = getLocalType(column, field);

			const data = {
				collection: column.table,
				field: column.name,
				type: type,
				schema: column,
				meta: field || null,
			};

			return data as Field;
		});

		const aliasQuery = this.knex.select<any[]>('*').from('directus_fields');

		if (collection) {
			aliasQuery.andWhere('collection', collection);
		}

		let aliasFields = [...((await this.payloadService.processValues('read', await aliasQuery)) as FieldMeta[])];

		if (collection) {
			aliasFields.push(...systemFieldRows.filter((fieldMeta) => fieldMeta.collection === collection));
		} else {
			aliasFields.push(...systemFieldRows);
		}

		aliasFields = aliasFields.filter((field) => {
			const specials = toArray(field.special);

			for (const type of ALIAS_TYPES) {
				if (specials.includes(type)) return true;
			}

			return false;
		});

		const aliasFieldsAsField = aliasFields.map((field) => {
			const type = getLocalType(undefined, field);

			const data = {
				collection: field.collection,
				field: field.field,
				type,
				schema: null,
				meta: field,
			};

			return data;
		}) as Field[];

		const knownCollections = Object.keys(this.schema.collections);

		const result = [...columnsWithSystem, ...aliasFieldsAsField].filter((field) =>
			knownCollections.includes(field.collection)
		);

		// Filter the result so we only return the fields you have read access to
		if (this.accountability && this.accountability.admin !== true) {
			const permissions = this.accountability.permissions!.filter((permission) => {
				return permission.action === 'read';
			});

			const allowedFieldsInCollection: Record<string, string[]> = {};

			permissions.forEach((permission) => {
				allowedFieldsInCollection[permission.collection] = permission.fields ?? [];
			});

			if (collection && collection in allowedFieldsInCollection === false) {
				throw new ForbiddenException();
			}

			return result.filter((field) => {
				if (field.collection in allowedFieldsInCollection === false) return false;
				const allowedFields = allowedFieldsInCollection[field.collection];
				if (allowedFields[0] === '*') return true;
				return allowedFields.includes(field.field);
			});
		}

		// Update specific database type overrides
		for (const field of result) {
			if (field.meta?.special?.includes('cast-timestamp')) {
				field.type = 'timestamp';
			} else if (field.meta?.special?.includes('cast-datetime')) {
				field.type = 'dateTime';
			}
		}

		return result;
	}

	async readOne(collection: string, field: string): Promise<Record<string, any>> {
		if (this.accountability && this.accountability.admin !== true) {
			if (this.hasReadAccess === false) {
				throw new ForbiddenException();
			}

			const permissions = this.accountability.permissions!.find((permission) => {
				return permission.action === 'read' && permission.collection === collection;
			});

			if (!permissions || !permissions.fields) throw new ForbiddenException();
			if (permissions.fields.includes('*') === false) {
				const allowedFields = permissions.fields;
				if (allowedFields.includes(field) === false) throw new ForbiddenException();
			}
		}

		let column = undefined;
		let fieldInfo = await this.knex.select('*').from('directus_fields').where({ collection, field }).first();

		if (fieldInfo) {
			fieldInfo = (await this.payloadService.processValues('read', fieldInfo)) as FieldMeta[];
		}

		fieldInfo =
			fieldInfo ||
			systemFieldRows.find((fieldMeta) => fieldMeta.collection === collection && fieldMeta.field === field);

		try {
			column = await this.schemaInspector.columnInfo(collection, field);
		} catch {
			// Do nothing
		}

		if (!column && !fieldInfo) throw new ForbiddenException();

		const type = getLocalType(column, fieldInfo);

		const columnWithCastDefaultValue = column
			? {
					...column,
					default_value: getDefaultValue(column),
			  }
			: null;

		const data = {
			collection,
			field,
			type,
			meta: fieldInfo || null,
			schema: type === 'alias' ? null : columnWithCastDefaultValue,
		};

		return data;
	}

	async createField(
		collection: string,
		field: Partial<Field> & { field: string; type: Type | null },
		table?: Knex.CreateTableBuilder // allows collection creation to
	): Promise<void> {
		if (this.accountability && this.accountability.admin !== true) {
			throw new ForbiddenException();
		}

		const runPostColumnChange = await this.helpers.schema.preColumnChange();
		const nestedActionEvents: ActionEventParams[] = [];

		try {
			const exists =
				field.field in this.schema.collections[collection].fields ||
				isNil(
					await this.knex.select('id').from('directus_fields').where({ collection, field: field.field }).first()
				) === false;

			// Check if field already exists, either as a column, or as a row in directus_fields
			if (exists) {
				throw new InvalidPayloadException(`Field "${field.field}" already exists in collection "${collection}"`);
			}

			// Add flag for specific database type overrides
			const flagToAdd = this.helpers.date.fieldFlagForField(field.type);
			if (flagToAdd) {
				addFieldFlag(field, flagToAdd);
			}

			await this.knex.transaction(async (trx) => {
				const itemsService = new ItemsService('directus_fields', {
					knex: trx,
					accountability: this.accountability,
					schema: this.schema,
				});

				const hookAdjustedField = await emitter.emitFilter(
					`fields.create`,
					field,
					{
						collection: collection,
					},
					{
						database: trx,
						schema: this.schema,
						accountability: this.accountability,
					}
				);

				if (hookAdjustedField.type && ALIAS_TYPES.includes(hookAdjustedField.type) === false) {
					if (table) {
						this.addColumnToTable(table, hookAdjustedField as Field);
					} else {
						await trx.schema.alterTable(collection, (table) => {
							this.addColumnToTable(table, hookAdjustedField as Field);
						});
					}
				}

				if (hookAdjustedField.meta) {
					await itemsService.createOne(
						{
							...hookAdjustedField.meta,
							collection: collection,
							field: hookAdjustedField.field,
						},
						{ emitEvents: false }
					);
				}

				nestedActionEvents.push({
					event: 'fields.create',
					meta: {
						payload: hookAdjustedField,
						key: hookAdjustedField.field,
						collection: collection,
					},
					context: {
						database: getDatabase(),
						schema: this.schema,
						accountability: this.accountability,
					},
				});
			});
		} finally {
			if (runPostColumnChange) {
				await this.helpers.schema.postColumnChange();
			}

			if (this.cache && env.CACHE_AUTO_PURGE) {
				await this.cache.clear();
			}

			await clearSystemCache();

			const updatedSchema = await getSchema({ accountability: this.accountability || undefined });

			for (const nestedActionEvent of nestedActionEvents) {
				nestedActionEvent.context.schema = updatedSchema;
				emitter.emitAction(nestedActionEvent.event, nestedActionEvent.meta, nestedActionEvent.context);
			}
		}
	}

	async updateField(collection: string, field: RawField): Promise<string> {
		if (this.accountability && this.accountability.admin !== true) {
			throw new ForbiddenException();
		}

		const runPostColumnChange = await this.helpers.schema.preColumnChange();
		const nestedActionEvents: ActionEventParams[] = [];

		try {
			const hookAdjustedField = await emitter.emitFilter(
				`fields.update`,
				field,
				{
					keys: [field.field],
					collection: collection,
				},
				{
					database: this.knex,
					schema: this.schema,
					accountability: this.accountability,
				}
			);

			const record = field.meta
				? await this.knex.select('id').from('directus_fields').where({ collection, field: field.field }).first()
				: null;

			if (
				(hookAdjustedField.type === 'alias' ||
					this.schema.collections[collection].fields[field.field]?.type === 'alias') &&
				hookAdjustedField.type &&
				hookAdjustedField.type !== this.schema.collections[collection].fields[field.field]?.type
			) {
				throw new InvalidPayloadException('Alias type cannot be changed');
			}

			if (hookAdjustedField.schema) {
				const existingColumn = await this.schemaInspector.columnInfo(collection, hookAdjustedField.field);

				if (!isEqual(existingColumn, hookAdjustedField.schema)) {
					try {
						await this.knex.schema.alterTable(collection, (table) => {
							if (!hookAdjustedField.schema) return;
							this.addColumnToTable(table, field, existingColumn);
						});
					} catch (err: any) {
						throw await translateDatabaseError(err);
					}
				}
			}

			if (hookAdjustedField.meta) {
				if (record) {
					await this.itemsService.updateOne(
						record.id,
						{
							...hookAdjustedField.meta,
							collection: collection,
							field: hookAdjustedField.field,
						},
						{ emitEvents: false }
					);
				} else {
					await this.itemsService.createOne(
						{
							...hookAdjustedField.meta,
							collection: collection,
							field: hookAdjustedField.field,
						},
						{ emitEvents: false }
					);
				}
			}

			nestedActionEvents.push({
				event: 'fields.update',
				meta: {
					payload: hookAdjustedField,
					keys: [hookAdjustedField.field],
					collection: collection,
				},
				context: {
					database: getDatabase(),
					schema: this.schema,
					accountability: this.accountability,
				},
			});

			return field.field;
		} finally {
			if (runPostColumnChange) {
				await this.helpers.schema.postColumnChange();
			}

			if (this.cache && env.CACHE_AUTO_PURGE) {
				await this.cache.clear();
			}

			await clearSystemCache();

			const updatedSchema = await getSchema({ accountability: this.accountability || undefined });

			for (const nestedActionEvent of nestedActionEvents) {
				nestedActionEvent.context.schema = updatedSchema;
				emitter.emitAction(nestedActionEvent.event, nestedActionEvent.meta, nestedActionEvent.context);
			}
		}
	}

	async deleteField(collection: string, field: string, opts?: MutationOptions): Promise<void> {
		if (this.accountability && this.accountability.admin !== true) {
			throw new ForbiddenException();
		}

		const runPostColumnChange = await this.helpers.schema.preColumnChange();
		const nestedActionEvents: ActionEventParams[] = [];

		try {
			await emitter.emitFilter(
				'fields.delete',
				[field],
				{
					collection: collection,
				},
				{
					database: this.knex,
					schema: this.schema,
					accountability: this.accountability,
				}
			);

			await this.knex.transaction(async (trx) => {
				const relations = this.schema.relations.filter((relation) => {
					return (
						(relation.collection === collection && relation.field === field) ||
						(relation.related_collection === collection && relation.meta?.one_field === field)
					);
				});

				const relationsService = new RelationsService({
					knex: trx,
					accountability: this.accountability,
					schema: this.schema,
				});

				const fieldsService = new FieldsService({
					knex: trx,
					accountability: this.accountability,
					schema: this.schema,
				});

				for (const relation of relations) {
					const isM2O = relation.collection === collection && relation.field === field;

					// If the current field is a m2o, delete the related o2m if it exists and remove the relationship
					if (isM2O) {
						await relationsService.deleteOne(collection, field, {
							bypassEmitAction: (params) =>
								opts?.bypassEmitAction ? opts.bypassEmitAction(params) : nestedActionEvents.push(params),
						});

<<<<<<< HEAD
						if (relation.related_collection && relation.meta?.one_field) {
							await fieldsService.deleteField(relation.related_collection, relation.meta.one_field, {
								bypassEmitAction: (params) =>
									opts?.bypassEmitAction ? opts.bypassEmitAction(params) : nestedActionEvents.push(params),
							});
=======
						if (
							relation.related_collection &&
							relation.meta?.one_field &&
							relation.related_collection !== collection &&
							relation.meta.one_field !== field
						) {
							await fieldsService.deleteField(relation.related_collection, relation.meta.one_field);
>>>>>>> 7899f6a2
						}
					}

					// If the current field is a o2m, just delete the one field config from the relation
					if (!isM2O && relation.meta?.one_field) {
						await trx('directus_relations')
							.update({ one_field: null })
							.where({ many_collection: relation.collection, many_field: relation.field });
					}
				}

				// Delete field only after foreign key constraints are removed
				if (
					this.schema.collections[collection] &&
					field in this.schema.collections[collection].fields &&
					this.schema.collections[collection].fields[field].alias === false
				) {
					await trx.schema.table(collection, (table) => {
						table.dropColumn(field);
					});
				}

				const collectionMeta = await trx
					.select('archive_field', 'sort_field')
					.from('directus_collections')
					.where({ collection })
					.first();

				const collectionMetaUpdates: Record<string, null> = {};

				if (collectionMeta?.archive_field === field) {
					collectionMetaUpdates.archive_field = null;
				}

				if (collectionMeta?.sort_field === field) {
					collectionMetaUpdates.sort_field = null;
				}

				if (Object.keys(collectionMetaUpdates).length > 0) {
					await trx('directus_collections').update(collectionMetaUpdates).where({ collection });
				}

				// Cleanup directus_fields
				const metaRow = await trx
					.select('collection', 'field')
					.from('directus_fields')
					.where({ collection, field })
					.first();

				if (metaRow) {
					// Handle recursive FK constraints
					await trx('directus_fields')
						.update({ group: null })
						.where({ group: metaRow.field, collection: metaRow.collection });
				}

				await trx('directus_fields').delete().where({ collection, field });
			});

			const actionEvent = {
				event: 'fields.delete',
				meta: {
					payload: [field],
					collection: collection,
				},
				context: {
					database: this.knex,
					schema: this.schema,
					accountability: this.accountability,
				},
			};

			if (opts?.bypassEmitAction) {
				opts.bypassEmitAction(actionEvent);
			} else {
				nestedActionEvents.push(actionEvent);
			}
		} finally {
			if (runPostColumnChange) {
				await this.helpers.schema.postColumnChange();
			}

			if (this.cache && env.CACHE_AUTO_PURGE) {
				await this.cache.clear();
			}

			await clearSystemCache();

			const updatedSchema = await getSchema({ accountability: this.accountability || undefined });

			for (const nestedActionEvent of nestedActionEvents) {
				nestedActionEvent.context.schema = updatedSchema;
				emitter.emitAction(nestedActionEvent.event, nestedActionEvent.meta, nestedActionEvent.context);
			}
		}
	}

	public addColumnToTable(table: Knex.CreateTableBuilder, field: RawField | Field, alter: Column | null = null): void {
		let column: Knex.ColumnBuilder;

		// Don't attempt to add a DB column for alias / corrupt fields
		if (field.type === 'alias' || field.type === 'unknown') return;

		if (field.schema?.has_auto_increment) {
			if (field.type === 'bigInteger') {
				// Create an auto-incremented big integer (MySQL, PostgreSQL) or an auto-incremented integer (other DBs)
				column = table.bigIncrements(field.field);
			} else {
				column = table.increments(field.field);
			}
		} else if (field.type === 'string') {
			column = table.string(field.field, field.schema?.max_length ?? undefined);
		} else if (['float', 'decimal'].includes(field.type)) {
			const type = field.type as 'float' | 'decimal';
			column = table[type](field.field, field.schema?.numeric_precision || 10, field.schema?.numeric_scale || 5);
		} else if (field.type === 'csv') {
			column = table.string(field.field);
		} else if (field.type === 'hash') {
			column = table.string(field.field, 255);
		} else if (field.type === 'dateTime') {
			column = table.dateTime(field.field, { useTz: false });
		} else if (field.type === 'timestamp') {
			column = table.timestamp(field.field, { useTz: true });
		} else if (field.type.startsWith('geometry')) {
			column = this.helpers.st.createColumn(table, field);
		} else if (KNEX_TYPES.includes(field.type as typeof KNEX_TYPES[number])) {
			column = table[field.type as typeof KNEX_TYPES[number]](field.field);
		} else {
			throw new InvalidPayloadException(`Illegal type passed: "${field.type}"`);
		}

		if (field.schema?.default_value !== undefined) {
			if (
				typeof field.schema.default_value === 'string' &&
				(field.schema.default_value.toLowerCase() === 'now()' || field.schema.default_value === 'CURRENT_TIMESTAMP')
			) {
				column.defaultTo(this.knex.fn.now());
			} else if (
				typeof field.schema.default_value === 'string' &&
				field.schema.default_value.includes('CURRENT_TIMESTAMP(') &&
				field.schema.default_value.includes(')')
			) {
				const precision = field.schema.default_value.match(REGEX_BETWEEN_PARENS)![1];
				column.defaultTo(this.knex.fn.now(Number(precision)));
			} else {
				column.defaultTo(field.schema.default_value);
			}
		}

		if (field.schema?.is_nullable === false) {
			if (!alter || alter.is_nullable === true) {
				column.notNullable();
			}
		} else {
			if (!alter || alter.is_nullable === false) {
				column.nullable();
			}
		}

		if (field.schema?.is_primary_key) {
			column.primary().notNullable();
		} else if (field.schema?.is_unique === true) {
			if (!alter || alter.is_unique === false) {
				column.unique();
			}
		} else if (field.schema?.is_unique === false) {
			if (alter && alter.is_unique === true) {
				table.dropUnique([field.field]);
			}
		}

		if (alter) {
			column.alter();
		}
	}
}<|MERGE_RESOLUTION|>--- conflicted
+++ resolved
@@ -505,21 +505,16 @@
 								opts?.bypassEmitAction ? opts.bypassEmitAction(params) : nestedActionEvents.push(params),
 						});
 
-<<<<<<< HEAD
-						if (relation.related_collection && relation.meta?.one_field) {
-							await fieldsService.deleteField(relation.related_collection, relation.meta.one_field, {
-								bypassEmitAction: (params) =>
-									opts?.bypassEmitAction ? opts.bypassEmitAction(params) : nestedActionEvents.push(params),
-							});
-=======
 						if (
 							relation.related_collection &&
 							relation.meta?.one_field &&
 							relation.related_collection !== collection &&
 							relation.meta.one_field !== field
 						) {
-							await fieldsService.deleteField(relation.related_collection, relation.meta.one_field);
->>>>>>> 7899f6a2
+							await fieldsService.deleteField(relation.related_collection, relation.meta.one_field, {
+								bypassEmitAction: (params) =>
+									opts?.bypassEmitAction ? opts.bypassEmitAction(params) : nestedActionEvents.push(params),
+							});
 						}
 					}
 
