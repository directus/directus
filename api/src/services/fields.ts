--- conflicted
+++ resolved
@@ -1,39 +1,11 @@
-<<<<<<< HEAD
-import SchemaInspector from '@directus/schema';
-import { KNEX_TYPES, REGEX_BETWEEN_PARENS } from '@directus/shared/constants';
-import type { Accountability, Field, FieldMeta, RawField, SchemaOverview, Type } from '@directus/shared/types';
-import { addFieldFlag, toArray } from '@directus/shared/utils';
-import type { Knex } from 'knex';
-import type { Column } from 'knex-schema-inspector/dist/types/column';
-import { isEqual, isNil } from 'lodash';
-import { getCache } from '../cache';
-import { ALIAS_TYPES } from '../constants';
-import getDatabase, { getSchemaInspector } from '../database';
-import { getHelpers, Helpers } from '../database/helpers';
-import { systemFieldRows } from '../database/system-data/fields/';
-import emitter from '../emitter';
-import env from '../env';
-import { ForbiddenException, InvalidPayloadException } from '../exceptions';
-import { translateDatabaseError } from '../exceptions/database/translate';
-import { ItemsService } from '../services/items';
-import { PayloadService } from '../services/payload';
-import type { AbstractServiceOptions, ActionEventParams, MutationOptions } from '../types';
-import getDefaultValue from '../utils/get-default-value';
-import getLocalType from '../utils/get-local-type';
-import { getSchema } from '../utils/get-schema';
-import type { CacheService } from './cache/cache';
-import { clearSystemCache } from '../utils/clearSystemCache';
-import { RelationsService } from './relations';
-=======
 import type { Column, SchemaInspector } from '@directus/schema';
 import { createInspector } from '@directus/schema';
 import { KNEX_TYPES, REGEX_BETWEEN_PARENS } from '@directus/constants';
 import type { Accountability, Field, FieldMeta, RawField, SchemaOverview, Type } from '@directus/types';
 import { addFieldFlag, toArray } from '@directus/utils';
-import type Keyv from 'keyv';
 import type { Knex } from 'knex';
 import { isEqual, isNil } from 'lodash-es';
-import { clearSystemCache, getCache } from '../cache.js';
+import { getCache } from '../cache.js';
 import { ALIAS_TYPES } from '../constants.js';
 import { getHelpers, Helpers } from '../database/helpers/index.js';
 import getDatabase, { getSchemaInspector } from '../database/index.js';
@@ -49,7 +21,8 @@
 import getLocalType from '../utils/get-local-type.js';
 import { getSchema } from '../utils/get-schema.js';
 import { RelationsService } from './relations.js';
->>>>>>> aeb26bdb
+import type { CacheService } from './cache/cache.js';
+import { clearSystemCache } from '../utils/clearSystemCache.js';
 
 export class FieldsService {
 	knex: Knex;
