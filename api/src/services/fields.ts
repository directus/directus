--- conflicted
+++ resolved
@@ -5,27 +5,6 @@
 import { addFieldFlag, toArray } from '@directus/utils';
 import type Keyv from 'keyv';
 import type { Knex } from 'knex';
-<<<<<<< HEAD
-import type { Column } from 'knex-schema-inspector/dist/types/column';
-import { isEqual, isNil } from 'lodash';
-import { clearSystemCache, getCache } from '../cache';
-import { ALIAS_TYPES } from '../constants';
-import getDatabase, { getSchemaInspector } from '../database';
-import { getHelpers, Helpers } from '../database/helpers';
-import { systemFieldRows } from '../database/system-data/fields/';
-import emitter from '../emitter';
-import env from '../env';
-import { ForbiddenException, InvalidPayloadException } from '../exceptions';
-import { translateDatabaseError } from '../exceptions/database/translate';
-import { ItemsService } from '../services/items';
-import { PayloadService } from '../services/payload';
-import type { AbstractServiceOptions, ActionEventParams, MutationOptions } from '../types';
-import getDefaultValue from '../utils/get-default-value';
-import getLocalType from '../utils/get-local-type';
-import { getSchema } from '../utils/get-schema';
-import { sanitizeColumn } from '../utils/sanitize-schema';
-import { RelationsService } from './relations';
-=======
 import { isEqual, isNil } from 'lodash-es';
 import { clearSystemCache, getCache } from '../cache.js';
 import { ALIAS_TYPES } from '../constants.js';
@@ -42,8 +21,8 @@
 import getDefaultValue from '../utils/get-default-value.js';
 import getLocalType from '../utils/get-local-type.js';
 import { getSchema } from '../utils/get-schema.js';
+import { sanitizeColumn } from '../utils/sanitize-schema.js';
 import { RelationsService } from './relations.js';
->>>>>>> f1b48cb8
 
 export class FieldsService {
 	knex: Knex;
