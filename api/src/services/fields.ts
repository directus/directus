--- conflicted
+++ resolved
@@ -249,6 +249,12 @@
 				throw new InvalidPayloadException(`Field "${field.field}" already exists in collection "${collection}"`);
 			}
 
+			// Add flag for specific database type overrides
+			const flagToAdd = this.helpers.date.fieldFlagForField(field.type);
+			if (flagToAdd) {
+				addFieldFlag(field, flagToAdd);
+			}
+
 			await this.knex.transaction(async (trx) => {
 				const itemsService = new ItemsService('directus_fields', {
 					knex: trx,
@@ -290,19 +296,6 @@
 					);
 				}
 
-<<<<<<< HEAD
-		// Add flag for specific database type overrides
-		const flagToAdd = this.helpers.date.fieldFlagForField(field.type);
-		if (flagToAdd) {
-			addFieldFlag(field, flagToAdd);
-		}
-
-		await this.knex.transaction(async (trx) => {
-			const itemsService = new ItemsService('directus_fields', {
-				knex: trx,
-				accountability: this.accountability,
-				schema: this.schema,
-=======
 				emitter.emitAction(
 					`fields.create`,
 					{
@@ -316,7 +309,6 @@
 						accountability: this.accountability,
 					}
 				);
->>>>>>> da133f09
 			});
 		} finally {
 			if (this.cache && env.CACHE_AUTO_PURGE) {
