import {
	DEFAULT_NUMERIC_PRECISION,
	DEFAULT_NUMERIC_SCALE,
	KNEX_TYPES,
	REGEX_BETWEEN_PARENS,
} from '@directus/constants';
import { useEnv } from '@directus/env';
import { ForbiddenError, InvalidPayloadError } from '@directus/errors';
import type { Column, SchemaInspector } from '@directus/schema';
import { createInspector } from '@directus/schema';
import type { Accountability, Field, FieldMeta, RawField, SchemaOverview, Type } from '@directus/types';
import { addFieldFlag, toArray } from '@directus/utils';
import type Keyv from 'keyv';
import type { Knex } from 'knex';
import { isEqual, isNil, merge } from 'lodash-es';
import { clearSystemCache, getCache, getCacheValue, setCacheValue } from '../cache.js';
import { ALIAS_TYPES, ALLOWED_DB_DEFAULT_FUNCTIONS } from '../constants.js';
import { translateDatabaseError } from '../database/errors/translate.js';
import type { Helpers } from '../database/helpers/index.js';
import { getHelpers } from '../database/helpers/index.js';
import getDatabase, { getSchemaInspector } from '../database/index.js';
import emitter from '../emitter.js';
import { fetchPermissions } from '../permissions/lib/fetch-permissions.js';
import { fetchPolicies } from '../permissions/lib/fetch-policies.js';
import { validateAccess } from '../permissions/modules/validate-access/validate-access.js';
import type { AbstractServiceOptions, ActionEventParams, MutationOptions } from '../types/index.js';
import getDefaultValue from '../utils/get-default-value.js';
import { getSystemFieldRowsWithAuthProviders } from '../utils/get-field-system-rows.js';
import getLocalType from '../utils/get-local-type.js';
import { getSchema } from '../utils/get-schema.js';
import { sanitizeColumn } from '../utils/sanitize-schema.js';
import { shouldClearCache } from '../utils/should-clear-cache.js';
import { transaction } from '../utils/transaction.js';
import { ItemsService } from './items.js';
import { PayloadService } from './payload.js';
import { RelationsService } from './relations.js';

const systemFieldRows = getSystemFieldRowsWithAuthProviders();
const env = useEnv();

export class FieldsService {
	knex: Knex;
	helpers: Helpers;
	accountability: Accountability | null;
	itemsService: ItemsService;
	payloadService: PayloadService;
	schemaInspector: SchemaInspector;
	schema: SchemaOverview;
	cache: Keyv<any> | null;
	systemCache: Keyv<any>;
	schemaCache: Keyv<any>;

	constructor(options: AbstractServiceOptions) {
		this.knex = options.knex || getDatabase();
		this.helpers = getHelpers(this.knex);
		this.schemaInspector = options.knex ? createInspector(options.knex) : getSchemaInspector();
		this.accountability = options.accountability || null;
		this.itemsService = new ItemsService('directus_fields', options);
		this.payloadService = new PayloadService('directus_fields', options);
		this.schema = options.schema;

		const { cache, systemCache, localSchemaCache } = getCache();

		this.cache = cache;
		this.systemCache = systemCache;
		this.schemaCache = localSchemaCache;
	}

	async columnInfo(collection?: string): Promise<Column[]>;
	async columnInfo(collection: string, field: string): Promise<Column>;
	async columnInfo(collection?: string, field?: string): Promise<Column | Column[]> {
		const schemaCacheIsEnabled = Boolean(env['CACHE_SCHEMA']);

		let columnInfo: Column[] | null = null;

		if (schemaCacheIsEnabled) {
			columnInfo = await getCacheValue(this.schemaCache, 'columnInfo');
		}

		if (!columnInfo) {
			columnInfo = await this.schemaInspector.columnInfo();

			if (schemaCacheIsEnabled) {
				setCacheValue(this.schemaCache, 'columnInfo', columnInfo);
			}
		}

		if (collection) {
			columnInfo = columnInfo.filter((column) => column.table === collection);
		}

		if (field) {
			return columnInfo.find((column) => column.name === field) as Column;
		}

		return columnInfo;
	}

	async readAll(collection?: string): Promise<Field[]> {
		let fields: FieldMeta[];

		if (this.accountability) {
			await validateAccess(
				{
					accountability: this.accountability,
					action: 'read',
					collection: 'directus_fields',
				},
				{
					schema: this.schema,
					knex: this.knex,
				},
			);
		}

		const nonAuthorizedItemsService = new ItemsService('directus_fields', {
			knex: this.knex,
			schema: this.schema,
		});

		if (collection) {
			fields = (await nonAuthorizedItemsService.readByQuery({
				filter: { collection: { _eq: collection } },
				limit: -1,
			})) as FieldMeta[];

			fields.push(...systemFieldRows.filter((fieldMeta) => fieldMeta.collection === collection));
		} else {
			fields = (await nonAuthorizedItemsService.readByQuery({ limit: -1 })) as FieldMeta[];
			fields.push(...systemFieldRows);
		}

		const columns = (await this.columnInfo(collection)).map((column) => ({
			...column,
			default_value: getDefaultValue(
				column,
				fields.find((field) => field.collection === column.table && field.field === column.name),
			),
		}));

		const columnsWithSystem = columns.map((column) => {
			const field = fields.find((field) => {
				return field.field === column.name && field.collection === column.table;
			});

			const type = getLocalType(column, field);

			const data = {
				collection: column.table,
				field: column.name,
				type: type,
				schema: column,
				meta: field || null,
			};

			return data as Field;
		});

		const aliasQuery = this.knex.select<any[]>('*').from('directus_fields');

		if (collection) {
			aliasQuery.andWhere('collection', collection);
		}

		let aliasFields = [...((await this.payloadService.processValues('read', await aliasQuery)) as FieldMeta[])];

		if (collection) {
			aliasFields.push(...systemFieldRows.filter((fieldMeta) => fieldMeta.collection === collection));
		} else {
			aliasFields.push(...systemFieldRows);
		}

		aliasFields = aliasFields.filter((field) => {
			const specials = toArray(field.special);

			for (const type of ALIAS_TYPES) {
				if (specials.includes(type)) return true;
			}

			return false;
		});

		const aliasFieldsAsField = aliasFields.map((field) => {
			const type = getLocalType(undefined, field);

			const data = {
				collection: field.collection,
				field: field.field,
				type,
				schema: null,
				meta: field,
			};

			return data;
		}) as Field[];

		const knownCollections = Object.keys(this.schema.collections);

		const result = [...columnsWithSystem, ...aliasFieldsAsField].filter((field) =>
			knownCollections.includes(field.collection),
		);

		// Filter the result so we only return the fields you have read access to
		if (this.accountability && this.accountability.admin !== true) {
			const policies = await fetchPolicies(this.accountability, { knex: this.knex, schema: this.schema });

			const permissions = await fetchPermissions(
				collection
					? {
							action: 'read',
							policies,
							collections: [collection],
							accountability: this.accountability,
					  }
					: {
							action: 'read',
							policies,
							accountability: this.accountability,
					  },
				{ knex: this.knex, schema: this.schema },
			);

			const allowedFieldsInCollection: Record<string, Set<string>> = {};

			permissions.forEach((permission) => {
				if (!allowedFieldsInCollection[permission.collection]) {
					allowedFieldsInCollection[permission.collection] = new Set();
				}

				for (const field of permission.fields ?? []) {
					allowedFieldsInCollection[permission.collection]!.add(field);
				}
			});

			if (collection && collection in allowedFieldsInCollection === false) {
				throw new ForbiddenError();
			}

			return result.filter((field) => {
				if (field.collection in allowedFieldsInCollection === false) return false;
				const allowedFields = allowedFieldsInCollection[field.collection]!;
				if (allowedFields.has('*')) return true;
				return allowedFields.has(field.field);
			});
		}

		// Update specific database type overrides
		for (const field of result) {
			if (field.meta?.special?.includes('cast-timestamp')) {
				field.type = 'timestamp';
			} else if (field.meta?.special?.includes('cast-datetime')) {
				field.type = 'dateTime';
			}

			field.type = this.helpers.schema.processFieldType(field);
		}

		return result;
	}

	async readOne(collection: string, field: string): Promise<Record<string, any>> {
		if (this.accountability && this.accountability.admin !== true) {
			await validateAccess(
				{
					accountability: this.accountability,
					action: 'read',
					collection,
				},
				{
					schema: this.schema,
					knex: this.knex,
				},
			);

			const policies = await fetchPolicies(this.accountability, { knex: this.knex, schema: this.schema });

			const permissions = await fetchPermissions(
				{ action: 'read', policies, collections: [collection], accountability: this.accountability },
				{ knex: this.knex, schema: this.schema },
			);

			let hasAccess = false;

			for (const permission of permissions) {
				if (permission.fields) {
					if (permission.fields.includes('*') || permission.fields.includes(field)) {
						hasAccess = true;
						break;
					}
				}
			}

			if (!hasAccess) {
				throw new ForbiddenError();
			}
		}

		let column = undefined;
		let fieldInfo = await this.knex.select('*').from('directus_fields').where({ collection, field }).first();

		if (fieldInfo) {
			fieldInfo = (await this.payloadService.processValues('read', fieldInfo)) as FieldMeta[];
		}

		fieldInfo =
			fieldInfo ||
			systemFieldRows.find((fieldMeta) => fieldMeta.collection === collection && fieldMeta.field === field);

		try {
			column = await this.columnInfo(collection, field);
		} catch {
			// Do nothing
		}

		if (!column && !fieldInfo) throw new ForbiddenError();

		const type = getLocalType(column, fieldInfo);

		const columnWithCastDefaultValue = column
			? {
					...column,
					default_value: getDefaultValue(column, fieldInfo),
			  }
			: null;

		const data = {
			collection,
			field,
			type,
			meta: fieldInfo || null,
			schema: type === 'alias' ? null : columnWithCastDefaultValue,
		};

		return data;
	}

	async createField(
		collection: string,
		field: Partial<Field> & { field: string; type: Type | null },
		table?: Knex.CreateTableBuilder, // allows collection creation to
		opts?: MutationOptions,
	): Promise<void> {
		if (this.accountability && this.accountability.admin !== true) {
			throw new ForbiddenError();
		}

		const runPostColumnChange = await this.helpers.schema.preColumnChange();
		const nestedActionEvents: ActionEventParams[] = [];

		try {
			const exists =
				field.field in this.schema.collections[collection]!.fields ||
				isNil(
					await this.knex.select('id').from('directus_fields').where({ collection, field: field.field }).first(),
				) === false;

			// Check if field already exists, either as a column, or as a row in directus_fields
			if (exists) {
				throw new InvalidPayloadError({
					reason: `Field "${field.field}" already exists in collection "${collection}"`,
				});
			}

			// Add flag for specific database type overrides
			const flagToAdd = this.helpers.date.fieldFlagForField(field.type);

			if (flagToAdd) {
				addFieldFlag(field, flagToAdd);
			}

			await transaction(this.knex, async (trx) => {
				const itemsService = new ItemsService('directus_fields', {
					knex: trx,
					accountability: this.accountability,
					schema: this.schema,
				});

				const hookAdjustedField =
					opts?.emitEvents !== false
						? await emitter.emitFilter(
								`fields.create`,
								field,
								{
									collection: collection,
								},
								{
									database: trx,
									schema: this.schema,
									accountability: this.accountability,
								},
						  )
						: field;

				if (hookAdjustedField.type && ALIAS_TYPES.includes(hookAdjustedField.type) === false) {
					if (table) {
						this.addColumnToTable(table, collection, hookAdjustedField as Field);
					} else {
						await trx.schema.alterTable(collection, (table) => {
							this.addColumnToTable(table, collection, hookAdjustedField as Field);
						});
					}
				}

				if (hookAdjustedField.meta) {
					const existingSortRecord: Record<'max', number | null> | undefined = await trx
						.from('directus_fields')
						.where(hookAdjustedField.meta?.group ? { collection, group: hookAdjustedField.meta.group } : { collection })
						.max('sort', { as: 'max' })
						.first();

					const newSortValue: number = existingSortRecord?.max ? existingSortRecord.max + 1 : 1;

					await itemsService.createOne(
						{
							...merge({ sort: newSortValue }, hookAdjustedField.meta),
							collection: collection,
							field: hookAdjustedField.field,
						},
						{ emitEvents: false },
					);
				}

				const actionEvent = {
					event: 'fields.create',
					meta: {
						payload: hookAdjustedField,
						key: hookAdjustedField.field,
						collection: collection,
					},
					context: {
						database: getDatabase(),
						schema: this.schema,
						accountability: this.accountability,
					},
				};

				if (opts?.bypassEmitAction) {
					opts.bypassEmitAction(actionEvent);
				} else {
					nestedActionEvents.push(actionEvent);
				}
			});
		} finally {
			if (runPostColumnChange) {
				await this.helpers.schema.postColumnChange();
			}

			if (shouldClearCache(this.cache, opts)) {
				await this.cache.clear();
			}

			if (opts?.autoPurgeSystemCache !== false) {
				await clearSystemCache({ autoPurgeCache: opts?.autoPurgeCache });
			}

			if (opts?.emitEvents !== false && nestedActionEvents.length > 0) {
				const updatedSchema = await getSchema();

				for (const nestedActionEvent of nestedActionEvents) {
					nestedActionEvent.context.schema = updatedSchema;
					emitter.emitAction(nestedActionEvent.event, nestedActionEvent.meta, nestedActionEvent.context);
				}
			}
		}
	}

	async updateField(collection: string, field: RawField, opts?: MutationOptions): Promise<string> {
		if (this.accountability && this.accountability.admin !== true) {
			throw new ForbiddenError();
		}

		const runPostColumnChange = await this.helpers.schema.preColumnChange();
		const nestedActionEvents: ActionEventParams[] = [];

		// 'type' is required for further checks on schema update
		if (field.schema && !field.type) {
			const existingType = this.schema.collections[collection]?.fields[field.field]?.type;
			if (existingType) field.type = existingType;
		}

		try {
			const hookAdjustedField =
				opts?.emitEvents !== false
					? await emitter.emitFilter(
							`fields.update`,
							field,
							{
								keys: [field.field],
								collection: collection,
							},
							{
								database: this.knex,
								schema: this.schema,
								accountability: this.accountability,
							},
					  )
					: field;

			const record = field.meta
				? await this.knex.select('id').from('directus_fields').where({ collection, field: field.field }).first()
				: null;

			if (
				hookAdjustedField.type &&
				(hookAdjustedField.type === 'alias' ||
					this.schema.collections[collection]!.fields[field.field]?.type === 'alias') &&
				hookAdjustedField.type !== (this.schema.collections[collection]!.fields[field.field]?.type ?? 'alias')
			) {
				throw new InvalidPayloadError({ reason: 'Alias type cannot be changed' });
			}

			if (hookAdjustedField.schema) {
				const existingColumn = await this.columnInfo(collection, hookAdjustedField.field);

				if (existingColumn.is_primary_key) {
					if (hookAdjustedField.schema?.is_nullable === true) {
						throw new InvalidPayloadError({ reason: 'Primary key cannot be null' });
					}
				}

				// Sanitize column only when applying snapshot diff as opts is only passed from /utils/apply-diff.ts
				const columnToCompare =
					opts?.bypassLimits && opts.autoPurgeSystemCache === false ? sanitizeColumn(existingColumn) : existingColumn;

				if (!isEqual(columnToCompare, hookAdjustedField.schema)) {
					try {
						await transaction(this.knex, async (trx) => {
							await trx.schema.alterTable(collection, async (table) => {
								if (!hookAdjustedField.schema) return;
								this.addColumnToTable(table, collection, field, existingColumn);
							});
						});
					} catch (err: any) {
						throw await translateDatabaseError(err);
					}
				}
			}

			if (hookAdjustedField.meta) {
				if (record) {
					await this.itemsService.updateOne(
						record.id,
						{
							...hookAdjustedField.meta,
							collection: collection,
							field: hookAdjustedField.field,
						},
						{ emitEvents: false },
					);
				} else {
					await this.itemsService.createOne(
						{
							...hookAdjustedField.meta,
							collection: collection,
							field: hookAdjustedField.field,
						},
						{ emitEvents: false },
					);
				}
			}

			const actionEvent = {
				event: 'fields.update',
				meta: {
					payload: hookAdjustedField,
					keys: [hookAdjustedField.field],
					collection: collection,
				},
				context: {
					database: getDatabase(),
					schema: this.schema,
					accountability: this.accountability,
				},
			};

			if (opts?.bypassEmitAction) {
				opts.bypassEmitAction(actionEvent);
			} else {
				nestedActionEvents.push(actionEvent);
			}

			return field.field;
		} finally {
			if (runPostColumnChange) {
				await this.helpers.schema.postColumnChange();
			}

			if (shouldClearCache(this.cache, opts)) {
				await this.cache.clear();
			}

			if (opts?.autoPurgeSystemCache !== false) {
				await clearSystemCache({ autoPurgeCache: opts?.autoPurgeCache });
			}

			if (opts?.emitEvents !== false && nestedActionEvents.length > 0) {
				const updatedSchema = await getSchema();

				for (const nestedActionEvent of nestedActionEvents) {
					nestedActionEvent.context.schema = updatedSchema;
					emitter.emitAction(nestedActionEvent.event, nestedActionEvent.meta, nestedActionEvent.context);
				}
			}
		}
	}

	async updateFields(collection: string, fields: RawField[], opts?: MutationOptions): Promise<string[]> {
		const nestedActionEvents: ActionEventParams[] = [];

		try {
			const fieldNames = [];

			for (const field of fields) {
				fieldNames.push(
					await this.updateField(collection, field, {
						autoPurgeCache: false,
						autoPurgeSystemCache: false,
						bypassEmitAction: (params) => nestedActionEvents.push(params),
					}),
				);
			}

			return fieldNames;
		} finally {
			if (shouldClearCache(this.cache, opts)) {
				await this.cache.clear();
			}

			if (opts?.autoPurgeSystemCache !== false) {
				await clearSystemCache({ autoPurgeCache: opts?.autoPurgeCache });
			}

			if (opts?.emitEvents !== false && nestedActionEvents.length > 0) {
				const updatedSchema = await getSchema();

				for (const nestedActionEvent of nestedActionEvents) {
					nestedActionEvent.context.schema = updatedSchema;
					emitter.emitAction(nestedActionEvent.event, nestedActionEvent.meta, nestedActionEvent.context);
				}
			}
		}
	}

	async deleteField(collection: string, field: string, opts?: MutationOptions): Promise<void> {
		if (this.accountability && this.accountability.admin !== true) {
			throw new ForbiddenError();
		}

		const runPostColumnChange = await this.helpers.schema.preColumnChange();
		const nestedActionEvents: ActionEventParams[] = [];

		try {
			if (opts?.emitEvents !== false) {
				await emitter.emitFilter(
					'fields.delete',
					[field],
					{
						collection: collection,
					},
					{
						database: this.knex,
						schema: this.schema,
						accountability: this.accountability,
					},
				);
			}

			await transaction(this.knex, async (trx) => {
				const relations = this.schema.relations.filter((relation) => {
					return (
						(relation.collection === collection && relation.field === field) ||
						(relation.related_collection === collection && relation.meta?.one_field === field)
					);
				});

				const relationsService = new RelationsService({
					knex: trx,
					accountability: this.accountability,
					schema: this.schema,
				});

				const fieldsService = new FieldsService({
					knex: trx,
					accountability: this.accountability,
					schema: this.schema,
				});

				for (const relation of relations) {
					const isM2O = relation.collection === collection && relation.field === field;

					// If the current field is a m2o, delete the related o2m if it exists and remove the relationship
					if (isM2O) {
						await relationsService.deleteOne(collection, field, {
							autoPurgeSystemCache: false,
							bypassEmitAction: (params) =>
								opts?.bypassEmitAction ? opts.bypassEmitAction(params) : nestedActionEvents.push(params),
						});

						if (
							relation.related_collection &&
							relation.meta?.one_field &&
							relation.related_collection !== collection &&
							relation.meta.one_field !== field
						) {
							await fieldsService.deleteField(relation.related_collection, relation.meta.one_field, {
								autoPurgeCache: false,
								autoPurgeSystemCache: false,
								bypassEmitAction: (params) =>
									opts?.bypassEmitAction ? opts.bypassEmitAction(params) : nestedActionEvents.push(params),
							});
						}
					}

					// If the current field is a o2m, just delete the one field config from the relation
					if (!isM2O && relation.meta?.one_field) {
						await trx('directus_relations')
							.update({ one_field: null })
							.where({ many_collection: relation.collection, many_field: relation.field });
					}
				}

				// Delete field only after foreign key constraints are removed
				if (
					this.schema.collections[collection] &&
					field in this.schema.collections[collection]!.fields &&
					this.schema.collections[collection]!.fields[field]!.alias === false
				) {
					await trx.schema.table(collection, (table) => {
						table.dropColumn(field);
					});
				}

				const collectionMeta = await trx
					.select('archive_field', 'sort_field')
					.from('directus_collections')
					.where({ collection })
					.first();

				const collectionMetaUpdates: Record<string, null> = {};

				if (collectionMeta?.archive_field === field) {
					collectionMetaUpdates['archive_field'] = null;
				}

				if (collectionMeta?.sort_field === field) {
					collectionMetaUpdates['sort_field'] = null;
				}

				if (Object.keys(collectionMetaUpdates).length > 0) {
					await trx('directus_collections').update(collectionMetaUpdates).where({ collection });
				}

				// Cleanup directus_fields
				const metaRow = await trx
					.select('collection', 'field')
					.from('directus_fields')
					.where({ collection, field })
					.first();

				if (metaRow) {
					// Handle recursive FK constraints
					await trx('directus_fields')
						.update({ group: null })
						.where({ group: metaRow.field, collection: metaRow.collection });
				}

				const itemsService = new ItemsService('directus_fields', {
					knex: trx,
					accountability: this.accountability,
					schema: this.schema,
				});

				await itemsService.deleteByQuery(
					{
						filter: {
							collection: { _eq: collection },
							field: { _eq: field },
						},
					},
					{ emitEvents: false },
				);
			});

			const actionEvent = {
				event: 'fields.delete',
				meta: {
					payload: [field],
					collection: collection,
				},
				context: {
					database: this.knex,
					schema: this.schema,
					accountability: this.accountability,
				},
			};

			if (opts?.bypassEmitAction) {
				opts.bypassEmitAction(actionEvent);
			} else {
				nestedActionEvents.push(actionEvent);
			}
		} finally {
			if (runPostColumnChange) {
				await this.helpers.schema.postColumnChange();
			}

			if (shouldClearCache(this.cache, opts)) {
				await this.cache.clear();
			}

			if (opts?.autoPurgeSystemCache !== false) {
				await clearSystemCache({ autoPurgeCache: opts?.autoPurgeCache });
			}

			if (opts?.emitEvents !== false && nestedActionEvents.length > 0) {
				const updatedSchema = await getSchema();

				for (const nestedActionEvent of nestedActionEvents) {
					nestedActionEvent.context.schema = updatedSchema;
					emitter.emitAction(nestedActionEvent.event, nestedActionEvent.meta, nestedActionEvent.context);
				}
			}
		}
	}

	public addColumnToTable(
		table: Knex.CreateTableBuilder,
		collection: string,
		field: RawField | Field,
		existing: Column | null = null,
	): void {
		let column: Knex.ColumnBuilder;

		// Don't attempt to add a DB column for alias / corrupt fields
		if (field.type === 'alias' || field.type === 'unknown') return;

		if (field.schema?.has_auto_increment) {
			if (field.type === 'bigInteger') {
				column = table.bigIncrements(field.field);
			} else {
				column = table.increments(field.field);
			}
		} else if (field.type === 'string') {
			column = table.string(field.field, field.schema?.max_length ?? undefined);
		} else if (['float', 'decimal'].includes(field.type)) {
			const type = field.type as 'float' | 'decimal';

			column = table[type](
				field.field,
				field.schema?.numeric_precision ?? DEFAULT_NUMERIC_PRECISION,
				field.schema?.numeric_scale ?? DEFAULT_NUMERIC_SCALE,
			);
		} else if (field.type === 'csv') {
			column = table.text(field.field);
		} else if (field.type === 'hash') {
			column = table.string(field.field, 255);
		} else if (field.type === 'dateTime') {
			column = table.dateTime(field.field, { useTz: false });
		} else if (field.type === 'timestamp') {
			column = table.timestamp(field.field, { useTz: true });
		} else if (field.type.startsWith('geometry')) {
			column = this.helpers.st.createColumn(table, field);
		} else if (KNEX_TYPES.includes(field.type as (typeof KNEX_TYPES)[number])) {
			column = table[field.type as (typeof KNEX_TYPES)[number]](field.field);
		} else {
			throw new InvalidPayloadError({ reason: `Illegal type passed: "${field.type}"` });
		}

		/**
		 * The column nullability must be set on every alter or it will be dropped
		 * This is due to column.alter() not being incremental per https://knexjs.org/guide/schema-builder.html#alter
		 */
		this.helpers.schema.setNullable(column, field, existing);

		/**
		 * The default value must be set on every alter or it will be dropped
		 * This is due to column.alter() not being incremental per https://knexjs.org/guide/schema-builder.html#alter
		 */

		const defaultValue =
			field.schema?.default_value !== undefined ? field.schema?.default_value : existing?.default_value;

		if (defaultValue !== undefined) {
			const newDefaultValueIsString = typeof defaultValue === 'string';
			const newDefaultIsNowFunction = newDefaultValueIsString && defaultValue.toLowerCase() === 'now()';
			const newDefaultIsCurrentTimestamp = newDefaultValueIsString && defaultValue === 'CURRENT_TIMESTAMP';
			const newDefaultIsSetToCurrentTime = newDefaultIsNowFunction || newDefaultIsCurrentTimestamp;
			const newDefaultIsAFunction = newDefaultValueIsString && ALLOWED_DB_DEFAULT_FUNCTIONS.includes(defaultValue);

			const newDefaultIsTimestampWithPrecision =
				newDefaultValueIsString && defaultValue.includes('CURRENT_TIMESTAMP(') && defaultValue.includes(')');

			if (newDefaultIsSetToCurrentTime) {
				column.defaultTo(this.knex.fn.now());
			} else if (newDefaultIsTimestampWithPrecision) {
				const precision = defaultValue.match(REGEX_BETWEEN_PARENS)![1];
				column.defaultTo(this.knex.fn.now(Number(precision)));
			} else if (newDefaultIsAFunction) {
				column.defaultTo(this.knex.raw(defaultValue));
			} else {
				column.defaultTo(defaultValue);
			}
		}

		if (field.schema?.is_primary_key) {
			column.primary().notNullable();
		} else if (!existing?.is_primary_key) {
			// primary key will already have unique/index constraints

			const uniqueIndexName = this.helpers.schema.generateIndexName('unique', collection, field.field);

			if (field.schema?.is_unique === true) {
				if (!existing || existing.is_unique === false) {
					column.unique({ indexName: uniqueIndexName });
				}
			} else if (field.schema?.is_unique === false) {
<<<<<<< HEAD
				if (existing?.is_unique === true) {
					table.dropUnique([field.field]);
				}
			}

			if (field.schema?.is_indexed === true) {
				if (!existing || existing.is_indexed === false) {
					column.index();
				}
			} else if (field.schema?.is_indexed === false) {
				if (existing?.is_indexed === true) {
					table.dropIndex([field.field]);
				}
=======
				if (existing && existing.is_unique === true) {
					table.dropUnique([field.field], uniqueIndexName);
				}
			}

			const indexName: string = this.helpers.schema.generateIndexName('index', collection, field.field);

			if (field.schema?.is_indexed === true && !existing?.is_indexed) {
				column.index(indexName);
			} else if (field.schema?.is_indexed === false && existing?.is_indexed) {
				table.dropIndex([field.field], indexName);
>>>>>>> 0a1b749e
			}
		}

		if (existing) {
			column.alter();
		}
	}
}<|MERGE_RESOLUTION|>--- conflicted
+++ resolved
@@ -906,41 +906,24 @@
 			column.primary().notNullable();
 		} else if (!existing?.is_primary_key) {
 			// primary key will already have unique/index constraints
-
-			const uniqueIndexName = this.helpers.schema.generateIndexName('unique', collection, field.field);
-
 			if (field.schema?.is_unique === true) {
 				if (!existing || existing.is_unique === false) {
-					column.unique({ indexName: uniqueIndexName });
+					column.unique({ indexName: this.helpers.schema.generateIndexName('unique', collection, field.field) });
 				}
 			} else if (field.schema?.is_unique === false) {
-<<<<<<< HEAD
 				if (existing?.is_unique === true) {
-					table.dropUnique([field.field]);
+					table.dropUnique([field.field], this.helpers.schema.generateIndexName('unique', collection, field.field));
 				}
 			}
 
 			if (field.schema?.is_indexed === true) {
 				if (!existing || existing.is_indexed === false) {
-					column.index();
+					column.index(this.helpers.schema.generateIndexName('index', collection, field.field));
 				}
 			} else if (field.schema?.is_indexed === false) {
 				if (existing?.is_indexed === true) {
-					table.dropIndex([field.field]);
-				}
-=======
-				if (existing && existing.is_unique === true) {
-					table.dropUnique([field.field], uniqueIndexName);
-				}
-			}
-
-			const indexName: string = this.helpers.schema.generateIndexName('index', collection, field.field);
-
-			if (field.schema?.is_indexed === true && !existing?.is_indexed) {
-				column.index(indexName);
-			} else if (field.schema?.is_indexed === false && existing?.is_indexed) {
-				table.dropIndex([field.field], indexName);
->>>>>>> 0a1b749e
+					table.dropIndex([field.field], this.helpers.schema.generateIndexName('index', collection, field.field));
+				}
 			}
 		}
 
