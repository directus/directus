import SchemaInspector from '@directus/schema';
import { KNEX_TYPES, REGEX_BETWEEN_PARENS } from '@directus/shared/constants';
import type { Accountability, Field, FieldMeta, RawField, SchemaOverview, Type } from '@directus/shared/types';
import { addFieldFlag, toArray } from '@directus/shared/utils';
<<<<<<< HEAD
import { Knex } from 'knex';
import { Column } from 'knex-schema-inspector/dist/types/column';
=======
import type Keyv from 'keyv';
import type { Knex } from 'knex';
import type { Column } from 'knex-schema-inspector/dist/types/column';
>>>>>>> 13a720bb
import { isEqual, isNil } from 'lodash';
import { getCache } from '../cache';
import { ALIAS_TYPES } from '../constants';
import getDatabase, { getSchemaInspector } from '../database';
import { getHelpers, Helpers } from '../database/helpers';
import { systemFieldRows } from '../database/system-data/fields/';
import emitter from '../emitter';
import env from '../env';
import { ForbiddenException, InvalidPayloadException } from '../exceptions';
import { translateDatabaseError } from '../exceptions/database/translate';
import { ItemsService } from '../services/items';
import { PayloadService } from '../services/payload';
import type { AbstractServiceOptions, ActionEventParams, MutationOptions } from '../types';
import getDefaultValue from '../utils/get-default-value';
import getLocalType from '../utils/get-local-type';
import { getSchema } from '../utils/get-schema';
<<<<<<< HEAD
import { CacheService } from './cache/cache';
import { clearSystemCache } from '../utils/clearSystemCache';
=======
import { RelationsService } from './relations';
>>>>>>> 13a720bb

export class FieldsService {
	knex: Knex;
	helpers: Helpers;
	accountability: Accountability | null;
	itemsService: ItemsService;
	payloadService: PayloadService;
	schemaInspector: ReturnType<typeof SchemaInspector>;
	schema: SchemaOverview;
	cache: CacheService | null;
	systemCache: CacheService;

	constructor(options: AbstractServiceOptions) {
		this.knex = options.knex || getDatabase();
		this.helpers = getHelpers(this.knex);
		this.schemaInspector = options.knex ? SchemaInspector(options.knex) : getSchemaInspector();
		this.accountability = options.accountability || null;
		this.itemsService = new ItemsService('directus_fields', options);
		this.payloadService = new PayloadService('directus_fields', options);
		this.schema = options.schema;

		const { cache, systemCache } = getCache();

		this.cache = cache;
		this.systemCache = systemCache;
	}

	private get hasReadAccess() {
		return !!this.accountability?.permissions?.find((permission) => {
			return permission.collection === 'directus_fields' && permission.action === 'read';
		});
	}

	async readAll(collection?: string): Promise<Field[]> {
		let fields: FieldMeta[];

		if (this.accountability && this.accountability.admin !== true && this.hasReadAccess === false) {
			throw new ForbiddenException();
		}

		const nonAuthorizedItemsService = new ItemsService('directus_fields', {
			knex: this.knex,
			schema: this.schema,
		});

		if (collection) {
			fields = (await nonAuthorizedItemsService.readByQuery({
				filter: { collection: { _eq: collection } },
				limit: -1,
			})) as FieldMeta[];

			fields.push(...systemFieldRows.filter((fieldMeta) => fieldMeta.collection === collection));
		} else {
			fields = (await nonAuthorizedItemsService.readByQuery({ limit: -1 })) as FieldMeta[];
			fields.push(...systemFieldRows);
		}

		const columns = (await this.schemaInspector.columnInfo(collection)).map((column) => ({
			...column,
			default_value: getDefaultValue(column),
		}));

		const columnsWithSystem = columns.map((column) => {
			const field = fields.find((field) => {
				return field.field === column.name && field.collection === column.table;
			});

			const type = getLocalType(column, field);

			const data = {
				collection: column.table,
				field: column.name,
				type: type,
				schema: column,
				meta: field || null,
			};

			return data as Field;
		});

		const aliasQuery = this.knex.select<any[]>('*').from('directus_fields');

		if (collection) {
			aliasQuery.andWhere('collection', collection);
		}

		let aliasFields = [...((await this.payloadService.processValues('read', await aliasQuery)) as FieldMeta[])];

		if (collection) {
			aliasFields.push(...systemFieldRows.filter((fieldMeta) => fieldMeta.collection === collection));
		} else {
			aliasFields.push(...systemFieldRows);
		}

		aliasFields = aliasFields.filter((field) => {
			const specials = toArray(field.special);

			for (const type of ALIAS_TYPES) {
				if (specials.includes(type)) return true;
			}

			return false;
		});

		const aliasFieldsAsField = aliasFields.map((field) => {
			const type = getLocalType(undefined, field);

			const data = {
				collection: field.collection,
				field: field.field,
				type,
				schema: null,
				meta: field,
			};

			return data;
		}) as Field[];

		const knownCollections = Object.keys(this.schema.collections);

		const result = [...columnsWithSystem, ...aliasFieldsAsField].filter((field) =>
			knownCollections.includes(field.collection)
		);

		// Filter the result so we only return the fields you have read access to
		if (this.accountability && this.accountability.admin !== true) {
			const permissions = this.accountability.permissions!.filter((permission) => {
				return permission.action === 'read';
			});

			const allowedFieldsInCollection: Record<string, string[]> = {};

			permissions.forEach((permission) => {
				allowedFieldsInCollection[permission.collection] = permission.fields ?? [];
			});

			if (collection && collection in allowedFieldsInCollection === false) {
				throw new ForbiddenException();
			}

			return result.filter((field) => {
				if (field.collection in allowedFieldsInCollection === false) return false;
				const allowedFields = allowedFieldsInCollection[field.collection]!;
				if (allowedFields[0] === '*') return true;
				return allowedFields.includes(field.field);
			});
		}

		// Update specific database type overrides
		for (const field of result) {
			if (field.meta?.special?.includes('cast-timestamp')) {
				field.type = 'timestamp';
			} else if (field.meta?.special?.includes('cast-datetime')) {
				field.type = 'dateTime';
			}

			field.type = this.helpers.schema.processFieldType(field);
		}

		return result;
	}

	async readOne(collection: string, field: string): Promise<Record<string, any>> {
		if (this.accountability && this.accountability.admin !== true) {
			if (this.hasReadAccess === false) {
				throw new ForbiddenException();
			}

			const permissions = this.accountability.permissions!.find((permission) => {
				return permission.action === 'read' && permission.collection === collection;
			});

			if (!permissions || !permissions.fields) throw new ForbiddenException();
			if (permissions.fields.includes('*') === false) {
				const allowedFields = permissions.fields;
				if (allowedFields.includes(field) === false) throw new ForbiddenException();
			}
		}

		let column = undefined;
		let fieldInfo = await this.knex.select('*').from('directus_fields').where({ collection, field }).first();

		if (fieldInfo) {
			fieldInfo = (await this.payloadService.processValues('read', fieldInfo)) as FieldMeta[];
		}

		fieldInfo =
			fieldInfo ||
			systemFieldRows.find((fieldMeta) => fieldMeta.collection === collection && fieldMeta.field === field);

		try {
			column = await this.schemaInspector.columnInfo(collection, field);
		} catch {
			// Do nothing
		}

		if (!column && !fieldInfo) throw new ForbiddenException();

		const type = getLocalType(column, fieldInfo);

		const columnWithCastDefaultValue = column
			? {
					...column,
					default_value: getDefaultValue(column),
			  }
			: null;

		const data = {
			collection,
			field,
			type,
			meta: fieldInfo || null,
			schema: type === 'alias' ? null : columnWithCastDefaultValue,
		};

		return data;
	}

	async createField(
		collection: string,
		field: Partial<Field> & { field: string; type: Type | null },
		table?: Knex.CreateTableBuilder, // allows collection creation to
		opts?: MutationOptions
	): Promise<void> {
		if (this.accountability && this.accountability.admin !== true) {
			throw new ForbiddenException();
		}

		const runPostColumnChange = await this.helpers.schema.preColumnChange();
		const nestedActionEvents: ActionEventParams[] = [];

		try {
			const exists =
				field.field in this.schema.collections[collection]!.fields ||
				isNil(
					await this.knex.select('id').from('directus_fields').where({ collection, field: field.field }).first()
				) === false;

			// Check if field already exists, either as a column, or as a row in directus_fields
			if (exists) {
				throw new InvalidPayloadException(`Field "${field.field}" already exists in collection "${collection}"`);
			}

			// Add flag for specific database type overrides
			const flagToAdd = this.helpers.date.fieldFlagForField(field.type);
			if (flagToAdd) {
				addFieldFlag(field, flagToAdd);
			}

			await this.knex.transaction(async (trx) => {
				const itemsService = new ItemsService('directus_fields', {
					knex: trx,
					accountability: this.accountability,
					schema: this.schema,
				});

				const hookAdjustedField = await emitter.emitFilter(
					`fields.create`,
					field,
					{
						collection: collection,
					},
					{
						database: trx,
						schema: this.schema,
						accountability: this.accountability,
					}
				);

				if (hookAdjustedField.type && ALIAS_TYPES.includes(hookAdjustedField.type) === false) {
					if (table) {
						this.addColumnToTable(table, hookAdjustedField as Field);
					} else {
						await trx.schema.alterTable(collection, (table) => {
							this.addColumnToTable(table, hookAdjustedField as Field);
						});
					}
				}

				if (hookAdjustedField.meta) {
					await itemsService.createOne(
						{
							...hookAdjustedField.meta,
							collection: collection,
							field: hookAdjustedField.field,
						},
						{ emitEvents: false }
					);
				}

				const actionEvent = {
					event: 'fields.create',
					meta: {
						payload: hookAdjustedField,
						key: hookAdjustedField.field,
						collection: collection,
					},
					context: {
						database: getDatabase(),
						schema: this.schema,
						accountability: this.accountability,
					},
				};

				if (opts?.bypassEmitAction) {
					opts.bypassEmitAction(actionEvent);
				} else {
					nestedActionEvents.push(actionEvent);
				}
			});
		} finally {
			if (runPostColumnChange) {
				await this.helpers.schema.postColumnChange();
			}

			if (this.cache && env['CACHE_AUTO_PURGE'] && opts?.autoPurgeCache !== false) {
				await this.cache.clear();
			}

			if (opts?.autoPurgeSystemCache !== false) {
				await clearSystemCache({ autoPurgeCache: opts?.autoPurgeCache });
			}

			if (opts?.emitEvents !== false && nestedActionEvents.length > 0) {
				const updatedSchema = await getSchema();

				for (const nestedActionEvent of nestedActionEvents) {
					nestedActionEvent.context.schema = updatedSchema;
					emitter.emitAction(nestedActionEvent.event, nestedActionEvent.meta, nestedActionEvent.context);
				}
			}
		}
	}

	async updateField(collection: string, field: RawField, opts?: MutationOptions): Promise<string> {
		if (this.accountability && this.accountability.admin !== true) {
			throw new ForbiddenException();
		}

		const runPostColumnChange = await this.helpers.schema.preColumnChange();
		const nestedActionEvents: ActionEventParams[] = [];

		try {
			const hookAdjustedField = await emitter.emitFilter(
				`fields.update`,
				field,
				{
					keys: [field.field],
					collection: collection,
				},
				{
					database: this.knex,
					schema: this.schema,
					accountability: this.accountability,
				}
			);

			const record = field.meta
				? await this.knex.select('id').from('directus_fields').where({ collection, field: field.field }).first()
				: null;

			if (
				hookAdjustedField.type &&
				(hookAdjustedField.type === 'alias' ||
					this.schema.collections[collection]!.fields[field.field]?.type === 'alias') &&
				hookAdjustedField.type !== (this.schema.collections[collection]!.fields[field.field]?.type ?? 'alias')
			) {
				throw new InvalidPayloadException('Alias type cannot be changed');
			}

			if (hookAdjustedField.schema) {
				const existingColumn = await this.schemaInspector.columnInfo(collection, hookAdjustedField.field);

				if (!isEqual(existingColumn, hookAdjustedField.schema)) {
					try {
						await this.knex.schema.alterTable(collection, (table) => {
							if (!hookAdjustedField.schema) return;
							this.addColumnToTable(table, field, existingColumn);
						});
					} catch (err: any) {
						throw await translateDatabaseError(err);
					}
				}
			}

			if (hookAdjustedField.meta) {
				if (record) {
					await this.itemsService.updateOne(
						record.id,
						{
							...hookAdjustedField.meta,
							collection: collection,
							field: hookAdjustedField.field,
						},
						{ emitEvents: false }
					);
				} else {
					await this.itemsService.createOne(
						{
							...hookAdjustedField.meta,
							collection: collection,
							field: hookAdjustedField.field,
						},
						{ emitEvents: false }
					);
				}
			}

			const actionEvent = {
				event: 'fields.update',
				meta: {
					payload: hookAdjustedField,
					keys: [hookAdjustedField.field],
					collection: collection,
				},
				context: {
					database: getDatabase(),
					schema: this.schema,
					accountability: this.accountability,
				},
			};

			if (opts?.bypassEmitAction) {
				opts.bypassEmitAction(actionEvent);
			} else {
				nestedActionEvents.push(actionEvent);
			}

			return field.field;
		} finally {
			if (runPostColumnChange) {
				await this.helpers.schema.postColumnChange();
			}

			if (this.cache && env['CACHE_AUTO_PURGE'] && opts?.autoPurgeCache !== false) {
				await this.cache.clear();
			}

			if (opts?.autoPurgeSystemCache !== false) {
				await clearSystemCache({ autoPurgeCache: opts?.autoPurgeCache });
			}

			if (opts?.emitEvents !== false && nestedActionEvents.length > 0) {
				const updatedSchema = await getSchema();

				for (const nestedActionEvent of nestedActionEvents) {
					nestedActionEvent.context.schema = updatedSchema;
					emitter.emitAction(nestedActionEvent.event, nestedActionEvent.meta, nestedActionEvent.context);
				}
			}
		}
	}

	async deleteField(collection: string, field: string, opts?: MutationOptions): Promise<void> {
		if (this.accountability && this.accountability.admin !== true) {
			throw new ForbiddenException();
		}

		const runPostColumnChange = await this.helpers.schema.preColumnChange();
		const nestedActionEvents: ActionEventParams[] = [];

		try {
			await emitter.emitFilter(
				'fields.delete',
				[field],
				{
					collection: collection,
				},
				{
					database: this.knex,
					schema: this.schema,
					accountability: this.accountability,
				}
			);

			await this.knex.transaction(async (trx) => {
				const relations = this.schema.relations.filter((relation) => {
					return (
						(relation.collection === collection && relation.field === field) ||
						(relation.related_collection === collection && relation.meta?.one_field === field)
					);
				});

				const relationsService = new RelationsService({
					knex: trx,
					accountability: this.accountability,
					schema: this.schema,
				});

				const fieldsService = new FieldsService({
					knex: trx,
					accountability: this.accountability,
					schema: this.schema,
				});

				for (const relation of relations) {
					const isM2O = relation.collection === collection && relation.field === field;

					// If the current field is a m2o, delete the related o2m if it exists and remove the relationship
					if (isM2O) {
						await relationsService.deleteOne(collection, field, {
							autoPurgeSystemCache: false,
							bypassEmitAction: (params) =>
								opts?.bypassEmitAction ? opts.bypassEmitAction(params) : nestedActionEvents.push(params),
						});

						if (
							relation.related_collection &&
							relation.meta?.one_field &&
							relation.related_collection !== collection &&
							relation.meta.one_field !== field
						) {
							await fieldsService.deleteField(relation.related_collection, relation.meta.one_field, {
								autoPurgeCache: false,
								autoPurgeSystemCache: false,
								bypassEmitAction: (params) =>
									opts?.bypassEmitAction ? opts.bypassEmitAction(params) : nestedActionEvents.push(params),
							});
						}
					}

					// If the current field is a o2m, just delete the one field config from the relation
					if (!isM2O && relation.meta?.one_field) {
						await trx('directus_relations')
							.update({ one_field: null })
							.where({ many_collection: relation.collection, many_field: relation.field });
					}
				}

				// Delete field only after foreign key constraints are removed
				if (
					this.schema.collections[collection] &&
					field in this.schema.collections[collection]!.fields &&
					this.schema.collections[collection]!.fields[field]!.alias === false
				) {
					await trx.schema.table(collection, (table) => {
						table.dropColumn(field);
					});
				}

				const collectionMeta = await trx
					.select('archive_field', 'sort_field')
					.from('directus_collections')
					.where({ collection })
					.first();

				const collectionMetaUpdates: Record<string, null> = {};

				if (collectionMeta?.archive_field === field) {
					collectionMetaUpdates['archive_field'] = null;
				}

				if (collectionMeta?.sort_field === field) {
					collectionMetaUpdates['sort_field'] = null;
				}

				if (Object.keys(collectionMetaUpdates).length > 0) {
					await trx('directus_collections').update(collectionMetaUpdates).where({ collection });
				}

				// Cleanup directus_fields
				const metaRow = await trx
					.select('collection', 'field')
					.from('directus_fields')
					.where({ collection, field })
					.first();

				if (metaRow) {
					// Handle recursive FK constraints
					await trx('directus_fields')
						.update({ group: null })
						.where({ group: metaRow.field, collection: metaRow.collection });
				}

				await trx('directus_fields').delete().where({ collection, field });
			});

			const actionEvent = {
				event: 'fields.delete',
				meta: {
					payload: [field],
					collection: collection,
				},
				context: {
					database: this.knex,
					schema: this.schema,
					accountability: this.accountability,
				},
			};

			if (opts?.bypassEmitAction) {
				opts.bypassEmitAction(actionEvent);
			} else {
				nestedActionEvents.push(actionEvent);
			}
		} finally {
			if (runPostColumnChange) {
				await this.helpers.schema.postColumnChange();
			}

			if (this.cache && env['CACHE_AUTO_PURGE'] && opts?.autoPurgeCache !== false) {
				await this.cache.clear();
			}

			if (opts?.autoPurgeSystemCache !== false) {
				await clearSystemCache({ autoPurgeCache: opts?.autoPurgeCache });
			}

			if (opts?.emitEvents !== false && nestedActionEvents.length > 0) {
				const updatedSchema = await getSchema();

				for (const nestedActionEvent of nestedActionEvents) {
					nestedActionEvent.context.schema = updatedSchema;
					emitter.emitAction(nestedActionEvent.event, nestedActionEvent.meta, nestedActionEvent.context);
				}
			}
		}
	}

	public addColumnToTable(table: Knex.CreateTableBuilder, field: RawField | Field, alter: Column | null = null): void {
		let column: Knex.ColumnBuilder;

		// Don't attempt to add a DB column for alias / corrupt fields
		if (field.type === 'alias' || field.type === 'unknown') return;

		if (field.schema?.has_auto_increment) {
			if (field.type === 'bigInteger') {
				column = table.bigIncrements(field.field);
			} else {
				column = table.increments(field.field);
			}
		} else if (field.type === 'string') {
			column = table.string(field.field, field.schema?.max_length ?? undefined);
		} else if (['float', 'decimal'].includes(field.type)) {
			const type = field.type as 'float' | 'decimal';
			column = table[type](field.field, field.schema?.numeric_precision ?? 10, field.schema?.numeric_scale ?? 5);
		} else if (field.type === 'csv') {
			column = table.string(field.field);
		} else if (field.type === 'hash') {
			column = table.string(field.field, 255);
		} else if (field.type === 'dateTime') {
			column = table.dateTime(field.field, { useTz: false });
		} else if (field.type === 'timestamp') {
			column = table.timestamp(field.field, { useTz: true });
		} else if (field.type.startsWith('geometry')) {
			column = this.helpers.st.createColumn(table, field);
		} else if (KNEX_TYPES.includes(field.type as (typeof KNEX_TYPES)[number])) {
			column = table[field.type as (typeof KNEX_TYPES)[number]](field.field);
		} else {
			throw new InvalidPayloadException(`Illegal type passed: "${field.type}"`);
		}

		if (field.schema?.default_value !== undefined) {
			if (
				typeof field.schema.default_value === 'string' &&
				(field.schema.default_value.toLowerCase() === 'now()' || field.schema.default_value === 'CURRENT_TIMESTAMP')
			) {
				column.defaultTo(this.knex.fn.now());
			} else if (
				typeof field.schema.default_value === 'string' &&
				field.schema.default_value.includes('CURRENT_TIMESTAMP(') &&
				field.schema.default_value.includes(')')
			) {
				const precision = field.schema.default_value.match(REGEX_BETWEEN_PARENS)![1];
				column.defaultTo(this.knex.fn.now(Number(precision)));
			} else {
				column.defaultTo(field.schema.default_value);
			}
		}

		if (field.schema?.is_nullable === false) {
			if (!alter || alter.is_nullable === true) {
				column.notNullable();
			}
		} else {
			if (!alter || alter.is_nullable === false) {
				column.nullable();
			}
		}

		if (field.schema?.is_primary_key) {
			column.primary().notNullable();
		} else if (field.schema?.is_unique === true) {
			if (!alter || alter.is_unique === false) {
				column.unique();
			}
		} else if (field.schema?.is_unique === false) {
			if (alter && alter.is_unique === true) {
				table.dropUnique([field.field]);
			}
		}

		if (alter) {
			column.alter();
		}
	}
}<|MERGE_RESOLUTION|>--- conflicted
+++ resolved
@@ -2,14 +2,8 @@
 import { KNEX_TYPES, REGEX_BETWEEN_PARENS } from '@directus/shared/constants';
 import type { Accountability, Field, FieldMeta, RawField, SchemaOverview, Type } from '@directus/shared/types';
 import { addFieldFlag, toArray } from '@directus/shared/utils';
-<<<<<<< HEAD
-import { Knex } from 'knex';
-import { Column } from 'knex-schema-inspector/dist/types/column';
-=======
-import type Keyv from 'keyv';
 import type { Knex } from 'knex';
 import type { Column } from 'knex-schema-inspector/dist/types/column';
->>>>>>> 13a720bb
 import { isEqual, isNil } from 'lodash';
 import { getCache } from '../cache';
 import { ALIAS_TYPES } from '../constants';
@@ -26,12 +20,9 @@
 import getDefaultValue from '../utils/get-default-value';
 import getLocalType from '../utils/get-local-type';
 import { getSchema } from '../utils/get-schema';
-<<<<<<< HEAD
 import { CacheService } from './cache/cache';
 import { clearSystemCache } from '../utils/clearSystemCache';
-=======
 import { RelationsService } from './relations';
->>>>>>> 13a720bb
 
 export class FieldsService {
 	knex: Knex;
@@ -352,7 +343,7 @@
 			}
 
 			if (opts?.autoPurgeSystemCache !== false) {
-				await clearSystemCache({ autoPurgeCache: opts?.autoPurgeCache });
+				await clearSystemCache();
 			}
 
 			if (opts?.emitEvents !== false && nestedActionEvents.length > 0) {
@@ -471,7 +462,7 @@
 			}
 
 			if (opts?.autoPurgeSystemCache !== false) {
-				await clearSystemCache({ autoPurgeCache: opts?.autoPurgeCache });
+				await clearSystemCache();
 			}
 
 			if (opts?.emitEvents !== false && nestedActionEvents.length > 0) {
@@ -637,7 +628,7 @@
 			}
 
 			if (opts?.autoPurgeSystemCache !== false) {
-				await clearSystemCache({ autoPurgeCache: opts?.autoPurgeCache });
+				await clearSystemCache();
 			}
 
 			if (opts?.emitEvents !== false && nestedActionEvents.length > 0) {
