--- conflicted
+++ resolved
@@ -2,27 +2,6 @@
 import { REGEX_BETWEEN_PARENS } from '@directus/shared/constants';
 import type { Accountability, Field, FieldMeta, RawField, SchemaOverview, Type } from '@directus/shared/types';
 import { addFieldFlag, toArray } from '@directus/shared/utils';
-<<<<<<< HEAD
-import { Knex } from 'knex';
-import { Column } from 'knex-schema-inspector/dist/types/column';
-import { isEqual, isNil } from 'lodash';
-import { clearSystemCache, getCache } from '../cache';
-import { ALIAS_TYPES } from '../constants';
-import getDatabase, { getSchemaInspector } from '../database';
-import { getHelpers, Helpers } from '../database/helpers';
-import { systemFieldRows } from '../database/system-data/fields/';
-import emitter from '../emitter';
-import env from '../env';
-import { ForbiddenException, InvalidPayloadException } from '../exceptions';
-import { translateDatabaseError } from '../exceptions/database/translate';
-import { ItemsService } from '../services/items';
-import { PayloadService } from '../services/payload';
-import { AbstractServiceOptions } from '../types';
-import getDefaultValue from '../utils/get-default-value';
-import getLocalType from '../utils/get-local-type';
-import { RelationsService } from './relations';
-=======
-import type Keyv from 'keyv';
 import type { Knex } from 'knex';
 import type { Column } from 'knex-schema-inspector/dist/types/column';
 import { isEqual, isNil } from 'lodash-es';
@@ -41,9 +20,8 @@
 import getDefaultValue from '../utils/get-default-value.js';
 import getLocalType from '../utils/get-local-type.js';
 import { RelationsService } from './relations.js';
->>>>>>> 47e3e00b
 import { KNEX_TYPES } from '@directus/shared/constants';
-import { CacheService } from './cache/cache';
+import type { CacheService } from './cache/cache.js';
 
 export class FieldsService {
 	knex: Knex;
