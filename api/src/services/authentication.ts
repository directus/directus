--- conflicted
+++ resolved
@@ -1,7 +1,4 @@
 import { Action } from '@directus/constants';
-<<<<<<< HEAD
-import { InvalidCredentialsError, InvalidOtpError, InvalidProviderError, UserSuspendedError } from '@directus/errors';
-=======
 import { useEnv } from '@directus/env';
 import {
 	InvalidCredentialsError,
@@ -10,7 +7,6 @@
 	ServiceUnavailableError,
 	UserSuspendedError,
 } from '@directus/errors';
->>>>>>> 36c8d3ba
 import type { Accountability, SchemaOverview } from '@directus/types';
 import jwt from 'jsonwebtoken';
 import type { Knex } from 'knex';
@@ -20,12 +16,7 @@
 import { DEFAULT_AUTH_PROVIDER } from '../constants.js';
 import getDatabase from '../database/index.js';
 import emitter from '../emitter.js';
-<<<<<<< HEAD
-import env from '../env.js';
-import { createRateLimiter } from '../rate-limiter.js';
-=======
 import { RateLimiterRes, createRateLimiter } from '../rate-limiter.js';
->>>>>>> 36c8d3ba
 import type { AbstractServiceOptions, DirectusTokenPayload, LoginResult, Session, User } from '../types/index.js';
 import { getMilliseconds } from '../utils/get-milliseconds.js';
 import { collectOnboarding } from '../utils/onboarding.js';
