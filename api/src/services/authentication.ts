import jwt from 'jsonwebtoken';
import { Knex } from 'knex';
import ms from 'ms';
import { nanoid } from 'nanoid';
import getDatabase from '../database';
import emitter, { emitAsyncSafe } from '../emitter';
import env from '../env';
import auth from '../auth';
import { DEFAULT_AUTH_PROVIDER } from '../constants';
import { InvalidCredentialsException, User } from '@directus/auth';
import { InvalidOTPException, UserSuspendedException } from '../exceptions';
import { createRateLimiter } from '../rate-limiter';
import { ActivityService } from './activity';
import { TFAService } from './tfa';
import { AbstractServiceOptions, Accountability, Action, SchemaOverview, Session } from '../types';
import { SettingsService } from './settings';
import { merge } from 'lodash';
import { performance } from 'perf_hooks';
import { stall } from '../utils/stall';

type AuthenticateOptions = {
	identifier: string;
	password?: string;
	provider?: string;
	ip?: string | null;
	userAgent?: string | null;
	otp?: string;
	[key: string]: any;
};

const loginAttemptsLimiter = createRateLimiter({ duration: 0 });

export class AuthenticationService {
	knex: Knex;
	accountability: Accountability | null;
	activityService: ActivityService;
	schema: SchemaOverview;

	constructor(options: AbstractServiceOptions) {
		this.knex = options.knex || getDatabase();
		this.accountability = options.accountability || null;
		this.activityService = new ActivityService({ knex: this.knex, schema: options.schema });
		this.schema = options.schema;
	}

	/**
	 * Retrieve the tokens for a given user email.
	 *
	 * Password is optional to allow usage of this function within the SSO flow and extensions. Make sure
	 * to handle password existence checks elsewhere
	 */
	async authenticate(
		options: AuthenticateOptions
	): Promise<{ accessToken: any; refreshToken: any; expires: any; id?: any }> {
<<<<<<< HEAD
		const { identifier, password, ip, userAgent, otp } = options;
=======
		const STALL_TIME = 100;
		const timeStart = performance.now();

		const settingsService = new SettingsService({
			knex: this.knex,
			schema: this.schema,
		});
>>>>>>> 956c590f

		const providerName = options.provider ?? DEFAULT_AUTH_PROVIDER;
		const provider = auth.getProvider(providerName);

		let user = await this.knex
			.select<User & { tfa_secret: string | null }>(
				'id',
				'first_name',
				'last_name',
				'email',
				'password',
				'status',
				'role',
				'tfa_secret',
				'provider',
				'identifier',
				'auth_data'
			)
			.from('directus_users')
			.where('id', await provider.userID(identifier))
			.andWhere('provider', providerName)
			.first();

		const updatedUser = await emitter.emitAsync('auth.login.before', options, {
			event: 'auth.login.before',
			action: 'login',
			schema: this.schema,
			payload: options,
			accountability: this.accountability,
			status: 'pending',
			user: user?.id,
			database: this.knex,
		});

		if (updatedUser) {
			user = updatedUser.length ? updatedUser.reduce((val, acc) => merge(acc, val)) : user;
		}

		const emitStatus = (status: 'fail' | 'success') => {
			emitAsyncSafe('auth.login', options, {
				event: 'auth.login',
				action: 'login',
				schema: this.schema,
				payload: options,
				accountability: this.accountability,
				status,
				user: user?.id,
				database: this.knex,
			});
		};

		if (user?.status !== 'active') {
			emitStatus('fail');

			if (user?.status === 'suspended') {
				await stall(STALL_TIME, timeStart);
				throw new UserSuspendedException();
			} else {
				await stall(STALL_TIME, timeStart);
				throw new InvalidCredentialsException();
			}
		}

		const settingsService = new SettingsService({
			knex: this.knex,
			schema: this.schema,
		});

		const { auth_login_attempts: allowedAttempts } = await settingsService.readSingleton({
			fields: ['auth_login_attempts'],
		});

		if (allowedAttempts !== null) {
			// @ts-ignore - See https://github.com/animir/node-rate-limiter-flexible/issues/109
			loginAttemptsLimiter.points = allowedAttempts;

			try {
				await loginAttemptsLimiter.consume(user.id as string);
			} catch (err) {
				await this.knex('directus_users').update({ status: 'suspended' }).where({ id: user.id });
				user.status = 'suspended';

				// This means that new attempts after the user has been re-activated will be accepted
				await loginAttemptsLimiter.set(user.id as string, 0, 0);
			}
		}

		if (password !== undefined) {
<<<<<<< HEAD
			try {
				await provider.verify(user, password);
			} catch (e) {
				emitStatus('fail');
				throw e;
=======
			if (!user.password) {
				emitStatus('fail');
				await stall(STALL_TIME, timeStart);
				throw new InvalidCredentialsException();
			}

			if ((await argon2.verify(user.password, password)) === false) {
				emitStatus('fail');
				await stall(STALL_TIME, timeStart);
				throw new InvalidCredentialsException();
>>>>>>> 956c590f
			}
		}

		if (user.tfa_secret && !otp) {
			emitStatus('fail');
			await stall(STALL_TIME, timeStart);
			throw new InvalidOTPException(`"otp" is required`);
		}

		if (user.tfa_secret && otp) {
			const tfaService = new TFAService({ knex: this.knex, schema: this.schema });
			const otpValid = await tfaService.verifyOTP(user.id as string, otp);

			if (otpValid === false) {
				emitStatus('fail');
				await stall(STALL_TIME, timeStart);
				throw new InvalidOTPException(`"otp" is invalid`);
			}
		}

		/**
		 * @TODO
		 * Sign token with combination of server secret + user password hash
		 * That way, old tokens are immediately invalidated whenever the user changes their password
		 */
		const accessToken = jwt.sign({ id: user.id }, env.SECRET as string, {
			expiresIn: env.ACCESS_TOKEN_TTL,
		});
		const refreshToken = nanoid(64);
		const refreshTokenExpiration = new Date(Date.now() + ms(env.REFRESH_TOKEN_TTL as string));

		await this.knex('directus_sessions').insert({
			token: refreshToken,
			user: user.id,
			expires: refreshTokenExpiration,
			ip,
			user_agent: userAgent,
		});

		await this.knex('directus_sessions').delete().where('expires', '<', new Date());

		if (this.accountability) {
			await this.activityService.createOne({
				action: Action.AUTHENTICATE,
				user: user.id,
				ip: this.accountability.ip,
				user_agent: this.accountability.userAgent,
				collection: 'directus_users',
				item: user.id,
			});
		}

		await this.knex('directus_users').update({ last_access: new Date() }).where({ id: user.id });

		emitStatus('success');

		if (allowedAttempts !== null) {
			await loginAttemptsLimiter.set(user.id as string, 0, 0);
		}

		await stall(STALL_TIME, timeStart);

		return {
			accessToken,
			refreshToken,
			expires: ms(env.ACCESS_TOKEN_TTL as string),
			id: user.id,
		};
	}

	async refresh(refreshToken: string): Promise<Record<string, any>> {
		if (!refreshToken) {
			throw new InvalidCredentialsException();
		}

		const record = await this.knex
			.select<Session & User>(
				's.expires',
				'u.id',
				'u.first_name',
				'u.last_name',
				'u.email',
				'u.password',
				'u.status',
				'u.role',
				'u.provider',
				'u.identifier',
				'u.auth_data'
			)
			.from('directus_sessions as s')
			.innerJoin('directus_users as u', 's.user', 'u.id')
			.where('s.token', refreshToken)
			.first();

		if (!record || record.expires < new Date()) {
			throw new InvalidCredentialsException();
		}

		const provider = auth.getProvider(record.provider);
		await provider.refresh(record);

		const accessToken = jwt.sign({ id: record.id }, env.SECRET as string, {
			expiresIn: env.ACCESS_TOKEN_TTL,
		});

		const newRefreshToken = nanoid(64);
		const refreshTokenExpiration = new Date(Date.now() + ms(env.REFRESH_TOKEN_TTL as string));

		await this.knex('directus_sessions')
			.update({ token: newRefreshToken, expires: refreshTokenExpiration })
			.where({ token: refreshToken });

		await this.knex('directus_users').update({ last_access: new Date() }).where({ id: record.id });

		return {
			accessToken,
			refreshToken: newRefreshToken,
			expires: ms(env.ACCESS_TOKEN_TTL as string),
			id: record.id,
		};
	}

	async logout(refreshToken: string): Promise<void> {
		const user = await this.knex
			.select<User>(
				'u.id',
				'u.first_name',
				'u.last_name',
				'u.email',
				'u.password',
				'u.status',
				'u.role',
				'u.provider',
				'u.identifier',
				'u.auth_data'
			)
			.from('directus_sessions as s')
			.innerJoin('directus_users as u', 's.user', 'u.id')
			.where('s.token', refreshToken)
			.first();

		if (user) {
			const provider = auth.getProvider(user.provider);
			await provider.logout(user);

			await this.knex.delete().from('directus_sessions').where('token', refreshToken);
		}
	}

	async verifyPassword(userID: string, password: string): Promise<void> {
		const user = await this.knex
			.select<User>(
				'id',
				'first_name',
				'last_name',
				'email',
				'password',
				'status',
				'role',
				'provider',
				'identifier',
				'auth_data'
			)
			.from('directus_users')
			.where('id', userID)
			.first();

		if (!user) {
			throw new InvalidCredentialsException();
		}

		const provider = auth.getProvider(user.provider);
		await provider.verify(user, password);
	}
}<|MERGE_RESOLUTION|>--- conflicted
+++ resolved
@@ -52,17 +52,10 @@
 	async authenticate(
 		options: AuthenticateOptions
 	): Promise<{ accessToken: any; refreshToken: any; expires: any; id?: any }> {
-<<<<<<< HEAD
 		const { identifier, password, ip, userAgent, otp } = options;
-=======
+
 		const STALL_TIME = 100;
 		const timeStart = performance.now();
-
-		const settingsService = new SettingsService({
-			knex: this.knex,
-			schema: this.schema,
-		});
->>>>>>> 956c590f
 
 		const providerName = options.provider ?? DEFAULT_AUTH_PROVIDER;
 		const provider = auth.getProvider(providerName);
@@ -151,25 +144,13 @@
 		}
 
 		if (password !== undefined) {
-<<<<<<< HEAD
 			try {
 				await provider.verify(user, password);
 			} catch (e) {
 				emitStatus('fail');
+        await stall(STALL_TIME, timeStart);
 				throw e;
-=======
-			if (!user.password) {
-				emitStatus('fail');
-				await stall(STALL_TIME, timeStart);
-				throw new InvalidCredentialsException();
-			}
-
-			if ((await argon2.verify(user.password, password)) === false) {
-				emitStatus('fail');
-				await stall(STALL_TIME, timeStart);
-				throw new InvalidCredentialsException();
->>>>>>> 956c590f
-			}
+      }
 		}
 
 		if (user.tfa_secret && !otp) {
