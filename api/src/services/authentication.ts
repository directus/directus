--- conflicted
+++ resolved
@@ -171,8 +171,6 @@
 			}
 		}
 
-<<<<<<< HEAD
-=======
 		let payload = {
 			id: user.id,
 		};
@@ -191,8 +189,7 @@
 		if (customClaims) {
 			payload = customClaims.length > 0 ? customClaims.reduce((acc, val) => merge(acc, val), payload) : payload;
 		}
-
->>>>>>> 062d7d3a
+      
 		/**
 		 * @TODO
 		 * Sign token with combination of server secret + user password hash
