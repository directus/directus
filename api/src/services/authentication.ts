--- conflicted
+++ resolved
@@ -14,11 +14,7 @@
 import { AbstractServiceOptions, Action, SchemaOverview, Session, User, SessionData } from '../types';
 import { Accountability } from '@directus/shared/types';
 import { SettingsService } from './settings';
-<<<<<<< HEAD
-import { clone, cloneDeep } from 'lodash';
-=======
-import { merge, clone, cloneDeep, omit } from 'lodash';
->>>>>>> 9b41257d
+import { clone, cloneDeep, omit } from 'lodash';
 import { performance } from 'perf_hooks';
 import { stall } from '../utils/stall';
 import logger from '../logger';
