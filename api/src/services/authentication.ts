import jwt from 'jsonwebtoken';
import { Knex } from 'knex';
import ms from 'ms';
import { nanoid } from 'nanoid';
import getDatabase from '../database';
import emitter, { emitAsyncSafe } from '../emitter';
import env from '../env';
import { getAuthProvider } from '../auth';
import { DEFAULT_AUTH_PROVIDER } from '../constants';
import { InvalidCredentialsException, InvalidOTPException, UserSuspendedException } from '../exceptions';
import { createRateLimiter } from '../rate-limiter';
import { ActivityService } from './activity';
import { TFAService } from './tfa';
import { AbstractServiceOptions, Action, SchemaOverview, Session, User, SessionData } from '../types';
import { Accountability } from '@directus/shared/types';
import { SettingsService } from './settings';
import { merge, clone, cloneDeep } from 'lodash';
import { performance } from 'perf_hooks';
import { stall } from '../utils/stall';

const loginAttemptsLimiter = createRateLimiter({ duration: 0 });

export class AuthenticationService {
	knex: Knex;
	accountability: Accountability | null;
	activityService: ActivityService;
	schema: SchemaOverview;

	constructor(options: AbstractServiceOptions) {
		this.knex = options.knex || getDatabase();
		this.accountability = options.accountability || null;
		this.activityService = new ActivityService({ knex: this.knex, schema: options.schema });
		this.schema = options.schema;
	}

	/**
	 * Retrieve the tokens for a given user email.
	 *
	 * Password is optional to allow usage of this function within the SSO flow and extensions. Make sure
	 * to handle password existence checks elsewhere
	 */
	async login(
		providerName: string = DEFAULT_AUTH_PROVIDER,
		payload: Record<string, any>,
		otp?: string
	): Promise<{ accessToken: any; refreshToken: any; expires: any; id?: any }> {
		const STALL_TIME = 100;
		const timeStart = performance.now();

		const provider = getAuthProvider(providerName);

		const user = await this.knex
			.select<User & { tfa_secret: string | null }>(
				'id',
				'first_name',
				'last_name',
				'email',
				'password',
				'status',
				'role',
				'tfa_secret',
				'provider',
				'external_identifier'
			)
			.from('directus_users')
			.where('id', await provider.getUserID(cloneDeep(payload)))
			.andWhere('provider', providerName)
			.first();

		const updatedPayload = await emitter.emitAsync('auth.login.before', {
			event: 'auth.login.before',
			action: 'login',
			schema: this.schema,
			payload: payload,
			accountability: this.accountability,
			status: 'pending',
			user: user?.id,
			database: this.knex,
		});

		if (updatedPayload) {
			payload = updatedPayload.length > 0 ? updatedPayload.reduce((acc, val) => merge(acc, val), {}) : payload;
		}

		const emitStatus = (status: 'fail' | 'success') => {
			emitAsyncSafe('auth.login', {
				event: 'auth.login',
				action: 'login',
				schema: this.schema,
				payload: payload,
				accountability: this.accountability,
				status,
				user: user?.id,
				database: this.knex,
			});
		};

		if (user?.status !== 'active') {
			emitStatus('fail');

			if (user?.status === 'suspended') {
				await stall(STALL_TIME, timeStart);
				throw new UserSuspendedException();
			} else {
				await stall(STALL_TIME, timeStart);
				throw new InvalidCredentialsException();
			}
		}

		const settingsService = new SettingsService({
			knex: this.knex,
			schema: this.schema,
		});

		const { auth_login_attempts: allowedAttempts } = await settingsService.readSingleton({
			fields: ['auth_login_attempts'],
		});

		if (allowedAttempts !== null) {
			loginAttemptsLimiter.points = allowedAttempts;

			try {
				await loginAttemptsLimiter.consume(user.id);
			} catch {
				await this.knex('directus_users').update({ status: 'suspended' }).where({ id: user.id });
				user.status = 'suspended';

				// This means that new attempts after the user has been re-activated will be accepted
				await loginAttemptsLimiter.set(user.id, 0, 0);
			}
		}

		let sessionData: SessionData = null;

		try {
			sessionData = await provider.login(clone(user), cloneDeep(payload));
		} catch (e) {
			emitStatus('fail');
			await stall(STALL_TIME, timeStart);
			throw e;
		}

		if (user.tfa_secret && !otp) {
			emitStatus('fail');
			await stall(STALL_TIME, timeStart);
			throw new InvalidOTPException(`"otp" is required`);
		}

		if (user.tfa_secret && otp) {
			const tfaService = new TFAService({ knex: this.knex, schema: this.schema });
			const otpValid = await tfaService.verifyOTP(user.id, otp);

			if (otpValid === false) {
				emitStatus('fail');
				await stall(STALL_TIME, timeStart);
				throw new InvalidOTPException(`"otp" is invalid`);
			}
		}

		let tokenPayload = {
			id: user.id,
		};

		const customClaims = await emitter.emitAsync('auth.jwt.before', tokenPayload, {
			event: 'auth.jwt.before',
			action: 'jwt',
			schema: this.schema,
			payload: tokenPayload,
			accountability: this.accountability,
			status: 'pending',
			user: user?.id,
			database: this.knex,
		});

		if (customClaims) {
			tokenPayload =
				customClaims.length > 0 ? customClaims.reduce((acc, val) => merge(acc, val), tokenPayload) : tokenPayload;
		}

		const accessToken = jwt.sign(tokenPayload, env.SECRET as string, {
			expiresIn: env.ACCESS_TOKEN_TTL,
			issuer: 'directus',
		});

		const refreshToken = nanoid(64);
		const refreshTokenExpiration = new Date(Date.now() + ms(env.REFRESH_TOKEN_TTL as string));

		await this.knex('directus_sessions').insert({
			token: refreshToken,
			user: user.id,
			expires: refreshTokenExpiration,
			ip: this.accountability?.ip,
			user_agent: this.accountability?.userAgent,
			data: sessionData,
		});

		await this.knex('directus_sessions').delete().where('expires', '<', new Date());

		if (this.accountability) {
			await this.activityService.createOne({
				action: Action.AUTHENTICATE,
				user: user.id,
				ip: this.accountability.ip,
				user_agent: this.accountability.userAgent,
				collection: 'directus_users',
				item: user.id,
			});
		}

		await this.knex('directus_users').update({ last_access: new Date() }).where({ id: user.id });

		emitStatus('success');

		if (allowedAttempts !== null) {
			await loginAttemptsLimiter.set(user.id, 0, 0);
		}

		await stall(STALL_TIME, timeStart);

		return {
			accessToken,
			refreshToken,
			expires: ms(env.ACCESS_TOKEN_TTL as string),
			id: user.id,
		};
	}

	async refresh(refreshToken: string): Promise<Record<string, any>> {
		if (!refreshToken) {
			throw new InvalidCredentialsException();
		}

		const record = await this.knex
			.select<Session & User>(
				's.expires',
				's.data',
				'u.id',
				'u.first_name',
				'u.last_name',
				'u.email',
				'u.password',
				'u.status',
				'u.role',
				'u.provider',
				'u.external_identifier'
			)
			.from('directus_sessions as s')
			.innerJoin('directus_users as u', 's.user', 'u.id')
			.where('s.token', refreshToken)
			.first();

		if (!record || record.expires < new Date()) {
			throw new InvalidCredentialsException();
		}

		const { data: sessionData, ...user } = record;

		const provider = getAuthProvider(user.provider);
		await provider.refresh(clone(user), sessionData);

		const accessToken = jwt.sign({ id: user.id }, env.SECRET as string, {
			expiresIn: env.ACCESS_TOKEN_TTL,
			issuer: 'directus',
		});

		const newRefreshToken = nanoid(64);
		const refreshTokenExpiration = new Date(Date.now() + ms(env.REFRESH_TOKEN_TTL as string));

		await this.knex('directus_sessions')
			.update({ token: newRefreshToken, expires: refreshTokenExpiration })
			.where({ token: refreshToken });

		await this.knex('directus_users').update({ last_access: new Date() }).where({ id: user.id });

		return {
			accessToken,
			refreshToken: newRefreshToken,
			expires: ms(env.ACCESS_TOKEN_TTL as string),
			id: user.id,
		};
	}

	async logout(refreshToken: string): Promise<void> {
<<<<<<< HEAD
		
		await emitter.emitAsync('auth.logout.before', refreshToken, {
			event: 'auth.logout.before',
			action: 'logout',
			schema: this.schema,
			payload: refreshToken,
			accountability: this.accountability,
			user: null,
			database: this.knex,
		});

		await this.knex.delete().from('directus_sessions').where({ token: refreshToken });

		emitAsyncSafe('auth.logout', refreshToken, {
			event: 'auth.logout',
			action: 'logout',
			schema: this.schema,
			payload: refreshToken,
			accountability: this.accountability,
			user: null,
			database: this.knex,
		});
	}

	generateTFASecret(): string {
		const secret = authenticator.generateSecret();
		return secret;
	}
=======
		const record = await this.knex
			.select<User & Session>(
				'u.id',
				'u.first_name',
				'u.last_name',
				'u.email',
				'u.password',
				'u.status',
				'u.role',
				'u.provider',
				'u.external_identifier',
				's.data'
			)
			.from('directus_sessions as s')
			.innerJoin('directus_users as u', 's.user', 'u.id')
			.where('s.token', refreshToken)
			.first();
>>>>>>> 01c65f5f

		if (record) {
			const { data: sessionData, ...user } = record;

			const provider = getAuthProvider(user.provider);
			await provider.logout(clone(user), sessionData);

			await this.knex.delete().from('directus_sessions').where('token', refreshToken);
		}
	}

	async verifyPassword(userID: string, password: string): Promise<void> {
		const user = await this.knex
			.select<User>(
				'id',
				'first_name',
				'last_name',
				'email',
				'password',
				'status',
				'role',
				'provider',
				'external_identifier'
			)
			.from('directus_users')
			.where('id', userID)
			.first();

		if (!user) {
			throw new InvalidCredentialsException();
		}

		const provider = getAuthProvider(user.provider);
		await provider.verify(clone(user), password);
	}
}<|MERGE_RESOLUTION|>--- conflicted
+++ resolved
@@ -281,36 +281,6 @@
 	}
 
 	async logout(refreshToken: string): Promise<void> {
-<<<<<<< HEAD
-		
-		await emitter.emitAsync('auth.logout.before', refreshToken, {
-			event: 'auth.logout.before',
-			action: 'logout',
-			schema: this.schema,
-			payload: refreshToken,
-			accountability: this.accountability,
-			user: null,
-			database: this.knex,
-		});
-
-		await this.knex.delete().from('directus_sessions').where({ token: refreshToken });
-
-		emitAsyncSafe('auth.logout', refreshToken, {
-			event: 'auth.logout',
-			action: 'logout',
-			schema: this.schema,
-			payload: refreshToken,
-			accountability: this.accountability,
-			user: null,
-			database: this.knex,
-		});
-	}
-
-	generateTFASecret(): string {
-		const secret = authenticator.generateSecret();
-		return secret;
-	}
-=======
 		const record = await this.knex
 			.select<User & Session>(
 				'u.id',
@@ -328,7 +298,6 @@
 			.innerJoin('directus_users as u', 's.user', 'u.id')
 			.where('s.token', refreshToken)
 			.first();
->>>>>>> 01c65f5f
 
 		if (record) {
 			const { data: sessionData, ...user } = record;
