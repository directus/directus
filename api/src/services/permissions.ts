--- conflicted
+++ resolved
@@ -1,16 +1,12 @@
 import type { PermissionsAction, Query } from '@directus/shared/types';
 import type Keyv from 'keyv';
-import { clearSystemCache, getCache } from '../cache';
 import { appAccessMinimalPermissions } from '../database/system-data/app-access-permissions';
 import { ItemsService, QueryOptions } from '../services/items';
 import type { AbstractServiceOptions, Item, MutationOptions, PrimaryKey } from '../types';
 import { filterItems } from '../utils/filter-items';
-<<<<<<< HEAD
 import { getCache } from '../cache';
 import { CacheService } from './cache/cache';
 import { clearSystemCache } from '../utils/clearSystemCache';
-=======
->>>>>>> 13a720bb
 
 export class PermissionsService extends ItemsService {
 	systemCache: CacheService;
