<<<<<<< HEAD
import { appAccessMinimalPermissions } from '../database/system-data/app-access-permissions';
import { ItemsService, QueryOptions } from '../services/items';
import { AbstractServiceOptions, Item, PrimaryKey, MutationOptions } from '../types';
import { Query, PermissionsAction } from '@directus/shared/types';
import { filterItems } from '../utils/filter-items';
import { getCache, clearSystemCache } from '../cache';
import { CacheService } from './cache/cache';
=======
import { appAccessMinimalPermissions } from '../database/system-data/app-access-permissions/index.js';
import { ItemsService, QueryOptions } from '../services/items.js';
import type { AbstractServiceOptions, Item, PrimaryKey, MutationOptions } from '../types/index.js';
import type { Query, PermissionsAction } from '@directus/shared/types';
import { filterItems } from '../utils/filter-items.js';
import type Keyv from 'keyv';
import { getCache, clearSystemCache } from '../cache.js';
>>>>>>> 47e3e00b

export class PermissionsService extends ItemsService {
	systemCache: CacheService;

	constructor(options: AbstractServiceOptions) {
		super('directus_permissions', options);

		const { systemCache } = getCache();

		this.systemCache = systemCache;
	}

	getAllowedFields(action: PermissionsAction, collection?: string): Record<string, string[]> {
		const results =
			this.accountability?.permissions?.filter((permission) => {
				let matchesCollection = true;

				if (collection) {
					matchesCollection = permission.collection === collection;
				}

				const matchesAction = permission.action === action;

				return collection ? matchesCollection && matchesAction : matchesAction;
			}) ?? [];

		const fieldsPerCollection: Record<string, string[]> = {};

		for (const result of results) {
			const { collection, fields } = result;
			if (!fieldsPerCollection[collection]) fieldsPerCollection[collection] = [];
			fieldsPerCollection[collection]!.push(...(fields ?? []));
		}

		return fieldsPerCollection;
	}

	override async readByQuery(query: Query, opts?: QueryOptions): Promise<Partial<Item>[]> {
		const result = await super.readByQuery(query, opts);

		if (Array.isArray(result) && this.accountability && this.accountability.app === true) {
			result.push(
				...filterItems(
					appAccessMinimalPermissions.map((permission) => ({
						...permission,
						role: this.accountability!.role,
					})),
					query.filter
				)
			);
		}

		return result;
	}

	override async readMany(keys: PrimaryKey[], query: Query = {}, opts?: QueryOptions): Promise<Partial<Item>[]> {
		const result = await super.readMany(keys, query, opts);

		if (this.accountability && this.accountability.app === true) {
			result.push(
				...filterItems(
					appAccessMinimalPermissions.map((permission) => ({
						...permission,
						role: this.accountability!.role,
					})),
					query.filter
				)
			);
		}

		return result;
	}

	override async createOne(data: Partial<Item>, opts?: MutationOptions) {
		const res = await super.createOne(data, opts);
		await clearSystemCache();
		return res;
	}

	override async createMany(data: Partial<Item>[], opts?: MutationOptions) {
		const res = await super.createMany(data, opts);
		await clearSystemCache();
		return res;
	}

	override async updateByQuery(query: Query, data: Partial<Item>, opts?: MutationOptions) {
		const res = await super.updateByQuery(query, data, opts);
		await clearSystemCache();
		return res;
	}

	override async updateOne(key: PrimaryKey, data: Partial<Item>, opts?: MutationOptions) {
		const res = await super.updateOne(key, data, opts);
		await clearSystemCache();
		return res;
	}

	override async updateBatch(data: Partial<Item>[], opts?: MutationOptions) {
		const res = await super.updateBatch(data, opts);
		await clearSystemCache();
		return res;
	}

	override async updateMany(keys: PrimaryKey[], data: Partial<Item>, opts?: MutationOptions) {
		const res = await super.updateMany(keys, data, opts);
		await clearSystemCache();
		return res;
	}

	override async upsertOne(payload: Partial<Item>, opts?: MutationOptions) {
		const res = await super.upsertOne(payload, opts);
		await clearSystemCache();
		return res;
	}

	override async upsertMany(payloads: Partial<Item>[], opts?: MutationOptions) {
		const res = await super.upsertMany(payloads, opts);
		await clearSystemCache();
		return res;
	}

	override async deleteByQuery(query: Query, opts?: MutationOptions) {
		const res = await super.deleteByQuery(query, opts);
		await clearSystemCache();
		return res;
	}

	override async deleteOne(key: PrimaryKey, opts?: MutationOptions) {
		const res = await super.deleteOne(key, opts);
		await clearSystemCache();
		return res;
	}

	override async deleteMany(keys: PrimaryKey[], opts?: MutationOptions) {
		const res = await super.deleteMany(keys, opts);
		await clearSystemCache();
		return res;
	}
}<|MERGE_RESOLUTION|>--- conflicted
+++ resolved
@@ -1,12 +1,3 @@
-<<<<<<< HEAD
-import { appAccessMinimalPermissions } from '../database/system-data/app-access-permissions';
-import { ItemsService, QueryOptions } from '../services/items';
-import { AbstractServiceOptions, Item, PrimaryKey, MutationOptions } from '../types';
-import { Query, PermissionsAction } from '@directus/shared/types';
-import { filterItems } from '../utils/filter-items';
-import { getCache, clearSystemCache } from '../cache';
-import { CacheService } from './cache/cache';
-=======
 import { appAccessMinimalPermissions } from '../database/system-data/app-access-permissions/index.js';
 import { ItemsService, QueryOptions } from '../services/items.js';
 import type { AbstractServiceOptions, Item, PrimaryKey, MutationOptions } from '../types/index.js';
@@ -14,7 +5,7 @@
 import { filterItems } from '../utils/filter-items.js';
 import type Keyv from 'keyv';
 import { getCache, clearSystemCache } from '../cache.js';
->>>>>>> 47e3e00b
+import type { CacheService } from './cache/cache.js';
 
 export class PermissionsService extends ItemsService {
 	systemCache: CacheService;
