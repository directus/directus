import { ForbiddenError } from '@directus/errors';
import type { ItemPermissions, PermissionsAction, Query } from '@directus/types';
import type Keyv from 'keyv';
import { clearSystemCache, getCache } from '../cache.js';
<<<<<<< HEAD
import { appAccessMinimalPermissions } from '@directus/system-data';
import type { QueryOptions } from './items.js';
import { ItemsService } from './items.js';
=======
import { appAccessMinimalPermissions } from '../database/system-data/app-access-permissions/index.js';
>>>>>>> 0c29d3e9
import type { AbstractServiceOptions, Item, MutationOptions, PrimaryKey } from '../types/index.js';
import { filterItems } from '../utils/filter-items.js';
import { AuthorizationService } from './authorization.js';
import type { QueryOptions } from './items.js';
import { ItemsService } from './items.js';
export class PermissionsService extends ItemsService {
	systemCache: Keyv<any>;

	constructor(options: AbstractServiceOptions) {
		super('directus_permissions', options);

		const { systemCache } = getCache();

		this.systemCache = systemCache;
	}

	getAllowedFields(action: PermissionsAction, collection?: string): Record<string, string[]> {
		const results =
			this.accountability?.permissions?.filter((permission) => {
				let matchesCollection = true;

				if (collection) {
					matchesCollection = permission.collection === collection;
				}

				const matchesAction = permission.action === action;

				return collection ? matchesCollection && matchesAction : matchesAction;
			}) ?? [];

		const fieldsPerCollection: Record<string, string[]> = {};

		for (const result of results) {
			const { collection, fields } = result;
			if (!fieldsPerCollection[collection]) fieldsPerCollection[collection] = [];
			fieldsPerCollection[collection]!.push(...(fields ?? []));
		}

		return fieldsPerCollection;
	}

	override async readByQuery(query: Query, opts?: QueryOptions): Promise<Partial<Item>[]> {
		const result = await super.readByQuery(query, opts);

		if (Array.isArray(result) && this.accountability && this.accountability.app === true) {
			result.push(
				...filterItems(
					appAccessMinimalPermissions.map((permission) => ({
						...permission,
						role: this.accountability!.role,
					})),
					query.filter,
				),
			);
		}

		return result;
	}

	override async readMany(keys: PrimaryKey[], query: Query = {}, opts?: QueryOptions): Promise<Partial<Item>[]> {
		const result = await super.readMany(keys, query, opts);

		if (this.accountability && this.accountability.app === true) {
			result.push(
				...filterItems(
					appAccessMinimalPermissions.map((permission) => ({
						...permission,
						role: this.accountability!.role,
					})),
					query.filter,
				),
			);
		}

		return result;
	}

	override async createOne(data: Partial<Item>, opts?: MutationOptions) {
		const res = await super.createOne(data, opts);
		await clearSystemCache({ autoPurgeCache: opts?.autoPurgeCache });

		if (this.cache && opts?.autoPurgeCache !== false) {
			await this.cache.clear();
		}

		return res;
	}

	override async createMany(data: Partial<Item>[], opts?: MutationOptions) {
		const res = await super.createMany(data, opts);
		await clearSystemCache({ autoPurgeCache: opts?.autoPurgeCache });

		if (this.cache && opts?.autoPurgeCache !== false) {
			await this.cache.clear();
		}

		return res;
	}

	override async updateBatch(data: Partial<Item>[], opts?: MutationOptions) {
		const res = await super.updateBatch(data, opts);
		await clearSystemCache({ autoPurgeCache: opts?.autoPurgeCache });

		if (this.cache && opts?.autoPurgeCache !== false) {
			await this.cache.clear();
		}

		return res;
	}

	override async updateMany(keys: PrimaryKey[], data: Partial<Item>, opts?: MutationOptions) {
		const res = await super.updateMany(keys, data, opts);
		await clearSystemCache({ autoPurgeCache: opts?.autoPurgeCache });

		if (this.cache && opts?.autoPurgeCache !== false) {
			await this.cache.clear();
		}

		return res;
	}

	override async upsertMany(payloads: Partial<Item>[], opts?: MutationOptions) {
		const res = await super.upsertMany(payloads, opts);
		await clearSystemCache({ autoPurgeCache: opts?.autoPurgeCache });

		if (this.cache && opts?.autoPurgeCache !== false) {
			await this.cache.clear();
		}

		return res;
	}

	override async deleteMany(keys: PrimaryKey[], opts?: MutationOptions) {
		const res = await super.deleteMany(keys, opts);
		await clearSystemCache({ autoPurgeCache: opts?.autoPurgeCache });

		if (this.cache && opts?.autoPurgeCache !== false) {
			await this.cache.clear();
		}

		return res;
	}

	async getItemPermissions(collection: string, primaryKey?: string): Promise<ItemPermissions> {
		if (!this.accountability?.user) throw new ForbiddenError();

		if (this.accountability?.admin) {
			return {
				update: { access: true },
				delete: { access: true },
				share: { access: true },
			};
		}

		const itemPermissions: ItemPermissions = {
			update: { access: false },
			delete: { access: false },
			share: { access: false },
		};

		let updateAction: 'update' | 'create' = 'update';

		const schema = this.schema.collections[collection];

		if (schema?.singleton) {
			const itemsService = new ItemsService(collection, {
				knex: this.knex,
				schema: this.schema,
			});

			const query: Query = {
				fields: [schema.primary],
				limit: 1,
			};

			try {
				const result = await itemsService.readByQuery(query);
				if (!result[0]) updateAction = 'create';
			} catch {
				updateAction = 'create';
			}
		}

		const authorizationService = new AuthorizationService({
			knex: this.knex,
			accountability: this.accountability,
			schema: this.schema,
		});

		await Promise.all(
			Object.keys(itemPermissions).map((key) => {
				const action = key as keyof ItemPermissions;
				const checkAction = action === 'update' ? updateAction : action;

				return authorizationService
					.checkAccess(checkAction, collection, primaryKey)
					.then(() => (itemPermissions[action].access = true))
					.catch(() => {});
			}),
		);

		if (schema?.singleton && itemPermissions.update.access) {
			const query: Query = {
				filter: {
					_and: [
						...(this.accountability?.role ? [{ role: { _eq: this.accountability.role } }] : []),
						{ collection: { _eq: collection } },
						{ action: { _eq: updateAction } },
					],
				},
				fields: ['presets', 'fields'],
			};

			try {
				const result = await this.readByQuery(query);
				const permission = result[0];

				if (permission) {
					itemPermissions.update.presets = permission['presets'];
					itemPermissions.update.fields = permission['fields'];
				}
			} catch {
				// No permission
			}
		}

		return itemPermissions;
	}
}<|MERGE_RESOLUTION|>--- conflicted
+++ resolved
@@ -2,13 +2,9 @@
 import type { ItemPermissions, PermissionsAction, Query } from '@directus/types';
 import type Keyv from 'keyv';
 import { clearSystemCache, getCache } from '../cache.js';
-<<<<<<< HEAD
 import { appAccessMinimalPermissions } from '@directus/system-data';
 import type { QueryOptions } from './items.js';
 import { ItemsService } from './items.js';
-=======
-import { appAccessMinimalPermissions } from '../database/system-data/app-access-permissions/index.js';
->>>>>>> 0c29d3e9
 import type { AbstractServiceOptions, Item, MutationOptions, PrimaryKey } from '../types/index.js';
 import { filterItems } from '../utils/filter-items.js';
 import { AuthorizationService } from './authorization.js';
