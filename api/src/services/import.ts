--- conflicted
+++ resolved
@@ -1,14 +1,9 @@
 import { Knex } from 'knex';
 import getDatabase from '../database';
-<<<<<<< HEAD
-import { AbstractServiceOptions, Accountability, SchemaOverview } from '../types';
+import { AbstractServiceOptions, SchemaOverview } from '../types';
+import { Accountability } from '@directus/shared/types';
 import { InvalidPayloadException } from '@directus/shared/exceptions';
 import { ForbiddenException } from '../exceptions';
-=======
-import { AbstractServiceOptions, SchemaOverview } from '../types';
-import { Accountability } from '@directus/shared/types';
-import { ForbiddenException, InvalidPayloadException } from '../exceptions';
->>>>>>> 4bd5c946
 import StreamArray from 'stream-json/streamers/StreamArray';
 import { ItemsService } from './items';
 import { queue } from 'async';
