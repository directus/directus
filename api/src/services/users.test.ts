--- conflicted
+++ resolved
@@ -64,8 +64,8 @@
 	});
 
 	describe('Services / Users', () => {
-<<<<<<< HEAD
 		let service: UsersService;
+		let superUpdateManySpy: SpyInstance;
 		let checkUniqueEmailsSpy: SpyInstance;
 		let checkPasswordPolicySpy: SpyInstance;
 		let checkRemainingAdminExistenceSpy: SpyInstance;
@@ -105,6 +105,8 @@
 				},
 			});
 
+			superUpdateManySpy = vi.spyOn(ItemsService.prototype, 'updateMany');
+
 			// "as any" are needed since these are private methods
 			checkUniqueEmailsSpy = vi
 				.spyOn(UsersService.prototype as any, 'checkUniqueEmails')
@@ -169,12 +171,6 @@
 				await service.createMany([{ password: 'testpassword' }]);
 				expect(checkPasswordPolicySpy).toBeCalledTimes(1);
 			});
-=======
-		let superUpdateManySpy: SpyInstance;
-
-		beforeEach(() => {
-			superUpdateManySpy = vi.spyOn(ItemsService.prototype, 'updateMany');
->>>>>>> 62b4a241
 		});
 
 		describe('updateOne', () => {
