import type { SchemaOverview } from '@directus/types';
import type { Knex } from 'knex';
import knex from 'knex';
import { createTracker, MockClient, Tracker } from 'knex-mock-client';
import type { MockedFunction, SpyInstance } from 'vitest';
import { afterEach, beforeAll, beforeEach, describe, expect, it, vi } from 'vitest';
import { ForbiddenError, InvalidPayloadError, RecordNotUniqueError } from '../errors/index.js';
import { ItemsService, MailService, UsersService } from './index.js';

vi.mock('../../src/database/index', () => ({
	default: vi.fn(),
	getDatabaseClient: vi.fn().mockReturnValue('postgres'),
}));

vi.mock('./mail', () => {
	const MailService = vi.fn();
	MailService.prototype.send = vi.fn();

	return { MailService };
});

const testRoleId = '4ccdb196-14b3-4ed1-b9da-c1978be07ca2';

const testSchema = {
	collections: {
		directus_users: {
			collection: 'directus_users',
			primary: 'id',
			singleton: false,
			sortField: null,
			note: null,
			accountability: null,
			fields: {
				id: {
					field: 'id',
					defaultValue: null,
					nullable: false,
					generated: true,
					type: 'integer',
					dbType: 'integer',
					precision: null,
					scale: null,
					special: [],
					note: null,
					validation: null,
					alias: false,
				},
			},
		},
	},
	relations: [],
} as SchemaOverview;

describe('Integration Tests', () => {
	let db: MockedFunction<Knex>;
	let tracker: Tracker;

	beforeAll(async () => {
		db = vi.mocked(knex.default({ client: MockClient }));
		tracker = createTracker(db);
	});

	beforeEach(() => {
		tracker.on.any('directus_users').response({});

		// mock notifications update query in deleteOne/deleteMany/deleteByQuery methods
		tracker.on.update('directus_notifications').response({});
	});

	afterEach(() => {
		tracker.reset();
	});

	describe('Services / Users', () => {
		let service: UsersService;
		let mailService: MailService;
		let superCreateManySpy: SpyInstance;
		let superUpdateManySpy: SpyInstance;
		let checkUniqueEmailsSpy: SpyInstance;
		let checkPasswordPolicySpy: SpyInstance;
		let checkRemainingAdminExistenceSpy: SpyInstance;
		let checkRemainingActiveAdminSpy: SpyInstance;

		beforeEach(() => {
			service = new UsersService({
				knex: db,
				schema: {
					collections: {
						directus_users: {
							collection: 'directus_users',
							primary: 'id',
							singleton: false,
							sortField: null,
							note: null,
							accountability: null,
							fields: {
								id: {
									field: 'id',
									defaultValue: null,
									nullable: false,
									generated: true,
									type: 'integer',
									dbType: 'integer',
									precision: null,
									scale: null,
									special: [],
									note: null,
									validation: null,
									alias: false,
								},
							},
						},
					},
					relations: [],
				},
			});

			superCreateManySpy = vi.spyOn(ItemsService.prototype as any, 'createMany');
			superUpdateManySpy = vi.spyOn(ItemsService.prototype as any, 'updateMany');

			// "as any" are needed since these are private methods
			checkUniqueEmailsSpy = vi
				.spyOn(UsersService.prototype as any, 'checkUniqueEmails')
				.mockImplementation(() => vi.fn());

			checkPasswordPolicySpy = vi
				.spyOn(UsersService.prototype as any, 'checkPasswordPolicy')
				.mockResolvedValue(() => vi.fn());

			checkRemainingAdminExistenceSpy = vi
				.spyOn(UsersService.prototype as any, 'checkRemainingAdminExistence')
				.mockResolvedValue(() => vi.fn());

			checkRemainingActiveAdminSpy = vi
				.spyOn(UsersService.prototype as any, 'checkRemainingActiveAdmin')
				.mockResolvedValue(() => vi.fn());

			vi.spyOn(UsersService.prototype as any, 'inviteUrl').mockImplementation(() => vi.fn());

			mailService = new MailService({
				schema: testSchema,
			});
		});

		afterEach(() => {
			vi.clearAllMocks();
		});

		describe('createOne', () => {
			it('should not checkUniqueEmails', async () => {
				await service.createOne({});
				expect(checkUniqueEmailsSpy).not.toBeCalled();
			});

			it('should checkUniqueEmails once', async () => {
				await service.createOne({ email: 'test@example.com' });
				expect(checkUniqueEmailsSpy).toBeCalledTimes(1);
			});

			it('should not checkPasswordPolicy', async () => {
				await service.createOne({});
				expect(checkPasswordPolicySpy).not.toBeCalled();
			});

			it('should checkPasswordPolicy once', async () => {
				await service.createOne({ password: 'testpassword' });
				expect(checkPasswordPolicySpy).toBeCalledTimes(1);
			});
		});

		describe('createMany', () => {
			it('should not checkUniqueEmails', async () => {
				await service.createMany([{}]);
				expect(checkUniqueEmailsSpy).not.toBeCalled();
			});

			it('should checkUniqueEmails once', async () => {
				await service.createMany([{ email: 'test@example.com' }]);
				expect(checkUniqueEmailsSpy).toBeCalledTimes(1);
			});

			it('should not checkPasswordPolicy', async () => {
				await service.createMany([{}]);
				expect(checkPasswordPolicySpy).not.toBeCalled();
			});

			it('should checkPasswordPolicy once', async () => {
				await service.createMany([{ password: 'testpassword' }]);
				expect(checkPasswordPolicySpy).toBeCalledTimes(1);
			});
		});

		describe('updateOne', () => {
			it('should not checkRemainingAdminExistence', async () => {
				// mock newRole query in updateMany (called by ItemsService updateOne)
				tracker.on.select(/select "admin_access" from "directus_roles"/).response({ admin_access: true });

				await service.updateOne(1, { role: testRoleId });
				expect(checkRemainingAdminExistenceSpy).not.toBeCalled();
			});

			it('should checkRemainingAdminExistence once', async () => {
				// mock newRole query in updateMany (called by ItemsService updateOne)
				tracker.on.select(/select "admin_access" from "directus_roles"/).response({ admin_access: false });

				await service.updateOne(1, { role: testRoleId });
				expect(checkRemainingAdminExistenceSpy).toBeCalledTimes(1);
			});

			it('should not checkRemainingActiveAdmin', async () => {
				await service.updateOne(1, {});
				expect(checkRemainingActiveAdminSpy).not.toBeCalled();
			});

			it('should checkRemainingActiveAdmin once', async () => {
				await service.updateOne(1, { status: 'inactive' });
				expect(checkRemainingActiveAdminSpy).toBeCalledTimes(1);
			});

			it('should not checkUniqueEmails', async () => {
				await service.updateOne(1, {});
				expect(checkUniqueEmailsSpy).not.toBeCalled();
			});

			it('should checkUniqueEmails once', async () => {
				await service.updateOne(1, { email: 'test@example.com' });
				expect(checkUniqueEmailsSpy).toBeCalledTimes(1);
			});

			it('should not checkPasswordPolicy', async () => {
				await service.updateOne(1, {});
				expect(checkPasswordPolicySpy).not.toBeCalled();
			});

			it('should checkPasswordPolicy once', async () => {
				await service.updateOne(1, { password: 'testpassword' });
				expect(checkPasswordPolicySpy).toBeCalledTimes(1);
			});

			it.each(['provider', 'external_identifier'])(
				'should throw InvalidPayloadError for non-admin users when updating "%s" field',
				async (field) => {
					const service = new UsersService({
						knex: db,
						schema: testSchema,
						accountability: { role: 'test', admin: false },
					});

					const promise = service.updateOne(1, { [field]: 'test' });

					expect.assertions(5); // to ensure both assertions in the catch block are reached

					try {
						await promise;
					} catch (err: any) {
						expect(err.message).toBe(`You don't have permission to access this.`);
						expect(err).toBeInstanceOf(ForbiddenError);
					}

					expect(superUpdateManySpy).toHaveBeenCalled();

<<<<<<< HEAD
					expect(superUpdateManySpy.mock.lastCall![2].preMutationException.message).toBe(
						`Invalid payload. You can't change the "${field}" value manually.`
					);

					expect(superUpdateManySpy.mock.lastCall![2].preMutationException).toBeInstanceOf(InvalidPayloadError);
=======
					expect(superUpdateManySpy.mock.lastCall![2].preMutationError.message).toBe(
						`Invalid payload. You can't change the "${field}" value manually.`
					);

					expect(superUpdateManySpy.mock.lastCall![2].preMutationError).toBeInstanceOf(InvalidPayloadError);
>>>>>>> 5464d62e
				}
			);

			it.each(['provider', 'external_identifier'])('should allow admin users to update "%s" field', async (field) => {
				const service = new UsersService({
					knex: db,
					schema: testSchema,
					accountability: { role: 'admin', admin: true },
				});

				const promise = service.updateOne(1, { [field]: 'test' });

				await expect(promise).resolves.not.toThrow();
				expect(superUpdateManySpy).toBeCalledWith([1], expect.objectContaining({ auth_data: null }), undefined);
			});

			it.each(['provider', 'external_identifier'])(
				'should allow null accountability to update "%s" field',
				async (field) => {
					const service = new UsersService({
						knex: db,
						schema: testSchema,
					});

					const promise = service.updateOne(1, { [field]: 'test' });

					await expect(promise).resolves.not.toThrow();
					expect(superUpdateManySpy).toBeCalledWith([1], expect.objectContaining({ auth_data: null }), undefined);
				}
			);
		});

		describe('updateMany', () => {
			it('should not checkRemainingAdminExistence', async () => {
				// mock newRole query in updateMany
				tracker.on.select(/select "admin_access" from "directus_roles"/).response({ admin_access: true });

				await service.updateMany([1], { role: testRoleId });
				expect(checkRemainingAdminExistenceSpy).not.toBeCalled();
			});

			it('should checkRemainingAdminExistence once', async () => {
				// mock newRole query in updateMany
				tracker.on.select(/select "admin_access" from "directus_roles"/).response({ admin_access: false });

				await service.updateMany([1], { role: testRoleId });
				expect(checkRemainingAdminExistenceSpy).toBeCalledTimes(1);
			});

			it('should not checkRemainingActiveAdmin', async () => {
				await service.updateMany([1], {});
				expect(checkRemainingActiveAdminSpy).not.toBeCalled();
			});

			it('should checkRemainingActiveAdmin once', async () => {
				await service.updateMany([1], { status: 'inactive' });
				expect(checkRemainingActiveAdminSpy).toBeCalledTimes(1);
			});

			it('should not checkUniqueEmails', async () => {
				await service.updateMany([1], {});
				expect(checkUniqueEmailsSpy).not.toBeCalled();
			});

			it('should checkUniqueEmails once', async () => {
				await service.updateMany([1], { email: 'test@example.com' });
				expect(checkUniqueEmailsSpy).toBeCalledTimes(1);
			});

			it('should throw RecordNotUniqueError for multiple keys with same email', async () => {
				expect.assertions(2); // to ensure both assertions in the catch block are reached

				try {
					await service.updateMany([1, 2], { email: 'test@example.com' });
				} catch (err: any) {
					expect(err.message).toBe(`Value for field "email" in collection "directus_users" has to be unique.`);
					expect(err).toBeInstanceOf(RecordNotUniqueError);
				}
			});

			it('should not checkPasswordPolicy', async () => {
				await service.updateMany([1], {});
				expect(checkPasswordPolicySpy).not.toBeCalled();
			});

			it('should checkPasswordPolicy once', async () => {
				await service.updateMany([1], { password: 'testpassword' });
				expect(checkPasswordPolicySpy).toBeCalledTimes(1);
			});

			it.each(['provider', 'external_identifier'])(
				'should throw InvalidPayloadError for non-admin users when updating "%s" field',
				async (field) => {
					const service = new UsersService({
						knex: db,
						schema: testSchema,
						accountability: { role: 'test', admin: false },
					});

					const promise = service.updateMany([1], { [field]: 'test' });

					expect.assertions(5); // to ensure both assertions in the catch block are reached

					try {
						await promise;
					} catch (err: any) {
						expect(err.message).toBe(`You don't have permission to access this.`);
						expect(err).toBeInstanceOf(ForbiddenError);
					}

					expect(superUpdateManySpy).toHaveBeenCalled();

<<<<<<< HEAD
					expect(superUpdateManySpy.mock.lastCall![2].preMutationException.message).toBe(
						`Invalid payload. You can't change the "${field}" value manually.`
					);

					expect(superUpdateManySpy.mock.lastCall![2].preMutationException).toBeInstanceOf(InvalidPayloadError);
=======
					expect(superUpdateManySpy.mock.lastCall![2].preMutationError.message).toBe(
						`Invalid payload. You can't change the "${field}" value manually.`
					);

					expect(superUpdateManySpy.mock.lastCall![2].preMutationError).toBeInstanceOf(InvalidPayloadError);
>>>>>>> 5464d62e
				}
			);

			it.each(['provider', 'external_identifier'])('should allow admin users to update "%s" field', async (field) => {
				const service = new UsersService({
					knex: db,
					schema: testSchema,
					accountability: { role: 'admin', admin: true },
				});

				const promise = service.updateMany([1], { [field]: 'test' });

				await expect(promise).resolves.not.toThrow();
				expect(superUpdateManySpy).toBeCalledWith([1], expect.objectContaining({ auth_data: null }), undefined);
			});

			it.each(['provider', 'external_identifier'])(
				'should allow null accountability to update "%s" field',
				async (field) => {
					const service = new UsersService({
						knex: db,
						schema: testSchema,
					});

					const promise = service.updateMany([1], { [field]: 'test' });

					await expect(promise).resolves.not.toThrow();
					expect(superUpdateManySpy).toBeCalledWith([1], expect.objectContaining({ auth_data: null }), undefined);
				}
			);
		});

		describe('updateByQuery', () => {
			it('should not checkRemainingAdminExistence', async () => {
				// mock newRole query in updateMany (called by ItemsService updateByQuery)
				tracker.on.select(/select "admin_access" from "directus_roles"/).response({ admin_access: true });

				vi.spyOn(ItemsService.prototype, 'getKeysByQuery').mockResolvedValue([1]);

				await service.updateByQuery({}, { role: testRoleId });
				expect(checkRemainingAdminExistenceSpy).not.toBeCalled();
			});

			it('should checkRemainingAdminExistence once', async () => {
				// mock newRole query in updateMany (called by ItemsService updateByQuery)
				tracker.on.select(/select "admin_access" from "directus_roles"/).response({ admin_access: false });

				vi.spyOn(ItemsService.prototype, 'getKeysByQuery').mockResolvedValue([1]);

				await service.updateByQuery({}, { role: testRoleId });
				expect(checkRemainingAdminExistenceSpy).toBeCalledTimes(1);
			});

			it('should not checkRemainingActiveAdmin', async () => {
				vi.spyOn(ItemsService.prototype, 'getKeysByQuery').mockResolvedValue([1]);

				await service.updateByQuery({}, {});
				expect(checkRemainingActiveAdminSpy).not.toBeCalled();
			});

			it('should checkRemainingActiveAdmin once', async () => {
				vi.spyOn(ItemsService.prototype, 'getKeysByQuery').mockResolvedValue([1]);

				await service.updateByQuery({}, { status: 'inactive' });
				expect(checkRemainingActiveAdminSpy).toBeCalledTimes(1);
			});

			it('should not checkUniqueEmails', async () => {
				vi.spyOn(ItemsService.prototype, 'getKeysByQuery').mockResolvedValue([1]);

				await service.updateByQuery({}, {});
				expect(checkUniqueEmailsSpy).not.toBeCalled();
			});

			it('should checkUniqueEmails once', async () => {
				vi.spyOn(ItemsService.prototype, 'getKeysByQuery').mockResolvedValue([1]);

				await service.updateByQuery({}, { email: 'test@example.com' });
				expect(checkUniqueEmailsSpy).toBeCalledTimes(1);
			});

			it('should throw RecordNotUniqueError for multiple keys with same email', async () => {
				vi.spyOn(ItemsService.prototype, 'getKeysByQuery').mockResolvedValue([1, 2]);

				expect.assertions(2); // to ensure both assertions in the catch block are reached

				try {
					await service.updateByQuery({}, { email: 'test@example.com' });
				} catch (err: any) {
					expect(err.message).toBe(`Value for field "email" in collection "directus_users" has to be unique.`);
					expect(err).toBeInstanceOf(RecordNotUniqueError);
				}
			});

			it('should not checkPasswordPolicy', async () => {
				vi.spyOn(ItemsService.prototype, 'getKeysByQuery').mockResolvedValue([1]);

				await service.updateByQuery({}, {});
				expect(checkPasswordPolicySpy).not.toBeCalled();
			});

			it('should checkPasswordPolicy once', async () => {
				vi.spyOn(ItemsService.prototype, 'getKeysByQuery').mockResolvedValue([1]);

				await service.updateByQuery({}, { password: 'testpassword' });
				expect(checkPasswordPolicySpy).toBeCalledTimes(1);
			});

			it.each(['provider', 'external_identifier'])(
				'should throw InvalidPayloadError for non-admin users when updating "%s" field',
				async (field) => {
					const service = new UsersService({
						knex: db,
						schema: testSchema,
						accountability: { role: 'test', admin: false },
					});

					vi.spyOn(ItemsService.prototype, 'getKeysByQuery').mockResolvedValue([1]);

					const promise = service.updateByQuery({}, { [field]: 'test' });

					expect.assertions(5); // to ensure both assertions in the catch block are reached

					try {
						await promise;
					} catch (err: any) {
						expect(err.message).toBe(`You don't have permission to access this.`);
						expect(err).toBeInstanceOf(ForbiddenError);
					}

					expect(superUpdateManySpy).toHaveBeenCalled();

<<<<<<< HEAD
					expect(superUpdateManySpy.mock.lastCall![2].preMutationException.message).toBe(
						`Invalid payload. You can't change the "${field}" value manually.`
					);

					expect(superUpdateManySpy.mock.lastCall![2].preMutationException).toBeInstanceOf(InvalidPayloadError);
=======
					expect(superUpdateManySpy.mock.lastCall![2].preMutationError.message).toBe(
						`Invalid payload. You can't change the "${field}" value manually.`
					);

					expect(superUpdateManySpy.mock.lastCall![2].preMutationError).toBeInstanceOf(InvalidPayloadError);
>>>>>>> 5464d62e
				}
			);

			it.each(['provider', 'external_identifier'])('should allow admin users to update "%s" field', async (field) => {
				const service = new UsersService({
					knex: db,
					schema: testSchema,
					accountability: { role: 'admin', admin: true },
				});

				vi.spyOn(ItemsService.prototype, 'getKeysByQuery').mockResolvedValue([1]);

				const promise = service.updateByQuery({}, { [field]: 'test' });

				await expect(promise).resolves.not.toThrow();
				expect(superUpdateManySpy).toBeCalledWith([1], expect.objectContaining({ auth_data: null }), undefined);
			});

			it.each(['provider', 'external_identifier'])(
				'should allow null accountability to update "%s" field',
				async (field) => {
					const service = new UsersService({
						knex: db,
						schema: testSchema,
					});

					vi.spyOn(ItemsService.prototype, 'getKeysByQuery').mockResolvedValue([1]);

					const promise = service.updateByQuery({}, { [field]: 'test' });

					await expect(promise).resolves.not.toThrow();
					expect(superUpdateManySpy).toBeCalledWith([1], expect.objectContaining({ auth_data: null }), undefined);
				}
			);
		});

		describe('deleteOne', () => {
			it('should checkRemainingAdminExistence once', async () => {
				const service = new UsersService({
					knex: db,
					schema: testSchema,
					accountability: { role: 'test', admin: false },
				});

				const promise = service.deleteOne(1);

				expect.assertions(3); // to ensure both assertions in the catch block are reached

				try {
					await promise;
				} catch (err: any) {
					expect(err.message).toBe(`You don't have permission to access this.`);
					expect(err).toBeInstanceOf(ForbiddenError);
				}

				expect(checkRemainingAdminExistenceSpy).toBeCalledTimes(1);
			});
		});

		describe('deleteMany', () => {
			it('should checkRemainingAdminExistence once', async () => {
				const service = new UsersService({
					knex: db,
					schema: testSchema,
					accountability: { role: 'test', admin: false },
				});

				const promise = service.deleteMany([1]);

				expect.assertions(3); // to ensure both assertions in the catch block are reached

				try {
					await promise;
				} catch (err: any) {
					expect(err.message).toBe(`You don't have permission to access this.`);
					expect(err).toBeInstanceOf(ForbiddenError);
				}

				expect(checkRemainingAdminExistenceSpy).toBeCalledTimes(1);
			});
		});

		describe('deleteByQuery', () => {
			it('should checkRemainingAdminExistence once', async () => {
				const service = new UsersService({
					knex: db,
					schema: testSchema,
					accountability: { role: 'test', admin: false },
				});

				// mock return value for the following empty query
				vi.spyOn(ItemsService.prototype, 'readByQuery').mockResolvedValueOnce([{ id: 1 }]);

				const promise = service.deleteByQuery({ filter: { id: { _eq: 1 } } });

				expect.assertions(3); // to ensure both assertions in the catch block are reached

				try {
					await promise;
				} catch (err: any) {
					expect(err.message).toBe(`You don't have permission to access this.`);
					expect(err).toBeInstanceOf(ForbiddenError);
				}

				expect(checkRemainingAdminExistenceSpy).toBeCalledTimes(1);
			});
		});

		describe('invite', () => {
			it('should invite new users', async () => {
				const service = new UsersService({
					knex: db,
					schema: testSchema,
					accountability: { role: 'test', admin: true },
				});

				const promise = service.inviteUser('user@example.com', 'invite-role', null);

				await expect(promise).resolves.not.toThrow();

				expect(superCreateManySpy.mock.lastCall![0]).toEqual([
					expect.objectContaining({
						email: 'user@example.com',
						status: 'invited',
						role: 'invite-role',
					}),
				]);

				expect(mailService.send).toBeCalledTimes(1);
			});

			it('should re-send invites for invited users', async () => {
				const service = new UsersService({
					knex: db,
					schema: testSchema,
					accountability: { role: 'test', admin: true },
				});

				// mock an invited user
				vi.spyOn(UsersService.prototype as any, 'getUserByEmail').mockResolvedValueOnce({
					status: 'invited',
					role: 'invite-role',
				});

				const promise = service.inviteUser('user@example.com', 'invite-role', null);
				await expect(promise).resolves.not.toThrow();

				expect(superCreateManySpy).not.toBeCalled();
				expect(mailService.send).toBeCalledTimes(1);
			});

			it('should not re-send invites for users in state other than invited', async () => {
				const service = new UsersService({
					knex: db,
					schema: testSchema,
					accountability: { role: 'test', admin: true },
				});

				// mock an active user
				vi.spyOn(UsersService.prototype as any, 'getUserByEmail').mockResolvedValueOnce({
					status: 'active',
					role: 'invite-role',
				});

				const promise = service.inviteUser('user@example.com', 'invite-role', null);
				await expect(promise).resolves.not.toThrow();

				expect(superCreateManySpy).not.toBeCalled();
				expect(mailService.send).not.toBeCalled();
			});

			it('should update role when re-sent invite contains different role than user has', async () => {
				const service = new UsersService({
					knex: db,
					schema: testSchema,
					accountability: { role: 'test', admin: true },
				});

				tracker.on.select(/select "admin_access" from "directus_roles"/).response({ admin_access: true });

				// mock an invited user with different role
				vi.spyOn(UsersService.prototype as any, 'getUserByEmail').mockResolvedValueOnce({
					id: 1,
					status: 'invited',
					role: 'existing-role',
				});

				const promise = service.inviteUser('user@example.com', 'invite-role', null);
				await expect(promise).resolves.not.toThrow();

				expect(superUpdateManySpy.mock.lastCall![0]).toEqual([1]);
				expect(superUpdateManySpy.mock.lastCall![1]).toContain({ role: 'invite-role' });
			});
		});
	});
});<|MERGE_RESOLUTION|>--- conflicted
+++ resolved
@@ -259,19 +259,11 @@
 
 					expect(superUpdateManySpy).toHaveBeenCalled();
 
-<<<<<<< HEAD
-					expect(superUpdateManySpy.mock.lastCall![2].preMutationException.message).toBe(
-						`Invalid payload. You can't change the "${field}" value manually.`
-					);
-
-					expect(superUpdateManySpy.mock.lastCall![2].preMutationException).toBeInstanceOf(InvalidPayloadError);
-=======
 					expect(superUpdateManySpy.mock.lastCall![2].preMutationError.message).toBe(
 						`Invalid payload. You can't change the "${field}" value manually.`
 					);
 
 					expect(superUpdateManySpy.mock.lastCall![2].preMutationError).toBeInstanceOf(InvalidPayloadError);
->>>>>>> 5464d62e
 				}
 			);
 
@@ -384,19 +376,11 @@
 
 					expect(superUpdateManySpy).toHaveBeenCalled();
 
-<<<<<<< HEAD
-					expect(superUpdateManySpy.mock.lastCall![2].preMutationException.message).toBe(
-						`Invalid payload. You can't change the "${field}" value manually.`
-					);
-
-					expect(superUpdateManySpy.mock.lastCall![2].preMutationException).toBeInstanceOf(InvalidPayloadError);
-=======
 					expect(superUpdateManySpy.mock.lastCall![2].preMutationError.message).toBe(
 						`Invalid payload. You can't change the "${field}" value manually.`
 					);
 
 					expect(superUpdateManySpy.mock.lastCall![2].preMutationError).toBeInstanceOf(InvalidPayloadError);
->>>>>>> 5464d62e
 				}
 			);
 
@@ -529,19 +513,11 @@
 
 					expect(superUpdateManySpy).toHaveBeenCalled();
 
-<<<<<<< HEAD
-					expect(superUpdateManySpy.mock.lastCall![2].preMutationException.message).toBe(
-						`Invalid payload. You can't change the "${field}" value manually.`
-					);
-
-					expect(superUpdateManySpy.mock.lastCall![2].preMutationException).toBeInstanceOf(InvalidPayloadError);
-=======
 					expect(superUpdateManySpy.mock.lastCall![2].preMutationError.message).toBe(
 						`Invalid payload. You can't change the "${field}" value manually.`
 					);
 
 					expect(superUpdateManySpy.mock.lastCall![2].preMutationError).toBeInstanceOf(InvalidPayloadError);
->>>>>>> 5464d62e
 				}
 			);
 
