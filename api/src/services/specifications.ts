import formatTitle from '@directus/format-title';
import openapi from '@directus/specs';
import { Knex } from 'knex';
import { cloneDeep, mergeWith } from 'lodash';
import {
	OpenAPIObject,
	OperationObject,
	ParameterObject,
	PathItemObject,
	ReferenceObject,
	SchemaObject,
	TagObject,
} from 'openapi3-ts';
// @ts-ignore
import { version } from '../../package.json';
import getDatabase from '../database';
import env from '../env';
<<<<<<< HEAD
import { AbstractServiceOptions, Collection, FieldOverview, Permission, Relation, SchemaOverview } from '../types';
import { Accountability, Field, Type } from '@directus/shared/types';
=======
import { AbstractServiceOptions, Collection, Relation, SchemaOverview } from '../types';
import { Accountability, Field, Type, Permission } from '@directus/shared/types';
>>>>>>> b9a2a3a1
import { getRelationType } from '../utils/get-relation-type';
import { CollectionsService } from './collections';
import { FieldsService } from './fields';
import { GraphQLService } from './graphql';
import { RelationsService } from './relations';

export class SpecificationService {
	accountability: Accountability | null;
	knex: Knex;
	schema: SchemaOverview;

	fieldsService: FieldsService;
	collectionsService: CollectionsService;
	relationsService: RelationsService;

	oas: OASSpecsService;
	graphql: GraphQLSpecsService;
	typescript: TypescriptSpecsService;

	constructor(options: AbstractServiceOptions) {
		this.accountability = options.accountability || null;
		this.knex = options.knex || getDatabase();
		this.schema = options.schema;

		this.fieldsService = new FieldsService(options);
		this.collectionsService = new CollectionsService(options);
		this.relationsService = new RelationsService(options);

		this.oas = new OASSpecsService(options, {
			fieldsService: this.fieldsService,
			collectionsService: this.collectionsService,
			relationsService: this.relationsService,
		});

		this.graphql = new GraphQLSpecsService(options);
		this.typescript = new TypescriptSpecsService(options);
	}
}

interface SpecificationSubService {
	generate: (_?: any) => Promise<any>;
}

class OASSpecsService implements SpecificationSubService {
	accountability: Accountability | null;
	knex: Knex;
	schema: SchemaOverview;

	fieldsService: FieldsService;
	collectionsService: CollectionsService;
	relationsService: RelationsService;

	constructor(
		options: AbstractServiceOptions,
		{
			fieldsService,
			collectionsService,
			relationsService,
		}: {
			fieldsService: FieldsService;
			collectionsService: CollectionsService;
			relationsService: RelationsService;
		}
	) {
		this.accountability = options.accountability || null;
		this.knex = options.knex || getDatabase();
		this.schema = options.schema;

		this.fieldsService = fieldsService;
		this.collectionsService = collectionsService;
		this.relationsService = relationsService;
	}

	async generate() {
		const collections = await this.collectionsService.readByQuery();
		const fields = await this.fieldsService.readAll();
		const relations = (await this.relationsService.readAll()) as Relation[];
		const permissions = this.schema.permissions;

		const tags = await this.generateTags(collections);
		const paths = await this.generatePaths(permissions, tags);
		const components = await this.generateComponents(collections, fields, relations, tags);

		const spec: OpenAPIObject = {
			openapi: '3.0.1',
			info: {
				title: 'Dynamic API Specification',
				description:
					'This is a dynamically generated API specification for all endpoints existing on the current project.',
				version: version,
			},
			servers: [
				{
					url: env.PUBLIC_URL,
					description: 'Your current Directus instance.',
				},
			],
			tags,
			paths,
			components,
		};

		return spec;
	}

	private async generateTags(collections: Collection[]): Promise<OpenAPIObject['tags']> {
		const systemTags = cloneDeep(openapi.tags)!;

		const tags: OpenAPIObject['tags'] = [];

		// System tags that don't have an associated collection are always readable to the user
		for (const systemTag of systemTags) {
			if (!systemTag['x-collection']) {
				tags.push(systemTag);
			}
		}

		for (const collection of collections) {
			const isSystem = collection.collection.startsWith('directus_');

			// If the collection is one of the system collections, pull the tag from the static spec
			if (isSystem) {
				for (const tag of openapi.tags!) {
					if (tag['x-collection'] === collection.collection) {
						tags.push(tag);
						break;
					}
				}
			} else {
				tags.push({
					name: 'Items' + formatTitle(collection.collection).replace(/ /g, ''),
					description: collection.meta?.note || undefined,
					'x-collection': collection.collection,
				});
			}
		}

		// Filter out the generic Items information
		return tags.filter((tag) => tag.name !== 'Items');
	}

	private async generatePaths(permissions: Permission[], tags: OpenAPIObject['tags']): Promise<OpenAPIObject['paths']> {
		const paths: OpenAPIObject['paths'] = {};

		if (!tags) return paths;

		for (const tag of tags) {
			const isSystem = 'x-collection' in tag === false || tag['x-collection'].startsWith('directus_');

			if (isSystem) {
				for (const [path, pathItem] of Object.entries<PathItemObject>(openapi.paths)) {
					for (const [method, operation] of Object.entries<OperationObject>(pathItem)) {
						if (operation.tags?.includes(tag.name)) {
							if (!paths[path]) {
								paths[path] = {};
							}

							const hasPermission =
								this.accountability?.admin === true ||
								'x-collection' in tag === false ||
								!!permissions.find(
									(permission) =>
										permission.collection === tag['x-collection'] &&
										permission.action === this.getActionForMethod(method)
								);

							if (hasPermission) {
								if ('parameters' in pathItem) {
									paths[path][method] = {
										...operation,
										parameters: [...(pathItem.parameters ?? []), ...(operation?.parameters ?? [])],
									};
								} else {
									paths[path][method] = operation;
								}
							}
						}
					}
				}
			} else {
				const listBase = cloneDeep(openapi.paths['/items/{collection}']);
				const detailBase = cloneDeep(openapi.paths['/items/{collection}/{id}']);
				const collection = tag['x-collection'];

				for (const method of ['post', 'get', 'patch', 'delete']) {
					const hasPermission =
						this.accountability?.admin === true ||
						!!permissions.find(
							(permission) =>
								permission.collection === collection && permission.action === this.getActionForMethod(method)
						);

					if (hasPermission) {
						if (!paths[`/items/${collection}`]) paths[`/items/${collection}`] = {};
						if (!paths[`/items/${collection}/{id}`]) paths[`/items/${collection}/{id}`] = {};

						if (listBase[method]) {
							paths[`/items/${collection}`][method] = mergeWith(
								cloneDeep(listBase[method]),
								{
									description: listBase[method].description.replace('item', collection + ' item'),
									tags: [tag.name],
									parameters: 'parameters' in listBase ? this.filterCollectionFromParams(listBase['parameters']) : [],
									operationId: `${this.getActionForMethod(method)}${tag.name}`,
									requestBody: ['get', 'delete'].includes(method)
										? undefined
										: {
												content: {
													'application/json': {
														schema: {
															oneOf: [
																{
																	type: 'array',
																	items: {
																		$ref: `#/components/schemas/${tag.name}`,
																	},
																},
																{
																	$ref: `#/components/schemas/${tag.name}`,
																},
															],
														},
													},
												},
										  },
									responses: {
										'200': {
											content:
												method === 'delete'
													? undefined
													: {
															'application/json': {
																schema: {
																	properties: {
																		data: {
																			items: {
																				$ref: `#/components/schemas/${tag.name}`,
																			},
																		},
																	},
																},
															},
													  },
										},
									},
								},
								(obj, src) => {
									if (Array.isArray(obj)) return obj.concat(src);
								}
							);
						}

						if (detailBase[method]) {
							paths[`/items/${collection}/{id}`][method] = mergeWith(
								cloneDeep(detailBase[method]),
								{
									description: detailBase[method].description.replace('item', collection + ' item'),
									tags: [tag.name],
									operationId: `${this.getActionForMethod(method)}Single${tag.name}`,
									parameters:
										'parameters' in detailBase ? this.filterCollectionFromParams(detailBase['parameters']) : [],
									requestBody: ['get', 'delete'].includes(method)
										? undefined
										: {
												content: {
													'application/json': {
														schema: {
															$ref: `#/components/schemas/${tag.name}`,
														},
													},
												},
										  },
									responses: {
										'200': {
											content:
												method === 'delete'
													? undefined
													: {
															'application/json': {
																schema: {
																	properties: {
																		data: {
																			items: {
																				$ref: `#/components/schemas/${tag.name}`,
																			},
																		},
																	},
																},
															},
													  },
										},
									},
								},
								(obj, src) => {
									if (Array.isArray(obj)) return obj.concat(src);
								}
							);
						}
					}
				}
			}
		}

		return paths;
	}

	private async generateComponents(
		collections: Collection[],
		fields: Field[],
		relations: Relation[],
		tags: OpenAPIObject['tags']
	): Promise<OpenAPIObject['components']> {
		let components: OpenAPIObject['components'] = cloneDeep(openapi.components);

		if (!components) components = {};

		components.schemas = {};

		if (!tags) return;

		for (const collection of collections) {
			const tag = tags.find((tag) => tag['x-collection'] === collection.collection);

			if (!tag) continue;

			const isSystem = collection.collection.startsWith('directus_');

			const fieldsInCollection = fields.filter((field) => field.collection === collection.collection);

			if (isSystem) {
				const schemaComponent: SchemaObject = cloneDeep(openapi.components!.schemas![tag.name]);

				schemaComponent.properties = {};

				for (const field of fieldsInCollection) {
					schemaComponent.properties[field.field] =
						(cloneDeep(
							(openapi.components!.schemas![tag.name] as SchemaObject).properties![field.field]
						) as SchemaObject) || this.generateField(field, relations, tags, fields);
				}

				components.schemas[tag.name] = schemaComponent;
			} else {
				const schemaComponent: SchemaObject = {
					type: 'object',
					properties: {},
					'x-collection': collection.collection,
				};

				for (const field of fieldsInCollection) {
					schemaComponent.properties![field.field] = this.generateField(field, relations, tags, fields);
				}

				components.schemas[tag.name] = schemaComponent;
			}
		}

		return components;
	}

	private filterCollectionFromParams(
		parameters: (ParameterObject | ReferenceObject)[]
	): (ParameterObject | ReferenceObject)[] {
		return parameters.filter((param) => param?.$ref !== '#/components/parameters/Collection');
	}

	private getActionForMethod(method: string): 'create' | 'read' | 'update' | 'delete' {
		switch (method) {
			case 'post':
				return 'create';
			case 'patch':
				return 'update';
			case 'delete':
				return 'delete';
			case 'get':
			default:
				return 'read';
		}
	}

	private generateField(field: Field, relations: Relation[], tags: TagObject[], fields: Field[]): SchemaObject {
		let propertyObject: SchemaObject = {
			nullable: field.schema?.is_nullable,
			description: field.meta?.note || undefined,
		};

		const relation = relations.find(
			(relation) =>
				(relation.collection === field.collection && relation.field === field.field) ||
				(relation.related_collection === field.collection && relation.meta?.one_field === field.field)
		);

		if (!relation) {
			propertyObject = {
				...propertyObject,
				...this.fieldTypes[field.type],
			};
		} else {
			const relationType = getRelationType({
				relation,
				field: field.field,
				collection: field.collection,
			});

			if (relationType === 'm2o') {
				const relatedTag = tags.find((tag) => tag['x-collection'] === relation.related_collection);
				const relatedPrimaryKeyField = fields.find(
					(field) => field.collection === relation.related_collection && field.schema?.is_primary_key
				);

				if (!relatedTag || !relatedPrimaryKeyField) return propertyObject;

				propertyObject.oneOf = [
					{
						...this.fieldTypes[relatedPrimaryKeyField.type],
					},
					{
						$ref: `#/components/schemas/${relatedTag.name}`,
					},
				];
			} else if (relationType === 'o2m') {
				const relatedTag = tags.find((tag) => tag['x-collection'] === relation.collection);
				const relatedPrimaryKeyField = fields.find(
					(field) => field.collection === relation.collection && field.schema?.is_primary_key
				);

				if (!relatedTag || !relatedPrimaryKeyField) return propertyObject;

				propertyObject.type = 'array';
				propertyObject.items = {
					oneOf: [
						{
							...this.fieldTypes[relatedPrimaryKeyField.type],
						},
						{
							$ref: `#/components/schemas/${relatedTag.name}`,
						},
					],
				};
			} else if (relationType === 'm2a') {
				const relatedTags = tags.filter((tag) => relation.meta!.one_allowed_collections!.includes(tag['x-collection']));

				propertyObject.type = 'array';
				propertyObject.items = {
					oneOf: [
						{
							type: 'string',
						},
						relatedTags.map((tag) => ({
							$ref: `#/components/schemas/${tag.name}`,
						})),
					],
				};
			}
		}

		return propertyObject;
	}

	private fieldTypes: Record<
		Type,
		{
			type: 'string' | 'number' | 'boolean' | 'object' | 'array' | 'integer' | 'null' | undefined;
			format?: string;
			items?: any;
		}
	> = {
		alias: {
			type: 'string',
		},
		bigInteger: {
			type: 'integer',
			format: 'int64',
		},
		binary: {
			type: 'string',
			format: 'binary',
		},
		boolean: {
			type: 'boolean',
		},
		csv: {
			type: 'array',
			items: {
				type: 'string',
			},
		},
		date: {
			type: 'string',
			format: 'date',
		},
		dateTime: {
			type: 'string',
			format: 'date-time',
		},
		decimal: {
			type: 'number',
		},
		float: {
			type: 'number',
			format: 'float',
		},
		hash: {
			type: 'string',
		},
		integer: {
			type: 'integer',
		},
		json: {
			type: 'array',
			items: {
				type: 'string',
			},
		},
		string: {
			type: 'string',
		},
		text: {
			type: 'string',
		},
		time: {
			type: 'string',
			format: 'time',
		},
		timestamp: {
			type: 'string',
			format: 'timestamp',
		},
		unknown: {
			type: undefined,
		},
		uuid: {
			type: 'string',
			format: 'uuid',
		},
		geometry: {
			type: 'string',
		},
	};
}

class GraphQLSpecsService implements SpecificationSubService {
	accountability: Accountability | null;
	knex: Knex;
	schema: SchemaOverview;

	items: GraphQLService;
	system: GraphQLService;

	constructor(options: AbstractServiceOptions) {
		this.accountability = options.accountability || null;
		this.knex = options.knex || getDatabase();
		this.schema = options.schema;

		this.items = new GraphQLService({ ...options, scope: 'items' });
		this.system = new GraphQLService({ ...options, scope: 'system' });
	}

	async generate(scope: 'items' | 'system') {
		if (scope === 'items') return this.items.getSchema('sdl');
		if (scope === 'system') return this.system.getSchema('sdl');
		return null;
	}
}

class TypescriptSpecsService implements SpecificationSubService {
	accountability: Accountability | null;
	knex: Knex;
	schema: SchemaOverview;

	constructor(options: AbstractServiceOptions) {
		this.accountability = options.accountability || null;
		this.knex = options.knex || getDatabase();
		this.schema = options.schema;
	}

	async generate() {
		return (
			Object.values(this.schema.collections)
				.map((collection) =>
					this.generateCollectionType(
						this.tryGetPascalName(collection.collection, Object.keys(this.schema.collections)),
						collection.fields
					)
				)
				.join('\n\n') +
			'\n\n' +
			this.generateCustomDirectusTypes(Object.keys(this.schema.collections))
		);
	}

	generateCollectionType(
		collectionName: string,
		fields: {
			[name: string]: FieldOverview;
		}
	) {
		let collectionType = `export type ${collectionName} = {\n`;
		collectionType += Object.values(fields)
			.map((x) => `  ${x.field}${x.nullable ? '?' : ''}: ${this.getType(x.type)};`)
			.join('\n');
		collectionType += '\n}';
		return collectionType;
	}

	generateCustomDirectusTypes(fields: string[]) {
		let customDirectusTypes = `export type CustomDirectusTypes = {\n`;
		customDirectusTypes += fields
			.map((snakeCaseName) => `  ${snakeCaseName}: ${this.tryGetPascalName(snakeCaseName, fields)};`)
			.join('\n');
		customDirectusTypes += '\n}';
		return customDirectusTypes;
	}

	// Try to get the pascal case name from a (supposedly) snake case name
	// (for example `user-list` -> `UserList`)
	//
	// If this collides with another pascal case name
	// (for example both `user-list` and `userList` get turned into `UserList`),
	// just return the original name.
	tryGetPascalName(snakeName: string, allSnakeNames: string[]) {
		const pascalName = this.getPascalName(snakeName);
		let equalNames = 0;
		allSnakeNames.forEach((otherSnakeName) => {
			if (pascalName.toLowerCase() === this.getPascalName(otherSnakeName).toLowerCase()) {
				equalNames += 1;
			}
		});
		return equalNames < 2 ? pascalName : snakeName;
	}

	getPascalName(snakeName: string) {
		return snakeName
			.split('_')
			.map((x) => x.charAt(0).toUpperCase() + x.slice(1))
			.join('');
	}

	getType(directusType: string) {
		if (['integer', 'bigInteger', 'float', 'decimal'].includes(directusType)) return 'number';
		if (['boolean'].includes(directusType)) return 'boolean';
		if (['json', 'csv'].includes(directusType)) return 'any[] | Record<string, any>';
		return 'string';
	}
}<|MERGE_RESOLUTION|>--- conflicted
+++ resolved
@@ -15,13 +15,8 @@
 import { version } from '../../package.json';
 import getDatabase from '../database';
 import env from '../env';
-<<<<<<< HEAD
-import { AbstractServiceOptions, Collection, FieldOverview, Permission, Relation, SchemaOverview } from '../types';
-import { Accountability, Field, Type } from '@directus/shared/types';
-=======
-import { AbstractServiceOptions, Collection, Relation, SchemaOverview } from '../types';
+import { AbstractServiceOptions, Collection, FieldOverview, Relation, SchemaOverview } from '../types';
 import { Accountability, Field, Type, Permission } from '@directus/shared/types';
->>>>>>> b9a2a3a1
 import { getRelationType } from '../utils/get-relation-type';
 import { CollectionsService } from './collections';
 import { FieldsService } from './fields';
