--- conflicted
+++ resolved
@@ -1,16 +1,10 @@
 import { Knex } from 'knex';
 import { systemRelationRows } from '../database/system-data/relations';
-<<<<<<< HEAD
 import { InvalidPayloadException } from '@directus/shared/exceptions';
 import { ForbiddenException } from '../exceptions';
-import { AbstractServiceOptions, SchemaOverview, Query, Relation, RelationMeta, Accountability } from '../types';
-import { toArray } from '../utils/to-array';
-=======
-import { ForbiddenException, InvalidPayloadException } from '../exceptions';
 import { AbstractServiceOptions, SchemaOverview, Query, Relation, RelationMeta } from '../types';
 import { Accountability } from '@directus/shared/types';
 import { toArray } from '@directus/shared/utils';
->>>>>>> 4bd5c946
 import { ItemsService, QueryOptions } from './items';
 import { PermissionsService } from './permissions';
 import SchemaInspector from '@directus/schema';
