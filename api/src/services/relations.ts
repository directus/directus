--- conflicted
+++ resolved
@@ -201,17 +201,9 @@
 
 				await relationsItemService.createOne(metaRow);
 			});
-<<<<<<< HEAD
-
-			await relationsItemService.createOne(metaRow);
-		});
-
-		await clearSystemCache();
-=======
 		} finally {
 			await clearSystemCache();
 		}
->>>>>>> 703fb842
 	}
 
 	/**
@@ -288,17 +280,10 @@
 						});
 					}
 				}
-<<<<<<< HEAD
-			}
-		});
-
-		await clearSystemCache();
-=======
 			});
 		} finally {
 			await clearSystemCache();
 		}
->>>>>>> 703fb842
 	}
 
 	/**
@@ -325,27 +310,6 @@
 			throw new InvalidPayloadException(`Field "${field}" in collection "${collection}" doesn't have a relationship.`);
 		}
 
-<<<<<<< HEAD
-		await this.knex.transaction(async (trx) => {
-			const existingConstraints = await this.schemaInspector.foreignKeys();
-			const constraintNames = existingConstraints.map((key) => key.constraint_name);
-
-			if (
-				existingRelation.schema?.constraint_name &&
-				constraintNames.includes(existingRelation.schema.constraint_name)
-			) {
-				await trx.schema.alterTable(existingRelation.collection, (table) => {
-					table.dropForeign(existingRelation.field, existingRelation.schema!.constraint_name!);
-				});
-			}
-
-			if (existingRelation.meta) {
-				await trx('directus_relations').delete().where({ many_collection: collection, many_field: field });
-			}
-		});
-
-		await clearSystemCache();
-=======
 		try {
 			await this.knex.transaction(async (trx) => {
 				const existingConstraints = await this.schemaInspector.foreignKeys();
@@ -367,7 +331,6 @@
 		} finally {
 			await clearSystemCache();
 		}
->>>>>>> 703fb842
 	}
 
 	/**
