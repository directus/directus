--- conflicted
+++ resolved
@@ -1,11 +1,7 @@
 import { useEnv } from '@directus/env';
 import { InvalidPayloadError } from '@directus/errors';
-<<<<<<< HEAD
-import type { Accountability, SchemaOverview } from '@directus/types';
+import type { AbstractServiceOptions, Accountability, SchemaOverview } from '@directus/types';
 import { isObject } from '@directus/utils';
-=======
-import type { AbstractServiceOptions, Accountability, SchemaOverview } from '@directus/types';
->>>>>>> 17bf9be7
 import fse from 'fs-extra';
 import type { Knex } from 'knex';
 import { Liquid } from 'liquidjs';
@@ -13,10 +9,10 @@
 import path from 'path';
 import { fileURLToPath } from 'url';
 import getDatabase from '../../database/index.js';
+import emitter from '../../emitter.js';
 import { useLogger } from '../../logger/index.js';
 import getMailer from '../../mailer.js';
 import { Url } from '../../utils/url.js';
-import emitter from '../../emitter.js';
 
 const env = useEnv();
 const logger = useLogger();
