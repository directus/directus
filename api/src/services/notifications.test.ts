import { afterEach, beforeEach, describe, expect, it, SpyInstance, vi } from 'vitest';
import { ItemsService, NotificationsService } from '.';

<<<<<<< HEAD
vi.mock('../../src/env', async () => {
	const actual = (await vi.importActual('../../src/env')) as { default: Record<string, any> };

	return {
		default: {
			...actual.default,
			PUBLIC_URL: '/',
		},
	};
});
=======
vi.mock('../../src/database/index', () => ({
	default: vi.fn(),
	getDatabaseClient: vi.fn().mockReturnValue('postgres'),
}));
>>>>>>> 45eb4941

describe('Integration Tests', () => {
	describe('Services / Notifications', () => {
		let service: NotificationsService;

		beforeEach(() => {
			service = new NotificationsService({
				schema: { collections: {}, relations: [] },
			});
		});

		afterEach(() => {
			vi.restoreAllMocks();
		});

		describe('createOne', () => {
			let superCreateOneSpy: SpyInstance;
			let thisSendEmailSpy: SpyInstance;

			beforeEach(() => {
				superCreateOneSpy = vi.spyOn(ItemsService.prototype, 'createOne').mockResolvedValue(0);
				thisSendEmailSpy = vi.spyOn(NotificationsService.prototype, 'sendEmail').mockResolvedValue();
			});

			it('create a notification and send email', async () => {
				const data = {
					recipient: '5aa7ffb5-bd54-46ab-8654-6dfead39694d',
					sender: null,
					subject: 'Notification Subject',
					message: 'Notification Message',
				};
				await service.createOne(data);

				expect(superCreateOneSpy).toHaveBeenCalled();
				expect(superCreateOneSpy).toBeCalledWith(data, undefined);
				expect(thisSendEmailSpy).toHaveBeenCalled();
				expect(thisSendEmailSpy).toBeCalledWith(data);
			});
		});

		describe('createMany', () => {
			let superCreateManySpy: SpyInstance;
			let thisSendEmailSpy: SpyInstance;

			beforeEach(() => {
				superCreateManySpy = vi.spyOn(ItemsService.prototype, 'createMany').mockResolvedValue([]);
				thisSendEmailSpy = vi.spyOn(NotificationsService.prototype, 'sendEmail').mockResolvedValue();
			});

			it('create many notifications and send email for notification', async () => {
				const data = [
					{
						recipient: '5aa7ffb5-bd54-46ab-8654-6dfead39694d',
						sender: null,
						subject: 'Notification Subject',
						message: 'Notification Message',
					},
					{
						recipient: '51260c36-e944-4b0a-a370-dc83070d9d2b',
						sender: null,
						subject: 'Notification Subject',
						message: 'Notification Message',
					},
				];
				await service.createMany(data);

				expect(superCreateManySpy).toBeCalledTimes(1);
				expect(superCreateManySpy).toBeCalledWith(data, undefined);
				expect(thisSendEmailSpy).toBeCalledTimes(data.length);
			});
		});

		describe('sendEmail', () => {
			let usersServiceReadOneSpy: SpyInstance;
			let mailServiceSendSpy: SpyInstance;

			beforeEach(() => {
				usersServiceReadOneSpy = vi.spyOn(service.usersService, 'readOne').mockResolvedValue({});
				mailServiceSendSpy = vi.spyOn(service.mailService, 'send').mockResolvedValue(0);
			});

			it('do nothing when there is no recipient', async () => {
				await service.sendEmail({
					sender: null,
					subject: 'Notification Subject',
					message: 'Notification Message',
				});

				expect(usersServiceReadOneSpy).not.toHaveBeenCalled();
			});

			it('read recipient detail from userService when there is recipient', async () => {
				usersServiceReadOneSpy.mockReturnValue(Promise.resolve({ id: '5aa7ffb5-bd54-46ab-8654-6dfead39694d' }));

				await service.sendEmail({
					recipient: '5aa7ffb5-bd54-46ab-8654-6dfead39694d',
					sender: null,
					subject: 'Notification Subject',
					message: 'Notification Message',
				});

				expect(usersServiceReadOneSpy).toHaveBeenCalled();
			});

			it('do not send email when user does not have email', async () => {
				usersServiceReadOneSpy.mockReturnValue(Promise.resolve({ id: '5aa7ffb5-bd54-46ab-8654-6dfead39694d' }));

				await service.sendEmail({
					recipient: '5aa7ffb5-bd54-46ab-8654-6dfead39694d',
					sender: null,
					subject: 'Notification Subject',
					message: 'Notification Message',
				});

				expect(usersServiceReadOneSpy).toHaveBeenCalled();
				expect(mailServiceSendSpy).not.toHaveBeenCalled();
			});

			it('do not send email when user have email but disabled email notification', async () => {
				usersServiceReadOneSpy.mockReturnValue(
					Promise.resolve({
						id: '5aa7ffb5-bd54-46ab-8654-6dfead39694d',
						email: 'user@example.com',
						email_notifications: false,
					})
				);

				await service.sendEmail({
					recipient: '5aa7ffb5-bd54-46ab-8654-6dfead39694d',
					sender: null,
					subject: 'Notification Subject',
					message: 'Notification Message',
				});

				expect(usersServiceReadOneSpy).toHaveBeenCalled();
				expect(mailServiceSendSpy).not.toHaveBeenCalled();
			});

			it('send email without url when user role does not have app access', async () => {
				const userDetail = {
					id: '5aa7ffb5-bd54-46ab-8654-6dfead39694d',
					email: 'user@example.com',
					email_notifications: true,
					role: {
						app_access: false,
					},
				};
				usersServiceReadOneSpy.mockReturnValue(Promise.resolve(userDetail));

				const notificationDetail = {
					recipient: '5aa7ffb5-bd54-46ab-8654-6dfead39694d',
					sender: null,
					subject: 'Notification Subject',
					message: 'Notification Message',
				};
				await service.sendEmail(notificationDetail);

				expect(usersServiceReadOneSpy).toHaveBeenCalled();
				expect(mailServiceSendSpy).toHaveBeenCalled();
				expect(mailServiceSendSpy).toHaveBeenCalledWith({
					template: {
						name: 'base',
						data: { html: `<p>${notificationDetail.message}</p>\n` },
					},
					to: userDetail.email,
					subject: notificationDetail.subject,
				});
			});

			it('send email with url when user role have app access', async () => {
				const userDetail = {
					id: '5aa7ffb5-bd54-46ab-8654-6dfead39694d',
					email: 'user@example.com',
					email_notifications: true,
					role: {
						app_access: true,
					},
				};
				usersServiceReadOneSpy.mockReturnValue(Promise.resolve(userDetail));

				const notificationDetail = {
					recipient: '5aa7ffb5-bd54-46ab-8654-6dfead39694d',
					sender: null,
					subject: 'Notification Subject',
					message: 'Notification Message',
				};
				await service.sendEmail(notificationDetail);

				expect(usersServiceReadOneSpy).toHaveBeenCalled();
				expect(mailServiceSendSpy).toHaveBeenCalled();
				expect(mailServiceSendSpy).toHaveBeenCalledWith({
					template: {
						name: 'base',
						data: {
							url: `/admin/users/${userDetail.id}`,
							html: `<p>${notificationDetail.message}</p>\n`,
						},
					},
					to: userDetail.email,
					subject: notificationDetail.subject,
				});
			});
		});
	});
});<|MERGE_RESOLUTION|>--- conflicted
+++ resolved
@@ -1,23 +1,10 @@
 import { afterEach, beforeEach, describe, expect, it, SpyInstance, vi } from 'vitest';
 import { ItemsService, NotificationsService } from '.';
 
-<<<<<<< HEAD
-vi.mock('../../src/env', async () => {
-	const actual = (await vi.importActual('../../src/env')) as { default: Record<string, any> };
-
-	return {
-		default: {
-			...actual.default,
-			PUBLIC_URL: '/',
-		},
-	};
-});
-=======
 vi.mock('../../src/database/index', () => ({
 	default: vi.fn(),
 	getDatabaseClient: vi.fn().mockReturnValue('postgres'),
 }));
->>>>>>> 45eb4941
 
 describe('Integration Tests', () => {
 	describe('Services / Notifications', () => {
