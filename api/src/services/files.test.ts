import exifr from 'exifr';
import knex, { Knex } from 'knex';
import { MockClient, Tracker, getTracker } from 'knex-mock-client';
<<<<<<< HEAD
import { FilesService } from '.';
import { describe, beforeAll, afterEach, expect, it, vi, beforeEach } from 'vitest';
=======
import { FilesService, ItemsService } from '.';
import { InvalidPayloadException } from '../exceptions';
>>>>>>> 05c045e9

vi.mock('exifr');
vi.mock('../../src/database/index', () => {
	return { getDatabaseClient: vi.fn().mockReturnValue('postgres') };
});
vi.mock('../../src/database/index');

describe('Integration Tests', () => {
	let db: vi.mocked<Knex>;
	let tracker: Tracker;

	beforeAll(async () => {
		db = knex({ client: MockClient }) as vi.mocked<Knex>;
		tracker = getTracker();
	});

	afterEach(() => {
		tracker.reset();
		jest.clearAllMocks();
	});

	describe('Services / Files', () => {
		describe('createOne', () => {
			let service: FilesService;
			let superCreateOne: jest.SpyInstance;

			beforeEach(() => {
				service = new FilesService({
					knex: db,
					schema: { collections: {}, relations: [] },
				});
				superCreateOne = jest.spyOn(ItemsService.prototype, 'createOne').mockImplementation(jest.fn());
			});

			it('throws InvalidPayloadException when "type" is not provided', async () => {
				try {
					await service.createOne({
						title: 'Test File',
						storage: 'local',
						filename_download: 'test_file',
					});
				} catch (err: any) {
					expect(err).toBeInstanceOf(InvalidPayloadException);
					expect(err.message).toBe('"type" is required');
				}

				expect(superCreateOne).not.toHaveBeenCalled();
			});

			it('creates a file entry when "type" is provided', async () => {
				await service.createOne({
					title: 'Test File',
					storage: 'local',
					filename_download: 'test_file',
					type: 'application/octet-stream',
				});

				expect(superCreateOne).toHaveBeenCalled();
			});
		});

		describe('getMetadata', () => {
			let service: FilesService;
			let exifrParseSpy: vi.SpyInstance<any>;

			const sampleMetadata = {
				CustomTagA: 'value a',
				CustomTagB: 'value b',
				CustomTagC: 'value c',
			};

			beforeEach(() => {
				exifrParseSpy = vi.spyOn(exifr, 'parse');
				service = new FilesService({
					knex: db,
					schema: { collections: {}, relations: [] },
				});
			});

			it('accepts allowlist metadata tags', async () => {
				exifrParseSpy.mockReturnValue(Promise.resolve({ ...sampleMetadata }));
				const bufferContent = 'file buffer content';
				const allowList = ['CustomTagB', 'CustomTagA'];

				const metadata = await service.getMetadata(bufferContent, allowList);

				expect(exifrParseSpy).toHaveBeenCalled();
				expect(metadata.metadata.CustomTagA).toStrictEqual(sampleMetadata.CustomTagA);
				expect(metadata.metadata.CustomTagB).toStrictEqual(sampleMetadata.CustomTagB);
				expect(metadata.metadata.CustomTagC).toBeUndefined();
			});
		});
	});
});<|MERGE_RESOLUTION|>--- conflicted
+++ resolved
@@ -1,13 +1,9 @@
 import exifr from 'exifr';
 import knex, { Knex } from 'knex';
-import { MockClient, Tracker, getTracker } from 'knex-mock-client';
-<<<<<<< HEAD
-import { FilesService } from '.';
-import { describe, beforeAll, afterEach, expect, it, vi, beforeEach } from 'vitest';
-=======
+import { getTracker, MockClient, Tracker } from 'knex-mock-client';
+import { afterEach, beforeAll, beforeEach, describe, expect, it, vi } from 'vitest';
 import { FilesService, ItemsService } from '.';
 import { InvalidPayloadException } from '../exceptions';
->>>>>>> 05c045e9
 
 vi.mock('exifr');
 vi.mock('../../src/database/index', () => {
