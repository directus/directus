--- conflicted
+++ resolved
@@ -1,13 +1,9 @@
 import exifr from 'exifr';
 import knex, { Knex } from 'knex';
 import { MockClient, Tracker, getTracker } from 'knex-mock-client';
-<<<<<<< HEAD
-import { FilesService } from '.';
-import { describe, beforeAll, afterEach, expect, it, vi, beforeEach, SpyInstance } from 'vitest';
-=======
 import { FilesService, ItemsService } from '.';
 import { InvalidPayloadException } from '../exceptions';
->>>>>>> b5d7db2e
+import { describe, beforeAll, afterEach, expect, it, vi, beforeEach, SpyInstance } from 'vitest';
 
 vi.mock('exifr');
 vi.mock('../../src/database/index', () => {
