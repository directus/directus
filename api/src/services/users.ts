--- conflicted
+++ resolved
@@ -1,11 +1,6 @@
 import { useEnv } from '@directus/env';
-<<<<<<< HEAD
 import { ForbiddenError, InvalidPayloadError, RecordNotUniqueError } from '@directus/errors';
-import type { Item, PrimaryKey, Query, RegisterUserInput, User } from '@directus/types';
-=======
-import { ForbiddenError, InvalidPayloadError, RecordNotUniqueError, UnprocessableContentError } from '@directus/errors';
 import type { Item, PrimaryKey, RegisterUserInput, User } from '@directus/types';
->>>>>>> 428ff65f
 import { getSimpleHash, toArray, toBoolean, validatePayload } from '@directus/utils';
 import { FailedValidationError, joiValidationErrorItemToErrorExtensions } from '@directus/validation';
 import Joi from 'joi';
