import jwt from 'jsonwebtoken';
import { Knex } from 'knex';
import { clone, cloneDeep } from 'lodash';
import getDatabase from '../database';
import env from '../env';
<<<<<<< HEAD
import auth from '../auth';
import { DEFAULT_AUTH_PROVIDER } from '../constants';
import { InvalidPayloadException } from '@directus/shared/exceptions';
import { User } from '@directus/auth';
import { FailedValidationException, ForbiddenException, UnprocessableEntityException } from '../exceptions';
=======
import { FailedValidationException } from '@directus/shared/exceptions';
import {
	ForbiddenException,
	InvalidPayloadException,
	UnprocessableEntityException,
	InvalidCredentialsException,
} from '../exceptions';
>>>>>>> 4bd5c946
import { RecordNotUniqueException } from '../exceptions/database/record-not-unique';
import logger from '../logger';
import { AbstractServiceOptions, Item, PrimaryKey, Query, SchemaOverview } from '../types';
import { Accountability } from '@directus/shared/types';
import isUrlAllowed from '../utils/is-url-allowed';
<<<<<<< HEAD
import { toArray } from '../utils/to-array';
=======
import { toArray } from '@directus/shared/utils';
import { AuthenticationService } from './authentication';
>>>>>>> 4bd5c946
import { ItemsService, MutationOptions } from './items';
import { MailService } from './mail';
import { SettingsService } from './settings';
import { stall } from '../utils/stall';

export class UsersService extends ItemsService {
	knex: Knex;
	accountability: Accountability | null;
	schema: SchemaOverview;

	constructor(options: AbstractServiceOptions) {
		super('directus_users', options);

		this.knex = options.knex || getDatabase();
		this.accountability = options.accountability || null;
		this.schema = options.schema;
	}

	/**
	 * User email has to be unique case-insensitive. This is an additional check to make sure that
	 * the email is unique regardless of casing
	 */
	private async checkUniqueEmails(emails: string[], excludeKey?: PrimaryKey): Promise<void> {
		emails = emails.map((email) => email.toLowerCase());

		const duplicates = emails.filter((value, index, array) => array.indexOf(value) !== index);

		if (duplicates.length) {
			throw new RecordNotUniqueException('email', {
				collection: 'directus_users',
				field: 'email',
				invalid: duplicates[0],
			});
		}

		const query = this.knex
			.select('email')
			.from('directus_users')
			.whereRaw(`LOWER(??) IN (${emails.map(() => '?')})`, ['email', ...emails]);

		if (excludeKey) {
			query.whereNot('id', excludeKey);
		}

		const results = await query;

		if (results.length) {
			throw new RecordNotUniqueException('email', {
				collection: 'directus_users',
				field: 'email',
				invalid: results[0].email,
			});
		}
	}

	/**
	 * Check if the provided password matches the strictness as configured in
	 * directus_settings.auth_password_policy
	 */
	private async checkPasswordPolicy(passwords: string[]): Promise<void> {
		const settingsService = new SettingsService({
			schema: this.schema,
			knex: this.knex,
		});

		const { auth_password_policy: policyRegExString } = await settingsService.readSingleton({
			fields: ['auth_password_policy'],
		});

		if (policyRegExString) {
			const wrapped = policyRegExString.startsWith('/') && policyRegExString.endsWith('/');
			const regex = new RegExp(wrapped ? policyRegExString.slice(1, -1) : policyRegExString);

			for (const password of passwords) {
				if (regex.test(password) === false) {
					throw new FailedValidationException({
						message: `Provided password doesn't match password policy`,
						path: ['password'],
						type: 'custom.pattern.base',
						context: {
							value: password,
						},
					});
				}
			}
		}
	}

	private async checkRemainingAdminExistence(excludeKeys: PrimaryKey[]) {
		// Make sure there's at least one admin user left after this deletion is done
		const otherAdminUsers = await this.knex
			.count('*', { as: 'count' })
			.from('directus_users')
			.whereNotIn('directus_users.id', excludeKeys)
			.andWhere({ 'directus_roles.admin_access': true })
			.leftJoin('directus_roles', 'directus_users.role', 'directus_roles.id')
			.first();

		const otherAdminUsersCount = +(otherAdminUsers?.count || 0);

		if (otherAdminUsersCount === 0) {
			throw new UnprocessableEntityException(`You can't remove the last admin user from the role.`);
		}
	}

	/**
	 * Create a new user
	 */
	async createOne(data: Partial<Item>, opts?: MutationOptions): Promise<PrimaryKey> {
		const result = await this.createMany([data], opts);
		return result[0];
	}

	/**
	 * Create multiple new users
	 */
	async createMany(data: Partial<Item>[], opts?: MutationOptions): Promise<PrimaryKey[]> {
		const emails = data.map((payload) => payload.email).filter((email) => email);
		const passwords = data.map((payload) => payload.password).filter((password) => password);

		if (emails.length) {
			await this.checkUniqueEmails(emails);
		}

		if (passwords.length) {
			await this.checkPasswordPolicy(passwords);
		}

		/**
		 * Sync with auth provider
		 */
		await Promise.all(
			data.map(async (user) => {
				const provider = auth.getProvider(user.provider ?? DEFAULT_AUTH_PROVIDER);
				await provider.createUser(user);
			})
		);

		return await super.createMany(data, opts);
	}

	/**
	 * Update many users by query
	 */
	async updateByQuery(query: Query, data: Partial<Item>, opts?: MutationOptions): Promise<PrimaryKey[]> {
		const keys = await this.getKeysByQuery(query);
		return keys.length ? await this.updateMany(keys, data, opts) : [];
	}

	/**
	 * Update a single user by primary key
	 */
	async updateOne(key: PrimaryKey, data: Partial<Item>, opts?: MutationOptions): Promise<PrimaryKey> {
		await this.updateMany([key], data, opts);
		return key;
	}

	/**
	 * Update many users by primary key
	 */
	async updateMany(keys: PrimaryKey[], data: Partial<Item>, opts?: MutationOptions): Promise<PrimaryKey[]> {
		if (data.role) {
			const newRole = await this.knex.select('admin_access').from('directus_roles').where('id', data.role).first();

			if (!newRole?.admin_access) {
				await this.checkRemainingAdminExistence(keys);
			}
		}

		if (data.email) {
			await this.checkUniqueEmails([data.email]);
		}

		if (data.password) {
			await this.checkPasswordPolicy([data.password]);
		}

		if (data.tfa_secret !== undefined) {
			throw new InvalidPayloadException(`You can't change the "tfa_secret" value manually.`);
		}

		if (data.provider !== undefined) {
			throw new InvalidPayloadException(`You can't change the "provider" value manually.`);
		}

		/**
		 * Sync with auth provider
		 */
		const users = await this.knex.select('id', 'provider').from('directus_users').whereIn('id', keys);

		await Promise.all(
			users.map(async (user) => {
				const provider = auth.getProvider(user.provider);
				await provider.updateUser({
					...data,
					...user,
				});
			})
		);

		return await super.updateMany(keys, data, opts);
	}

	/**
	 * Delete a single user by primary key
	 */
	async deleteOne(key: PrimaryKey, opts?: MutationOptions): Promise<PrimaryKey> {
		await this.deleteMany([key], opts);
		return key;
	}

	/**
	 * Delete multiple users by primary key
	 */
	async deleteMany(keys: PrimaryKey[], opts?: MutationOptions): Promise<PrimaryKey[]> {
		await this.checkRemainingAdminExistence(keys);

		/**
		 * Sync with auth provider
		 */
		const users = await this.knex
			.select<User[]>(
				'id',
				'first_name',
				'last_name',
				'email',
				'password',
				'status',
				'role',
				'provider',
				'identifier',
				'auth_data'
			)
			.from('directus_users')
			.whereIn('id', keys);

		await Promise.all(
			users.map(async (user: User) => {
				const provider = auth.getProvider(user.provider);
				await provider.deleteUser(user);
			})
		);

		await super.deleteMany(keys, opts);

		return keys;
	}

	async deleteByQuery(query: Query, opts?: MutationOptions): Promise<PrimaryKey[]> {
		const primaryKeyField = this.schema.collections[this.collection].primary;
		const readQuery = cloneDeep(query);
		readQuery.fields = [primaryKeyField];

		// Not authenticated:
		const itemsService = new ItemsService(this.collection, {
			knex: this.knex,
			schema: this.schema,
		});

		const itemsToDelete = await itemsService.readByQuery(readQuery);
		const keys: PrimaryKey[] = itemsToDelete.map((item: Item) => item[primaryKeyField]);

		if (keys.length === 0) return [];

		return await this.deleteMany(keys, opts);
	}

	async inviteUser(email: string | string[], role: string, url: string | null, subject?: string | null): Promise<void> {
		if (url && isUrlAllowed(url, env.USER_INVITE_URL_ALLOW_LIST) === false) {
			throw new InvalidPayloadException(`Url "${url}" can't be used to invite users.`);
		}

		const emails = toArray(email);
		const users = emails.map((email) => ({
			email,
			role,
			status: 'invited',
		}));

		await this.createMany(users);

		const mailService = new MailService({
			schema: this.schema,
			accountability: this.accountability,
		});

		for (const email of emails) {
			const payload = { email, scope: 'invite' };
			const token = jwt.sign(payload, env.SECRET as string, { expiresIn: '7d' });
			const inviteURL = url ?? env.PUBLIC_URL + '/admin/accept-invite';
			const acceptURL = inviteURL + '?token=' + token;
			const subjectLine = subject ? subject : "You've been invited";

			await mailService.send({
				to: email,
				subject: subjectLine,
				template: {
					name: 'user-invitation',
					data: {
						url: acceptURL,
						email,
					},
				},
			});
		}
	}

	async acceptInvite(token: string, password: string): Promise<void> {
		const { email, scope } = jwt.verify(token, env.SECRET as string) as {
			email: string;
			scope: string;
		};

		if (scope !== 'invite') throw new ForbiddenException();

		const user = await this.knex.select('id', 'status').from('directus_users').where({ email }).first();

		if (user?.status !== 'invited') {
			throw new InvalidPayloadException(`Email address ${email} hasn't been invited.`);
		}

		const service = new UsersService({
			knex: this.knex,
			schema: this.schema,
		});

		service.updateOne(user.id, { password, status: 'active' });
	}

	async requestPasswordReset(email: string, url: string | null, subject?: string | null): Promise<void> {
		if (url && isUrlAllowed(url, env.PASSWORD_RESET_URL_ALLOW_LIST) === false) {
			throw new InvalidPayloadException(`Url "${url}" can't be used to reset passwords.`);
		}

		const STALL_TIME = 500;
		const timeStart = performance.now();

		const user = await this.knex.select('status').from('directus_users').where({ email }).first();

		if (user?.status !== 'active') {
			await stall(STALL_TIME, timeStart);
			throw new ForbiddenException();
		}

		const mailService = new MailService({
			schema: this.schema,
			knex: this.knex,
			accountability: this.accountability,
		});

		const payload = { email, scope: 'password-reset' };
		const token = jwt.sign(payload, env.SECRET as string, { expiresIn: '1d' });
		const acceptURL = url ? `${url}?token=${token}` : `${env.PUBLIC_URL}/admin/reset-password?token=${token}`;
		const subjectLine = subject ? subject : 'Password Reset Request';

		await mailService.send({
			to: email,
			subject: subjectLine,
			template: {
				name: 'password-reset',
				data: {
					url: acceptURL,
					email,
				},
			},
		});

		await stall(STALL_TIME, timeStart);
	}

	async resetPassword(token: string, password: string): Promise<void> {
		const { email, scope } = jwt.verify(token, env.SECRET as string) as {
			email: string;
			scope: string;
		};

		if (scope !== 'password-reset') throw new ForbiddenException();

		const user = await this.knex.select('id', 'status').from('directus_users').where({ email }).first();

		if (user?.status !== 'active') {
			throw new ForbiddenException();
		}

		const service = new UsersService({
			knex: this.knex,
			schema: this.schema,
		});

		service.updateOne(user.id, { password, status: 'active' });
	}

	/**
	 * @deprecated Use `createOne` or `createMany` instead
	 */
	async create(data: Partial<Item>[]): Promise<PrimaryKey[]>;
	async create(data: Partial<Item>): Promise<PrimaryKey>;
	async create(data: Partial<Item> | Partial<Item>[]): Promise<PrimaryKey | PrimaryKey[]> {
		logger.warn(
			'UsersService.create is deprecated and will be removed before v9.0.0. Use createOne or createMany instead.'
		);

		if (Array.isArray(data)) return this.createMany(data);
		return this.createOne(data);
	}

	/**
	 * @deprecated Use `updateOne` or `updateMany` instead
	 */
	update(data: Partial<Item>, keys: PrimaryKey[]): Promise<PrimaryKey[]>;
	update(data: Partial<Item>, key: PrimaryKey): Promise<PrimaryKey>;
	update(data: Partial<Item>[]): Promise<PrimaryKey[]>;
	async update(
		data: Partial<Item> | Partial<Item>[],
		key?: PrimaryKey | PrimaryKey[]
	): Promise<PrimaryKey | PrimaryKey[]> {
		if (Array.isArray(key)) return await this.updateMany(key, data);
		else if (key) await this.updateOne(key, data);

		const primaryKeyField = this.schema.collections[this.collection].primary;

		const keys: PrimaryKey[] = [];

		await this.knex.transaction(async (trx) => {
			const itemsService = new ItemsService(this.collection, {
				accountability: this.accountability,
				knex: trx,
				schema: this.schema,
			});

			const payloads = toArray(data);

			for (const single of payloads as Partial<Item>[]) {
				const payload = clone(single);
				const key = payload[primaryKeyField];

				if (!key) {
					throw new InvalidPayloadException('Primary key is missing in update payload.');
				}

				keys.push(key);

				await itemsService.updateOne(key, payload);
			}
		});

		return keys;
	}

	/**
	 * @deprecated Use `deleteOne` or `deleteMany` instead
	 */
	delete(key: PrimaryKey): Promise<PrimaryKey>;
	delete(keys: PrimaryKey[]): Promise<PrimaryKey[]>;
	async delete(key: PrimaryKey | PrimaryKey[]): Promise<PrimaryKey | PrimaryKey[]> {
		if (Array.isArray(key)) return await this.deleteMany(key);
		return await this.deleteOne(key);
	}
}<|MERGE_RESOLUTION|>--- conflicted
+++ resolved
@@ -3,32 +3,17 @@
 import { clone, cloneDeep } from 'lodash';
 import getDatabase from '../database';
 import env from '../env';
-<<<<<<< HEAD
 import auth from '../auth';
 import { DEFAULT_AUTH_PROVIDER } from '../constants';
-import { InvalidPayloadException } from '@directus/shared/exceptions';
+import { FailedValidationException, InvalidPayloadException } from '@directus/shared/exceptions';
 import { User } from '@directus/auth';
-import { FailedValidationException, ForbiddenException, UnprocessableEntityException } from '../exceptions';
-=======
-import { FailedValidationException } from '@directus/shared/exceptions';
-import {
-	ForbiddenException,
-	InvalidPayloadException,
-	UnprocessableEntityException,
-	InvalidCredentialsException,
-} from '../exceptions';
->>>>>>> 4bd5c946
+import { ForbiddenException, UnprocessableEntityException } from '../exceptions';
 import { RecordNotUniqueException } from '../exceptions/database/record-not-unique';
 import logger from '../logger';
 import { AbstractServiceOptions, Item, PrimaryKey, Query, SchemaOverview } from '../types';
 import { Accountability } from '@directus/shared/types';
 import isUrlAllowed from '../utils/is-url-allowed';
-<<<<<<< HEAD
-import { toArray } from '../utils/to-array';
-=======
 import { toArray } from '@directus/shared/utils';
-import { AuthenticationService } from './authentication';
->>>>>>> 4bd5c946
 import { ItemsService, MutationOptions } from './items';
 import { MailService } from './mail';
 import { SettingsService } from './settings';
