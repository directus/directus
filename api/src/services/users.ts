import { FailedValidationException } from '@directus/exceptions';
import type { Query } from '@directus/types';
import { getSimpleHash, toArray } from '@directus/utils';
import jwt from 'jsonwebtoken';
<<<<<<< HEAD
import { cloneDeep, isEmpty } from 'lodash';
=======
import { cloneDeep } from 'lodash-es';
>>>>>>> 6225523c
import { performance } from 'perf_hooks';
import getDatabase from '../database/index.js';
import env from '../env.js';
import { RecordNotUniqueException } from '../exceptions/database/record-not-unique.js';
import { ForbiddenException, InvalidPayloadException, UnprocessableEntityException } from '../exceptions/index.js';
import type { AbstractServiceOptions, Item, MutationOptions, PrimaryKey } from '../types/index.js';
import isUrlAllowed from '../utils/is-url-allowed.js';
import { verifyJWT } from '../utils/jwt.js';
import { stall } from '../utils/stall.js';
import { Url } from '../utils/url.js';
import { ItemsService } from './items.js';
import { MailService } from './mail/index.js';
import { SettingsService } from './settings.js';

export class UsersService extends ItemsService {
	constructor(options: AbstractServiceOptions) {
		super('directus_users', options);

		this.knex = options.knex || getDatabase();
		this.accountability = options.accountability || null;
		this.schema = options.schema;
	}

	/**
	 * User email has to be unique case-insensitive. This is an additional check to make sure that
	 * the email is unique regardless of casing
	 */
	private async checkUniqueEmails(emails: string[], excludeKey?: PrimaryKey): Promise<void> {
		emails = emails.map((email) => email.toLowerCase());

		const duplicates = emails.filter((value, index, array) => array.indexOf(value) !== index);

		if (duplicates.length) {
			throw new RecordNotUniqueException('email', {
				collection: 'directus_users',
				field: 'email',
				invalid: duplicates[0]!,
			});
		}

		const query = this.knex
			.select('email')
			.from('directus_users')
			.whereRaw(`LOWER(??) IN (${emails.map(() => '?')})`, ['email', ...emails]);

		if (excludeKey) {
			query.whereNot('id', excludeKey);
		}

		const results = await query;

		if (results.length) {
			throw new RecordNotUniqueException('email', {
				collection: 'directus_users',
				field: 'email',
				invalid: results[0].email,
			});
		}
	}

	/**
	 * Check if the provided password matches the strictness as configured in
	 * directus_settings.auth_password_policy
	 */
	private async checkPasswordPolicy(passwords: string[]): Promise<void> {
		const settingsService = new SettingsService({
			schema: this.schema,
			knex: this.knex,
		});

		const { auth_password_policy: policyRegExString } = await settingsService.readSingleton({
			fields: ['auth_password_policy'],
		});

		if (!policyRegExString) {
			return;
		}

		const wrapped = policyRegExString.startsWith('/') && policyRegExString.endsWith('/');
		const regex = new RegExp(wrapped ? policyRegExString.slice(1, -1) : policyRegExString);

		for (const password of passwords) {
			if (!regex.test(password)) {
				throw new FailedValidationException({
					message: `Provided password doesn't match password policy`,
					path: ['password'],
					type: 'custom.pattern.base',
					context: {
						value: password,
					},
				});
			}
		}
	}

	private async checkRemainingAdminExistence(excludeKeys: PrimaryKey[]) {
		// Make sure there's at least one admin user left after this deletion is done
		const otherAdminUsers = await this.knex
			.count('*', { as: 'count' })
			.from('directus_users')
			.whereNotIn('directus_users.id', excludeKeys)
			.andWhere({ 'directus_roles.admin_access': true })
			.leftJoin('directus_roles', 'directus_users.role', 'directus_roles.id')
			.first();

		const otherAdminUsersCount = +(otherAdminUsers?.count || 0);

		if (otherAdminUsersCount === 0) {
			throw new UnprocessableEntityException(`You can't remove the last admin user from the role.`);
		}
	}

	/**
	 * Make sure there's at least one active admin user when updating user status
	 */
	private async checkRemainingActiveAdmin(excludeKeys: PrimaryKey[]): Promise<void> {
		const otherAdminUsers = await this.knex
			.count('*', { as: 'count' })
			.from('directus_users')
			.whereNotIn('directus_users.id', excludeKeys)
			.andWhere({ 'directus_roles.admin_access': true })
			.andWhere({ 'directus_users.status': 'active' })
			.leftJoin('directus_roles', 'directus_users.role', 'directus_roles.id')
			.first();

		const otherAdminUsersCount = +(otherAdminUsers?.count || 0);

		if (otherAdminUsersCount === 0) {
			throw new UnprocessableEntityException(`You can't change the active status of the last admin user.`);
		}
	}

	/**
	 * Get basic information of user identified by email
	 */
	private async getUserByEmail(email: string): Promise<{ id: string; role: string; status: string; password: string }> {
		return await this.knex
			.select('id', 'role', 'status', 'password')
			.from('directus_users')
			.whereRaw(`LOWER(??) = ?`, ['email', email.toLowerCase()])
			.first();
	}

	/**
	 * create url for inviting users
	 */
	private inviteUrl(email: string, url: string | null): string {
		const payload = { email, scope: 'invite' };

		const token = jwt.sign(payload, env['SECRET'] as string, { expiresIn: '7d', issuer: 'directus' });
		const inviteURL = url ? new Url(url) : new Url(env['PUBLIC_URL']).addPath('admin', 'accept-invite');
		inviteURL.setQuery('token', token);

		return inviteURL.toString();
	}

	/**
	 * Create a new user
	 */
	override async createOne(data: Partial<Item>, opts?: MutationOptions): Promise<PrimaryKey> {
		const result = await this.createMany([data], opts);
		return result[0]!;
	}

	/**
	 * Create multiple new users
	 */
	override async createMany(data: Partial<Item>[], opts?: MutationOptions): Promise<PrimaryKey[]> {
		const emails = data['map']((payload) => payload['email']).filter((email) => email);
		const passwords = data['map']((payload) => payload['password']).filter((password) => password);

		try {
			if (emails.length) {
				await this.checkUniqueEmails(emails);
			}

			if (passwords.length) {
				await this.checkPasswordPolicy(passwords);
			}
		} catch (err: any) {
			(opts || (opts = {})).preMutationException = err;
		}

		return await super.createMany(data, opts);
	}

	/**
	 * Update many users by query
	 */
	override async updateByQuery(query: Query, data: Partial<Item>, opts?: MutationOptions): Promise<PrimaryKey[]> {
		const keys = await this.getKeysByQuery(query);
		return keys.length ? await this.updateMany(keys, data, opts) : [];
	}

	/**
	 * Update a single user by primary key
	 */
	override async updateOne(key: PrimaryKey, data: Partial<Item>, opts?: MutationOptions): Promise<PrimaryKey> {
		await this.updateMany([key], data, opts);
		return key;
	}

	override async updateBatch(data: Partial<Item>[], opts: MutationOptions = {}): Promise<PrimaryKey[]> {
		if (!opts.mutationTracker) opts.mutationTracker = this.createMutationTracker();

		const primaryKeyField = this.schema.collections[this.collection]!.primary;

		const keys: PrimaryKey[] = [];

		await this.knex.transaction(async (trx) => {
			const service = new UsersService({
				accountability: this.accountability,
				knex: trx,
				schema: this.schema,
			});

			for (const item of data) {
				if (!item[primaryKeyField]) throw new InvalidPayloadException(`User in update misses primary key.`);
				keys.push(await service.updateOne(item[primaryKeyField]!, item, opts));
			}
		});

		return keys;
	}

	/**
	 * Update many users by primary key
	 */
	override async updateMany(keys: PrimaryKey[], data: Partial<Item>, opts?: MutationOptions): Promise<PrimaryKey[]> {
		try {
			if (data['role']) {
				// data['role'] will be an object with id with GraphQL mutations
				const roleId = data['role']?.id ?? data['role'];

				const newRole = await this.knex.select('admin_access').from('directus_roles').where('id', roleId).first();

				if (!newRole?.admin_access) {
					await this.checkRemainingAdminExistence(keys);
				}
			}

			if (data['status'] !== undefined && data['status'] !== 'active') {
				await this.checkRemainingActiveAdmin(keys);
			}

			if (data['email']) {
				if (keys.length > 1) {
					throw new RecordNotUniqueException('email', {
						collection: 'directus_users',
						field: 'email',
						invalid: data['email'],
					});
				}
				await this.checkUniqueEmails([data['email']], keys[0]);
			}

			if (data['password']) {
				await this.checkPasswordPolicy([data['password']]);
			}

			if (data['tfa_secret'] !== undefined) {
				throw new InvalidPayloadException(`You can't change the "tfa_secret" value manually.`);
			}

			if (data['provider'] !== undefined) {
				if (this.accountability && this.accountability.admin !== true) {
					throw new InvalidPayloadException(`You can't change the "provider" value manually.`);
				}

				data['auth_data'] = null;
			}

			if (data['external_identifier'] !== undefined) {
				if (this.accountability && this.accountability.admin !== true) {
					throw new InvalidPayloadException(`You can't change the "external_identifier" value manually.`);
				}

				data['auth_data'] = null;
			}
		} catch (err: any) {
			(opts || (opts = {})).preMutationException = err;
		}

		return await super.updateMany(keys, data, opts);
	}

	/**
	 * Delete a single user by primary key
	 */
	override async deleteOne(key: PrimaryKey, opts?: MutationOptions): Promise<PrimaryKey> {
		await this.deleteMany([key], opts);
		return key;
	}

	/**
	 * Delete multiple users by primary key
	 */
	override async deleteMany(keys: PrimaryKey[], opts?: MutationOptions): Promise<PrimaryKey[]> {
		try {
			await this.checkRemainingAdminExistence(keys);
		} catch (err: any) {
			(opts || (opts = {})).preMutationException = err;
		}

		await this.knex('directus_notifications').update({ sender: null }).whereIn('sender', keys);

		await super.deleteMany(keys, opts);
		return keys;
	}

	override async deleteByQuery(query: Query, opts?: MutationOptions): Promise<PrimaryKey[]> {
		const primaryKeyField = this.schema.collections[this.collection]!.primary;
		const readQuery = cloneDeep(query);
		readQuery.fields = [primaryKeyField];

		// Not authenticated:
		const itemsService = new ItemsService(this.collection, {
			knex: this.knex,
			schema: this.schema,
		});

		const itemsToDelete = await itemsService.readByQuery(readQuery);
		const keys: PrimaryKey[] = itemsToDelete.map((item: Item) => item[primaryKeyField]);

		if (keys.length === 0) return [];

		return await this.deleteMany(keys, opts);
	}

	async inviteUser(email: string | string[], role: string, url: string | null, subject?: string | null): Promise<void> {
		const opts: MutationOptions = {};

		try {
			if (url && isUrlAllowed(url, env['USER_INVITE_URL_ALLOW_LIST']) === false) {
				throw new InvalidPayloadException(`Url "${url}" can't be used to invite users.`);
			}
		} catch (err: any) {
			opts.preMutationException = err;
		}

		const emails = toArray(email);
		const mailService = new MailService({
			schema: this.schema,
			accountability: this.accountability,
		});

		for (const email of emails) {
			// check if user is known
			const user = await this.getUserByEmail(email);

			// Create user first to verify uniqueness if unknown
			if (isEmpty(user)) {
				await this.createOne({ email, role, status: 'invited' }, opts);

				// for known users update role if changed
			} else if (user.status === 'invited' && user.role !== role) {
				await this.updateOne(user.id, { role }, opts);
			}

			// send invite for new and already invited users
			if (isEmpty(user) || user.status === 'invited') {
				const subjectLine = subject ?? "You've been invited";

				await mailService.send({
					to: email,
					subject: subjectLine,
					template: {
						name: 'user-invitation',
						data: {
							url: this.inviteUrl(email, url),
							email,
						},
					},
				});
			}
		}
	}

	async acceptInvite(token: string, password: string): Promise<void> {
		const { email, scope } = verifyJWT(token, env['SECRET'] as string) as {
			email: string;
			scope: string;
		};

		if (scope !== 'invite') throw new ForbiddenException();

		const user = await this.getUserByEmail(email);

		if (user?.status !== 'invited') {
			throw new InvalidPayloadException(`Email address ${email} hasn't been invited.`);
		}

		// Allow unauthenticated update
		const service = new UsersService({
			knex: this.knex,
			schema: this.schema,
		});

		await service.updateOne(user.id, { password, status: 'active' });
	}

	async requestPasswordReset(email: string, url: string | null, subject?: string | null): Promise<void> {
		const STALL_TIME = 500;
		const timeStart = performance.now();

		const user = await this.getUserByEmail(email);

		if (user?.status !== 'active') {
			await stall(STALL_TIME, timeStart);
			throw new ForbiddenException();
		}

		if (url && isUrlAllowed(url, env['PASSWORD_RESET_URL_ALLOW_LIST']) === false) {
			throw new InvalidPayloadException(`Url "${url}" can't be used to reset passwords.`);
		}

		const mailService = new MailService({
			schema: this.schema,
			knex: this.knex,
			accountability: this.accountability,
		});

		const payload = { email, scope: 'password-reset', hash: getSimpleHash('' + user.password) };
		const token = jwt.sign(payload, env['SECRET'] as string, { expiresIn: '1d', issuer: 'directus' });
		const acceptURL = url
			? new Url(url).setQuery('token', token).toString()
			: new Url(env['PUBLIC_URL']).addPath('admin', 'reset-password').setQuery('token', token).toString();
		const subjectLine = subject ? subject : 'Password Reset Request';

		await mailService.send({
			to: email,
			subject: subjectLine,
			template: {
				name: 'password-reset',
				data: {
					url: acceptURL,
					email,
				},
			},
		});

		await stall(STALL_TIME, timeStart);
	}

	async resetPassword(token: string, password: string): Promise<void> {
		const { email, scope, hash } = jwt.verify(token, env['SECRET'] as string, { issuer: 'directus' }) as {
			email: string;
			scope: string;
			hash: string;
		};

		if (scope !== 'password-reset' || !hash) throw new ForbiddenException();

		const opts: MutationOptions = {};

		try {
			await this.checkPasswordPolicy([password]);
		} catch (err: any) {
			opts.preMutationException = err;
		}

		const user = await this.getUserByEmail(email);

		if (user?.status !== 'active' || hash !== getSimpleHash('' + user.password)) {
			throw new ForbiddenException();
		}

		// Allow unauthenticated update
		const service = new UsersService({
			knex: this.knex,
			schema: this.schema,
			accountability: {
				...(this.accountability ?? { role: null }),
				admin: true, // We need to skip permissions checks for the update call below
			},
		});

		await service.updateOne(user.id, { password, status: 'active' }, opts);
	}
}<|MERGE_RESOLUTION|>--- conflicted
+++ resolved
@@ -2,11 +2,7 @@
 import type { Query } from '@directus/types';
 import { getSimpleHash, toArray } from '@directus/utils';
 import jwt from 'jsonwebtoken';
-<<<<<<< HEAD
-import { cloneDeep, isEmpty } from 'lodash';
-=======
-import { cloneDeep } from 'lodash-es';
->>>>>>> 6225523c
+import { cloneDeep, isEmpty } from 'lodash-es';
 import { performance } from 'perf_hooks';
 import getDatabase from '../database/index.js';
 import env from '../env.js';
