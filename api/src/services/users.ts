--- conflicted
+++ resolved
@@ -1,20 +1,11 @@
 import { useEnv } from '@directus/env';
 import { ForbiddenError, InvalidPayloadError, RecordNotUniqueError } from '@directus/errors';
-<<<<<<< HEAD
-import type { Item, PrimaryKey, Query, RegisterUserInput, User } from '@directus/types';
+import type { Item, PrimaryKey, RegisterUserInput, User } from '@directus/types';
 import { getSimpleHash, toArray, validatePayload } from '@directus/utils';
 import { FailedValidationError, joiValidationErrorItemToErrorExtensions } from '@directus/validation';
 import Joi from 'joi';
 import jwt from 'jsonwebtoken';
-import { cloneDeep, isEmpty } from 'lodash-es';
-=======
-import type { Item, PrimaryKey, RegisterUserInput, User } from '@directus/types';
-import { getSimpleHash, toArray, toBoolean, validatePayload } from '@directus/utils';
-import { FailedValidationError, joiValidationErrorItemToErrorExtensions } from '@directus/validation';
-import Joi from 'joi';
-import jwt from 'jsonwebtoken';
-import { isEmpty, mergeWith } from 'lodash-es';
->>>>>>> da221c94
+import { cloneDeep, isEmpty, mergeWith } from 'lodash-es';
 import { performance } from 'perf_hooks';
 import getDatabase from '../database/index.js';
 import { useLogger } from '../logger.js';
@@ -167,20 +158,13 @@
 	/**
 	 * Create a new user
 	 */
-<<<<<<< HEAD
 	override async createOne(data: Partial<Item>, opts: MutationOptions = {}): Promise<PrimaryKey> {
 		try {
 			if ('email' in data) {
-=======
-	override async createOne(data: Partial<Item>, opts?: MutationOptions): Promise<PrimaryKey> {
-		try {
-			if (data['email']) {
->>>>>>> da221c94
 				this.validateEmail(data['email']);
 				await this.checkUniqueEmails([data['email']]);
 			}
 
-<<<<<<< HEAD
 			if ('password' in data) {
 				await this.checkPasswordPolicy(data['password']);
 			}
@@ -196,36 +180,6 @@
 			} else {
 				opts.userIntegrityCheckFlags = flags;
 			}
-=======
-			if (data['password']) {
-				await this.checkPasswordPolicy([data['password']]);
-			}
-
-			if (shouldCheckUserLimits() && data['role']) {
-				const increasedCounts: AccessTypeCount = {
-					admin: 0,
-					app: 0,
-					api: 0,
-				};
-
-				if (typeof data['role'] === 'object') {
-					if ('admin_access' in data['role'] && data['role']['admin_access'] === true) {
-						increasedCounts.admin++;
-					} else if ('app_access' in data['role'] && data['role']['app_access'] === true) {
-						increasedCounts.app++;
-					} else {
-						increasedCounts.api++;
-					}
-				} else {
-					const existingRoleCounts = await getRoleCountsByRoles(this.knex, [data['role']]);
-					mergeWith(increasedCounts, existingRoleCounts, (x, y) => x + y);
-				}
-
-				await checkIncreasedUserLimits(this.knex, increasedCounts);
-			}
-		} catch (err: any) {
-			(opts || (opts = {})).preMutationError = err;
->>>>>>> da221c94
 		}
 
 		return await super.createOne(data, opts);
@@ -275,25 +229,6 @@
 	}
 
 	/**
-<<<<<<< HEAD
-	 * Update many users by query
-	 */
-	override async updateByQuery(query: Query, data: Partial<Item>, opts?: MutationOptions): Promise<PrimaryKey[]> {
-		const keys = await this.getKeysByQuery(query);
-		return keys.length ? await this.updateMany(keys, data, opts) : [];
-	}
-
-	/**
-	 * Update a single user by primary key
-	 */
-	override async updateOne(key: PrimaryKey, data: Partial<Item>, opts?: MutationOptions): Promise<PrimaryKey> {
-		await super.updateOne(key, data, opts);
-		return key;
-	}
-
-	/**
-=======
->>>>>>> da221c94
 	 * Update many users by primary key
 	 */
 	override async updateMany(
