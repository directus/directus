import { useEnv } from '@directus/env';
import { ForbiddenError, InvalidPayloadError, RecordNotUniqueError, UnprocessableContentError } from '@directus/errors';
import type { Item, PrimaryKey, Query } from '@directus/types';
import { getSimpleHash, toArray } from '@directus/utils';
import { FailedValidationError, joiValidationErrorItemToErrorExtensions } from '@directus/validation';
import Joi from 'joi';
import jwt from 'jsonwebtoken';
import { cloneDeep, isEmpty } from 'lodash-es';
import { performance } from 'perf_hooks';
import getDatabase from '../database/index.js';
import { useLogger } from '../logger.js';
<<<<<<< HEAD
import type { AbstractServiceOptions, Item, MutationOptions, PrimaryKey } from '../types/index.js';
=======
import type { AbstractServiceOptions, MutationOptions } from '../types/index.js';
>>>>>>> 6c35f434
import isUrlAllowed from '../utils/is-url-allowed.js';
import { verifyJWT } from '../utils/jwt.js';
import { stall } from '../utils/stall.js';
import { transaction } from '../utils/transaction.js';
import { Url } from '../utils/url.js';
import { ItemsService } from './items.js';
import { MailService } from './mail/index.js';
import { SettingsService } from './settings.js';

const env = useEnv();
const logger = useLogger();

export class UsersService extends ItemsService {
	constructor(options: AbstractServiceOptions) {
		super('directus_users', options);

		this.knex = options.knex || getDatabase();
		this.accountability = options.accountability || null;
		this.schema = options.schema;
	}

	/**
	 * User email has to be unique case-insensitive. This is an additional check to make sure that
	 * the email is unique regardless of casing
	 */
	private async checkUniqueEmails(emails: string[], excludeKey?: PrimaryKey): Promise<void> {
		emails = emails.map((email) => email.toLowerCase());

		const duplicates = emails.filter((value, index, array) => array.indexOf(value) !== index);

		if (duplicates.length) {
			throw new RecordNotUniqueError({
				collection: 'directus_users',
				field: 'email',
			});
		}

		const query = this.knex
			.select('email')
			.from('directus_users')
			.whereRaw(`LOWER(??) IN (${emails.map(() => '?')})`, ['email', ...emails]);

		if (excludeKey) {
			query.whereNot('id', excludeKey);
		}

		const results = await query;

		if (results.length) {
			throw new RecordNotUniqueError({
				collection: 'directus_users',
				field: 'email',
			});
		}
	}

	/**
	 * Check if the provided password matches the strictness as configured in
	 * directus_settings.auth_password_policy
	 */
	private async checkPasswordPolicy(passwords: string[]): Promise<void> {
		const settingsService = new SettingsService({
			schema: this.schema,
			knex: this.knex,
		});

		const { auth_password_policy: policyRegExString } = await settingsService.readSingleton({
			fields: ['auth_password_policy'],
		});

		if (!policyRegExString) {
			return;
		}

		const wrapped = policyRegExString.startsWith('/') && policyRegExString.endsWith('/');
		const regex = new RegExp(wrapped ? policyRegExString.slice(1, -1) : policyRegExString);

		for (const password of passwords) {
			if (!regex.test(password)) {
				throw new FailedValidationError(
					joiValidationErrorItemToErrorExtensions({
						message: `Provided password doesn't match password policy`,
						path: ['password'],
						type: 'custom.pattern.base',
						context: {
							value: password,
						},
					}),
				);
			}
		}
	}

	private async checkRemainingAdminExistence(excludeKeys: PrimaryKey[]) {
		// Make sure there's at least one admin user left after this deletion is done
		const otherAdminUsers = await this.knex
			.count('*', { as: 'count' })
			.from('directus_users')
			.whereNotIn('directus_users.id', excludeKeys)
			.andWhere({ 'directus_roles.admin_access': true })
			.leftJoin('directus_roles', 'directus_users.role', 'directus_roles.id')
			.first();

		const otherAdminUsersCount = +(otherAdminUsers?.count || 0);

		if (otherAdminUsersCount === 0) {
			throw new UnprocessableContentError({ reason: `You can't remove the last admin user from the role` });
		}
	}

	/**
	 * Make sure there's at least one active admin user when updating user status
	 */
	private async checkRemainingActiveAdmin(excludeKeys: PrimaryKey[]): Promise<void> {
		const otherAdminUsers = await this.knex
			.count('*', { as: 'count' })
			.from('directus_users')
			.whereNotIn('directus_users.id', excludeKeys)
			.andWhere({ 'directus_roles.admin_access': true })
			.andWhere({ 'directus_users.status': 'active' })
			.leftJoin('directus_roles', 'directus_users.role', 'directus_roles.id')
			.first();

		const otherAdminUsersCount = +(otherAdminUsers?.count || 0);

		if (otherAdminUsersCount === 0) {
			throw new UnprocessableContentError({ reason: `You can't change the active status of the last admin user` });
		}
	}

	/**
	 * Get basic information of user identified by email
	 */
	private async getUserByEmail(
		email: string,
	): Promise<{ id: string; role: string; status: string; password: string; email: string } | undefined> {
		return await this.knex
			.select('id', 'role', 'status', 'password', 'email')
			.from('directus_users')
			.whereRaw(`LOWER(??) = ?`, ['email', email.toLowerCase()])
			.first();
	}

	/**
	 * Create url for inviting users
	 */
	private inviteUrl(email: string, url: string | null): string {
		const payload = { email, scope: 'invite' };

		const token = jwt.sign(payload, env['SECRET'] as string, { expiresIn: '7d', issuer: 'directus' });
		const inviteURL = url ? new Url(url) : new Url(env['PUBLIC_URL'] as string).addPath('admin', 'accept-invite');
		inviteURL.setQuery('token', token);

		return inviteURL.toString();
	}

	/**
	 * Validate array of emails. Intended to be used with create/update users
	 */
	private validateEmail(input: string | string[]) {
		const emails = Array.isArray(input) ? input : [input];

		const schema = Joi.string().email().required();

		for (const email of emails) {
			const { error } = schema.validate(email);

			if (error) {
				throw new FailedValidationError({
					field: 'email',
					type: 'email',
				});
			}
		}
	}

	/**
	 * Create a new user
	 */
	override async createOne(data: Partial<Item>, opts?: MutationOptions): Promise<PrimaryKey> {
		const result = await this.createMany([data], opts);
		return result[0]!;
	}

	/**
	 * Create multiple new users
	 */
	override async createMany(data: Partial<Item>[], opts?: MutationOptions): Promise<PrimaryKey[]> {
		const emails = data['map']((payload) => payload['email']).filter((email) => email);
		const passwords = data['map']((payload) => payload['password']).filter((password) => password);

		try {
			if (emails.length) {
				this.validateEmail(emails);
				await this.checkUniqueEmails(emails);
			}

			if (passwords.length) {
				await this.checkPasswordPolicy(passwords);
			}
		} catch (err: any) {
			(opts || (opts = {})).preMutationError = err;
		}

		return await super.createMany(data, opts);
	}

	/**
	 * Update many users by query
	 */
	override async updateByQuery(query: Query, data: Partial<Item>, opts?: MutationOptions): Promise<PrimaryKey[]> {
		const keys = await this.getKeysByQuery(query);
		return keys.length ? await this.updateMany(keys, data, opts) : [];
	}

	/**
	 * Update a single user by primary key
	 */
	override async updateOne(key: PrimaryKey, data: Partial<Item>, opts?: MutationOptions): Promise<PrimaryKey> {
		await this.updateMany([key], data, opts);
		return key;
	}

	override async updateBatch(data: Partial<Item>[], opts: MutationOptions = {}): Promise<PrimaryKey[]> {
		if (!opts.mutationTracker) opts.mutationTracker = this.createMutationTracker();

		const primaryKeyField = this.schema.collections[this.collection]!.primary;

		const keys: PrimaryKey[] = [];

		await transaction(this.knex, async (trx) => {
			const service = new UsersService({
				accountability: this.accountability,
				knex: trx,
				schema: this.schema,
			});

			for (const item of data) {
				if (!item[primaryKeyField]) throw new InvalidPayloadError({ reason: `User in update misses primary key` });
				keys.push(await service.updateOne(item[primaryKeyField]!, item, opts));
			}
		});

		return keys;
	}

	/**
	 * Update many users by primary key
	 */
	override async updateMany(keys: PrimaryKey[], data: Partial<Item>, opts?: MutationOptions): Promise<PrimaryKey[]> {
		try {
			if (data['role']) {
				/*
				 * data['role'] has the following cases:
				 * - a string with existing role id
				 * - an object with existing role id for GraphQL mutations
				 * - an object with data for new role
				 */
				const role = data['role']?.id ?? data['role'];

				let newRole;

				if (typeof role === 'string') {
					newRole = await this.knex.select('admin_access').from('directus_roles').where('id', role).first();
				} else {
					newRole = role;
				}

				if (!newRole?.admin_access) {
					await this.checkRemainingAdminExistence(keys);
				}
			}

			if (data['status'] !== undefined && data['status'] !== 'active') {
				await this.checkRemainingActiveAdmin(keys);
			}

			if (data['email']) {
				if (keys.length > 1) {
					throw new RecordNotUniqueError({
						collection: 'directus_users',
						field: 'email',
					});
				}

				this.validateEmail(data['email']);
				await this.checkUniqueEmails([data['email']], keys[0]);
			}

			if (data['password']) {
				await this.checkPasswordPolicy([data['password']]);
			}

			if (data['tfa_secret'] !== undefined) {
				throw new InvalidPayloadError({ reason: `You can't change the "tfa_secret" value manually` });
			}

			if (data['provider'] !== undefined) {
				if (this.accountability && this.accountability.admin !== true) {
					throw new InvalidPayloadError({ reason: `You can't change the "provider" value manually` });
				}

				data['auth_data'] = null;
			}

			if (data['external_identifier'] !== undefined) {
				if (this.accountability && this.accountability.admin !== true) {
					throw new InvalidPayloadError({ reason: `You can't change the "external_identifier" value manually` });
				}

				data['auth_data'] = null;
			}
		} catch (err: any) {
			(opts || (opts = {})).preMutationError = err;
		}

		return await super.updateMany(keys, data, opts);
	}

	/**
	 * Delete a single user by primary key
	 */
	override async deleteOne(key: PrimaryKey, opts?: MutationOptions): Promise<PrimaryKey> {
		await this.deleteMany([key], opts);
		return key;
	}

	/**
	 * Delete multiple users by primary key
	 */
	override async deleteMany(keys: PrimaryKey[], opts?: MutationOptions): Promise<PrimaryKey[]> {
		try {
			await this.checkRemainingAdminExistence(keys);
		} catch (err: any) {
			(opts || (opts = {})).preMutationError = err;
		}

		// Manual constraint, see https://github.com/directus/directus/pull/19912
		await this.knex('directus_notifications').update({ sender: null }).whereIn('sender', keys);
		await this.knex('directus_versions').update({ user_updated: null }).whereIn('user_updated', keys);

		await super.deleteMany(keys, opts);
		return keys;
	}

	override async deleteByQuery(query: Query, opts?: MutationOptions): Promise<PrimaryKey[]> {
		const primaryKeyField = this.schema.collections[this.collection]!.primary;
		const readQuery = cloneDeep(query);
		readQuery.fields = [primaryKeyField];

		// Not authenticated:
		const itemsService = new ItemsService(this.collection, {
			knex: this.knex,
			schema: this.schema,
		});

		const itemsToDelete = await itemsService.readByQuery(readQuery);
		const keys: PrimaryKey[] = itemsToDelete.map((item: Item) => item[primaryKeyField]);

		if (keys.length === 0) return [];

		return await this.deleteMany(keys, opts);
	}

	async inviteUser(email: string | string[], role: string, url: string | null, subject?: string | null): Promise<void> {
		const opts: MutationOptions = {};

		try {
			if (url && isUrlAllowed(url, env['USER_INVITE_URL_ALLOW_LIST'] as string) === false) {
				throw new InvalidPayloadError({ reason: `Url "${url}" can't be used to invite users` });
			}
		} catch (err: any) {
			opts.preMutationError = err;
		}

		const emails = toArray(email);

		const mailService = new MailService({
			schema: this.schema,
			accountability: this.accountability,
		});

		for (const email of emails) {
			// Check if user is known
			const user = await this.getUserByEmail(email);

			// Create user first to verify uniqueness if unknown
			if (isEmpty(user)) {
				await this.createOne({ email, role, status: 'invited' }, opts);

				// For known users update role if changed
			} else if (user.status === 'invited' && user.role !== role) {
				await this.updateOne(user.id, { role }, opts);
			}

			// Send invite for new and already invited users
			if (isEmpty(user) || user.status === 'invited') {
				const subjectLine = subject ?? "You've been invited";

				mailService
					.send({
						to: user?.email ?? email,
						subject: subjectLine,
						template: {
							name: 'user-invitation',
							data: {
								url: this.inviteUrl(user?.email ?? email, url),
								email: user?.email ?? email,
							},
						},
					})
					.catch((error) => {
						logger.error(error, `Could not send user invitation mail`);
					});
			}
		}
	}

	async acceptInvite(token: string, password: string): Promise<void> {
		const { email, scope } = verifyJWT(token, env['SECRET'] as string) as {
			email: string;
			scope: string;
		};

		if (scope !== 'invite') throw new ForbiddenError();

		const user = await this.getUserByEmail(email);

		if (user?.status !== 'invited') {
			throw new InvalidPayloadError({ reason: `Email address ${email} hasn't been invited` });
		}

		// Allow unauthenticated update
		const service = new UsersService({
			knex: this.knex,
			schema: this.schema,
		});

		await service.updateOne(user.id, { password, status: 'active' });
	}

	async requestPasswordReset(email: string, url: string | null, subject?: string | null): Promise<void> {
		const STALL_TIME = 500;
		const timeStart = performance.now();

		const user = await this.getUserByEmail(email);

		if (user?.status !== 'active') {
			await stall(STALL_TIME, timeStart);
			throw new ForbiddenError();
		}

		if (url && isUrlAllowed(url, env['PASSWORD_RESET_URL_ALLOW_LIST'] as string) === false) {
			throw new InvalidPayloadError({ reason: `Url "${url}" can't be used to reset passwords` });
		}

		const mailService = new MailService({
			schema: this.schema,
			knex: this.knex,
			accountability: this.accountability,
		});

		const payload = { email: user.email, scope: 'password-reset', hash: getSimpleHash('' + user.password) };
		const token = jwt.sign(payload, env['SECRET'] as string, { expiresIn: '1d', issuer: 'directus' });

		const acceptURL = url
			? new Url(url).setQuery('token', token).toString()
			: new Url(env['PUBLIC_URL'] as string).addPath('admin', 'reset-password').setQuery('token', token).toString();

		const subjectLine = subject ? subject : 'Password Reset Request';

		mailService
			.send({
				to: user.email,
				subject: subjectLine,
				template: {
					name: 'password-reset',
					data: {
						url: acceptURL,
						email: user.email,
					},
				},
			})
			.catch((error) => {
				logger.error(error, `Could not send password reset mail`);
			});

		await stall(STALL_TIME, timeStart);
	}

	async resetPassword(token: string, password: string): Promise<void> {
		const { email, scope, hash } = jwt.verify(token, env['SECRET'] as string, { issuer: 'directus' }) as {
			email: string;
			scope: string;
			hash: string;
		};

		if (scope !== 'password-reset' || !hash) throw new ForbiddenError();

		const opts: MutationOptions = {};

		try {
			await this.checkPasswordPolicy([password]);
		} catch (err: any) {
			opts.preMutationError = err;
		}

		const user = await this.getUserByEmail(email);

		if (user?.status !== 'active' || hash !== getSimpleHash('' + user.password)) {
			throw new ForbiddenError();
		}

		// Allow unauthenticated update
		const service = new UsersService({
			knex: this.knex,
			schema: this.schema,
			accountability: {
				...(this.accountability ?? { role: null }),
				admin: true, // We need to skip permissions checks for the update call below
			},
		});

		await service.updateOne(user.id, { password, status: 'active' }, opts);
	}
}<|MERGE_RESOLUTION|>--- conflicted
+++ resolved
@@ -9,11 +9,7 @@
 import { performance } from 'perf_hooks';
 import getDatabase from '../database/index.js';
 import { useLogger } from '../logger.js';
-<<<<<<< HEAD
-import type { AbstractServiceOptions, Item, MutationOptions, PrimaryKey } from '../types/index.js';
-=======
 import type { AbstractServiceOptions, MutationOptions } from '../types/index.js';
->>>>>>> 6c35f434
 import isUrlAllowed from '../utils/is-url-allowed.js';
 import { verifyJWT } from '../utils/jwt.js';
 import { stall } from '../utils/stall.js';
