--- conflicted
+++ resolved
@@ -343,22 +343,17 @@
 	}
 
 	async requestPasswordReset(email: string, url: string | null, subject?: string | null): Promise<void> {
-<<<<<<< HEAD
 		if (url && isUrlAllowed(url, env.PASSWORD_RESET_URL_ALLOW_LIST) === false) {
 			throw new InvalidPayloadException(`Url "${url}" can't be used to reset passwords.`);
 		}
 
-		const user = await this.knex.select('status').from('directus_users').where({ email }).first();
-
-		if (user?.status !== 'active') {
-=======
 		const STALL_TIME = 500;
 		const timeStart = performance.now();
 
-		const user = await this.knex.select('id').from('directus_users').where({ email }).first();
-		if (!user) {
-			await stall(STALL_TIME, timeStart);
->>>>>>> 956c590f
+		const user = await this.knex.select('status').from('directus_users').where({ email }).first();
+
+		if (user?.status !== 'active') {
+      await stall(STALL_TIME, timeStart);
 			throw new ForbiddenException();
 		}
 
