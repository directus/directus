--- conflicted
+++ resolved
@@ -180,15 +180,10 @@
 		return key;
 	}
 
-<<<<<<< HEAD
-	async updateBatch(data: Partial<Item>[], opts: MutationOptions = {}): Promise<PrimaryKey[]> {
+	override async updateBatch(data: Partial<Item>[], opts: MutationOptions = {}): Promise<PrimaryKey[]> {
 		if (!opts.mutationTracker) opts.mutationTracker = this.createMutationTracker();
 
-		const primaryKeyField = this.schema.collections[this.collection].primary;
-=======
-	override async updateBatch(data: Partial<Item>[], opts?: MutationOptions): Promise<PrimaryKey[]> {
 		const primaryKeyField = this.schema.collections[this.collection]!.primary;
->>>>>>> 13a720bb
 
 		const keys: PrimaryKey[] = [];
 
