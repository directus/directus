import jwt from 'jsonwebtoken';
import { Knex } from 'knex';
import { clone, cloneDeep } from 'lodash';
import getDatabase from '../database';
import env from '../env';
import auth from '../auth';
import { DEFAULT_AUTH_PROVIDER } from '../constants';
import { FailedValidationException, InvalidPayloadException } from '@directus/shared/exceptions';
import { User } from '@directus/auth';
import { ForbiddenException, UnprocessableEntityException } from '../exceptions';
import { RecordNotUniqueException } from '../exceptions/database/record-not-unique';
import logger from '../logger';
import { AbstractServiceOptions, Item, PrimaryKey, Query, SchemaOverview } from '../types';
import { Accountability } from '@directus/shared/types';
import isUrlAllowed from '../utils/is-url-allowed';
import { toArray } from '@directus/shared/utils';
<<<<<<< HEAD
=======
import { Url } from '../utils/url';
import { AuthenticationService } from './authentication';
>>>>>>> d2ca0d09
import { ItemsService, MutationOptions } from './items';
import { MailService } from './mail';
import { SettingsService } from './settings';
import { stall } from '../utils/stall';
import { performance } from 'perf_hooks';

export class UsersService extends ItemsService {
	knex: Knex;
	accountability: Accountability | null;
	schema: SchemaOverview;

	constructor(options: AbstractServiceOptions) {
		super('directus_users', options);

		this.knex = options.knex || getDatabase();
		this.accountability = options.accountability || null;
		this.schema = options.schema;
	}

	/**
	 * User email has to be unique case-insensitive. This is an additional check to make sure that
	 * the email is unique regardless of casing
	 */
	private async checkUniqueEmails(emails: string[], excludeKey?: PrimaryKey): Promise<void> {
		emails = emails.map((email) => email.toLowerCase());

		const duplicates = emails.filter((value, index, array) => array.indexOf(value) !== index);

		if (duplicates.length) {
			throw new RecordNotUniqueException('email', {
				collection: 'directus_users',
				field: 'email',
				invalid: duplicates[0],
			});
		}

		const query = this.knex
			.select('email')
			.from('directus_users')
			.whereRaw(`LOWER(??) IN (${emails.map(() => '?')})`, ['email', ...emails]);

		if (excludeKey) {
			query.whereNot('id', excludeKey);
		}

		const results = await query;

		if (results.length) {
			throw new RecordNotUniqueException('email', {
				collection: 'directus_users',
				field: 'email',
				invalid: results[0].email,
			});
		}
	}

	/**
	 * Check if the provided password matches the strictness as configured in
	 * directus_settings.auth_password_policy
	 */
	private async checkPasswordPolicy(passwords: string[]): Promise<void> {
		const settingsService = new SettingsService({
			schema: this.schema,
			knex: this.knex,
		});

		const { auth_password_policy: policyRegExString } = await settingsService.readSingleton({
			fields: ['auth_password_policy'],
		});

		if (policyRegExString) {
			const wrapped = policyRegExString.startsWith('/') && policyRegExString.endsWith('/');
			const regex = new RegExp(wrapped ? policyRegExString.slice(1, -1) : policyRegExString);

			for (const password of passwords) {
				if (regex.test(password) === false) {
					throw new FailedValidationException({
						message: `Provided password doesn't match password policy`,
						path: ['password'],
						type: 'custom.pattern.base',
						context: {
							value: password,
						},
					});
				}
			}
		}
	}

	private async checkRemainingAdminExistence(excludeKeys: PrimaryKey[]) {
		// Make sure there's at least one admin user left after this deletion is done
		const otherAdminUsers = await this.knex
			.count('*', { as: 'count' })
			.from('directus_users')
			.whereNotIn('directus_users.id', excludeKeys)
			.andWhere({ 'directus_roles.admin_access': true })
			.leftJoin('directus_roles', 'directus_users.role', 'directus_roles.id')
			.first();

		const otherAdminUsersCount = +(otherAdminUsers?.count || 0);

		if (otherAdminUsersCount === 0) {
			throw new UnprocessableEntityException(`You can't remove the last admin user from the role.`);
		}
	}

	/**
	 * Create a new user
	 */
	async createOne(data: Partial<Item>, opts?: MutationOptions): Promise<PrimaryKey> {
		const result = await this.createMany([data], opts);
		return result[0];
	}

	/**
	 * Create multiple new users
	 */
	async createMany(data: Partial<Item>[], opts?: MutationOptions): Promise<PrimaryKey[]> {
		const emails = data.map((payload) => payload.email).filter((email) => email);
		const passwords = data.map((payload) => payload.password).filter((password) => password);

		if (emails.length) {
			await this.checkUniqueEmails(emails);
		}

		if (passwords.length) {
			await this.checkPasswordPolicy(passwords);
		}

		/**
		 * Sync with auth provider
		 */
		await Promise.all(
			data.map(async (user) => {
				const provider = auth.getProvider(user.provider ?? DEFAULT_AUTH_PROVIDER);
				await provider.createUser({ ...user });
			})
		);

		return await super.createMany(data, opts);
	}

	/**
	 * Update many users by query
	 */
	async updateByQuery(query: Query, data: Partial<Item>, opts?: MutationOptions): Promise<PrimaryKey[]> {
		const keys = await this.getKeysByQuery(query);
		return keys.length ? await this.updateMany(keys, data, opts) : [];
	}

	/**
	 * Update a single user by primary key
	 */
	async updateOne(key: PrimaryKey, data: Partial<Item>, opts?: MutationOptions): Promise<PrimaryKey> {
		await this.updateMany([key], data, opts);
		return key;
	}

	/**
	 * Update many users by primary key
	 */
	async updateMany(keys: PrimaryKey[], data: Partial<Item>, opts?: MutationOptions): Promise<PrimaryKey[]> {
		if (data.role) {
			const newRole = await this.knex.select('admin_access').from('directus_roles').where('id', data.role).first();

			if (!newRole?.admin_access) {
				await this.checkRemainingAdminExistence(keys);
			}
		}

		if (data.email) {
			await this.checkUniqueEmails([data.email]);
		}

		if (data.password) {
			await this.checkPasswordPolicy([data.password]);
		}

		if (data.tfa_secret !== undefined) {
			throw new InvalidPayloadException(`You can't change the "tfa_secret" value manually.`);
		}

		if (data.provider !== undefined) {
			throw new InvalidPayloadException(`You can't change the "provider" value manually.`);
		}

		/**
		 * Sync with auth provider
		 */
		const users = await this.knex.select('id', 'provider').from('directus_users').whereIn('id', keys);

		await Promise.all(
			users.map(async (user) => {
				const provider = auth.getProvider(user.provider);
				await provider.updateUser({
					...data,
					...user,
				});
			})
		);

		return await super.updateMany(keys, data, opts);
	}

	/**
	 * Delete a single user by primary key
	 */
	async deleteOne(key: PrimaryKey, opts?: MutationOptions): Promise<PrimaryKey> {
		await this.deleteMany([key], opts);
		return key;
	}

	/**
	 * Delete multiple users by primary key
	 */
	async deleteMany(keys: PrimaryKey[], opts?: MutationOptions): Promise<PrimaryKey[]> {
		await this.checkRemainingAdminExistence(keys);

		/**
		 * Sync with auth provider
		 */
		const users = await this.knex
			.select<User[]>(
				'id',
				'first_name',
				'last_name',
				'email',
				'password',
				'status',
				'role',
				'provider',
				'identifier',
				'auth_data'
			)
			.from('directus_users')
			.whereIn('id', keys);

		await Promise.all(
			users.map(async (user: User) => {
				const provider = auth.getProvider(user.provider);
				await provider.deleteUser({ ...user });
			})
		);

		await super.deleteMany(keys, opts);

		return keys;
	}

	async deleteByQuery(query: Query, opts?: MutationOptions): Promise<PrimaryKey[]> {
		const primaryKeyField = this.schema.collections[this.collection].primary;
		const readQuery = cloneDeep(query);
		readQuery.fields = [primaryKeyField];

		// Not authenticated:
		const itemsService = new ItemsService(this.collection, {
			knex: this.knex,
			schema: this.schema,
		});

		const itemsToDelete = await itemsService.readByQuery(readQuery);
		const keys: PrimaryKey[] = itemsToDelete.map((item: Item) => item[primaryKeyField]);

		if (keys.length === 0) return [];

		return await this.deleteMany(keys, opts);
	}

	async inviteUser(email: string | string[], role: string, url: string | null, subject?: string | null): Promise<void> {
		if (url && isUrlAllowed(url, env.USER_INVITE_URL_ALLOW_LIST) === false) {
			throw new InvalidPayloadException(`Url "${url}" can't be used to invite users.`);
		}

		const emails = toArray(email);
		const users = emails.map((email) => ({
			email,
			role,
			status: 'invited',
		}));

		await this.createMany(users);

<<<<<<< HEAD
		const mailService = new MailService({
			schema: this.schema,
			accountability: this.accountability,
=======
			for (const email of emails) {
				await service.createOne({ email, role, status: 'invited' });

				const payload = { email, scope: 'invite' };
				const token = jwt.sign(payload, env.SECRET as string, { expiresIn: '7d' });
				const subjectLine = subject ?? "You've been invited";
				const inviteURL = url ? new Url(url) : new Url(env.PUBLIC_URL).addPath('admin', 'accept-invite');
				inviteURL.setQuery('token', token);

				await mailService.send({
					to: email,
					subject: subjectLine,
					template: {
						name: 'user-invitation',
						data: {
							url: inviteURL.toString(),
							email,
						},
					},
				});
			}
>>>>>>> d2ca0d09
		});

		for (const email of emails) {
			const payload = { email, scope: 'invite' };
			const token = jwt.sign(payload, env.SECRET as string, { expiresIn: '7d' });
			const inviteURL = url ?? env.PUBLIC_URL + '/admin/accept-invite';
			const acceptURL = inviteURL + '?token=' + token;
			const subjectLine = subject ? subject : "You've been invited";

			await mailService.send({
				to: email,
				subject: subjectLine,
				template: {
					name: 'user-invitation',
					data: {
						url: acceptURL,
						email,
					},
				},
			});
		}
	}

	async acceptInvite(token: string, password: string): Promise<void> {
		const { email, scope } = jwt.verify(token, env.SECRET as string) as {
			email: string;
			scope: string;
		};

		if (scope !== 'invite') throw new ForbiddenException();

		const user = await this.knex.select('id', 'status').from('directus_users').where({ email }).first();

		if (user?.status !== 'invited') {
			throw new InvalidPayloadException(`Email address ${email} hasn't been invited.`);
		}

		const service = new UsersService({
			knex: this.knex,
			schema: this.schema,
		});

		service.updateOne(user.id, { password, status: 'active' });
	}

	async requestPasswordReset(email: string, url: string | null, subject?: string | null): Promise<void> {
		if (url && isUrlAllowed(url, env.PASSWORD_RESET_URL_ALLOW_LIST) === false) {
			throw new InvalidPayloadException(`Url "${url}" can't be used to reset passwords.`);
		}

		const STALL_TIME = 500;
		const timeStart = performance.now();

		const user = await this.knex.select('status').from('directus_users').where({ email }).first();

		if (user?.status !== 'active') {
			await stall(STALL_TIME, timeStart);
			throw new ForbiddenException();
		}

		const mailService = new MailService({
			schema: this.schema,
			knex: this.knex,
			accountability: this.accountability,
		});

		const payload = { email, scope: 'password-reset' };
		const token = jwt.sign(payload, env.SECRET as string, { expiresIn: '1d' });
		const acceptURL = url ? `${url}?token=${token}` : `${env.PUBLIC_URL}/admin/reset-password?token=${token}`;
		const subjectLine = subject ? subject : 'Password Reset Request';

		await mailService.send({
			to: email,
			subject: subjectLine,
			template: {
				name: 'password-reset',
				data: {
					url: acceptURL,
					email,
				},
			},
		});

		await stall(STALL_TIME, timeStart);
	}

	async resetPassword(token: string, password: string): Promise<void> {
		const { email, scope } = jwt.verify(token, env.SECRET as string) as {
			email: string;
			scope: string;
		};

		if (scope !== 'password-reset') throw new ForbiddenException();

		const user = await this.knex.select('id', 'status').from('directus_users').where({ email }).first();

		if (user?.status !== 'active') {
			throw new ForbiddenException();
		}

		const service = new UsersService({
			knex: this.knex,
			schema: this.schema,
		});

		service.updateOne(user.id, { password, status: 'active' });
	}

	/**
	 * @deprecated Use `createOne` or `createMany` instead
	 */
	async create(data: Partial<Item>[]): Promise<PrimaryKey[]>;
	async create(data: Partial<Item>): Promise<PrimaryKey>;
	async create(data: Partial<Item> | Partial<Item>[]): Promise<PrimaryKey | PrimaryKey[]> {
		logger.warn(
			'UsersService.create is deprecated and will be removed before v9.0.0. Use createOne or createMany instead.'
		);

		if (Array.isArray(data)) return this.createMany(data);
		return this.createOne(data);
	}

	/**
	 * @deprecated Use `updateOne` or `updateMany` instead
	 */
	update(data: Partial<Item>, keys: PrimaryKey[]): Promise<PrimaryKey[]>;
	update(data: Partial<Item>, key: PrimaryKey): Promise<PrimaryKey>;
	update(data: Partial<Item>[]): Promise<PrimaryKey[]>;
	async update(
		data: Partial<Item> | Partial<Item>[],
		key?: PrimaryKey | PrimaryKey[]
	): Promise<PrimaryKey | PrimaryKey[]> {
		if (Array.isArray(key)) return await this.updateMany(key, data);
		else if (key) await this.updateOne(key, data);

		const primaryKeyField = this.schema.collections[this.collection].primary;

		const keys: PrimaryKey[] = [];

		await this.knex.transaction(async (trx) => {
			const itemsService = new ItemsService(this.collection, {
				accountability: this.accountability,
				knex: trx,
				schema: this.schema,
			});

			const payloads = toArray(data);

			for (const single of payloads as Partial<Item>[]) {
				const payload = clone(single);
				const key = payload[primaryKeyField];

				if (!key) {
					throw new InvalidPayloadException('Primary key is missing in update payload.');
				}

				keys.push(key);

				await itemsService.updateOne(key, payload);
			}
		});

		return keys;
	}

	/**
	 * @deprecated Use `deleteOne` or `deleteMany` instead
	 */
	delete(key: PrimaryKey): Promise<PrimaryKey>;
	delete(keys: PrimaryKey[]): Promise<PrimaryKey[]>;
	async delete(key: PrimaryKey | PrimaryKey[]): Promise<PrimaryKey | PrimaryKey[]> {
		if (Array.isArray(key)) return await this.deleteMany(key);
		return await this.deleteOne(key);
	}
}<|MERGE_RESOLUTION|>--- conflicted
+++ resolved
@@ -14,11 +14,7 @@
 import { Accountability } from '@directus/shared/types';
 import isUrlAllowed from '../utils/is-url-allowed';
 import { toArray } from '@directus/shared/utils';
-<<<<<<< HEAD
-=======
 import { Url } from '../utils/url';
-import { AuthenticationService } from './authentication';
->>>>>>> d2ca0d09
 import { ItemsService, MutationOptions } from './items';
 import { MailService } from './mail';
 import { SettingsService } from './settings';
@@ -301,41 +297,17 @@
 
 		await this.createMany(users);
 
-<<<<<<< HEAD
 		const mailService = new MailService({
 			schema: this.schema,
 			accountability: this.accountability,
-=======
-			for (const email of emails) {
-				await service.createOne({ email, role, status: 'invited' });
-
-				const payload = { email, scope: 'invite' };
-				const token = jwt.sign(payload, env.SECRET as string, { expiresIn: '7d' });
-				const subjectLine = subject ?? "You've been invited";
-				const inviteURL = url ? new Url(url) : new Url(env.PUBLIC_URL).addPath('admin', 'accept-invite');
-				inviteURL.setQuery('token', token);
-
-				await mailService.send({
-					to: email,
-					subject: subjectLine,
-					template: {
-						name: 'user-invitation',
-						data: {
-							url: inviteURL.toString(),
-							email,
-						},
-					},
-				});
-			}
->>>>>>> d2ca0d09
 		});
 
 		for (const email of emails) {
 			const payload = { email, scope: 'invite' };
 			const token = jwt.sign(payload, env.SECRET as string, { expiresIn: '7d' });
-			const inviteURL = url ?? env.PUBLIC_URL + '/admin/accept-invite';
-			const acceptURL = inviteURL + '?token=' + token;
-			const subjectLine = subject ? subject : "You've been invited";
+			const subjectLine = subject ?? "You've been invited";
+			const inviteURL = url ? new Url(url) : new Url(env.PUBLIC_URL).addPath('admin', 'accept-invite');
+			inviteURL.setQuery('token', token);
 
 			await mailService.send({
 				to: email,
@@ -343,7 +315,7 @@
 				template: {
 					name: 'user-invitation',
 					data: {
-						url: acceptURL,
+						url: inviteURL.toString(),
 						email,
 					},
 				},
