import { Action } from '@directus/constants';
import { ForbiddenError, InvalidPayloadError, UnprocessableContentError } from '@directus/errors';
import type { ContentVersion, Filter, Item, PrimaryKey, Query } from '@directus/types';
import Joi from 'joi';
import { assign, pick } from 'lodash-es';
import objectHash from 'object-hash';
import { getCache } from '../cache.js';
import emitter from '../emitter.js';
import { validateAccess } from '../permissions/modules/validate-access/validate-access.js';
import type { AbstractServiceOptions, MutationOptions } from '../types/index.js';
import { shouldClearCache } from '../utils/should-clear-cache.js';
import { ActivityService } from './activity.js';
import { ItemsService } from './items.js';
import { PayloadService } from './payload.js';
import { RevisionsService } from './revisions.js';

export class VersionsService extends ItemsService {
	constructor(options: AbstractServiceOptions) {
		super('directus_versions', options);
	}

	private async validateCreateData(data: Partial<Item>): Promise<void> {
		const versionCreateSchema = Joi.object({
			key: Joi.string().required(),
			name: Joi.string().allow(null),
			collection: Joi.string().required(),
			item: Joi.string().required(),
		});

		const { error } = versionCreateSchema.validate(data);
		if (error) throw new InvalidPayloadError({ reason: error.message });

		// Reserves the "main" version key for the version query parameter
		if (data['key'] === 'main') throw new InvalidPayloadError({ reason: `"main" is a reserved version key` });

		try {
			await this.authorizationService.checkAccess('read', data['collection'], data['item']);
		} catch {
			throw new ForbiddenError();
		}

		const { CollectionsService } = await import('./collections.js');

		const collectionsService = new CollectionsService({
			knex: this.knex,
			schema: this.schema,
		});

		const existingCollection = await collectionsService.readOne(data['collection']);

		if (!existingCollection.meta?.versioning) {
			throw new UnprocessableContentError({
				reason: `Content Versioning is not enabled for collection "${data['collection']}"`,
			});
		}

		const sudoService = new VersionsService({
			knex: this.knex,
			schema: this.schema,
		});

		const existingVersions = await sudoService.readByQuery({
			aggregate: { count: ['*'] },
			filter: { key: { _eq: data['key'] }, collection: { _eq: data['collection'] }, item: { _eq: data['item'] } },
		});

		if (existingVersions[0]!['count'] > 0) {
			throw new UnprocessableContentError({
				reason: `Version "${data['key']}" already exists for item "${data['item']}" in collection "${data['collection']}"`,
			});
		}
<<<<<<< HEAD
	}

	async getMainItem(collection: string, item: PrimaryKey, query?: Query): Promise<Item> {
=======

		// will throw an error if the accountability does not have permission to read the item
		if (this.accountability) {
			await validateAccess(
				{
					accountability: this.accountability,
					action: 'read',
					collection: data['collection'],
					primaryKeys: [data['item']],
				},
				{
					schema: this.schema,
					knex: this.knex,
				},
			);
		}
	}

	async getMainItem(collection: string, item: PrimaryKey, query?: Query): Promise<Item> {
		// will throw an error if the accountability does not have permission to read the item
		if (this.accountability) {
			await validateAccess(
				{
					accountability: this.accountability,
					action: 'read',
					collection,
					primaryKeys: [item],
				},
				{
					schema: this.schema,
					knex: this.knex,
				},
			);
		}

>>>>>>> 068e17a1
		const itemsService = new ItemsService(collection, {
			knex: this.knex,
			accountability: this.accountability,
			schema: this.schema,
		});

		return await itemsService.readOne(item, query);
	}

	async verifyHash(
		collection: string,
		item: PrimaryKey,
		hash: string,
	): Promise<{ outdated: boolean; mainHash: string }> {
		const mainItem = await this.getMainItem(collection, item);

		const mainHash = objectHash(mainItem);

		return { outdated: hash !== mainHash, mainHash };
	}

	async getVersionSavesById(id: PrimaryKey): Promise<Partial<Item>[]> {
		const revisionsService = new RevisionsService({
			knex: this.knex,
			schema: this.schema,
		});

		const result = await revisionsService.readByQuery({
			filter: { version: { _eq: id } },
		});

		return result.map((revision) => revision['delta']);
	}

	async getVersionSaves(key: string, collection: string, item: string | undefined): Promise<Partial<Item>[] | null> {
		const filter: Filter = {
			key: { _eq: key },
			collection: { _eq: collection },
		};

		if (item) {
			filter['item'] = { _eq: item };
		}

		const versions = await this.readByQuery({ filter });

		if (!versions?.[0]) return null;

		if (versions[0]['delta']) {
			return [versions[0]['delta']];
		}

		const saves = await this.getVersionSavesById(versions[0]['id']);

		return saves;
	}

	override async createOne(data: Partial<Item>, opts?: MutationOptions): Promise<PrimaryKey> {
		await this.validateCreateData(data);

		const mainItem = await this.getMainItem(data['collection'], data['item']);

		data['hash'] = objectHash(mainItem);

		return super.createOne(data, opts);
	}

	override async createMany(data: Partial<Item>[], opts?: MutationOptions): Promise<PrimaryKey[]> {
		if (!Array.isArray(data)) {
			throw new InvalidPayloadError({ reason: 'Input should be an array of items' });
		}

		const keyCombos = new Set();

		for (const item of data) {
			const keyCombo = `${item['key']}-${item['collection']}-${item['item']}`;

			if (keyCombos.has(keyCombo)) {
				throw new UnprocessableContentError({
					reason: `Cannot create multiple versions on "${item['item']}" in collection "${item['collection']}" with the same key "${item['key']}"`,
				});
			}

			keyCombos.add(keyCombo);
		}

		return super.createMany(data, opts);
	}

	override async updateMany(keys: PrimaryKey[], data: Partial<Item>, opts?: MutationOptions): Promise<PrimaryKey[]> {
		// Only allow updates on "key" and "name" fields
		const versionUpdateSchema = Joi.object({
			key: Joi.string(),
			name: Joi.string().allow(null),
		});

		const { error } = versionUpdateSchema.validate(data);
		if (error) throw new InvalidPayloadError({ reason: error.message });

		if ('key' in data) {
			// Reserves the "main" version key for the version query parameter
			if (data['key'] === 'main') throw new InvalidPayloadError({ reason: `"main" is a reserved version key` });

			const keyCombos = new Set();

			for (const pk of keys) {
				const { collection, item } = await this.readOne(pk, { fields: ['collection', 'item'] });

				const keyCombo = `${data['key']}-${collection}-${item}`;

				if (keyCombos.has(keyCombo)) {
					throw new UnprocessableContentError({
						reason: `Cannot update multiple versions on "${item}" in collection "${collection}" to the same key "${data['key']}"`,
					});
				}

				keyCombos.add(keyCombo);

				const existingVersions = await super.readByQuery({
					aggregate: { count: ['*'] },
					filter: { id: { _neq: pk }, key: { _eq: data['key'] }, collection: { _eq: collection }, item: { _eq: item } },
				});

				if (existingVersions[0]!['count'] > 0) {
					throw new UnprocessableContentError({
						reason: `Version "${data['key']}" already exists for item "${item}" in collection "${collection}"`,
					});
				}
			}
		}

		return super.updateMany(keys, data, opts);
	}

	async save(key: PrimaryKey, data: Partial<Item>): Promise<Partial<Item>> {
		const version = await super.readOne(key);

		const payloadService = new PayloadService(this.collection, {
			accountability: this.accountability,
			knex: this.knex,
			schema: this.schema,
		});

		const activityService = new ActivityService({
			knex: this.knex,
			schema: this.schema,
		});

		const revisionsService = new RevisionsService({
			knex: this.knex,
			schema: this.schema,
		});

		const { item, collection } = version;

		const activity = await activityService.createOne({
			action: Action.VERSION_SAVE,
			user: this.accountability?.user ?? null,
			collection,
			ip: this.accountability?.ip ?? null,
			user_agent: this.accountability?.userAgent ?? null,
			origin: this.accountability?.origin ?? null,
			item,
		});

		const revisionDelta = await payloadService.prepareDelta(data);

		await revisionsService.createOne({
			activity,
			version: key,
			collection,
			item,
			data: revisionDelta,
			delta: revisionDelta,
		});

		let existingDelta = version['delta'];

		if (!existingDelta) {
			const saves = await this.getVersionSavesById(key);

			existingDelta = assign({}, ...saves);
		}

		const finalVersionDelta = assign({}, existingDelta, revisionDelta ? JSON.parse(revisionDelta) : null);

		const sudoService = new ItemsService(this.collection, {
			knex: this.knex,
			schema: this.schema,
		});

		await sudoService.updateOne(key, { delta: finalVersionDelta });

		const { cache } = getCache();

		if (shouldClearCache(cache, undefined, collection)) {
			cache.clear();
		}

		return finalVersionDelta;
	}

	async promote(version: PrimaryKey, mainHash: string, fields?: string[]) {
		const { id, collection, item, delta } = (await this.readOne(version)) as ContentVersion;

		// will throw an error if the accountability does not have permission to update the item
		if (this.accountability) {
			await validateAccess(
				{
					accountability: this.accountability,
					action: 'update',
					collection,
					primaryKeys: [item],
				},
				{
					schema: this.schema,
					knex: this.knex,
				},
			);
		}

		const { outdated } = await this.verifyHash(collection, item, mainHash);

		if (outdated) {
			throw new UnprocessableContentError({
				reason: `Main item has changed since this version was last updated`,
			});
		}

		let versionResult;

		if (delta) {
			versionResult = delta;
		} else {
			const saves = await this.getVersionSavesById(id);

			versionResult = assign({}, ...saves);
		}

		const payloadToUpdate = fields ? pick(versionResult, fields) : versionResult;

		const itemsService = new ItemsService(collection, {
			accountability: this.accountability,
			knex: this.knex,
			schema: this.schema,
		});

		const payloadAfterHooks = await emitter.emitFilter(
			['items.promote', `${collection}.items.promote`],
			payloadToUpdate,
			{
				collection,
				item,
				version,
			},
			{
				database: this.knex,
				schema: this.schema,
				accountability: this.accountability,
			},
		);

		const updatedItemKey = await itemsService.updateOne(item, payloadAfterHooks);

		emitter.emitAction(
			['items.promote', `${collection}.items.promote`],
			{
				payload: payloadAfterHooks,
				collection,
				item: updatedItemKey,
				version,
			},
			{
				database: this.knex,
				schema: this.schema,
				accountability: this.accountability,
			},
		);

		return updatedItemKey;
	}
}<|MERGE_RESOLUTION|>--- conflicted
+++ resolved
@@ -69,47 +69,9 @@
 				reason: `Version "${data['key']}" already exists for item "${data['item']}" in collection "${data['collection']}"`,
 			});
 		}
-<<<<<<< HEAD
 	}
 
 	async getMainItem(collection: string, item: PrimaryKey, query?: Query): Promise<Item> {
-=======
-
-		// will throw an error if the accountability does not have permission to read the item
-		if (this.accountability) {
-			await validateAccess(
-				{
-					accountability: this.accountability,
-					action: 'read',
-					collection: data['collection'],
-					primaryKeys: [data['item']],
-				},
-				{
-					schema: this.schema,
-					knex: this.knex,
-				},
-			);
-		}
-	}
-
-	async getMainItem(collection: string, item: PrimaryKey, query?: Query): Promise<Item> {
-		// will throw an error if the accountability does not have permission to read the item
-		if (this.accountability) {
-			await validateAccess(
-				{
-					accountability: this.accountability,
-					action: 'read',
-					collection,
-					primaryKeys: [item],
-				},
-				{
-					schema: this.schema,
-					knex: this.knex,
-				},
-			);
-		}
-
->>>>>>> 068e17a1
 		const itemsService = new ItemsService(collection, {
 			knex: this.knex,
 			accountability: this.accountability,
