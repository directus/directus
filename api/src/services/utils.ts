--- conflicted
+++ resolved
@@ -1,15 +1,10 @@
 import { Knex } from 'knex';
 import getDatabase from '../database';
 import { systemCollectionRows } from '../database/system-data/collections';
-<<<<<<< HEAD
 import { InvalidPayloadException } from '@directus/shared/exceptions';
 import { ForbiddenException } from '../exceptions';
-import { AbstractServiceOptions, Accountability, PrimaryKey, SchemaOverview } from '../types';
-=======
-import { ForbiddenException, InvalidPayloadException } from '../exceptions';
 import { AbstractServiceOptions, PrimaryKey, SchemaOverview } from '../types';
 import { Accountability } from '@directus/shared/types';
->>>>>>> 4bd5c946
 
 export class UtilsService {
 	knex: Knex;
