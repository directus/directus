import { Action, FUNCTIONS } from '@directus/constants';
import type { DirectusError } from '@directus/errors';
import type { Accountability, Aggregate, Filter, PrimaryKey, Query, SchemaOverview } from '@directus/types';
import { parseFilterFunctionPath } from '@directus/utils';
import argon2 from 'argon2';
import type {
	ArgumentNode,
	ExecutionResult,
	FieldNode,
	FormattedExecutionResult,
	FragmentDefinitionNode,
	GraphQLNullableType,
	GraphQLResolveInfo,
	InlineFragmentNode,
	SelectionNode,
	ValueNode,
} from 'graphql';
import {
	GraphQLBoolean,
	GraphQLEnumType,
	GraphQLError,
	GraphQLFloat,
	GraphQLID,
	GraphQLInt,
	GraphQLList,
	GraphQLNonNull,
	GraphQLObjectType,
	GraphQLScalarType,
	GraphQLSchema,
	GraphQLString,
	GraphQLUnionType,
	NoSchemaIntrospectionCustomRule,
	execute,
	specifiedRules,
	validate,
} from 'graphql';
import type {
	InputTypeComposerFieldConfigMapDefinition,
	ObjectTypeComposerFieldConfigAsObjectDefinition,
	ObjectTypeComposerFieldConfigDefinition,
	ObjectTypeComposerFieldConfigMapDefinition,
	ResolverDefinition,
} from 'graphql-compose';
import { GraphQLJSON, InputTypeComposer, ObjectTypeComposer, SchemaComposer, toInputObjectType } from 'graphql-compose';
import type { Knex } from 'knex';
import { flatten, get, mapKeys, merge, omit, pick, set, transform, uniq } from 'lodash-es';
import { clearSystemCache, getCache } from '../../cache.js';
import { DEFAULT_AUTH_PROVIDER, GENERATE_SPECIAL } from '../../constants.js';
import getDatabase from '../../database/index.js';
import env from '../../env.js';
import { ForbiddenError } from '../../errors/index.js';
import { InvalidPayloadError } from '../../errors/index.js';
import { getExtensionManager } from '../../extensions.js';
import type { AbstractServiceOptions, GraphQLParams, Item } from '../../types/index.js';
import { generateHash } from '../../utils/generate-hash.js';
import { getGraphQLType } from '../../utils/get-graphql-type.js';
import { getMilliseconds } from '../../utils/get-milliseconds.js';
import { reduceSchema } from '../../utils/reduce-schema.js';
import { sanitizeQuery } from '../../utils/sanitize-query.js';
import { validateQuery } from '../../utils/validate-query.js';
import { ActivityService } from '../activity.js';
import { AuthenticationService } from '../authentication.js';
import { CollectionsService } from '../collections.js';
import { FieldsService } from '../fields.js';
import { FilesService } from '../files.js';
import { RelationsService } from '../relations.js';
import { RevisionsService } from '../revisions.js';
import { ServerService } from '../server.js';
import { SpecificationService } from '../specifications.js';
import { TFAService } from '../tfa.js';
import { UsersService } from '../users.js';
import { UtilsService } from '../utils.js';
<<<<<<< HEAD
import { WebhooksService } from '../webhooks.js';
import { GraphQLExecutionError, GraphQLValidationError } from './errors/index.js';
=======
>>>>>>> bc7e92e4
import { GraphQLBigInt } from './types/bigint.js';
import { GraphQLDate } from './types/date.js';
import { GraphQLGeoJSON } from './types/geojson.js';
import { GraphQLHash } from './types/hash.js';
import { GraphQLStringOrFloat } from './types/string-or-float.js';
import { GraphQLVoid } from './types/void.js';
import { addPathToValidationError } from './utils/add-path-to-validation-error.js';
import processError from './utils/process-error.js';
import { createSubscriptionGenerator } from './subscription.js';
import { getService } from '../../utils/get-service.js';
import { toBoolean } from '../../utils/to-boolean.js';

const validationRules = Array.from(specifiedRules);

if (env['GRAPHQL_INTROSPECTION'] === false) {
	validationRules.push(NoSchemaIntrospectionCustomRule);
}

/**
 * These should be ignored in the context of GraphQL, and/or are replaced by a custom resolver (for non-standard structures)
 */
const SYSTEM_DENY_LIST = [
	'directus_collections',
	'directus_fields',
	'directus_relations',
	'directus_migrations',
	'directus_sessions',
];

const READ_ONLY = ['directus_activity', 'directus_revisions'];

export class GraphQLService {
	accountability: Accountability | null;
	knex: Knex;
	schema: SchemaOverview;
	scope: 'items' | 'system';

	constructor(options: AbstractServiceOptions & { scope: 'items' | 'system' }) {
		this.accountability = options?.accountability || null;
		this.knex = options?.knex || getDatabase();
		this.schema = options.schema;
		this.scope = options.scope;
	}

	/**
	 * Execute a GraphQL structure
	 */
	async execute({
		document,
		variables,
		operationName,
		contextValue,
	}: GraphQLParams): Promise<FormattedExecutionResult> {
		const schema = this.getSchema();

		const validationErrors = validate(schema, document, validationRules).map((validationError) =>
			addPathToValidationError(validationError)
		);

		if (validationErrors.length > 0) {
			throw new GraphQLValidationError({ errors: validationErrors });
		}

		let result: ExecutionResult;

		try {
			result = await execute({
				schema,
				document,
				contextValue,
				variableValues: variables,
				operationName,
			});
		} catch (err: any) {
			throw new GraphQLExecutionError({ errors: [err.message] });
		}

		const formattedResult: FormattedExecutionResult = {};

		if (result['data']) formattedResult.data = result['data'];

		if (result['errors']) {
			formattedResult.errors = result['errors'].map((error) => processError(this.accountability, error));
		}

		if (result['extensions']) formattedResult.extensions = result['extensions'];

		return formattedResult;
	}

	/**
	 * Generate the GraphQL schema. Pulls from the schema information generated by the get-schema util.
	 */
	getSchema(): GraphQLSchema;
	getSchema(type: 'schema'): GraphQLSchema;
	getSchema(type: 'sdl'): GraphQLSchema | string;
	getSchema(type: 'schema' | 'sdl' = 'schema'): GraphQLSchema | string {
		// eslint-disable-next-line @typescript-eslint/no-this-alias
		const self = this;

		const schemaComposer = new SchemaComposer<GraphQLParams['contextValue']>();

		const schema = {
			read:
				this.accountability?.admin === true
					? this.schema
					: reduceSchema(this.schema, this.accountability?.permissions || null, ['read']),
			create:
				this.accountability?.admin === true
					? this.schema
					: reduceSchema(this.schema, this.accountability?.permissions || null, ['create']),
			update:
				this.accountability?.admin === true
					? this.schema
					: reduceSchema(this.schema, this.accountability?.permissions || null, ['update']),
			delete:
				this.accountability?.admin === true
					? this.schema
					: reduceSchema(this.schema, this.accountability?.permissions || null, ['delete']),
		};

		const subscriptionEventType = schemaComposer.createEnumTC({
			name: 'EventEnum',
			values: {
				create: { value: 'create' },
				update: { value: 'update' },
				delete: { value: 'delete' },
			},
		});

		const { ReadCollectionTypes } = getReadableTypes();

		const { CreateCollectionTypes, UpdateCollectionTypes, DeleteCollectionTypes } = getWritableTypes();

		const scopeFilter = (collection: SchemaOverview['collections'][string]) => {
			if (this.scope === 'items' && collection.collection.startsWith('directus_') === true) return false;

			if (this.scope === 'system') {
				if (collection.collection.startsWith('directus_') === false) return false;
				if (SYSTEM_DENY_LIST.includes(collection.collection)) return false;
			}

			return true;
		};

		if (this.scope === 'system') {
			this.injectSystemResolvers(
				schemaComposer,
				{
					CreateCollectionTypes,
					ReadCollectionTypes,
					UpdateCollectionTypes,
					DeleteCollectionTypes,
				},
				schema
			);
		}

		const readableCollections = Object.values(schema.read.collections)
			.filter((collection) => collection.collection in ReadCollectionTypes)
			.filter(scopeFilter);

		if (readableCollections.length > 0) {
			schemaComposer.Query.addFields(
				readableCollections.reduce((acc, collection) => {
					const collectionName = this.scope === 'items' ? collection.collection : collection.collection.substring(9);
					acc[collectionName] = ReadCollectionTypes[collection.collection]!.getResolver(collection.collection);

					if (this.schema.collections[collection.collection]!.singleton === false) {
						acc[`${collectionName}_by_id`] = ReadCollectionTypes[collection.collection]!.getResolver(
							`${collection.collection}_by_id`
						);

						acc[`${collectionName}_aggregated`] = ReadCollectionTypes[collection.collection]!.getResolver(
							`${collection.collection}_aggregated`
						);
					}

					return acc;
				}, {} as ObjectTypeComposerFieldConfigAsObjectDefinition<any, any>)
			);
		} else {
			schemaComposer.Query.addFields({
				_empty: {
					type: GraphQLVoid,
					description: "There's no data to query.",
				},
			});
		}

		if (Object.keys(schema.create.collections).length > 0) {
			schemaComposer.Mutation.addFields(
				Object.values(schema.create.collections)
					.filter((collection) => collection.collection in CreateCollectionTypes && collection.singleton === false)
					.filter(scopeFilter)
					.filter((collection) => READ_ONLY.includes(collection.collection) === false)
					.reduce((acc, collection) => {
						const collectionName = this.scope === 'items' ? collection.collection : collection.collection.substring(9);

						acc[`create_${collectionName}_items`] = CreateCollectionTypes[collection.collection]!.getResolver(
							`create_${collection.collection}_items`
						);

						acc[`create_${collectionName}_item`] = CreateCollectionTypes[collection.collection]!.getResolver(
							`create_${collection.collection}_item`
						);

						return acc;
					}, {} as ObjectTypeComposerFieldConfigAsObjectDefinition<any, any>)
			);
		}

		if (Object.keys(schema.update.collections).length > 0) {
			schemaComposer.Mutation.addFields(
				Object.values(schema.update.collections)
					.filter((collection) => collection.collection in UpdateCollectionTypes)
					.filter(scopeFilter)
					.filter((collection) => READ_ONLY.includes(collection.collection) === false)
					.reduce((acc, collection) => {
						const collectionName = this.scope === 'items' ? collection.collection : collection.collection.substring(9);

						if (collection.singleton) {
							acc[`update_${collectionName}`] = UpdateCollectionTypes[collection.collection]!.getResolver(
								`update_${collection.collection}`
							);
						} else {
							acc[`update_${collectionName}_items`] = UpdateCollectionTypes[collection.collection]!.getResolver(
								`update_${collection.collection}_items`
							);

							acc[`update_${collectionName}_batch`] = UpdateCollectionTypes[collection.collection]!.getResolver(
								`update_${collection.collection}_batch`
							);

							acc[`update_${collectionName}_item`] = UpdateCollectionTypes[collection.collection]!.getResolver(
								`update_${collection.collection}_item`
							);
						}

						return acc;
					}, {} as ObjectTypeComposerFieldConfigAsObjectDefinition<any, any>)
			);
		}

		if (Object.keys(schema.delete.collections).length > 0) {
			schemaComposer.Mutation.addFields(
				Object.values(schema.delete.collections)
					.filter((collection) => collection.singleton === false)
					.filter(scopeFilter)
					.filter((collection) => READ_ONLY.includes(collection.collection) === false)
					.reduce((acc, collection) => {
						const collectionName = this.scope === 'items' ? collection.collection : collection.collection.substring(9);

						acc[`delete_${collectionName}_items`] = DeleteCollectionTypes['many']!.getResolver(
							`delete_${collection.collection}_items`
						);

						acc[`delete_${collectionName}_item`] = DeleteCollectionTypes['one']!.getResolver(
							`delete_${collection.collection}_item`
						);

						return acc;
					}, {} as ObjectTypeComposerFieldConfigAsObjectDefinition<any, any>)
			);
		}

		if (type === 'sdl') {
			return schemaComposer.toSDL();
		}

		return schemaComposer.buildSchema();

		/**
		 * Construct an object of types for every collection, using the permitted fields per action type
		 * as it's fields.
		 */
		function getTypes(action: 'read' | 'create' | 'update' | 'delete') {
			const CollectionTypes: Record<string, ObjectTypeComposer> = {};

			const CountFunctions = schemaComposer.createObjectTC({
				name: 'count_functions',
				fields: {
					count: {
						type: GraphQLInt,
					},
				},
			});

			const DateFunctions = schemaComposer.createObjectTC({
				name: 'date_functions',
				fields: {
					year: {
						type: GraphQLInt,
					},
					month: {
						type: GraphQLInt,
					},
					week: {
						type: GraphQLInt,
					},
					day: {
						type: GraphQLInt,
					},
					weekday: {
						type: GraphQLInt,
					},
				},
			});

			const TimeFunctions = schemaComposer.createObjectTC({
				name: 'time_functions',
				fields: {
					hour: {
						type: GraphQLInt,
					},
					minute: {
						type: GraphQLInt,
					},
					second: {
						type: GraphQLInt,
					},
				},
			});

			const DateTimeFunctions = schemaComposer.createObjectTC({
				name: 'datetime_functions',
				fields: {
					...DateFunctions.getFields(),
					...TimeFunctions.getFields(),
				},
			});

			for (const collection of Object.values(schema[action].collections)) {
				if (Object.keys(collection.fields).length === 0) continue;
				if (SYSTEM_DENY_LIST.includes(collection.collection)) continue;

				CollectionTypes[collection.collection] = schemaComposer.createObjectTC({
					name: action === 'read' ? collection.collection : `${action}_${collection.collection}`,
					fields: Object.values(collection.fields).reduce((acc, field) => {
						let type: GraphQLScalarType | GraphQLNonNull<GraphQLNullableType> = getGraphQLType(
							field.type,
							field.special
						);

						// GraphQL doesn't differentiate between not-null and has-to-be-submitted. We
						// can't non-null in update, as that would require every not-nullable field to be
						// submitted on updates
						if (
							field.nullable === false &&
							!field.defaultValue &&
							!GENERATE_SPECIAL.some((flag) => field.special.includes(flag)) &&
							action !== 'update'
						) {
							type = new GraphQLNonNull(type);
						}

						if (collection.primary === field.field) {
							if (!field.defaultValue && !field.special.includes('uuid') && action === 'create') {
								type = new GraphQLNonNull(GraphQLID);
							} else if (['create', 'update'].includes(action)) type = GraphQLID;
							else type = new GraphQLNonNull(GraphQLID);
						}

						acc[field.field] = {
							type,
							description: field.note,
							resolve: (obj: Record<string, any>) => {
								return obj[field.field];
							},
						} as ObjectTypeComposerFieldConfigDefinition<any, any>;

						if (action === 'read') {
							if (field.type === 'date') {
								acc[`${field.field}_func`] = {
									type: DateFunctions,
									resolve: (obj: Record<string, any>) => {
										const funcFields = Object.keys(DateFunctions.getFields()).map((key) => `${field.field}_${key}`);
										return mapKeys(pick(obj, funcFields), (_value, key) => key.substring(field.field.length + 1));
									},
								};
							}

							if (field.type === 'time') {
								acc[`${field.field}_func`] = {
									type: TimeFunctions,
									resolve: (obj: Record<string, any>) => {
										const funcFields = Object.keys(TimeFunctions.getFields()).map((key) => `${field.field}_${key}`);
										return mapKeys(pick(obj, funcFields), (_value, key) => key.substring(field.field.length + 1));
									},
								};
							}

							if (field.type === 'dateTime' || field.type === 'timestamp') {
								acc[`${field.field}_func`] = {
									type: DateTimeFunctions,
									resolve: (obj: Record<string, any>) => {
										const funcFields = Object.keys(DateTimeFunctions.getFields()).map((key) => `${field.field}_${key}`);
										return mapKeys(pick(obj, funcFields), (_value, key) => key.substring(field.field.length + 1));
									},
								};
							}

							if (field.type === 'json' || field.type === 'alias') {
								acc[`${field.field}_func`] = {
									type: CountFunctions,
									resolve: (obj: Record<string, any>) => {
										const funcFields = Object.keys(CountFunctions.getFields()).map((key) => `${field.field}_${key}`);
										return mapKeys(pick(obj, funcFields), (_value, key) => key.substring(field.field.length + 1));
									},
								};
							}
						}

						return acc;
					}, {} as ObjectTypeComposerFieldConfigAsObjectDefinition<any, any>),
				});
			}

			for (const relation of schema[action].relations) {
				if (relation.related_collection) {
					if (SYSTEM_DENY_LIST.includes(relation.related_collection)) continue;

					CollectionTypes[relation.collection]?.addFields({
						[relation.field]: {
							type: CollectionTypes[relation.related_collection]!,
							resolve: (obj: Record<string, any>, _, __, info) => {
								return obj[info?.path?.key ?? relation.field];
							},
						},
					});

					if (relation.meta?.one_field) {
						CollectionTypes[relation.related_collection]?.addFields({
							[relation.meta.one_field]: {
								type: [CollectionTypes[relation.collection]!],
								resolve: (obj: Record<string, any>, _, __, info) => {
									return obj[info?.path?.key ?? relation.meta!.one_field];
								},
							},
						});
					}
				} else if (relation.meta?.one_allowed_collections && action === 'read') {
					// NOTE: There are no union input types in GraphQL, so this only applies to Read actions
					CollectionTypes[relation.collection]?.addFields({
						[relation.field]: {
							type: new GraphQLUnionType({
								name: `${relation.collection}_${relation.field}_union`,
								types: relation.meta.one_allowed_collections.map((collection) =>
									CollectionTypes[collection]!.getType()
								),
								resolveType(_value, context, info) {
									let path: (string | number)[] = [];
									let currentPath = info.path;

									while (currentPath.prev) {
										path.push(currentPath.key);
										currentPath = currentPath.prev;
									}

									path = path.reverse().slice(0, -1);

									let parent = context['data']!;

									for (const pathPart of path) {
										parent = parent[pathPart];
									}

									const collection = parent[relation.meta!.one_collection_field!]!;
									return CollectionTypes[collection]!.getType().name;
								},
							}),
							resolve: (obj: Record<string, any>, _, __, info) => {
								return obj[info?.path?.key ?? relation.field];
							},
						},
					});
				}
			}

			return { CollectionTypes };
		}

		/**
		 * Create readable types and attach resolvers for each. Also prepares full filter argument structures
		 */
		function getReadableTypes() {
			const { CollectionTypes: ReadCollectionTypes } = getTypes('read');

			const ReadableCollectionFilterTypes: Record<string, InputTypeComposer> = {};

			const AggregatedFunctions: Record<string, ObjectTypeComposer<any, any>> = {};
			const AggregatedFields: Record<string, ObjectTypeComposer<any, any>> = {};
			const AggregateMethods: Record<string, ObjectTypeComposerFieldConfigMapDefinition<any, any>> = {};

			const StringFilterOperators = schemaComposer.createInputTC({
				name: 'string_filter_operators',
				fields: {
					_eq: {
						type: GraphQLString,
					},
					_neq: {
						type: GraphQLString,
					},
					_contains: {
						type: GraphQLString,
					},
					_icontains: {
						type: GraphQLString,
					},
					_ncontains: {
						type: GraphQLString,
					},
					_starts_with: {
						type: GraphQLString,
					},
					_nstarts_with: {
						type: GraphQLString,
					},
					_ends_with: {
						type: GraphQLString,
					},
					_nends_with: {
						type: GraphQLString,
					},
					_in: {
						type: new GraphQLList(GraphQLString),
					},
					_nin: {
						type: new GraphQLList(GraphQLString),
					},
					_null: {
						type: GraphQLBoolean,
					},
					_nnull: {
						type: GraphQLBoolean,
					},
					_empty: {
						type: GraphQLBoolean,
					},
					_nempty: {
						type: GraphQLBoolean,
					},
				},
			});

			const BooleanFilterOperators = schemaComposer.createInputTC({
				name: 'boolean_filter_operators',
				fields: {
					_eq: {
						type: GraphQLBoolean,
					},
					_neq: {
						type: GraphQLBoolean,
					},
					_null: {
						type: GraphQLBoolean,
					},
					_nnull: {
						type: GraphQLBoolean,
					},
				},
			});

			const DateFilterOperators = schemaComposer.createInputTC({
				name: 'date_filter_operators',
				fields: {
					_eq: {
						type: GraphQLString,
					},
					_neq: {
						type: GraphQLString,
					},
					_gt: {
						type: GraphQLString,
					},
					_gte: {
						type: GraphQLString,
					},
					_lt: {
						type: GraphQLString,
					},
					_lte: {
						type: GraphQLString,
					},
					_null: {
						type: GraphQLBoolean,
					},
					_nnull: {
						type: GraphQLBoolean,
					},
					_in: {
						type: new GraphQLList(GraphQLString),
					},
					_nin: {
						type: new GraphQLList(GraphQLString),
					},
					_between: {
						type: new GraphQLList(GraphQLStringOrFloat),
					},
					_nbetween: {
						type: new GraphQLList(GraphQLStringOrFloat),
					},
				},
			});

			// Uses StringOrFloat rather than Float to support api dynamic variables (like `$NOW`)
			const NumberFilterOperators = schemaComposer.createInputTC({
				name: 'number_filter_operators',
				fields: {
					_eq: {
						type: GraphQLStringOrFloat,
					},
					_neq: {
						type: GraphQLStringOrFloat,
					},
					_in: {
						type: new GraphQLList(GraphQLStringOrFloat),
					},
					_nin: {
						type: new GraphQLList(GraphQLStringOrFloat),
					},
					_gt: {
						type: GraphQLStringOrFloat,
					},
					_gte: {
						type: GraphQLStringOrFloat,
					},
					_lt: {
						type: GraphQLStringOrFloat,
					},
					_lte: {
						type: GraphQLStringOrFloat,
					},
					_null: {
						type: GraphQLBoolean,
					},
					_nnull: {
						type: GraphQLBoolean,
					},
					_between: {
						type: new GraphQLList(GraphQLStringOrFloat),
					},
					_nbetween: {
						type: new GraphQLList(GraphQLStringOrFloat),
					},
				},
			});

			const GeometryFilterOperators = schemaComposer.createInputTC({
				name: 'geometry_filter_operators',
				fields: {
					_eq: {
						type: GraphQLGeoJSON,
					},
					_neq: {
						type: GraphQLGeoJSON,
					},
					_intersects: {
						type: GraphQLGeoJSON,
					},
					_nintersects: {
						type: GraphQLGeoJSON,
					},
					_intersects_bbox: {
						type: GraphQLGeoJSON,
					},
					_nintersects_bbox: {
						type: GraphQLGeoJSON,
					},
					_null: {
						type: GraphQLBoolean,
					},
					_nnull: {
						type: GraphQLBoolean,
					},
				},
			});

			const HashFilterOperators = schemaComposer.createInputTC({
				name: 'hash_filter_operators',
				fields: {
					_null: {
						type: GraphQLBoolean,
					},
					_nnull: {
						type: GraphQLBoolean,
					},
					_empty: {
						type: GraphQLBoolean,
					},
					_nempty: {
						type: GraphQLBoolean,
					},
				},
			});

			const CountFunctionFilterOperators = schemaComposer.createInputTC({
				name: 'count_function_filter_operators',
				fields: {
					count: {
						type: NumberFilterOperators,
					},
				},
			});

			const DateFunctionFilterOperators = schemaComposer.createInputTC({
				name: 'date_function_filter_operators',
				fields: {
					year: {
						type: NumberFilterOperators,
					},
					month: {
						type: NumberFilterOperators,
					},
					week: {
						type: NumberFilterOperators,
					},
					day: {
						type: NumberFilterOperators,
					},
					weekday: {
						type: NumberFilterOperators,
					},
				},
			});

			const TimeFunctionFilterOperators = schemaComposer.createInputTC({
				name: 'time_function_filter_operators',
				fields: {
					hour: {
						type: NumberFilterOperators,
					},
					minute: {
						type: NumberFilterOperators,
					},
					second: {
						type: NumberFilterOperators,
					},
				},
			});

			const DateTimeFunctionFilterOperators = schemaComposer.createInputTC({
				name: 'datetime_function_filter_operators',
				fields: {
					...DateFunctionFilterOperators.getFields(),
					...TimeFunctionFilterOperators.getFields(),
				},
			});

			for (const collection of Object.values(schema.read.collections)) {
				if (Object.keys(collection.fields).length === 0) continue;
				if (SYSTEM_DENY_LIST.includes(collection.collection)) continue;

				ReadableCollectionFilterTypes[collection.collection] = schemaComposer.createInputTC({
					name: `${collection.collection}_filter`,
					fields: Object.values(collection.fields).reduce((acc, field) => {
						const graphqlType = getGraphQLType(field.type, field.special);

						let filterOperatorType: InputTypeComposer;

						switch (graphqlType) {
							case GraphQLBoolean:
								filterOperatorType = BooleanFilterOperators;
								break;
							case GraphQLBigInt:
							case GraphQLInt:
							case GraphQLFloat:
								filterOperatorType = NumberFilterOperators;
								break;
							case GraphQLDate:
								filterOperatorType = DateFilterOperators;
								break;
							case GraphQLGeoJSON:
								filterOperatorType = GeometryFilterOperators;
								break;
							case GraphQLHash:
								filterOperatorType = HashFilterOperators;
								break;
							default:
								filterOperatorType = StringFilterOperators;
						}

						acc[field.field] = filterOperatorType;

						if (field.type === 'date') {
							acc[`${field.field}_func`] = {
								type: DateFunctionFilterOperators,
							};
						}

						if (field.type === 'time') {
							acc[`${field.field}_func`] = {
								type: TimeFunctionFilterOperators,
							};
						}

						if (field.type === 'dateTime' || field.type === 'timestamp') {
							acc[`${field.field}_func`] = {
								type: DateTimeFunctionFilterOperators,
							};
						}

						if (field.type === 'json' || field.type === 'alias') {
							acc[`${field.field}_func`] = {
								type: CountFunctionFilterOperators,
							};
						}

						return acc;
					}, {} as InputTypeComposerFieldConfigMapDefinition),
				});

				ReadableCollectionFilterTypes[collection.collection]!.addFields({
					_and: [ReadableCollectionFilterTypes[collection.collection]!],
					_or: [ReadableCollectionFilterTypes[collection.collection]!],
				});

				AggregatedFields[collection.collection] = schemaComposer.createObjectTC({
					name: `${collection.collection}_aggregated_fields`,
					fields: Object.values(collection.fields).reduce((acc, field) => {
						const graphqlType = getGraphQLType(field.type, field.special);

						switch (graphqlType) {
							case GraphQLBigInt:
							case GraphQLInt:
							case GraphQLFloat:
								acc[field.field] = {
									type: GraphQLFloat,
									description: field.note,
								};

								break;
							default:
								break;
						}

						return acc;
					}, {} as ObjectTypeComposerFieldConfigAsObjectDefinition<any, any>),
				});

				const countType = schemaComposer.createObjectTC({
					name: `${collection.collection}_aggregated_count`,
					fields: Object.values(collection.fields).reduce((acc, field) => {
						acc[field.field] = {
							type: GraphQLInt,
							description: field.note,
						};

						return acc;
					}, {} as ObjectTypeComposerFieldConfigAsObjectDefinition<any, any>),
				});

				AggregateMethods[collection.collection] = {
					group: {
						name: 'group',
						type: GraphQLJSON,
					},
					countAll: {
						name: 'countAll',
						type: GraphQLInt,
					},
					count: {
						name: 'count',
						type: countType,
					},
					countDistinct: {
						name: 'countDistinct',
						type: countType,
					},
				};

				const hasNumericAggregates = Object.values(collection.fields).some((field) => {
					const graphqlType = getGraphQLType(field.type, field.special);

					if (graphqlType === GraphQLInt || graphqlType === GraphQLFloat) {
						return true;
					}

					return false;
				});

				if (hasNumericAggregates) {
					Object.assign(AggregateMethods[collection.collection]!, {
						avg: {
							name: 'avg',
							type: AggregatedFields[collection.collection],
						},
						sum: {
							name: 'sum',
							type: AggregatedFields[collection.collection],
						},
						avgDistinct: {
							name: 'avgDistinct',
							type: AggregatedFields[collection.collection],
						},
						sumDistinct: {
							name: 'sumDistinct',
							type: AggregatedFields[collection.collection],
						},
						min: {
							name: 'min',
							type: AggregatedFields[collection.collection],
						},
						max: {
							name: 'max',
							type: AggregatedFields[collection.collection],
						},
					});
				}

				AggregatedFunctions[collection.collection] = schemaComposer.createObjectTC({
					name: `${collection.collection}_aggregated`,
					fields: AggregateMethods[collection.collection]!,
				});

				const resolver: ResolverDefinition<any, any> = {
					name: collection.collection,
					type: collection.singleton
						? ReadCollectionTypes[collection.collection]!
						: new GraphQLNonNull(
								new GraphQLList(new GraphQLNonNull(ReadCollectionTypes[collection.collection]!.getType()))
						  ),
					resolve: async ({ info, context }: { info: GraphQLResolveInfo; context: Record<string, any> }) => {
						const result = await self.resolveQuery(info);
						context['data'] = result;
						return result;
					},
				};

				if (collection.singleton === false) {
					resolver.args = {
						filter: ReadableCollectionFilterTypes[collection.collection]!,
						sort: {
							type: new GraphQLList(GraphQLString),
						},
						limit: {
							type: GraphQLInt,
						},
						offset: {
							type: GraphQLInt,
						},
						page: {
							type: GraphQLInt,
						},
						search: {
							type: GraphQLString,
						},
					};
				}

				ReadCollectionTypes[collection.collection]!.addResolver(resolver);

				ReadCollectionTypes[collection.collection]!.addResolver({
					name: `${collection.collection}_aggregated`,
					type: new GraphQLNonNull(
						new GraphQLList(new GraphQLNonNull(AggregatedFunctions[collection.collection]!.getType()))
					),
					args: {
						groupBy: new GraphQLList(GraphQLString),
						filter: ReadableCollectionFilterTypes[collection.collection]!,
						limit: {
							type: GraphQLInt,
						},
						offset: {
							type: GraphQLInt,
						},
						page: {
							type: GraphQLInt,
						},
						search: {
							type: GraphQLString,
						},
						sort: {
							type: new GraphQLList(GraphQLString),
						},
					},
					resolve: async ({ info, context }: { info: GraphQLResolveInfo; context: Record<string, any> }) => {
						const result = await self.resolveQuery(info);
						context['data'] = result;

						return result;
					},
				});

				if (collection.singleton === false) {
					ReadCollectionTypes[collection.collection]!.addResolver({
						name: `${collection.collection}_by_id`,
						type: ReadCollectionTypes[collection.collection]!,
						args: {
							id: new GraphQLNonNull(GraphQLID),
						},
						resolve: async ({ info, context }: { info: GraphQLResolveInfo; context: Record<string, any> }) => {
							const result = await self.resolveQuery(info);
							context['data'] = result;
							return result;
						},
					});
				}

				const eventName = `${collection.collection}_mutated`;

				if (collection.collection in ReadCollectionTypes) {
					const subscriptionType = schemaComposer.createObjectTC({
						name: eventName,
						fields: {
							key: new GraphQLNonNull(GraphQLID),
							event: subscriptionEventType,
							data: ReadCollectionTypes[collection.collection]!,
						},
					});

					schemaComposer.Subscription.addFields({
						[eventName]: {
							type: subscriptionType,
							args: {
								event: subscriptionEventType,
							},
							subscribe: createSubscriptionGenerator(self, eventName),
						},
					});
				}
			}

			for (const relation of schema.read.relations) {
				if (relation.related_collection) {
					if (SYSTEM_DENY_LIST.includes(relation.related_collection)) continue;

					ReadableCollectionFilterTypes[relation.collection]?.addFields({
						[relation.field]: ReadableCollectionFilterTypes[relation.related_collection]!,
					});

					ReadCollectionTypes[relation.collection]?.addFieldArgs(relation.field, {
						filter: ReadableCollectionFilterTypes[relation.related_collection]!,
						sort: {
							type: new GraphQLList(GraphQLString),
						},
						limit: {
							type: GraphQLInt,
						},
						offset: {
							type: GraphQLInt,
						},
						page: {
							type: GraphQLInt,
						},
						search: {
							type: GraphQLString,
						},
					});

					if (relation.meta?.one_field) {
						ReadableCollectionFilterTypes[relation.related_collection]?.addFields({
							[relation.meta.one_field]: ReadableCollectionFilterTypes[relation.collection]!,
						});

						ReadCollectionTypes[relation.related_collection]?.addFieldArgs(relation.meta.one_field, {
							filter: ReadableCollectionFilterTypes[relation.collection]!,
							sort: {
								type: new GraphQLList(GraphQLString),
							},
							limit: {
								type: GraphQLInt,
							},
							offset: {
								type: GraphQLInt,
							},
							page: {
								type: GraphQLInt,
							},
							search: {
								type: GraphQLString,
							},
						});
					}
				} else if (relation.meta?.one_allowed_collections) {
					ReadableCollectionFilterTypes[relation.collection]?.removeField('item');

					for (const collection of relation.meta.one_allowed_collections) {
						ReadableCollectionFilterTypes[relation.collection]?.addFields({
							[`item__${collection}`]: ReadableCollectionFilterTypes[collection]!,
						});
					}
				}
			}

			return { ReadCollectionTypes, ReadableCollectionFilterTypes };
		}

		function getWritableTypes() {
			const { CollectionTypes: CreateCollectionTypes } = getTypes('create');
			const { CollectionTypes: UpdateCollectionTypes } = getTypes('update');
			const DeleteCollectionTypes: Record<string, ObjectTypeComposer<any, any>> = {};

			for (const collection of Object.values(schema.create.collections)) {
				if (Object.keys(collection.fields).length === 0) continue;
				if (SYSTEM_DENY_LIST.includes(collection.collection)) continue;
				if (collection.collection in CreateCollectionTypes === false) continue;

				const collectionIsReadable = collection.collection in ReadCollectionTypes;

				const creatableFields = CreateCollectionTypes[collection.collection]?.getFields() || {};

				if (Object.keys(creatableFields).length > 0) {
					const resolverDefinition: ResolverDefinition<any, any> = {
						name: `create_${collection.collection}_items`,
						type: collectionIsReadable
							? new GraphQLNonNull(
									new GraphQLList(new GraphQLNonNull(ReadCollectionTypes[collection.collection]!.getType()))
							  )
							: GraphQLBoolean,
						resolve: async ({ args, info }: { args: Record<string, any>; info: GraphQLResolveInfo }) =>
							await self.resolveMutation(args, info),
					};

					if (collectionIsReadable) {
						resolverDefinition.args = ReadCollectionTypes[collection.collection]!.getResolver(
							collection.collection
						).getArgs();
					}

					CreateCollectionTypes[collection.collection]!.addResolver(resolverDefinition);

					CreateCollectionTypes[collection.collection]!.addResolver({
						name: `create_${collection.collection}_item`,
						type: collectionIsReadable ? ReadCollectionTypes[collection.collection]! : GraphQLBoolean,
						resolve: async ({ args, info }: { args: Record<string, any>; info: GraphQLResolveInfo }) =>
							await self.resolveMutation(args, info),
					});

					CreateCollectionTypes[collection.collection]!.getResolver(`create_${collection.collection}_items`).addArgs({
						...CreateCollectionTypes[collection.collection]!.getResolver(
							`create_${collection.collection}_items`
						).getArgs(),
						data: [
							toInputObjectType(CreateCollectionTypes[collection.collection]!).setTypeName(
								`create_${collection.collection}_input`
							).NonNull,
						],
					});

					CreateCollectionTypes[collection.collection]!.getResolver(`create_${collection.collection}_item`).addArgs({
						...CreateCollectionTypes[collection.collection]!.getResolver(
							`create_${collection.collection}_item`
						).getArgs(),
						data: toInputObjectType(CreateCollectionTypes[collection.collection]!).setTypeName(
							`create_${collection.collection}_input`
						).NonNull,
					});
				}
			}

			for (const collection of Object.values(schema.update.collections)) {
				if (Object.keys(collection.fields).length === 0) continue;
				if (SYSTEM_DENY_LIST.includes(collection.collection)) continue;
				if (collection.collection in UpdateCollectionTypes === false) continue;

				const collectionIsReadable = collection.collection in ReadCollectionTypes;

				const updatableFields = UpdateCollectionTypes[collection.collection]?.getFields() || {};

				if (Object.keys(updatableFields).length > 0) {
					if (collection.singleton) {
						UpdateCollectionTypes[collection.collection]!.addResolver({
							name: `update_${collection.collection}`,
							type: collectionIsReadable ? ReadCollectionTypes[collection.collection]! : GraphQLBoolean,
							args: {
								data: toInputObjectType(UpdateCollectionTypes[collection.collection]!).setTypeName(
									`update_${collection.collection}_input`
								).NonNull,
							},
							resolve: async ({ args, info }: { args: Record<string, any>; info: GraphQLResolveInfo }) =>
								await self.resolveMutation(args, info),
						});
					} else {
						UpdateCollectionTypes[collection.collection]!.addResolver({
							name: `update_${collection.collection}_batch`,
							type: collectionIsReadable
								? new GraphQLNonNull(
										new GraphQLList(new GraphQLNonNull(ReadCollectionTypes[collection.collection]!.getType()))
								  )
								: GraphQLBoolean,
							args: {
								...(collectionIsReadable
									? ReadCollectionTypes[collection.collection]!.getResolver(collection.collection).getArgs()
									: {}),
								data: [
									toInputObjectType(UpdateCollectionTypes[collection.collection]!).setTypeName(
										`update_${collection.collection}_input`
									).NonNull,
								],
							},
							resolve: async ({ args, info }: { args: Record<string, any>; info: GraphQLResolveInfo }) =>
								await self.resolveMutation(args, info),
						});

						UpdateCollectionTypes[collection.collection]!.addResolver({
							name: `update_${collection.collection}_items`,
							type: collectionIsReadable
								? new GraphQLNonNull(
										new GraphQLList(new GraphQLNonNull(ReadCollectionTypes[collection.collection]!.getType()))
								  )
								: GraphQLBoolean,
							args: {
								...(collectionIsReadable
									? ReadCollectionTypes[collection.collection]!.getResolver(collection.collection).getArgs()
									: {}),
								ids: new GraphQLNonNull(new GraphQLList(GraphQLID)),
								data: toInputObjectType(UpdateCollectionTypes[collection.collection]!).setTypeName(
									`update_${collection.collection}_input`
								).NonNull,
							},
							resolve: async ({ args, info }: { args: Record<string, any>; info: GraphQLResolveInfo }) =>
								await self.resolveMutation(args, info),
						});

						UpdateCollectionTypes[collection.collection]!.addResolver({
							name: `update_${collection.collection}_item`,
							type: collectionIsReadable ? ReadCollectionTypes[collection.collection]! : GraphQLBoolean,
							args: {
								id: new GraphQLNonNull(GraphQLID),
								data: toInputObjectType(UpdateCollectionTypes[collection.collection]!).setTypeName(
									`update_${collection.collection}_input`
								).NonNull,
							},
							resolve: async ({ args, info }: { args: Record<string, any>; info: GraphQLResolveInfo }) =>
								await self.resolveMutation(args, info),
						});
					}
				}
			}

			DeleteCollectionTypes['many'] = schemaComposer.createObjectTC({
				name: `delete_many`,
				fields: {
					ids: new GraphQLNonNull(new GraphQLList(GraphQLID)),
				},
			});

			DeleteCollectionTypes['one'] = schemaComposer.createObjectTC({
				name: `delete_one`,
				fields: {
					id: new GraphQLNonNull(GraphQLID),
				},
			});

			for (const collection of Object.values(schema.delete.collections)) {
				DeleteCollectionTypes['many']!.addResolver({
					name: `delete_${collection.collection}_items`,
					type: DeleteCollectionTypes['many'],
					args: {
						ids: new GraphQLNonNull(new GraphQLList(GraphQLID)),
					},
					resolve: async ({ args, info }: { args: Record<string, any>; info: GraphQLResolveInfo }) =>
						await self.resolveMutation(args, info),
				});

				DeleteCollectionTypes['one'].addResolver({
					name: `delete_${collection.collection}_item`,
					type: DeleteCollectionTypes['one'],
					args: {
						id: new GraphQLNonNull(GraphQLID),
					},
					resolve: async ({ args, info }: { args: Record<string, any>; info: GraphQLResolveInfo }) =>
						await self.resolveMutation(args, info),
				});
			}

			return { CreateCollectionTypes, UpdateCollectionTypes, DeleteCollectionTypes };
		}
	}

	/**
	 * Generic resolver that's used for every "regular" items/system query. Converts the incoming GraphQL AST / fragments into
	 * Directus' query structure which is then executed by the services.
	 */
	async resolveQuery(info: GraphQLResolveInfo): Promise<Partial<Item> | null> {
		let collection = info.fieldName;
		if (this.scope === 'system') collection = `directus_${collection}`;
		const selections = this.replaceFragmentsInSelections(info.fieldNodes[0]?.selectionSet?.selections, info.fragments);

		if (!selections) return null;
		const args: Record<string, any> = this.parseArgs(info.fieldNodes[0]!.arguments || [], info.variableValues);

		let query: Query;

		const isAggregate = collection.endsWith('_aggregated') && collection in this.schema.collections === false;

		if (isAggregate) {
			query = this.getAggregateQuery(args, selections);
			collection = collection.slice(0, -11);
		} else {
			query = this.getQuery(args, selections, info.variableValues);

			if (collection.endsWith('_by_id') && collection in this.schema.collections === false) {
				collection = collection.slice(0, -6);
			}
		}

		if (args['id']) {
			query.filter = {
				_and: [
					query.filter || {},
					{
						[this.schema.collections[collection]!.primary]: {
							_eq: args['id'],
						},
					},
				],
			};

			query.limit = 1;
		}

		// Transform count(a.b.c) into a.b.count(c)
		if (query.fields?.length) {
			for (let fieldIndex = 0; fieldIndex < query.fields.length; fieldIndex++) {
				query.fields[fieldIndex] = parseFilterFunctionPath(query.fields[fieldIndex]!);
			}
		}

		const result = await this.read(collection, query);

		if (args['id']) {
			return result?.[0] || null;
		}

		if (query.group) {
			// for every entry in result add a group field based on query.group;
			const aggregateKeys = Object.keys(query.aggregate ?? {});

			result['map']((field: Item) => {
				field['group'] = omit(field, aggregateKeys);
			});
		}

		return result;
	}

	async resolveMutation(
		args: Record<string, any>,
		info: GraphQLResolveInfo
	): Promise<Partial<Item> | boolean | undefined> {
		const action = info.fieldName.split('_')[0] as 'create' | 'update' | 'delete';
		let collection = info.fieldName.substring(action.length + 1);
		if (this.scope === 'system') collection = `directus_${collection}`;

		const selections = this.replaceFragmentsInSelections(info.fieldNodes[0]?.selectionSet?.selections, info.fragments);
		const query = this.getQuery(args, selections || [], info.variableValues);

		const singleton =
			collection.endsWith('_batch') === false &&
			collection.endsWith('_items') === false &&
			collection.endsWith('_item') === false &&
			collection in this.schema.collections;

		const single = collection.endsWith('_items') === false && collection.endsWith('_batch') === false;
		const batchUpdate = action === 'update' && collection.endsWith('_batch');

		if (collection.endsWith('_batch')) collection = collection.slice(0, -6);
		if (collection.endsWith('_items')) collection = collection.slice(0, -6);
		if (collection.endsWith('_item')) collection = collection.slice(0, -5);

		if (singleton && action === 'update') {
			return await this.upsertSingleton(collection, args['data'], query);
		}

		const service = getService(collection, {
			knex: this.knex,
			accountability: this.accountability,
			schema: this.schema,
		});

		const hasQuery = (query.fields || []).length > 0;

		try {
			if (single) {
				if (action === 'create') {
					const key = await service.createOne(args['data']);
					return hasQuery ? await service.readOne(key, query) : true;
				}

				if (action === 'update') {
					const key = await service.updateOne(args['id'], args['data']);
					return hasQuery ? await service.readOne(key, query) : true;
				}

				if (action === 'delete') {
					await service.deleteOne(args['id']);
					return { id: args['id'] };
				}

				return undefined;
			} else {
				if (action === 'create') {
					const keys = await service.createMany(args['data']);
					return hasQuery ? await service.readMany(keys, query) : true;
				}

				if (action === 'update') {
					const keys: PrimaryKey[] = [];

					if (batchUpdate) {
						keys.push(...(await service.updateBatch(args['data'])));
					} else {
						keys.push(...(await service.updateMany(args['ids'], args['data'])));
					}

					return hasQuery ? await service.readMany(keys, query) : true;
				}

				if (action === 'delete') {
					const keys = await service.deleteMany(args['ids']);
					return { ids: keys };
				}

				return undefined;
			}
		} catch (err: any) {
			return this.formatError(err);
		}
	}

	/**
	 * Execute the read action on the correct service. Checks for singleton as well.
	 */
	async read(collection: string, query: Query): Promise<Partial<Item>> {
		const service = getService(collection, {
			knex: this.knex,
			accountability: this.accountability,
			schema: this.schema,
		});

		const result = this.schema.collections[collection]!.singleton
			? await service.readSingleton(query, { stripNonRequested: false })
			: await service.readByQuery(query, { stripNonRequested: false });

		return result;
	}

	/**
	 * Upsert and read singleton item
	 */
	async upsertSingleton(
		collection: string,
		body: Record<string, any> | Record<string, any>[],
		query: Query
	): Promise<Partial<Item> | boolean> {
		const service = getService(collection, {
			knex: this.knex,
			accountability: this.accountability,
			schema: this.schema,
		});

		try {
			await service.upsertSingleton(body);

			if ((query.fields || []).length > 0) {
				const result = await service.readSingleton(query);
				return result;
			}

			return true;
		} catch (err: any) {
			throw this.formatError(err);
		}
	}

	/**
	 * GraphQL's regular resolver `args` variable only contains the "top-level" arguments. Seeing that we convert the
	 * whole nested tree into one big query using Directus' own query resolver, we want to have a nested structure of
	 * arguments for the whole resolving tree, which can later be transformed into Directus' AST using `deep`.
	 * In order to do that, we'll parse over all ArgumentNodes and ObjectFieldNodes to manually recreate an object structure
	 * of arguments
	 */
	parseArgs(args: readonly ArgumentNode[], variableValues: GraphQLResolveInfo['variableValues']): Record<string, any> {
		if (!args || args['length'] === 0) return {};

		const parse = (node: ValueNode): any => {
			switch (node.kind) {
				case 'Variable':
					return variableValues[node.name.value];
				case 'ListValue':
					return node.values.map(parse);
				case 'ObjectValue':
					return Object.fromEntries(node.fields.map((node) => [node.name.value, parse(node.value)]));
				case 'NullValue':
					return null;
				case 'StringValue':
					return String(node.value);
				case 'IntValue':
				case 'FloatValue':
					return Number(node.value);
				case 'BooleanValue':
					return Boolean(node.value);
				case 'EnumValue':
				default:
					return 'value' in node ? node.value : null;
			}
		};

		const argsObject = Object.fromEntries(args['map']((arg) => [arg.name.value, parse(arg.value)]));

		return argsObject;
	}

	/**
	 * Get a Directus Query object from the parsed arguments (rawQuery) and GraphQL AST selectionSet. Converts SelectionSet into
	 * Directus' `fields` query for use in the resolver. Also applies variables where appropriate.
	 */
	getQuery(
		rawQuery: Query,
		selections: readonly SelectionNode[],
		variableValues: GraphQLResolveInfo['variableValues']
	): Query {
		const query: Query = sanitizeQuery(rawQuery, this.accountability);

		const parseAliases = (selections: readonly SelectionNode[]) => {
			const aliases: Record<string, string> = {};

			for (const selection of selections) {
				if (selection.kind !== 'Field') continue;

				if (selection.alias?.value) {
					aliases[selection.alias.value] = selection.name.value;
				}
			}

			return aliases;
		};

		const parseFields = (selections: readonly SelectionNode[], parent?: string): string[] => {
			const fields: string[] = [];

			for (let selection of selections) {
				if ((selection.kind === 'Field' || selection.kind === 'InlineFragment') !== true) continue;

				selection = selection as FieldNode | InlineFragmentNode;

				let current: string;
				let currentAlias: string | null = null;

				// Union type (Many-to-Any)
				if (selection.kind === 'InlineFragment') {
					if (selection.typeCondition!.name.value.startsWith('__')) continue;

					current = `${parent}:${selection.typeCondition!.name.value}`;
				}
				// Any other field type
				else {
					// filter out graphql pointers, like __typename
					if (selection.name.value.startsWith('__')) continue;

					current = selection.name.value;

					if (selection.alias) {
						currentAlias = selection.alias.value;
					}

					if (parent) {
						current = `${parent}.${current}`;

						if (currentAlias) {
							currentAlias = `${parent}.${currentAlias}`;

							// add nested aliases into deep query
							if (selection.selectionSet) {
								if (!query.deep) query.deep = {};

								set(
									query.deep,
									parent,
									merge({}, get(query.deep, parent), { _alias: { [selection.alias!.value]: selection.name.value } })
								);
							}
						}
					}
				}

				if (selection.selectionSet) {
					let children: string[];

					if (current.endsWith('_func')) {
						children = [];

						const rootField = current.slice(0, -5);

						for (const subSelection of selection.selectionSet.selections) {
							if (subSelection.kind !== 'Field') continue;
							if (subSelection.name!.value.startsWith('__')) continue;
							children.push(`${subSelection.name!.value}(${rootField})`);
						}
					} else {
						children = parseFields(selection.selectionSet.selections, currentAlias ?? current);
					}

					fields.push(...children);
				} else {
					fields.push(current);
				}

				if (selection.kind === 'Field' && selection.arguments && selection.arguments.length > 0) {
					if (selection.arguments && selection.arguments.length > 0) {
						if (!query.deep) query.deep = {};

						const args: Record<string, any> = this.parseArgs(selection.arguments, variableValues);

						set(
							query.deep,
							currentAlias ?? current,
							merge(
								{},
								get(query.deep, currentAlias ?? current),
								mapKeys(sanitizeQuery(args, this.accountability), (_value, key) => `_${key}`)
							)
						);
					}
				}
			}

			return uniq(fields);
		};

		query.alias = parseAliases(selections);
		query.fields = parseFields(selections);
		if (query.filter) query.filter = this.replaceFuncs(query.filter);
		query.deep = this.replaceFuncs(query.deep as any) as any;

		validateQuery(query);

		return query;
	}

	/**
	 * Resolve the aggregation query based on the requested aggregated fields
	 */
	getAggregateQuery(rawQuery: Query, selections: readonly SelectionNode[]): Query {
		const query: Query = sanitizeQuery(rawQuery, this.accountability);

		query.aggregate = {};

		for (let aggregationGroup of selections) {
			if ((aggregationGroup.kind === 'Field') !== true) continue;

			aggregationGroup = aggregationGroup as FieldNode;

			// filter out graphql pointers, like __typename
			if (aggregationGroup.name.value.startsWith('__')) continue;

			const aggregateProperty = aggregationGroup.name.value as keyof Aggregate;

			query.aggregate[aggregateProperty] =
				aggregationGroup.selectionSet?.selections
					// filter out graphql pointers, like __typename
					.filter((selectionNode) => !(selectionNode as FieldNode)?.name.value.startsWith('__'))
					.map((selectionNode) => {
						selectionNode = selectionNode as FieldNode;
						return selectionNode.name.value;
					}) ?? [];
		}

		if (query.filter) {
			query.filter = this.replaceFuncs(query.filter);
		}

		validateQuery(query);

		return query;
	}

	/**
	 * Replace functions from GraphQL format to Directus-Filter format
	 */
	replaceFuncs(filter: Filter): Filter {
		return replaceFuncDeep(filter);

		function replaceFuncDeep(filter: Record<string, any>) {
			return transform(filter, (result: Record<string, any>, value, key) => {
				const isFunctionKey =
					typeof key === 'string' && key.endsWith('_func') && FUNCTIONS.includes(Object.keys(value)[0]! as any);

				if (isFunctionKey) {
					const functionName = Object.keys(value)[0]!;
					const fieldName = key.slice(0, -5);

					result[`${functionName}(${fieldName})`] = Object.values(value)[0]!;
				} else {
					result[key] = value?.constructor === Object || value?.constructor === Array ? replaceFuncDeep(value) : value;
				}
			});
		}
	}

	/**
	 * Convert Directus-Exception into a GraphQL format, so it can be returned by GraphQL properly.
	 */
	formatError(error: DirectusError | DirectusError[]): GraphQLError {
		if (Array.isArray(error)) {
			set(error[0]!, 'extensions.code', error[0]!.code);
			return new GraphQLError(error[0]!.message, undefined, undefined, undefined, undefined, error[0]);
		}

		set(error, 'extensions.code', error.code);
		return new GraphQLError(error.message, undefined, undefined, undefined, undefined, error);
	}

	/**
	 * Replace all fragments in a selectionset for the actual selection set as defined in the fragment
	 * Effectively merges the selections with the fragments used in those selections
	 */
	replaceFragmentsInSelections(
		selections: readonly SelectionNode[] | undefined,
		fragments: Record<string, FragmentDefinitionNode>
	): readonly SelectionNode[] | null {
		if (!selections) return null;

		const result = flatten(
			selections.map((selection) => {
				// Fragments can contains fragments themselves. This allows for nested fragments
				if (selection.kind === 'FragmentSpread') {
					return this.replaceFragmentsInSelections(fragments[selection.name.value]!.selectionSet.selections, fragments);
				}

				// Nested relational fields can also contain fragments
				if ((selection.kind === 'Field' || selection.kind === 'InlineFragment') && selection.selectionSet) {
					selection.selectionSet.selections = this.replaceFragmentsInSelections(
						selection.selectionSet.selections,
						fragments
					) as readonly SelectionNode[];
				}

				return selection;
			})
		).filter((s) => s) as SelectionNode[];

		return result;
	}

	injectSystemResolvers(
		schemaComposer: SchemaComposer<GraphQLParams['contextValue']>,
		{
			CreateCollectionTypes,
			ReadCollectionTypes,
			UpdateCollectionTypes,
			DeleteCollectionTypes,
		}: {
			CreateCollectionTypes: Record<string, ObjectTypeComposer<any, any>>;
			ReadCollectionTypes: Record<string, ObjectTypeComposer<any, any>>;
			UpdateCollectionTypes: Record<string, ObjectTypeComposer<any, any>>;
			DeleteCollectionTypes: Record<string, ObjectTypeComposer<any, any>>;
		},
		schema: {
			create: SchemaOverview;
			read: SchemaOverview;
			update: SchemaOverview;
			delete: SchemaOverview;
		}
	): SchemaComposer<any> {
		const AuthTokens = schemaComposer.createObjectTC({
			name: 'auth_tokens',
			fields: {
				access_token: GraphQLString,
				expires: GraphQLBigInt,
				refresh_token: GraphQLString,
			},
		});

		const AuthMode = new GraphQLEnumType({
			name: 'auth_mode',
			values: {
				json: { value: 'json' },
				cookie: { value: 'cookie' },
			},
		});

		const ServerInfo = schemaComposer.createObjectTC({
			name: 'server_info',
			fields: {
				project: {
					type: new GraphQLObjectType({
						name: 'server_info_project',
						fields: {
							project_name: { type: GraphQLString },
							project_descriptor: { type: GraphQLString },
							project_logo: { type: GraphQLString },
							project_color: { type: GraphQLString },
							default_language: { type: GraphQLString },
							public_foreground: { type: GraphQLString },
							public_background: { type: GraphQLString },
							public_note: { type: GraphQLString },
							custom_css: { type: GraphQLString },
						},
					}),
				},
			},
		});

		if (this.accountability?.user) {
			ServerInfo.addFields({
				rateLimit: env['RATE_LIMITER_ENABLED']
					? {
							type: new GraphQLObjectType({
								name: 'server_info_rate_limit',
								fields: {
									points: { type: GraphQLInt },
									duration: { type: GraphQLInt },
								},
							}),
					  }
					: GraphQLBoolean,
				rateLimitGlobal: env['RATE_LIMITER_GLOBAL_ENABLED']
					? {
							type: new GraphQLObjectType({
								name: 'server_info_rate_limit_global',
								fields: {
									points: { type: GraphQLInt },
									duration: { type: GraphQLInt },
								},
							}),
					  }
					: GraphQLBoolean,
				flows: {
					type: new GraphQLObjectType({
						name: 'server_info_flows',
						fields: {
							execAllowedModules: {
								type: new GraphQLList(GraphQLString),
							},
						},
					}),
				},
				websocket: toBoolean(env['WEBSOCKETS_ENABLED'])
					? {
							type: new GraphQLObjectType({
								name: 'server_info_websocket',
								fields: {
									rest: {
										type: toBoolean(env['WEBSOCKETS_REST_ENABLED'])
											? new GraphQLObjectType({
													name: 'server_info_websocket_rest',
													fields: {
														authentication: {
															type: new GraphQLEnumType({
																name: 'server_info_websocket_rest_authentication',
																values: {
																	public: { value: 'public' },
																	handshake: { value: 'handshake' },
																	strict: { value: 'strict' },
																},
															}),
														},
														path: { type: GraphQLString },
													},
											  })
											: GraphQLBoolean,
									},
									graphql: {
										type: toBoolean(env['WEBSOCKETS_GRAPHQL_ENABLED'])
											? new GraphQLObjectType({
													name: 'server_info_websocket_graphql',
													fields: {
														authentication: {
															type: new GraphQLEnumType({
																name: 'server_info_websocket_graphql_authentication',
																values: {
																	public: { value: 'public' },
																	handshake: { value: 'handshake' },
																	strict: { value: 'strict' },
																},
															}),
														},
														path: { type: GraphQLString },
													},
											  })
											: GraphQLBoolean,
									},
									heartbeat: {
										type: toBoolean(env['WEBSOCKETS_HEARTBEAT_ENABLED']) ? GraphQLInt : GraphQLBoolean,
									},
								},
							}),
					  }
					: GraphQLBoolean,
				queryLimit: {
					type: new GraphQLObjectType({
						name: 'server_info_query_limit',
						fields: {
							default: { type: GraphQLInt },
							max: { type: GraphQLInt },
						},
					}),
				},
			});
		}

		/** Globally available query */
		schemaComposer.Query.addFields({
			extensions: {
				type: schemaComposer.createObjectTC({
					name: 'extensions',
					fields: {
						interfaces: new GraphQLList(GraphQLString),
						displays: new GraphQLList(GraphQLString),
						layouts: new GraphQLList(GraphQLString),
						modules: new GraphQLList(GraphQLString),
					},
				}),
				resolve: async () => {
					const extensionManager = getExtensionManager();

					return {
						interfaces: extensionManager.getExtensionsList('interface'),
						displays: extensionManager.getExtensionsList('display'),
						layouts: extensionManager.getExtensionsList('layout'),
						modules: extensionManager.getExtensionsList('module'),
					};
				},
			},
			server_specs_oas: {
				type: GraphQLJSON,
				resolve: async () => {
					const service = new SpecificationService({ schema: this.schema, accountability: this.accountability });
					return await service.oas.generate();
				},
			},
			server_specs_graphql: {
				type: GraphQLString,
				args: {
					scope: new GraphQLEnumType({
						name: 'graphql_sdl_scope',
						values: {
							items: { value: 'items' },
							system: { value: 'system' },
						},
					}),
				},
				resolve: async (_, args) => {
					const service = new GraphQLService({
						schema: this.schema,
						accountability: this.accountability,
						scope: args['scope'] ?? 'items',
					});

					return service.getSchema('sdl');
				},
			},
			server_ping: {
				type: GraphQLString,
				resolve: () => 'pong',
			},
			server_info: {
				type: ServerInfo,
				resolve: async () => {
					const service = new ServerService({
						accountability: this.accountability,
						schema: this.schema,
					});

					return await service.serverInfo();
				},
			},
			server_health: {
				type: GraphQLJSON,
				resolve: async () => {
					const service = new ServerService({
						accountability: this.accountability,
						schema: this.schema,
					});

					return await service.health();
				},
			},
		});

		const Collection = schemaComposer.createObjectTC({
			name: 'directus_collections',
		});

		const Field = schemaComposer.createObjectTC({
			name: 'directus_fields',
		});

		const Relation = schemaComposer.createObjectTC({
			name: 'directus_relations',
		});

		/**
		 * Globally available mutations
		 */
		schemaComposer.Mutation.addFields({
			auth_login: {
				type: AuthTokens,
				args: {
					email: new GraphQLNonNull(GraphQLString),
					password: new GraphQLNonNull(GraphQLString),
					mode: AuthMode,
					otp: GraphQLString,
				},
				resolve: async (_, args, { req, res }) => {
					const accountability: Accountability = { role: null };

					if (req?.ip) accountability.ip = req.ip;

					const userAgent = req?.get('user-agent');
					if (userAgent) accountability.userAgent = userAgent;

					const origin = req?.get('origin');
					if (origin) accountability.origin = origin;

					const authenticationService = new AuthenticationService({
						accountability: accountability,
						schema: this.schema,
					});

					const result = await authenticationService.login(DEFAULT_AUTH_PROVIDER, args, args?.otp);

					if (args['mode'] === 'cookie') {
						res?.cookie(env['REFRESH_TOKEN_COOKIE_NAME'], result['refreshToken'], {
							httpOnly: true,
							domain: env['REFRESH_TOKEN_COOKIE_DOMAIN'],
							maxAge: getMilliseconds(env['REFRESH_TOKEN_TTL']),
							secure: env['REFRESH_TOKEN_COOKIE_SECURE'] ?? false,
							sameSite: (env['REFRESH_TOKEN_COOKIE_SAME_SITE'] as 'lax' | 'strict' | 'none') || 'strict',
						});
					}

					return {
						access_token: result['accessToken'],
						expires: result['expires'],
						refresh_token: result['refreshToken'],
					};
				},
			},
			auth_refresh: {
				type: AuthTokens,
				args: {
					refresh_token: GraphQLString,
					mode: AuthMode,
				},
				resolve: async (_, args, { req, res }) => {
					const accountability: Accountability = { role: null };

					if (req?.ip) accountability.ip = req.ip;

					const userAgent = req?.get('user-agent');
					if (userAgent) accountability.userAgent = userAgent;

					const origin = req?.get('origin');
					if (origin) accountability.origin = origin;

					const authenticationService = new AuthenticationService({
						accountability: accountability,
						schema: this.schema,
					});

					const currentRefreshToken = args['refresh_token'] || req?.cookies[env['REFRESH_TOKEN_COOKIE_NAME']];

					if (!currentRefreshToken) {
						throw new InvalidPayloadError({
							reason: `"refresh_token" is required in either the JSON payload or Cookie`,
						});
					}

					const result = await authenticationService.refresh(currentRefreshToken);

					if (args['mode'] === 'cookie') {
						res?.cookie(env['REFRESH_TOKEN_COOKIE_NAME'], result['refreshToken'], {
							httpOnly: true,
							domain: env['REFRESH_TOKEN_COOKIE_DOMAIN'],
							maxAge: getMilliseconds(env['REFRESH_TOKEN_TTL']),
							secure: env['REFRESH_TOKEN_COOKIE_SECURE'] ?? false,
							sameSite: (env['REFRESH_TOKEN_COOKIE_SAME_SITE'] as 'lax' | 'strict' | 'none') || 'strict',
						});
					}

					return {
						access_token: result['accessToken'],
						expires: result['expires'],
						refresh_token: result['refreshToken'],
					};
				},
			},
			auth_logout: {
				type: GraphQLBoolean,
				args: {
					refresh_token: GraphQLString,
				},
				resolve: async (_, args, { req }) => {
					const accountability: Accountability = { role: null };

					if (req?.ip) accountability.ip = req.ip;

					const userAgent = req?.get('user-agent');
					if (userAgent) accountability.userAgent = userAgent;

					const origin = req?.get('origin');
					if (origin) accountability.origin = origin;

					const authenticationService = new AuthenticationService({
						accountability: accountability,
						schema: this.schema,
					});

					const currentRefreshToken = args['refresh_token'] || req?.cookies[env['REFRESH_TOKEN_COOKIE_NAME']];

					if (!currentRefreshToken) {
						throw new InvalidPayloadError({
							reason: `"refresh_token" is required in either the JSON payload or Cookie`,
						});
					}

					await authenticationService.logout(currentRefreshToken);
					return true;
				},
			},
			auth_password_request: {
				type: GraphQLBoolean,
				args: {
					email: new GraphQLNonNull(GraphQLString),
					reset_url: GraphQLString,
				},
				resolve: async (_, args, { req }) => {
					const accountability: Accountability = { role: null };

					if (req?.ip) accountability.ip = req.ip;

					const userAgent = req?.get('user-agent');
					if (userAgent) accountability.userAgent = userAgent;

					const origin = req?.get('origin');
					if (origin) accountability.origin = origin;
					const service = new UsersService({ accountability, schema: this.schema });

					try {
						await service.requestPasswordReset(args['email'], args['reset_url'] || null);
					} catch (err: any) {
						if (err instanceof InvalidPayloadError) {
							throw err;
						}
					}

					return true;
				},
			},
			auth_password_reset: {
				type: GraphQLBoolean,
				args: {
					token: new GraphQLNonNull(GraphQLString),
					password: new GraphQLNonNull(GraphQLString),
				},
				resolve: async (_, args, { req }) => {
					const accountability: Accountability = { role: null };

					if (req?.ip) accountability.ip = req.ip;

					const userAgent = req?.get('user-agent');
					if (userAgent) accountability.userAgent = userAgent;

					const origin = req?.get('origin');
					if (origin) accountability.origin = origin;

					const service = new UsersService({ accountability, schema: this.schema });
					await service.resetPassword(args['token'], args['password']);
					return true;
				},
			},
			users_me_tfa_generate: {
				type: new GraphQLObjectType({
					name: 'users_me_tfa_generate_data',
					fields: {
						secret: { type: GraphQLString },
						otpauth_url: { type: GraphQLString },
					},
				}),
				args: {
					password: new GraphQLNonNull(GraphQLString),
				},
				resolve: async (_, args) => {
					if (!this.accountability?.user) return null;

					const service = new TFAService({
						accountability: this.accountability,
						schema: this.schema,
					});

					const authService = new AuthenticationService({
						accountability: this.accountability,
						schema: this.schema,
					});

					await authService.verifyPassword(this.accountability.user, args['password']);
					const { url, secret } = await service.generateTFA(this.accountability.user);
					return { secret, otpauth_url: url };
				},
			},
			users_me_tfa_enable: {
				type: GraphQLBoolean,
				args: {
					otp: new GraphQLNonNull(GraphQLString),
					secret: new GraphQLNonNull(GraphQLString),
				},
				resolve: async (_, args) => {
					if (!this.accountability?.user) return null;

					const service = new TFAService({
						accountability: this.accountability,
						schema: this.schema,
					});

					await service.enableTFA(this.accountability.user, args['otp'], args['secret']);
					return true;
				},
			},
			users_me_tfa_disable: {
				type: GraphQLBoolean,
				args: {
					otp: new GraphQLNonNull(GraphQLString),
				},
				resolve: async (_, args) => {
					if (!this.accountability?.user) return null;

					const service = new TFAService({
						accountability: this.accountability,
						schema: this.schema,
					});

					const otpValid = await service.verifyOTP(this.accountability.user, args['otp']);

					if (otpValid === false) {
						throw new InvalidPayloadError({ reason: `"otp" is invalid` });
					}

					await service.disableTFA(this.accountability.user);
					return true;
				},
			},
			utils_random_string: {
				type: GraphQLString,
				args: {
					length: GraphQLInt,
				},
				resolve: async (_, args) => {
					const { nanoid } = await import('nanoid');

					if (args['length'] && Number(args['length']) > 500) {
						throw new InvalidPayloadError({ reason: `"length" can't be more than 500 characters` });
					}

					return nanoid(args['length'] ? Number(args['length']) : 32);
				},
			},
			utils_hash_generate: {
				type: GraphQLString,
				args: {
					string: new GraphQLNonNull(GraphQLString),
				},
				resolve: async (_, args) => {
					return await generateHash(args['string']);
				},
			},
			utils_hash_verify: {
				type: GraphQLBoolean,
				args: {
					string: new GraphQLNonNull(GraphQLString),
					hash: new GraphQLNonNull(GraphQLString),
				},
				resolve: async (_, args) => {
					return await argon2.verify(args['hash'], args['string']);
				},
			},
			utils_sort: {
				type: GraphQLBoolean,
				args: {
					collection: new GraphQLNonNull(GraphQLString),
					item: new GraphQLNonNull(GraphQLID),
					to: new GraphQLNonNull(GraphQLID),
				},
				resolve: async (_, args) => {
					const service = new UtilsService({
						accountability: this.accountability,
						schema: this.schema,
					});

					const { item, to } = args;
					await service.sort(args['collection'], { item, to });
					return true;
				},
			},
			utils_revert: {
				type: GraphQLBoolean,
				args: {
					revision: new GraphQLNonNull(GraphQLID),
				},
				resolve: async (_, args) => {
					const service = new RevisionsService({
						accountability: this.accountability,
						schema: this.schema,
					});

					await service.revert(args['revision']);
					return true;
				},
			},
			utils_cache_clear: {
				type: GraphQLVoid,
				resolve: async () => {
					if (this.accountability?.admin !== true) {
						throw new ForbiddenError();
					}

					const { cache } = getCache();

					await cache?.clear();
					await clearSystemCache();

					return;
				},
			},
			users_invite_accept: {
				type: GraphQLBoolean,
				args: {
					token: new GraphQLNonNull(GraphQLString),
					password: new GraphQLNonNull(GraphQLString),
				},
				resolve: async (_, args) => {
					const service = new UsersService({
						accountability: this.accountability,
						schema: this.schema,
					});

					await service.acceptInvite(args['token'], args['password']);
					return true;
				},
			},
		});

		if ('directus_collections' in schema.read.collections) {
			Collection.addFields({
				collection: GraphQLString,
				meta: schemaComposer.createObjectTC({
					name: 'directus_collections_meta',
					fields: Object.values(schema.read.collections['directus_collections']!.fields).reduce((acc, field) => {
						acc[field.field] = {
							type: field.nullable
								? getGraphQLType(field.type, field.special)
								: new GraphQLNonNull(getGraphQLType(field.type, field.special)),
							description: field.note,
						} as ObjectTypeComposerFieldConfigDefinition<any, any, any>;

						return acc;
					}, {} as ObjectTypeComposerFieldConfigAsObjectDefinition<any, any>),
				}),
				schema: schemaComposer.createObjectTC({
					name: 'directus_collections_schema',
					fields: {
						name: GraphQLString,
						comment: GraphQLString,
					},
				}),
			});

			schemaComposer.Query.addFields({
				collections: {
					type: new GraphQLNonNull(new GraphQLList(new GraphQLNonNull(Collection.getType()))),
					resolve: async () => {
						const collectionsService = new CollectionsService({
							accountability: this.accountability,
							schema: this.schema,
						});

						return await collectionsService.readByQuery();
					},
				},

				collections_by_name: {
					type: Collection,
					args: {
						name: new GraphQLNonNull(GraphQLString),
					},
					resolve: async (_, args) => {
						const collectionsService = new CollectionsService({
							accountability: this.accountability,
							schema: this.schema,
						});

						return await collectionsService.readOne(args['name']);
					},
				},
			});
		}

		if ('directus_fields' in schema.read.collections) {
			Field.addFields({
				collection: GraphQLString,
				field: GraphQLString,
				type: GraphQLString,
				meta: schemaComposer.createObjectTC({
					name: 'directus_fields_meta',
					fields: Object.values(schema.read.collections['directus_fields']!.fields).reduce((acc, field) => {
						acc[field.field] = {
							type: field.nullable
								? getGraphQLType(field.type, field.special)
								: new GraphQLNonNull(getGraphQLType(field.type, field.special)),
							description: field.note,
						} as ObjectTypeComposerFieldConfigDefinition<any, any, any>;

						return acc;
					}, {} as ObjectTypeComposerFieldConfigAsObjectDefinition<any, any>),
				}),
				schema: schemaComposer.createObjectTC({
					name: 'directus_fields_schema',
					fields: {
						name: GraphQLString,
						table: GraphQLString,
						data_type: GraphQLString,
						default_value: GraphQLString,
						max_length: GraphQLInt,
						numeric_precision: GraphQLInt,
						numeric_scale: GraphQLInt,
						is_nullable: GraphQLBoolean,
						is_unique: GraphQLBoolean,
						is_primary_key: GraphQLBoolean,
						has_auto_increment: GraphQLBoolean,
						foreign_key_column: GraphQLString,
						foreign_key_table: GraphQLString,
						comment: GraphQLString,
					},
				}),
			});

			schemaComposer.Query.addFields({
				fields: {
					type: new GraphQLNonNull(new GraphQLList(new GraphQLNonNull(Field.getType()))),
					resolve: async () => {
						const service = new FieldsService({
							accountability: this.accountability,
							schema: this.schema,
						});

						return await service.readAll();
					},
				},
				fields_in_collection: {
					type: new GraphQLNonNull(new GraphQLList(new GraphQLNonNull(Field.getType()))),
					args: {
						collection: new GraphQLNonNull(GraphQLString),
					},
					resolve: async (_, args) => {
						const service = new FieldsService({
							accountability: this.accountability,
							schema: this.schema,
						});

						return await service.readAll(args['collection']);
					},
				},
				fields_by_name: {
					type: Field,
					args: {
						collection: new GraphQLNonNull(GraphQLString),
						field: new GraphQLNonNull(GraphQLString),
					},
					resolve: async (_, args) => {
						const service = new FieldsService({
							accountability: this.accountability,
							schema: this.schema,
						});

						return await service.readOne(args['collection'], args['field']);
					},
				},
			});
		}

		if ('directus_relations' in schema.read.collections) {
			Relation.addFields({
				collection: GraphQLString,
				field: GraphQLString,
				related_collection: GraphQLString,
				schema: schemaComposer.createObjectTC({
					name: 'directus_relations_schema',
					fields: {
						table: new GraphQLNonNull(GraphQLString),
						column: new GraphQLNonNull(GraphQLString),
						foreign_key_table: new GraphQLNonNull(GraphQLString),
						foreign_key_column: new GraphQLNonNull(GraphQLString),
						constraint_name: GraphQLString,
						on_update: new GraphQLNonNull(GraphQLString),
						on_delete: new GraphQLNonNull(GraphQLString),
					},
				}),
				meta: schemaComposer.createObjectTC({
					name: 'directus_relations_meta',
					fields: Object.values(schema.read.collections['directus_relations']!.fields).reduce((acc, field) => {
						acc[field.field] = {
							type: getGraphQLType(field.type, field.special),
							description: field.note,
						} as ObjectTypeComposerFieldConfigDefinition<any, any, any>;

						return acc;
					}, {} as ObjectTypeComposerFieldConfigAsObjectDefinition<any, any>),
				}),
			});

			schemaComposer.Query.addFields({
				relations: {
					type: new GraphQLNonNull(new GraphQLList(new GraphQLNonNull(Relation.getType()))),
					resolve: async () => {
						const service = new RelationsService({
							accountability: this.accountability,
							schema: this.schema,
						});

						return await service.readAll();
					},
				},
				relations_in_collection: {
					type: new GraphQLNonNull(new GraphQLList(new GraphQLNonNull(Relation.getType()))),
					args: {
						collection: new GraphQLNonNull(GraphQLString),
					},
					resolve: async (_, args) => {
						const service = new RelationsService({
							accountability: this.accountability,
							schema: this.schema,
						});

						return await service.readAll(args['collection']);
					},
				},
				relations_by_name: {
					type: Relation,
					args: {
						collection: new GraphQLNonNull(GraphQLString),
						field: new GraphQLNonNull(GraphQLString),
					},
					resolve: async (_, args) => {
						const service = new RelationsService({
							accountability: this.accountability,
							schema: this.schema,
						});

						return await service.readOne(args['collection'], args['field']);
					},
				},
			});
		}

		if (this.accountability?.admin === true) {
			schemaComposer.Mutation.addFields({
				create_collections_item: {
					type: Collection,
					args: {
						data: toInputObjectType(Collection.clone('create_directus_collections'), {
							postfix: '_input',
						}).addFields({
							fields: [
								toInputObjectType(Field.clone('create_directus_collections_fields'), { postfix: '_input' }).NonNull,
							],
						}).NonNull,
					},
					resolve: async (_, args) => {
						const collectionsService = new CollectionsService({
							accountability: this.accountability,
							schema: this.schema,
						});

						const collectionKey = await collectionsService.createOne(args['data']);
						return await collectionsService.readOne(collectionKey);
					},
				},
				update_collections_item: {
					type: Collection,
					args: {
						collection: new GraphQLNonNull(GraphQLString),
						data: toInputObjectType(Collection.clone('update_directus_collections'), {
							postfix: '_input',
						}).removeField(['collection', 'schema']).NonNull,
					},
					resolve: async (_, args) => {
						const collectionsService = new CollectionsService({
							accountability: this.accountability,
							schema: this.schema,
						});

						const collectionKey = await collectionsService.updateOne(args['collection'], args['data']);
						return await collectionsService.readOne(collectionKey);
					},
				},
				delete_collections_item: {
					type: schemaComposer.createObjectTC({
						name: 'delete_collection',
						fields: {
							collection: GraphQLString,
						},
					}),
					args: {
						collection: new GraphQLNonNull(GraphQLString),
					},
					resolve: async (_, args) => {
						const collectionsService = new CollectionsService({
							accountability: this.accountability,
							schema: this.schema,
						});

						await collectionsService.deleteOne(args['collection']);
						return { collection: args['collection'] };
					},
				},
			});

			schemaComposer.Mutation.addFields({
				create_fields_item: {
					type: Field,
					args: {
						collection: new GraphQLNonNull(GraphQLString),
						data: toInputObjectType(Field.clone('create_directus_fields'), { postfix: '_input' }).NonNull,
					},
					resolve: async (_, args) => {
						const service = new FieldsService({
							accountability: this.accountability,
							schema: this.schema,
						});

						await service.createField(args['collection'], args['data']);
						return await service.readOne(args['collection'], args['data'].field);
					},
				},
				update_fields_item: {
					type: Field,
					args: {
						collection: new GraphQLNonNull(GraphQLString),
						field: new GraphQLNonNull(GraphQLString),
						data: toInputObjectType(Field.clone('update_directus_fields'), { postfix: '_input' }).NonNull,
					},
					resolve: async (_, args) => {
						const service = new FieldsService({
							accountability: this.accountability,
							schema: this.schema,
						});

						await service.updateField(args['collection'], {
							...args['data'],
							field: args['field'],
						});

						return await service.readOne(args['collection'], args['data'].field);
					},
				},
				delete_fields_item: {
					type: schemaComposer.createObjectTC({
						name: 'delete_field',
						fields: {
							collection: GraphQLString,
							field: GraphQLString,
						},
					}),
					args: {
						collection: new GraphQLNonNull(GraphQLString),
						field: new GraphQLNonNull(GraphQLString),
					},
					resolve: async (_, args) => {
						const service = new FieldsService({
							accountability: this.accountability,
							schema: this.schema,
						});

						await service.deleteField(args['collection'], args['field']);
						const { collection, field } = args;
						return { collection, field };
					},
				},
			});

			schemaComposer.Mutation.addFields({
				create_relations_item: {
					type: Relation,
					args: {
						data: toInputObjectType(Relation.clone('create_directus_relations'), { postfix: '_input' }).NonNull,
					},
					resolve: async (_, args) => {
						const relationsService = new RelationsService({
							accountability: this.accountability,
							schema: this.schema,
						});

						await relationsService.createOne(args['data']);
						return await relationsService.readOne(args['data'].collection, args['data'].field);
					},
				},
				update_relations_item: {
					type: Relation,
					args: {
						collection: new GraphQLNonNull(GraphQLString),
						field: new GraphQLNonNull(GraphQLString),
						data: toInputObjectType(Relation.clone('update_directus_relations'), { postfix: '_input' }).NonNull,
					},
					resolve: async (_, args) => {
						const relationsService = new RelationsService({
							accountability: this.accountability,
							schema: this.schema,
						});

						await relationsService.updateOne(args['collection'], args['field'], args['data']);
						return await relationsService.readOne(args['data'].collection, args['data'].field);
					},
				},
				delete_relations_item: {
					type: schemaComposer.createObjectTC({
						name: 'delete_relation',
						fields: {
							collection: GraphQLString,
							field: GraphQLString,
						},
					}),
					args: {
						collection: new GraphQLNonNull(GraphQLString),
						field: new GraphQLNonNull(GraphQLString),
					},
					resolve: async (_, args) => {
						const relationsService = new RelationsService({
							accountability: this.accountability,
							schema: this.schema,
						});

						await relationsService.deleteOne(args['collection'], args['field']);
						return { collection: args['collection'], field: args['field'] };
					},
				},
			});
		}

		if ('directus_users' in schema.read.collections) {
			schemaComposer.Query.addFields({
				users_me: {
					type: ReadCollectionTypes['directus_users']!,
					resolve: async (_, args, __, info) => {
						if (!this.accountability?.user) return null;
						const service = new UsersService({ schema: this.schema, accountability: this.accountability });

						const selections = this.replaceFragmentsInSelections(
							info.fieldNodes[0]?.selectionSet?.selections,
							info.fragments
						);

						const query = this.getQuery(args, selections || [], info.variableValues);

						return await service.readOne(this.accountability.user, query);
					},
				},
			});
		}

		if ('directus_users' in schema.update.collections && this.accountability?.user) {
			schemaComposer.Mutation.addFields({
				update_users_me: {
					type: ReadCollectionTypes['directus_users']!,
					args: {
						data: toInputObjectType(UpdateCollectionTypes['directus_users']!),
					},
					resolve: async (_, args, __, info) => {
						if (!this.accountability?.user) return null;

						const service = new UsersService({
							schema: this.schema,
							accountability: this.accountability,
						});

						await service.updateOne(this.accountability.user, args['data']);

						if ('directus_users' in ReadCollectionTypes) {
							const selections = this.replaceFragmentsInSelections(
								info.fieldNodes[0]?.selectionSet?.selections,
								info.fragments
							);

							const query = this.getQuery(args, selections || [], info.variableValues);

							return await service.readOne(this.accountability.user, query);
						}

						return true;
					},
				},
			});
		}

		if ('directus_activity' in schema.create.collections) {
			schemaComposer.Mutation.addFields({
				create_comment: {
					type: ReadCollectionTypes['directus_activity'] ?? GraphQLBoolean,
					args: {
						collection: new GraphQLNonNull(GraphQLString),
						item: new GraphQLNonNull(GraphQLID),
						comment: new GraphQLNonNull(GraphQLString),
					},
					resolve: async (_, args, __, info) => {
						const service = new ActivityService({
							accountability: this.accountability,
							schema: this.schema,
						});

						const primaryKey = await service.createOne({
							...args,
							action: Action.COMMENT,
							user: this.accountability?.user,
							ip: this.accountability?.ip,
							user_agent: this.accountability?.userAgent,
							origin: this.accountability?.origin,
						});

						if ('directus_activity' in ReadCollectionTypes) {
							const selections = this.replaceFragmentsInSelections(
								info.fieldNodes[0]?.selectionSet?.selections,
								info.fragments
							);

							const query = this.getQuery(args, selections || [], info.variableValues);

							return await service.readOne(primaryKey, query);
						}

						return true;
					},
				},
			});
		}

		if ('directus_activity' in schema.update.collections) {
			schemaComposer.Mutation.addFields({
				update_comment: {
					type: ReadCollectionTypes['directus_activity'] ?? GraphQLBoolean,
					args: {
						id: new GraphQLNonNull(GraphQLID),
						comment: new GraphQLNonNull(GraphQLString),
					},
					resolve: async (_, args, __, info) => {
						const service = new ActivityService({
							accountability: this.accountability,
							schema: this.schema,
						});

						const primaryKey = await service.updateOne(args['id'], { comment: args['comment'] });

						if ('directus_activity' in ReadCollectionTypes) {
							const selections = this.replaceFragmentsInSelections(
								info.fieldNodes[0]?.selectionSet?.selections,
								info.fragments
							);

							const query = this.getQuery(args, selections || [], info.variableValues);

							return await service.readOne(primaryKey, query);
						}

						return true;
					},
				},
			});
		}

		if ('directus_activity' in schema.delete.collections) {
			schemaComposer.Mutation.addFields({
				delete_comment: {
					type: DeleteCollectionTypes['one']!,
					args: {
						id: new GraphQLNonNull(GraphQLID),
					},
					resolve: async (_, args) => {
						const service = new ActivityService({
							accountability: this.accountability,
							schema: this.schema,
						});

						await service.deleteOne(args['id']);
						return { id: args['id'] };
					},
				},
			});
		}

		if ('directus_files' in schema.create.collections) {
			schemaComposer.Mutation.addFields({
				import_file: {
					type: ReadCollectionTypes['directus_files'] ?? GraphQLBoolean,
					args: {
						url: new GraphQLNonNull(GraphQLString),
						data: toInputObjectType(CreateCollectionTypes['directus_files']!).setTypeName(
							'create_directus_files_input'
						),
					},
					resolve: async (_, args, __, info) => {
						const service = new FilesService({
							accountability: this.accountability,
							schema: this.schema,
						});

						const primaryKey = await service.importOne(args['url'], args['data']);

						if ('directus_files' in ReadCollectionTypes) {
							const selections = this.replaceFragmentsInSelections(
								info.fieldNodes[0]?.selectionSet?.selections,
								info.fragments
							);

							const query = this.getQuery(args, selections || [], info.variableValues);
							return await service.readOne(primaryKey, query);
						}

						return true;
					},
				},
			});
		}

		if ('directus_users' in schema.create.collections) {
			schemaComposer.Mutation.addFields({
				users_invite: {
					type: GraphQLBoolean,
					args: {
						email: new GraphQLNonNull(GraphQLString),
						role: new GraphQLNonNull(GraphQLString),
						invite_url: GraphQLString,
					},
					resolve: async (_, args) => {
						const service = new UsersService({
							accountability: this.accountability,
							schema: this.schema,
						});

						await service.inviteUser(args['email'], args['role'], args['invite_url'] || null);
						return true;
					},
				},
			});
		}

		return schemaComposer;
	}
}<|MERGE_RESOLUTION|>--- conflicted
+++ resolved
@@ -48,15 +48,16 @@
 import { DEFAULT_AUTH_PROVIDER, GENERATE_SPECIAL } from '../../constants.js';
 import getDatabase from '../../database/index.js';
 import env from '../../env.js';
-import { ForbiddenError } from '../../errors/index.js';
-import { InvalidPayloadError } from '../../errors/index.js';
+import { ForbiddenError, InvalidPayloadError } from '../../errors/index.js';
 import { getExtensionManager } from '../../extensions.js';
 import type { AbstractServiceOptions, GraphQLParams, Item } from '../../types/index.js';
 import { generateHash } from '../../utils/generate-hash.js';
 import { getGraphQLType } from '../../utils/get-graphql-type.js';
 import { getMilliseconds } from '../../utils/get-milliseconds.js';
+import { getService } from '../../utils/get-service.js';
 import { reduceSchema } from '../../utils/reduce-schema.js';
 import { sanitizeQuery } from '../../utils/sanitize-query.js';
+import { toBoolean } from '../../utils/to-boolean.js';
 import { validateQuery } from '../../utils/validate-query.js';
 import { ActivityService } from '../activity.js';
 import { AuthenticationService } from '../authentication.js';
@@ -70,11 +71,8 @@
 import { TFAService } from '../tfa.js';
 import { UsersService } from '../users.js';
 import { UtilsService } from '../utils.js';
-<<<<<<< HEAD
-import { WebhooksService } from '../webhooks.js';
 import { GraphQLExecutionError, GraphQLValidationError } from './errors/index.js';
-=======
->>>>>>> bc7e92e4
+import { createSubscriptionGenerator } from './subscription.js';
 import { GraphQLBigInt } from './types/bigint.js';
 import { GraphQLDate } from './types/date.js';
 import { GraphQLGeoJSON } from './types/geojson.js';
@@ -83,9 +81,6 @@
 import { GraphQLVoid } from './types/void.js';
 import { addPathToValidationError } from './utils/add-path-to-validation-error.js';
 import processError from './utils/process-error.js';
-import { createSubscriptionGenerator } from './subscription.js';
-import { getService } from '../../utils/get-service.js';
-import { toBoolean } from '../../utils/to-boolean.js';
 
 const validationRules = Array.from(specifiedRules);
 
