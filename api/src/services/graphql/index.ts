import { Action, FUNCTIONS } from '@directus/constants';
import type { BaseException } from '@directus/exceptions';
import type { Accountability, Aggregate, Filter, PrimaryKey, Query, SchemaOverview } from '@directus/types';
import { parseFilterFunctionPath } from '@directus/utils';
import argon2 from 'argon2';
import type {
	ArgumentNode,
	ExecutionResult,
	FieldNode,
	FormattedExecutionResult,
	FragmentDefinitionNode,
	GraphQLNullableType,
	GraphQLResolveInfo,
	InlineFragmentNode,
	SelectionNode,
	ValueNode,
} from 'graphql';
import {
	GraphQLBoolean,
	GraphQLEnumType,
	GraphQLError,
	GraphQLFloat,
	GraphQLID,
	GraphQLInt,
	GraphQLList,
	GraphQLNonNull,
	GraphQLObjectType,
	GraphQLScalarType,
	GraphQLSchema,
	GraphQLString,
	GraphQLUnionType,
	NoSchemaIntrospectionCustomRule,
	execute,
	specifiedRules,
	validate,
} from 'graphql';
import type {
	InputTypeComposerFieldConfigMapDefinition,
	ObjectTypeComposerFieldConfigAsObjectDefinition,
	ObjectTypeComposerFieldConfigDefinition,
	ObjectTypeComposerFieldConfigMapDefinition,
	ResolverDefinition,
} from 'graphql-compose';
import { GraphQLJSON, InputTypeComposer, ObjectTypeComposer, SchemaComposer, toInputObjectType } from 'graphql-compose';
import type { Knex } from 'knex';
import { flatten, get, mapKeys, merge, omit, pick, set, transform, uniq } from 'lodash-es';
import { clearSystemCache, getCache } from '../../cache.js';
import { DEFAULT_AUTH_PROVIDER, GENERATE_SPECIAL } from '../../constants.js';
import getDatabase from '../../database/index.js';
import env from '../../env.js';
import { ForbiddenException, GraphQLValidationException, InvalidPayloadException } from '../../exceptions/index.js';
import { getExtensionManager } from '../../extensions.js';
import type { AbstractServiceOptions, GraphQLParams, Item } from '../../types/index.js';
import { generateHash } from '../../utils/generate-hash.js';
import { getGraphQLType } from '../../utils/get-graphql-type.js';
import { getMilliseconds } from '../../utils/get-milliseconds.js';
import { reduceSchema } from '../../utils/reduce-schema.js';
import { sanitizeQuery } from '../../utils/sanitize-query.js';
import { validateQuery } from '../../utils/validate-query.js';
import { ActivityService } from '../activity.js';
import { AuthenticationService } from '../authentication.js';
import { CollectionsService } from '../collections.js';
import { FieldsService } from '../fields.js';
import { FilesService } from '../files.js';
import { FlowsService } from '../flows.js';
import { FoldersService } from '../folders.js';
import { ItemsService } from '../items.js';
import { NotificationsService } from '../notifications.js';
import { OperationsService } from '../operations.js';
import { PermissionsService } from '../permissions.js';
import { PresetsService } from '../presets.js';
import { RelationsService } from '../relations.js';
import { RevisionsService } from '../revisions.js';
import { RolesService } from '../roles.js';
import { ServerService } from '../server.js';
import { SettingsService } from '../settings.js';
import { SharesService } from '../shares.js';
import { SpecificationService } from '../specifications.js';
import { TFAService } from '../tfa.js';
import { UsersService } from '../users.js';
import { UtilsService } from '../utils.js';
import { WebhooksService } from '../webhooks.js';
import { GraphQLBigInt } from './types/bigint.js';
import { GraphQLDate } from './types/date.js';
import { GraphQLGeoJSON } from './types/geojson.js';
import { GraphQLHash } from './types/hash.js';
import { GraphQLStringOrFloat } from './types/string-or-float.js';
import { GraphQLVoid } from './types/void.js';
import { addPathToValidationError } from './utils/add-path-to-validation-error.js';
import processError from './utils/process-error.js';

const validationRules = Array.from(specifiedRules);

if (env['GRAPHQL_INTROSPECTION'] === false) {
	validationRules.push(NoSchemaIntrospectionCustomRule);
}

/**
 * These should be ignored in the context of GraphQL, and/or are replaced by a custom resolver (for non-standard structures)
 */
const SYSTEM_DENY_LIST = [
	'directus_collections',
	'directus_fields',
	'directus_relations',
	'directus_migrations',
	'directus_sessions',
];

const READ_ONLY = ['directus_activity', 'directus_revisions'];

export class GraphQLService {
	accountability: Accountability | null;
	knex: Knex;
	schema: SchemaOverview;
	scope: 'items' | 'system';

	constructor(options: AbstractServiceOptions & { scope: 'items' | 'system' }) {
		this.accountability = options?.accountability || null;
		this.knex = options?.knex || getDatabase();
		this.schema = options.schema;
		this.scope = options.scope;
	}

	/**
	 * Execute a GraphQL structure
	 */
	async execute({
		document,
		variables,
		operationName,
		contextValue,
	}: GraphQLParams): Promise<FormattedExecutionResult> {
		const schema = this.getSchema();

		const validationErrors = validate(schema, document, validationRules).map((validationError) =>
			addPathToValidationError(validationError)
		);

		if (validationErrors.length > 0) {
			throw new GraphQLValidationException({ graphqlErrors: validationErrors });
		}

		let result: ExecutionResult;

		try {
			result = await execute({
				schema,
				document,
				contextValue,
				variableValues: variables,
				operationName,
			});
		} catch (err: any) {
			throw new InvalidPayloadException('GraphQL execution error.', { graphqlErrors: [err.message] });
		}

		const formattedResult: FormattedExecutionResult = {};

		if (result['data']) formattedResult.data = result['data'];
<<<<<<< HEAD
		if (result['errors'])
			formattedResult.errors = result['errors'].map((error) => processError(this.accountability, error));
=======

		if (result['errors']) {
			formattedResult.errors = result['errors'].map((error) => processError(this.accountability, error));
		}

>>>>>>> d16c3896
		if (result['extensions']) formattedResult.extensions = result['extensions'];

		return formattedResult;
	}

	/**
	 * Generate the GraphQL schema. Pulls from the schema information generated by the get-schema util.
	 */
	getSchema(): GraphQLSchema;
	getSchema(type: 'schema'): GraphQLSchema;
	getSchema(type: 'sdl'): GraphQLSchema | string;
	getSchema(type: 'schema' | 'sdl' = 'schema'): GraphQLSchema | string {
		// eslint-disable-next-line @typescript-eslint/no-this-alias
		const self = this;

		const schemaComposer = new SchemaComposer<GraphQLParams['contextValue']>();

		const schema = {
			read:
				this.accountability?.admin === true
					? this.schema
					: reduceSchema(this.schema, this.accountability?.permissions || null, ['read']),
			create:
				this.accountability?.admin === true
					? this.schema
					: reduceSchema(this.schema, this.accountability?.permissions || null, ['create']),
			update:
				this.accountability?.admin === true
					? this.schema
					: reduceSchema(this.schema, this.accountability?.permissions || null, ['update']),
			delete:
				this.accountability?.admin === true
					? this.schema
					: reduceSchema(this.schema, this.accountability?.permissions || null, ['delete']),
		};

		const { ReadCollectionTypes } = getReadableTypes();

		const { CreateCollectionTypes, UpdateCollectionTypes, DeleteCollectionTypes } = getWritableTypes();

		const scopeFilter = (collection: SchemaOverview['collections'][string]) => {
			if (this.scope === 'items' && collection.collection.startsWith('directus_') === true) return false;

			if (this.scope === 'system') {
				if (collection.collection.startsWith('directus_') === false) return false;
				if (SYSTEM_DENY_LIST.includes(collection.collection)) return false;
			}

			return true;
		};

		if (this.scope === 'system') {
			this.injectSystemResolvers(
				schemaComposer,
				{
					CreateCollectionTypes,
					ReadCollectionTypes,
					UpdateCollectionTypes,
					DeleteCollectionTypes,
				},
				schema
			);
		}

		const readableCollections = Object.values(schema.read.collections)
			.filter((collection) => collection.collection in ReadCollectionTypes)
			.filter(scopeFilter);

		if (readableCollections.length > 0) {
			schemaComposer.Query.addFields(
				readableCollections.reduce((acc, collection) => {
					const collectionName = this.scope === 'items' ? collection.collection : collection.collection.substring(9);
					acc[collectionName] = ReadCollectionTypes[collection.collection]!.getResolver(collection.collection);

					if (this.schema.collections[collection.collection]!.singleton === false) {
						acc[`${collectionName}_by_id`] = ReadCollectionTypes[collection.collection]!.getResolver(
							`${collection.collection}_by_id`
						);

						acc[`${collectionName}_aggregated`] = ReadCollectionTypes[collection.collection]!.getResolver(
							`${collection.collection}_aggregated`
						);
					}

					return acc;
				}, {} as ObjectTypeComposerFieldConfigAsObjectDefinition<any, any>)
			);
		} else {
			schemaComposer.Query.addFields({
				_empty: {
					type: GraphQLVoid,
					description: "There's no data to query.",
				},
			});
		}

		if (Object.keys(schema.create.collections).length > 0) {
			schemaComposer.Mutation.addFields(
				Object.values(schema.create.collections)
					.filter((collection) => collection.collection in CreateCollectionTypes && collection.singleton === false)
					.filter(scopeFilter)
					.filter((collection) => READ_ONLY.includes(collection.collection) === false)
					.reduce((acc, collection) => {
						const collectionName = this.scope === 'items' ? collection.collection : collection.collection.substring(9);

						acc[`create_${collectionName}_items`] = CreateCollectionTypes[collection.collection]!.getResolver(
							`create_${collection.collection}_items`
						);

						acc[`create_${collectionName}_item`] = CreateCollectionTypes[collection.collection]!.getResolver(
							`create_${collection.collection}_item`
						);

						return acc;
					}, {} as ObjectTypeComposerFieldConfigAsObjectDefinition<any, any>)
			);
		}

		if (Object.keys(schema.update.collections).length > 0) {
			schemaComposer.Mutation.addFields(
				Object.values(schema.update.collections)
					.filter((collection) => collection.collection in UpdateCollectionTypes)
					.filter(scopeFilter)
					.filter((collection) => READ_ONLY.includes(collection.collection) === false)
					.reduce((acc, collection) => {
						const collectionName = this.scope === 'items' ? collection.collection : collection.collection.substring(9);

						if (collection.singleton) {
							acc[`update_${collectionName}`] = UpdateCollectionTypes[collection.collection]!.getResolver(
								`update_${collection.collection}`
							);
						} else {
							acc[`update_${collectionName}_items`] = UpdateCollectionTypes[collection.collection]!.getResolver(
								`update_${collection.collection}_items`
							);

							acc[`update_${collectionName}_batch`] = UpdateCollectionTypes[collection.collection]!.getResolver(
								`update_${collection.collection}_batch`
							);

							acc[`update_${collectionName}_item`] = UpdateCollectionTypes[collection.collection]!.getResolver(
								`update_${collection.collection}_item`
							);
						}

						return acc;
					}, {} as ObjectTypeComposerFieldConfigAsObjectDefinition<any, any>)
			);
		}

		if (Object.keys(schema.delete.collections).length > 0) {
			schemaComposer.Mutation.addFields(
				Object.values(schema.delete.collections)
					.filter((collection) => collection.singleton === false)
					.filter(scopeFilter)
					.filter((collection) => READ_ONLY.includes(collection.collection) === false)
					.reduce((acc, collection) => {
						const collectionName = this.scope === 'items' ? collection.collection : collection.collection.substring(9);

						acc[`delete_${collectionName}_items`] = DeleteCollectionTypes['many']!.getResolver(
							`delete_${collection.collection}_items`
						);

						acc[`delete_${collectionName}_item`] = DeleteCollectionTypes['one']!.getResolver(
							`delete_${collection.collection}_item`
						);

						return acc;
					}, {} as ObjectTypeComposerFieldConfigAsObjectDefinition<any, any>)
			);
		}

		if (type === 'sdl') {
			return schemaComposer.toSDL();
		}

		return schemaComposer.buildSchema();

		/**
		 * Construct an object of types for every collection, using the permitted fields per action type
		 * as it's fields.
		 */
		function getTypes(action: 'read' | 'create' | 'update' | 'delete') {
			const CollectionTypes: Record<string, ObjectTypeComposer> = {};

			const CountFunctions = schemaComposer.createObjectTC({
				name: 'count_functions',
				fields: {
					count: {
						type: GraphQLInt,
					},
				},
			});

			const DateFunctions = schemaComposer.createObjectTC({
				name: 'date_functions',
				fields: {
					year: {
						type: GraphQLInt,
					},
					month: {
						type: GraphQLInt,
					},
					week: {
						type: GraphQLInt,
					},
					day: {
						type: GraphQLInt,
					},
					weekday: {
						type: GraphQLInt,
					},
				},
			});

			const TimeFunctions = schemaComposer.createObjectTC({
				name: 'time_functions',
				fields: {
					hour: {
						type: GraphQLInt,
					},
					minute: {
						type: GraphQLInt,
					},
					second: {
						type: GraphQLInt,
					},
				},
			});

			const DateTimeFunctions = schemaComposer.createObjectTC({
				name: 'datetime_functions',
				fields: {
					...DateFunctions.getFields(),
					...TimeFunctions.getFields(),
				},
			});

			for (const collection of Object.values(schema[action].collections)) {
				if (Object.keys(collection.fields).length === 0) continue;
				if (SYSTEM_DENY_LIST.includes(collection.collection)) continue;

				CollectionTypes[collection.collection] = schemaComposer.createObjectTC({
					name: action === 'read' ? collection.collection : `${action}_${collection.collection}`,
					fields: Object.values(collection.fields).reduce((acc, field) => {
						let type: GraphQLScalarType | GraphQLNonNull<GraphQLNullableType> = getGraphQLType(
							field.type,
							field.special
						);

						// GraphQL doesn't differentiate between not-null and has-to-be-submitted. We
						// can't non-null in update, as that would require every not-nullable field to be
						// submitted on updates
						if (
							field.nullable === false &&
							!field.defaultValue &&
							!GENERATE_SPECIAL.some((flag) => field.special.includes(flag)) &&
							action !== 'update'
						) {
							type = new GraphQLNonNull(type);
						}

						if (collection.primary === field.field) {
							if (!field.defaultValue && !field.special.includes('uuid') && action === 'create') {
								type = new GraphQLNonNull(GraphQLID);
							} else if (['create', 'update'].includes(action)) type = GraphQLID;
							else type = new GraphQLNonNull(GraphQLID);
						}

						acc[field.field] = {
							type,
							description: field.note,
							resolve: (obj: Record<string, any>) => {
								return obj[field.field];
							},
						} as ObjectTypeComposerFieldConfigDefinition<any, any>;

						if (action === 'read') {
							if (field.type === 'date') {
								acc[`${field.field}_func`] = {
									type: DateFunctions,
									resolve: (obj: Record<string, any>) => {
										const funcFields = Object.keys(DateFunctions.getFields()).map((key) => `${field.field}_${key}`);
										return mapKeys(pick(obj, funcFields), (_value, key) => key.substring(field.field.length + 1));
									},
								};
							}

							if (field.type === 'time') {
								acc[`${field.field}_func`] = {
									type: TimeFunctions,
									resolve: (obj: Record<string, any>) => {
										const funcFields = Object.keys(TimeFunctions.getFields()).map((key) => `${field.field}_${key}`);
										return mapKeys(pick(obj, funcFields), (_value, key) => key.substring(field.field.length + 1));
									},
								};
							}

							if (field.type === 'dateTime' || field.type === 'timestamp') {
								acc[`${field.field}_func`] = {
									type: DateTimeFunctions,
									resolve: (obj: Record<string, any>) => {
										const funcFields = Object.keys(DateTimeFunctions.getFields()).map((key) => `${field.field}_${key}`);
										return mapKeys(pick(obj, funcFields), (_value, key) => key.substring(field.field.length + 1));
									},
								};
							}

							if (field.type === 'json' || field.type === 'alias') {
								acc[`${field.field}_func`] = {
									type: CountFunctions,
									resolve: (obj: Record<string, any>) => {
										const funcFields = Object.keys(CountFunctions.getFields()).map((key) => `${field.field}_${key}`);
										return mapKeys(pick(obj, funcFields), (_value, key) => key.substring(field.field.length + 1));
									},
								};
							}
						}

						return acc;
					}, {} as ObjectTypeComposerFieldConfigAsObjectDefinition<any, any>),
				});
			}

			for (const relation of schema[action].relations) {
				if (relation.related_collection) {
					if (SYSTEM_DENY_LIST.includes(relation.related_collection)) continue;

					CollectionTypes[relation.collection]?.addFields({
						[relation.field]: {
							type: CollectionTypes[relation.related_collection]!,
							resolve: (obj: Record<string, any>, _, __, info) => {
								return obj[info?.path?.key ?? relation.field];
							},
						},
					});

					if (relation.meta?.one_field) {
						CollectionTypes[relation.related_collection]?.addFields({
							[relation.meta.one_field]: {
								type: [CollectionTypes[relation.collection]!],
								resolve: (obj: Record<string, any>, _, __, info) => {
									return obj[info?.path?.key ?? relation.meta!.one_field];
								},
							},
						});
					}
				} else if (relation.meta?.one_allowed_collections && action === 'read') {
					// NOTE: There are no union input types in GraphQL, so this only applies to Read actions
					CollectionTypes[relation.collection]?.addFields({
						[relation.field]: {
							type: new GraphQLUnionType({
								name: `${relation.collection}_${relation.field}_union`,
								types: relation.meta.one_allowed_collections.map((collection) =>
									CollectionTypes[collection]!.getType()
								),
								resolveType(_value, context, info) {
									let path: (string | number)[] = [];
									let currentPath = info.path;

									while (currentPath.prev) {
										path.push(currentPath.key);
										currentPath = currentPath.prev;
									}

									path = path.reverse().slice(0, -1);

									let parent = context['data']!;

									for (const pathPart of path) {
										parent = parent[pathPart];
									}

									const collection = parent[relation.meta!.one_collection_field!]!;
									return CollectionTypes[collection]!.getType().name;
								},
							}),
							resolve: (obj: Record<string, any>, _, __, info) => {
								return obj[info?.path?.key ?? relation.field];
							},
						},
					});
				}
			}

			return { CollectionTypes };
		}

		/**
		 * Create readable types and attach resolvers for each. Also prepares full filter argument structures
		 */
		function getReadableTypes() {
			const { CollectionTypes: ReadCollectionTypes } = getTypes('read');

			const ReadableCollectionFilterTypes: Record<string, InputTypeComposer> = {};

			const AggregatedFunctions: Record<string, ObjectTypeComposer<any, any>> = {};
			const AggregatedFields: Record<string, ObjectTypeComposer<any, any>> = {};
			const AggregateMethods: Record<string, ObjectTypeComposerFieldConfigMapDefinition<any, any>> = {};

			const StringFilterOperators = schemaComposer.createInputTC({
				name: 'string_filter_operators',
				fields: {
					_eq: {
						type: GraphQLString,
					},
					_neq: {
						type: GraphQLString,
					},
					_contains: {
						type: GraphQLString,
					},
					_icontains: {
						type: GraphQLString,
					},
					_ncontains: {
						type: GraphQLString,
					},
					_starts_with: {
						type: GraphQLString,
					},
					_nstarts_with: {
						type: GraphQLString,
					},
					_ends_with: {
						type: GraphQLString,
					},
					_nends_with: {
						type: GraphQLString,
					},
					_in: {
						type: new GraphQLList(GraphQLString),
					},
					_nin: {
						type: new GraphQLList(GraphQLString),
					},
					_null: {
						type: GraphQLBoolean,
					},
					_nnull: {
						type: GraphQLBoolean,
					},
					_empty: {
						type: GraphQLBoolean,
					},
					_nempty: {
						type: GraphQLBoolean,
					},
				},
			});

			const BooleanFilterOperators = schemaComposer.createInputTC({
				name: 'boolean_filter_operators',
				fields: {
					_eq: {
						type: GraphQLBoolean,
					},
					_neq: {
						type: GraphQLBoolean,
					},
					_null: {
						type: GraphQLBoolean,
					},
					_nnull: {
						type: GraphQLBoolean,
					},
				},
			});

			const DateFilterOperators = schemaComposer.createInputTC({
				name: 'date_filter_operators',
				fields: {
					_eq: {
						type: GraphQLString,
					},
					_neq: {
						type: GraphQLString,
					},
					_gt: {
						type: GraphQLString,
					},
					_gte: {
						type: GraphQLString,
					},
					_lt: {
						type: GraphQLString,
					},
					_lte: {
						type: GraphQLString,
					},
					_null: {
						type: GraphQLBoolean,
					},
					_nnull: {
						type: GraphQLBoolean,
					},
					_in: {
						type: new GraphQLList(GraphQLString),
					},
					_nin: {
						type: new GraphQLList(GraphQLString),
					},
					_between: {
						type: new GraphQLList(GraphQLStringOrFloat),
					},
					_nbetween: {
						type: new GraphQLList(GraphQLStringOrFloat),
					},
				},
			});

			// Uses StringOrFloat rather than Float to support api dynamic variables (like `$NOW`)
			const NumberFilterOperators = schemaComposer.createInputTC({
				name: 'number_filter_operators',
				fields: {
					_eq: {
						type: GraphQLStringOrFloat,
					},
					_neq: {
						type: GraphQLStringOrFloat,
					},
					_in: {
						type: new GraphQLList(GraphQLStringOrFloat),
					},
					_nin: {
						type: new GraphQLList(GraphQLStringOrFloat),
					},
					_gt: {
						type: GraphQLStringOrFloat,
					},
					_gte: {
						type: GraphQLStringOrFloat,
					},
					_lt: {
						type: GraphQLStringOrFloat,
					},
					_lte: {
						type: GraphQLStringOrFloat,
					},
					_null: {
						type: GraphQLBoolean,
					},
					_nnull: {
						type: GraphQLBoolean,
					},
					_between: {
						type: new GraphQLList(GraphQLStringOrFloat),
					},
					_nbetween: {
						type: new GraphQLList(GraphQLStringOrFloat),
					},
				},
			});

			const GeometryFilterOperators = schemaComposer.createInputTC({
				name: 'geometry_filter_operators',
				fields: {
					_eq: {
						type: GraphQLGeoJSON,
					},
					_neq: {
						type: GraphQLGeoJSON,
					},
					_intersects: {
						type: GraphQLGeoJSON,
					},
					_nintersects: {
						type: GraphQLGeoJSON,
					},
					_intersects_bbox: {
						type: GraphQLGeoJSON,
					},
					_nintersects_bbox: {
						type: GraphQLGeoJSON,
					},
					_null: {
						type: GraphQLBoolean,
					},
					_nnull: {
						type: GraphQLBoolean,
					},
				},
			});

			const HashFilterOperators = schemaComposer.createInputTC({
				name: 'hash_filter_operators',
				fields: {
					_null: {
						type: GraphQLBoolean,
					},
					_nnull: {
						type: GraphQLBoolean,
					},
					_empty: {
						type: GraphQLBoolean,
					},
					_nempty: {
						type: GraphQLBoolean,
					},
				},
			});

			const CountFunctionFilterOperators = schemaComposer.createInputTC({
				name: 'count_function_filter_operators',
				fields: {
					count: {
						type: NumberFilterOperators,
					},
				},
			});

			const DateFunctionFilterOperators = schemaComposer.createInputTC({
				name: 'date_function_filter_operators',
				fields: {
					year: {
						type: NumberFilterOperators,
					},
					month: {
						type: NumberFilterOperators,
					},
					week: {
						type: NumberFilterOperators,
					},
					day: {
						type: NumberFilterOperators,
					},
					weekday: {
						type: NumberFilterOperators,
					},
				},
			});

			const TimeFunctionFilterOperators = schemaComposer.createInputTC({
				name: 'time_function_filter_operators',
				fields: {
					hour: {
						type: NumberFilterOperators,
					},
					minute: {
						type: NumberFilterOperators,
					},
					second: {
						type: NumberFilterOperators,
					},
				},
			});

			const DateTimeFunctionFilterOperators = schemaComposer.createInputTC({
				name: 'datetime_function_filter_operators',
				fields: {
					...DateFunctionFilterOperators.getFields(),
					...TimeFunctionFilterOperators.getFields(),
				},
			});

			for (const collection of Object.values(schema.read.collections)) {
				if (Object.keys(collection.fields).length === 0) continue;
				if (SYSTEM_DENY_LIST.includes(collection.collection)) continue;

				ReadableCollectionFilterTypes[collection.collection] = schemaComposer.createInputTC({
					name: `${collection.collection}_filter`,
					fields: Object.values(collection.fields).reduce((acc, field) => {
						const graphqlType = getGraphQLType(field.type, field.special);

						let filterOperatorType: InputTypeComposer;

						switch (graphqlType) {
							case GraphQLBoolean:
								filterOperatorType = BooleanFilterOperators;
								break;
							case GraphQLBigInt:
							case GraphQLInt:
							case GraphQLFloat:
								filterOperatorType = NumberFilterOperators;
								break;
							case GraphQLDate:
								filterOperatorType = DateFilterOperators;
								break;
							case GraphQLGeoJSON:
								filterOperatorType = GeometryFilterOperators;
								break;
							case GraphQLHash:
								filterOperatorType = HashFilterOperators;
								break;
							default:
								filterOperatorType = StringFilterOperators;
						}

						acc[field.field] = filterOperatorType;

						if (field.type === 'date') {
							acc[`${field.field}_func`] = {
								type: DateFunctionFilterOperators,
							};
						}

						if (field.type === 'time') {
							acc[`${field.field}_func`] = {
								type: TimeFunctionFilterOperators,
							};
						}

						if (field.type === 'dateTime' || field.type === 'timestamp') {
							acc[`${field.field}_func`] = {
								type: DateTimeFunctionFilterOperators,
							};
						}

						if (field.type === 'json' || field.type === 'alias') {
							acc[`${field.field}_func`] = {
								type: CountFunctionFilterOperators,
							};
						}

						return acc;
					}, {} as InputTypeComposerFieldConfigMapDefinition),
				});

				ReadableCollectionFilterTypes[collection.collection]!.addFields({
					_and: [ReadableCollectionFilterTypes[collection.collection]!],
					_or: [ReadableCollectionFilterTypes[collection.collection]!],
				});

				AggregatedFields[collection.collection] = schemaComposer.createObjectTC({
					name: `${collection.collection}_aggregated_fields`,
					fields: Object.values(collection.fields).reduce((acc, field) => {
						const graphqlType = getGraphQLType(field.type, field.special);

						switch (graphqlType) {
							case GraphQLBigInt:
							case GraphQLInt:
							case GraphQLFloat:
								acc[field.field] = {
									type: GraphQLFloat,
									description: field.note,
								};

								break;
							default:
								break;
						}

						return acc;
					}, {} as ObjectTypeComposerFieldConfigAsObjectDefinition<any, any>),
				});

				const countType = schemaComposer.createObjectTC({
					name: `${collection.collection}_aggregated_count`,
					fields: Object.values(collection.fields).reduce((acc, field) => {
						acc[field.field] = {
							type: GraphQLInt,
							description: field.note,
						};

						return acc;
					}, {} as ObjectTypeComposerFieldConfigAsObjectDefinition<any, any>),
				});

				AggregateMethods[collection.collection] = {
					group: {
						name: 'group',
						type: GraphQLJSON,
					},
					countAll: {
						name: 'countAll',
						type: GraphQLInt,
					},
					count: {
						name: 'count',
						type: countType,
					},
					countDistinct: {
						name: 'countDistinct',
						type: countType,
					},
				};

				const hasNumericAggregates = Object.values(collection.fields).some((field) => {
					const graphqlType = getGraphQLType(field.type, field.special);

					if (graphqlType === GraphQLInt || graphqlType === GraphQLFloat) {
						return true;
					}

					return false;
				});

				if (hasNumericAggregates) {
					Object.assign(AggregateMethods[collection.collection]!, {
						avg: {
							name: 'avg',
							type: AggregatedFields[collection.collection],
						},
						sum: {
							name: 'sum',
							type: AggregatedFields[collection.collection],
						},
						avgDistinct: {
							name: 'avgDistinct',
							type: AggregatedFields[collection.collection],
						},
						sumDistinct: {
							name: 'sumDistinct',
							type: AggregatedFields[collection.collection],
						},
						min: {
							name: 'min',
							type: AggregatedFields[collection.collection],
						},
						max: {
							name: 'max',
							type: AggregatedFields[collection.collection],
						},
					});
				}

				AggregatedFunctions[collection.collection] = schemaComposer.createObjectTC({
					name: `${collection.collection}_aggregated`,
					fields: AggregateMethods[collection.collection]!,
				});

				const resolver: ResolverDefinition<any, any> = {
					name: collection.collection,
					type: collection.singleton
						? ReadCollectionTypes[collection.collection]!
						: new GraphQLNonNull(
								new GraphQLList(new GraphQLNonNull(ReadCollectionTypes[collection.collection]!.getType()))
						  ),
					resolve: async ({ info, context }: { info: GraphQLResolveInfo; context: Record<string, any> }) => {
						const result = await self.resolveQuery(info);
						context['data'] = result;
						return result;
					},
				};
<<<<<<< HEAD

				if (collection.singleton === false) {
					resolver.args = {
						filter: ReadableCollectionFilterTypes[collection.collection]!,
						sort: {
							type: new GraphQLList(GraphQLString),
						},
						limit: {
							type: GraphQLInt,
						},
						offset: {
							type: GraphQLInt,
						},
						page: {
							type: GraphQLInt,
						},
						search: {
							type: GraphQLString,
						},
					};
				}

=======

				if (collection.singleton === false) {
					resolver.args = {
						filter: ReadableCollectionFilterTypes[collection.collection]!,
						sort: {
							type: new GraphQLList(GraphQLString),
						},
						limit: {
							type: GraphQLInt,
						},
						offset: {
							type: GraphQLInt,
						},
						page: {
							type: GraphQLInt,
						},
						search: {
							type: GraphQLString,
						},
					};
				}

>>>>>>> d16c3896
				ReadCollectionTypes[collection.collection]!.addResolver(resolver);

				ReadCollectionTypes[collection.collection]!.addResolver({
					name: `${collection.collection}_aggregated`,
					type: new GraphQLNonNull(
						new GraphQLList(new GraphQLNonNull(AggregatedFunctions[collection.collection]!.getType()))
					),
					args: {
						groupBy: new GraphQLList(GraphQLString),
						filter: ReadableCollectionFilterTypes[collection.collection]!,
						limit: {
							type: GraphQLInt,
						},
						offset: {
							type: GraphQLInt,
						},
						page: {
							type: GraphQLInt,
						},
						search: {
							type: GraphQLString,
						},
						sort: {
							type: new GraphQLList(GraphQLString),
						},
					},
					resolve: async ({ info, context }: { info: GraphQLResolveInfo; context: Record<string, any> }) => {
						const result = await self.resolveQuery(info);
						context['data'] = result;

						return result;
					},
				});

				if (collection.singleton === false) {
					ReadCollectionTypes[collection.collection]!.addResolver({
						name: `${collection.collection}_by_id`,
						type: ReadCollectionTypes[collection.collection]!,
						args: {
							id: new GraphQLNonNull(GraphQLID),
						},
						resolve: async ({ info, context }: { info: GraphQLResolveInfo; context: Record<string, any> }) => {
							const result = await self.resolveQuery(info);
							context['data'] = result;
							return result;
						},
					});
				}
			}

			for (const relation of schema.read.relations) {
				if (relation.related_collection) {
					if (SYSTEM_DENY_LIST.includes(relation.related_collection)) continue;

					ReadableCollectionFilterTypes[relation.collection]?.addFields({
						[relation.field]: ReadableCollectionFilterTypes[relation.related_collection]!,
					});

					ReadCollectionTypes[relation.collection]?.addFieldArgs(relation.field, {
						filter: ReadableCollectionFilterTypes[relation.related_collection]!,
						sort: {
							type: new GraphQLList(GraphQLString),
						},
						limit: {
							type: GraphQLInt,
						},
						offset: {
							type: GraphQLInt,
						},
						page: {
							type: GraphQLInt,
						},
						search: {
							type: GraphQLString,
						},
					});

					if (relation.meta?.one_field) {
						ReadableCollectionFilterTypes[relation.related_collection]?.addFields({
							[relation.meta.one_field]: ReadableCollectionFilterTypes[relation.collection]!,
						});

						ReadCollectionTypes[relation.related_collection]?.addFieldArgs(relation.meta.one_field, {
							filter: ReadableCollectionFilterTypes[relation.collection]!,
							sort: {
								type: new GraphQLList(GraphQLString),
							},
							limit: {
								type: GraphQLInt,
							},
							offset: {
								type: GraphQLInt,
							},
							page: {
								type: GraphQLInt,
							},
							search: {
								type: GraphQLString,
							},
						});
					}
				} else if (relation.meta?.one_allowed_collections) {
					ReadableCollectionFilterTypes[relation.collection]?.removeField('item');

					for (const collection of relation.meta.one_allowed_collections) {
						ReadableCollectionFilterTypes[relation.collection]?.addFields({
							[`item__${collection}`]: ReadableCollectionFilterTypes[collection]!,
						});
					}
				}
			}

			return { ReadCollectionTypes, ReadableCollectionFilterTypes };
		}

		function getWritableTypes() {
			const { CollectionTypes: CreateCollectionTypes } = getTypes('create');
			const { CollectionTypes: UpdateCollectionTypes } = getTypes('update');
			const DeleteCollectionTypes: Record<string, ObjectTypeComposer<any, any>> = {};

			for (const collection of Object.values(schema.create.collections)) {
				if (Object.keys(collection.fields).length === 0) continue;
				if (SYSTEM_DENY_LIST.includes(collection.collection)) continue;
				if (collection.collection in CreateCollectionTypes === false) continue;

				const collectionIsReadable = collection.collection in ReadCollectionTypes;

				const creatableFields = CreateCollectionTypes[collection.collection]?.getFields() || {};

				if (Object.keys(creatableFields).length > 0) {
					const resolverDefinition: ResolverDefinition<any, any> = {
						name: `create_${collection.collection}_items`,
						type: collectionIsReadable
							? new GraphQLNonNull(
									new GraphQLList(new GraphQLNonNull(ReadCollectionTypes[collection.collection]!.getType()))
							  )
							: GraphQLBoolean,
						resolve: async ({ args, info }: { args: Record<string, any>; info: GraphQLResolveInfo }) =>
							await self.resolveMutation(args, info),
					};

					if (collectionIsReadable) {
						resolverDefinition.args = ReadCollectionTypes[collection.collection]!.getResolver(
							collection.collection
						).getArgs();
					}

					CreateCollectionTypes[collection.collection]!.addResolver(resolverDefinition);

					CreateCollectionTypes[collection.collection]!.addResolver({
						name: `create_${collection.collection}_item`,
						type: collectionIsReadable ? ReadCollectionTypes[collection.collection]! : GraphQLBoolean,
						resolve: async ({ args, info }: { args: Record<string, any>; info: GraphQLResolveInfo }) =>
							await self.resolveMutation(args, info),
					});

					CreateCollectionTypes[collection.collection]!.getResolver(`create_${collection.collection}_items`).addArgs({
						...CreateCollectionTypes[collection.collection]!.getResolver(
							`create_${collection.collection}_items`
						).getArgs(),
						data: [
							toInputObjectType(CreateCollectionTypes[collection.collection]!).setTypeName(
								`create_${collection.collection}_input`
							).NonNull,
						],
					});

					CreateCollectionTypes[collection.collection]!.getResolver(`create_${collection.collection}_item`).addArgs({
						...CreateCollectionTypes[collection.collection]!.getResolver(
							`create_${collection.collection}_item`
						).getArgs(),
						data: toInputObjectType(CreateCollectionTypes[collection.collection]!).setTypeName(
							`create_${collection.collection}_input`
						).NonNull,
					});
				}
			}

			for (const collection of Object.values(schema.update.collections)) {
				if (Object.keys(collection.fields).length === 0) continue;
				if (SYSTEM_DENY_LIST.includes(collection.collection)) continue;
				if (collection.collection in UpdateCollectionTypes === false) continue;

				const collectionIsReadable = collection.collection in ReadCollectionTypes;

				const updatableFields = UpdateCollectionTypes[collection.collection]?.getFields() || {};

				if (Object.keys(updatableFields).length > 0) {
					if (collection.singleton) {
						UpdateCollectionTypes[collection.collection]!.addResolver({
							name: `update_${collection.collection}`,
							type: collectionIsReadable ? ReadCollectionTypes[collection.collection]! : GraphQLBoolean,
							args: {
								data: toInputObjectType(UpdateCollectionTypes[collection.collection]!).setTypeName(
									`update_${collection.collection}_input`
								).NonNull,
							},
							resolve: async ({ args, info }: { args: Record<string, any>; info: GraphQLResolveInfo }) =>
								await self.resolveMutation(args, info),
						});
					} else {
						UpdateCollectionTypes[collection.collection]!.addResolver({
							name: `update_${collection.collection}_batch`,
							type: collectionIsReadable
								? new GraphQLNonNull(
										new GraphQLList(new GraphQLNonNull(ReadCollectionTypes[collection.collection]!.getType()))
								  )
								: GraphQLBoolean,
							args: {
								...(collectionIsReadable
									? ReadCollectionTypes[collection.collection]!.getResolver(collection.collection).getArgs()
									: {}),
								data: [
									toInputObjectType(UpdateCollectionTypes[collection.collection]!).setTypeName(
										`update_${collection.collection}_input`
									).NonNull,
								],
							},
							resolve: async ({ args, info }: { args: Record<string, any>; info: GraphQLResolveInfo }) =>
								await self.resolveMutation(args, info),
						});

						UpdateCollectionTypes[collection.collection]!.addResolver({
							name: `update_${collection.collection}_items`,
							type: collectionIsReadable
								? new GraphQLNonNull(
										new GraphQLList(new GraphQLNonNull(ReadCollectionTypes[collection.collection]!.getType()))
								  )
								: GraphQLBoolean,
							args: {
								...(collectionIsReadable
									? ReadCollectionTypes[collection.collection]!.getResolver(collection.collection).getArgs()
									: {}),
								ids: new GraphQLNonNull(new GraphQLList(GraphQLID)),
								data: toInputObjectType(UpdateCollectionTypes[collection.collection]!).setTypeName(
									`update_${collection.collection}_input`
								).NonNull,
							},
							resolve: async ({ args, info }: { args: Record<string, any>; info: GraphQLResolveInfo }) =>
								await self.resolveMutation(args, info),
						});

						UpdateCollectionTypes[collection.collection]!.addResolver({
							name: `update_${collection.collection}_item`,
							type: collectionIsReadable ? ReadCollectionTypes[collection.collection]! : GraphQLBoolean,
							args: {
								id: new GraphQLNonNull(GraphQLID),
								data: toInputObjectType(UpdateCollectionTypes[collection.collection]!).setTypeName(
									`update_${collection.collection}_input`
								).NonNull,
							},
							resolve: async ({ args, info }: { args: Record<string, any>; info: GraphQLResolveInfo }) =>
								await self.resolveMutation(args, info),
						});
					}
				}
			}

			DeleteCollectionTypes['many'] = schemaComposer.createObjectTC({
				name: `delete_many`,
				fields: {
					ids: new GraphQLNonNull(new GraphQLList(GraphQLID)),
				},
			});

			DeleteCollectionTypes['one'] = schemaComposer.createObjectTC({
				name: `delete_one`,
				fields: {
					id: new GraphQLNonNull(GraphQLID),
				},
			});

			for (const collection of Object.values(schema.delete.collections)) {
				DeleteCollectionTypes['many']!.addResolver({
					name: `delete_${collection.collection}_items`,
					type: DeleteCollectionTypes['many'],
					args: {
						ids: new GraphQLNonNull(new GraphQLList(GraphQLID)),
					},
					resolve: async ({ args, info }: { args: Record<string, any>; info: GraphQLResolveInfo }) =>
						await self.resolveMutation(args, info),
				});

				DeleteCollectionTypes['one'].addResolver({
					name: `delete_${collection.collection}_item`,
					type: DeleteCollectionTypes['one'],
					args: {
						id: new GraphQLNonNull(GraphQLID),
					},
					resolve: async ({ args, info }: { args: Record<string, any>; info: GraphQLResolveInfo }) =>
						await self.resolveMutation(args, info),
				});
			}

			return { CreateCollectionTypes, UpdateCollectionTypes, DeleteCollectionTypes };
		}
	}

	/**
	 * Generic resolver that's used for every "regular" items/system query. Converts the incoming GraphQL AST / fragments into
	 * Directus' query structure which is then executed by the services.
	 */
	async resolveQuery(info: GraphQLResolveInfo): Promise<Partial<Item> | null> {
		let collection = info.fieldName;
		if (this.scope === 'system') collection = `directus_${collection}`;
		const selections = this.replaceFragmentsInSelections(info.fieldNodes[0]?.selectionSet?.selections, info.fragments);

		if (!selections) return null;
		const args: Record<string, any> = this.parseArgs(info.fieldNodes[0]!.arguments || [], info.variableValues);

		let query: Query;

		const isAggregate = collection.endsWith('_aggregated') && collection in this.schema.collections === false;

		if (isAggregate) {
			query = this.getAggregateQuery(args, selections);
			collection = collection.slice(0, -11);
		} else {
			query = this.getQuery(args, selections, info.variableValues);

			if (collection.endsWith('_by_id') && collection in this.schema.collections === false) {
				collection = collection.slice(0, -6);
			}
		}

		if (args['id']) {
			query.filter = {
				_and: [
					query.filter || {},
					{
						[this.schema.collections[collection]!.primary]: {
							_eq: args['id'],
						},
					},
				],
			};

			query.limit = 1;
		}

		// Transform count(a.b.c) into a.b.count(c)
		if (query.fields?.length) {
			for (let fieldIndex = 0; fieldIndex < query.fields.length; fieldIndex++) {
				query.fields[fieldIndex] = parseFilterFunctionPath(query.fields[fieldIndex]!);
			}
		}

		const result = await this.read(collection, query);

		if (args['id']) {
			return result?.[0] || null;
		}

		if (query.group) {
			// for every entry in result add a group field based on query.group;
			const aggregateKeys = Object.keys(query.aggregate ?? {});

			result['map']((field: Item) => {
				field['group'] = omit(field, aggregateKeys);
			});
		}

		return result;
	}

	async resolveMutation(
		args: Record<string, any>,
		info: GraphQLResolveInfo
	): Promise<Partial<Item> | boolean | undefined> {
		const action = info.fieldName.split('_')[0] as 'create' | 'update' | 'delete';
		let collection = info.fieldName.substring(action.length + 1);
		if (this.scope === 'system') collection = `directus_${collection}`;

		const selections = this.replaceFragmentsInSelections(info.fieldNodes[0]?.selectionSet?.selections, info.fragments);
		const query = this.getQuery(args, selections || [], info.variableValues);

		const singleton =
			collection.endsWith('_batch') === false &&
			collection.endsWith('_items') === false &&
			collection.endsWith('_item') === false &&
			collection in this.schema.collections;

		const single = collection.endsWith('_items') === false && collection.endsWith('_batch') === false;
		const batchUpdate = action === 'update' && collection.endsWith('_batch');

		if (collection.endsWith('_batch')) collection = collection.slice(0, -6);
		if (collection.endsWith('_items')) collection = collection.slice(0, -6);
		if (collection.endsWith('_item')) collection = collection.slice(0, -5);

		if (singleton && action === 'update') {
			return await this.upsertSingleton(collection, args['data'], query);
		}

		const service = this.getService(collection);
		const hasQuery = (query.fields || []).length > 0;

		try {
			if (single) {
				if (action === 'create') {
					const key = await service.createOne(args['data']);
					return hasQuery ? await service.readOne(key, query) : true;
				}

				if (action === 'update') {
					const key = await service.updateOne(args['id'], args['data']);
					return hasQuery ? await service.readOne(key, query) : true;
				}

				if (action === 'delete') {
					await service.deleteOne(args['id']);
					return { id: args['id'] };
				}

				return undefined;
			} else {
				if (action === 'create') {
					const keys = await service.createMany(args['data']);
					return hasQuery ? await service.readMany(keys, query) : true;
				}

				if (action === 'update') {
					const keys: PrimaryKey[] = [];

					if (batchUpdate) {
						keys.push(...(await service.updateBatch(args['data'])));
					} else {
						keys.push(...(await service.updateMany(args['ids'], args['data'])));
					}

					return hasQuery ? await service.readMany(keys, query) : true;
				}

				if (action === 'delete') {
					const keys = await service.deleteMany(args['ids']);
					return { ids: keys };
				}

				return undefined;
			}
		} catch (err: any) {
			return this.formatError(err);
		}
	}

	/**
	 * Execute the read action on the correct service. Checks for singleton as well.
	 */
	async read(collection: string, query: Query): Promise<Partial<Item>> {
		const service = this.getService(collection);

		const result = this.schema.collections[collection]!.singleton
			? await service.readSingleton(query, { stripNonRequested: false })
			: await service.readByQuery(query, { stripNonRequested: false });

		return result;
	}

	/**
	 * Upsert and read singleton item
	 */
	async upsertSingleton(
		collection: string,
		body: Record<string, any> | Record<string, any>[],
		query: Query
	): Promise<Partial<Item> | boolean> {
		const service = this.getService(collection);

		try {
			await service.upsertSingleton(body);

			if ((query.fields || []).length > 0) {
				const result = await service.readSingleton(query);
				return result;
			}

			return true;
		} catch (err: any) {
			throw this.formatError(err);
		}
	}

	/**
	 * GraphQL's regular resolver `args` variable only contains the "top-level" arguments. Seeing that we convert the
	 * whole nested tree into one big query using Directus' own query resolver, we want to have a nested structure of
	 * arguments for the whole resolving tree, which can later be transformed into Directus' AST using `deep`.
	 * In order to do that, we'll parse over all ArgumentNodes and ObjectFieldNodes to manually recreate an object structure
	 * of arguments
	 */
	parseArgs(args: readonly ArgumentNode[], variableValues: GraphQLResolveInfo['variableValues']): Record<string, any> {
		if (!args || args['length'] === 0) return {};

		const parse = (node: ValueNode): any => {
			switch (node.kind) {
				case 'Variable':
					return variableValues[node.name.value];
				case 'ListValue':
					return node.values.map(parse);
				case 'ObjectValue':
					return Object.fromEntries(node.fields.map((node) => [node.name.value, parse(node.value)]));
				case 'NullValue':
					return null;
				case 'StringValue':
					return String(node.value);
				case 'IntValue':
				case 'FloatValue':
					return Number(node.value);
				case 'BooleanValue':
					return Boolean(node.value);
				case 'EnumValue':
				default:
					return 'value' in node ? node.value : null;
			}
		};

		const argsObject = Object.fromEntries(args['map']((arg) => [arg.name.value, parse(arg.value)]));

		return argsObject;
	}

	/**
	 * Get a Directus Query object from the parsed arguments (rawQuery) and GraphQL AST selectionSet. Converts SelectionSet into
	 * Directus' `fields` query for use in the resolver. Also applies variables where appropriate.
	 */
	getQuery(
		rawQuery: Query,
		selections: readonly SelectionNode[],
		variableValues: GraphQLResolveInfo['variableValues']
	): Query {
		const query: Query = sanitizeQuery(rawQuery, this.accountability);

		const parseAliases = (selections: readonly SelectionNode[]) => {
			const aliases: Record<string, string> = {};

			for (const selection of selections) {
				if (selection.kind !== 'Field') continue;

				if (selection.alias?.value) {
					aliases[selection.alias.value] = selection.name.value;
				}
			}

			return aliases;
		};

		const parseFields = (selections: readonly SelectionNode[], parent?: string): string[] => {
			const fields: string[] = [];

			for (let selection of selections) {
				if ((selection.kind === 'Field' || selection.kind === 'InlineFragment') !== true) continue;

				selection = selection as FieldNode | InlineFragmentNode;

				let current: string;
				let currentAlias: string | null = null;

				// Union type (Many-to-Any)
				if (selection.kind === 'InlineFragment') {
					if (selection.typeCondition!.name.value.startsWith('__')) continue;

					current = `${parent}:${selection.typeCondition!.name.value}`;
				}
				// Any other field type
				else {
					// filter out graphql pointers, like __typename
					if (selection.name.value.startsWith('__')) continue;

					current = selection.name.value;

					if (selection.alias) {
						currentAlias = selection.alias.value;
					}

					if (parent) {
						current = `${parent}.${current}`;

						if (currentAlias) {
							currentAlias = `${parent}.${currentAlias}`;

							// add nested aliases into deep query
							if (selection.selectionSet) {
								if (!query.deep) query.deep = {};

								set(
									query.deep,
									parent,
									merge({}, get(query.deep, parent), { _alias: { [selection.alias!.value]: selection.name.value } })
								);
							}
						}
					}
				}

				if (selection.selectionSet) {
					let children: string[];

					if (current.endsWith('_func')) {
						children = [];

						const rootField = current.slice(0, -5);

						for (const subSelection of selection.selectionSet.selections) {
							if (subSelection.kind !== 'Field') continue;
							if (subSelection.name!.value.startsWith('__')) continue;
							children.push(`${subSelection.name!.value}(${rootField})`);
						}
					} else {
						children = parseFields(selection.selectionSet.selections, currentAlias ?? current);
					}

					fields.push(...children);
				} else {
					fields.push(current);
				}

				if (selection.kind === 'Field' && selection.arguments && selection.arguments.length > 0) {
					if (selection.arguments && selection.arguments.length > 0) {
						if (!query.deep) query.deep = {};

						const args: Record<string, any> = this.parseArgs(selection.arguments, variableValues);

						set(
							query.deep,
							currentAlias ?? current,
							merge(
								{},
								get(query.deep, currentAlias ?? current),
								mapKeys(sanitizeQuery(args, this.accountability), (_value, key) => `_${key}`)
							)
						);
					}
				}
			}

			return uniq(fields);
		};

		query.alias = parseAliases(selections);
		query.fields = parseFields(selections);
		if (query.filter) query.filter = this.replaceFuncs(query.filter);
		query.deep = this.replaceFuncs(query.deep as any) as any;

		validateQuery(query);

		return query;
	}

	/**
	 * Resolve the aggregation query based on the requested aggregated fields
	 */
	getAggregateQuery(rawQuery: Query, selections: readonly SelectionNode[]): Query {
		const query: Query = sanitizeQuery(rawQuery, this.accountability);

		query.aggregate = {};

		for (let aggregationGroup of selections) {
			if ((aggregationGroup.kind === 'Field') !== true) continue;

			aggregationGroup = aggregationGroup as FieldNode;

			// filter out graphql pointers, like __typename
			if (aggregationGroup.name.value.startsWith('__')) continue;

			const aggregateProperty = aggregationGroup.name.value as keyof Aggregate;

			query.aggregate[aggregateProperty] =
				aggregationGroup.selectionSet?.selections
					// filter out graphql pointers, like __typename
					.filter((selectionNode) => !(selectionNode as FieldNode)?.name.value.startsWith('__'))
					.map((selectionNode) => {
						selectionNode = selectionNode as FieldNode;
						return selectionNode.name.value;
					}) ?? [];
		}

		if (query.filter) {
			query.filter = this.replaceFuncs(query.filter);
		}

		validateQuery(query);

		return query;
	}

	/**
	 * Replace functions from GraphQL format to Directus-Filter format
	 */
	replaceFuncs(filter: Filter): Filter {
		return replaceFuncDeep(filter);

		function replaceFuncDeep(filter: Record<string, any>) {
			return transform(filter, (result: Record<string, any>, value, key) => {
				const isFunctionKey =
					typeof key === 'string' && key.endsWith('_func') && FUNCTIONS.includes(Object.keys(value)[0]! as any);

				if (isFunctionKey) {
					const functionName = Object.keys(value)[0]!;
					const fieldName = key.slice(0, -5);

					result[`${functionName}(${fieldName})`] = Object.values(value)[0]!;
				} else {
					result[key] = value?.constructor === Object || value?.constructor === Array ? replaceFuncDeep(value) : value;
				}
			});
		}
	}

	/**
	 * Convert Directus-Exception into a GraphQL format, so it can be returned by GraphQL properly.
	 */
	formatError(error: BaseException | BaseException[]): GraphQLError {
		if (Array.isArray(error)) {
			set(error[0]!, 'extensions.code', error[0]!.code);
			return new GraphQLError(error[0]!.message, undefined, undefined, undefined, undefined, error[0]);
		}

		set(error, 'extensions.code', error.code);
		return new GraphQLError(error.message, undefined, undefined, undefined, undefined, error);
	}

	/**
	 * Select the correct service for the given collection. This allows the individual services to run
	 * their custom checks (f.e. it allows UsersService to prevent updating TFA secret from outside)
	 */
	getService(collection: string): ItemsService {
		const opts = {
			knex: this.knex,
			accountability: this.accountability,
			schema: this.schema,
		};

		switch (collection) {
			case 'directus_activity':
				return new ActivityService(opts);
			case 'directus_files':
				return new FilesService(opts);
			case 'directus_folders':
				return new FoldersService(opts);
			case 'directus_permissions':
				return new PermissionsService(opts);
			case 'directus_presets':
				return new PresetsService(opts);
			case 'directus_notifications':
				return new NotificationsService(opts);
			case 'directus_revisions':
				return new RevisionsService(opts);
			case 'directus_roles':
				return new RolesService(opts);
			case 'directus_settings':
				return new SettingsService(opts);
			case 'directus_users':
				return new UsersService(opts);
			case 'directus_webhooks':
				return new WebhooksService(opts);
			case 'directus_shares':
				return new SharesService(opts);
			case 'directus_flows':
				return new FlowsService(opts);
			case 'directus_operations':
				return new OperationsService(opts);
			default:
				return new ItemsService(collection, opts);
		}
	}

	/**
	 * Replace all fragments in a selectionset for the actual selection set as defined in the fragment
	 * Effectively merges the selections with the fragments used in those selections
	 */
	replaceFragmentsInSelections(
		selections: readonly SelectionNode[] | undefined,
		fragments: Record<string, FragmentDefinitionNode>
	): readonly SelectionNode[] | null {
		if (!selections) return null;

		const result = flatten(
			selections.map((selection) => {
				// Fragments can contains fragments themselves. This allows for nested fragments
				if (selection.kind === 'FragmentSpread') {
					return this.replaceFragmentsInSelections(fragments[selection.name.value]!.selectionSet.selections, fragments);
				}

				// Nested relational fields can also contain fragments
				if ((selection.kind === 'Field' || selection.kind === 'InlineFragment') && selection.selectionSet) {
					selection.selectionSet.selections = this.replaceFragmentsInSelections(
						selection.selectionSet.selections,
						fragments
					) as readonly SelectionNode[];
				}

				return selection;
			})
		).filter((s) => s) as SelectionNode[];

		return result;
	}

	injectSystemResolvers(
		schemaComposer: SchemaComposer<GraphQLParams['contextValue']>,
		{
			CreateCollectionTypes,
			ReadCollectionTypes,
			UpdateCollectionTypes,
			DeleteCollectionTypes,
		}: {
			CreateCollectionTypes: Record<string, ObjectTypeComposer<any, any>>;
			ReadCollectionTypes: Record<string, ObjectTypeComposer<any, any>>;
			UpdateCollectionTypes: Record<string, ObjectTypeComposer<any, any>>;
			DeleteCollectionTypes: Record<string, ObjectTypeComposer<any, any>>;
		},
		schema: {
			create: SchemaOverview;
			read: SchemaOverview;
			update: SchemaOverview;
			delete: SchemaOverview;
		}
	): SchemaComposer<any> {
		const AuthTokens = schemaComposer.createObjectTC({
			name: 'auth_tokens',
			fields: {
				access_token: GraphQLString,
				expires: GraphQLBigInt,
				refresh_token: GraphQLString,
			},
		});

		const AuthMode = new GraphQLEnumType({
			name: 'auth_mode',
			values: {
				json: { value: 'json' },
				cookie: { value: 'cookie' },
			},
		});

		const ServerInfo = schemaComposer.createObjectTC({
			name: 'server_info',
			fields: {
				project: {
					type: new GraphQLObjectType({
						name: 'server_info_project',
						fields: {
							project_name: { type: GraphQLString },
							project_descriptor: { type: GraphQLString },
							project_logo: { type: GraphQLString },
							project_color: { type: GraphQLString },
							default_language: { type: GraphQLString },
							public_foreground: { type: GraphQLString },
							public_background: { type: GraphQLString },
							public_note: { type: GraphQLString },
							custom_css: { type: GraphQLString },
						},
					}),
				},
			},
		});

		if (this.accountability?.user) {
			ServerInfo.addFields({
				rateLimit: env['RATE_LIMITER_ENABLED']
					? {
							type: new GraphQLObjectType({
								name: 'server_info_rate_limit',
								fields: {
									points: { type: GraphQLInt },
									duration: { type: GraphQLInt },
								},
							}),
					  }
					: GraphQLBoolean,
				rateLimitGlobal: env['RATE_LIMITER_GLOBAL_ENABLED']
					? {
							type: new GraphQLObjectType({
								name: 'server_info_rate_limit_global',
								fields: {
									points: { type: GraphQLInt },
									duration: { type: GraphQLInt },
								},
							}),
					  }
					: GraphQLBoolean,
				flows: {
					type: new GraphQLObjectType({
						name: 'server_info_flows',
						fields: {
							execAllowedModules: {
								type: new GraphQLList(GraphQLString),
							},
						},
					}),
				},
			});
		}

		if (this.accountability?.admin === true) {
			ServerInfo.addFields({
				directus: {
					type: new GraphQLObjectType({
						name: 'server_info_directus',
						fields: {
							version: {
								type: GraphQLString,
							},
						},
					}),
				},
				node: {
					type: new GraphQLObjectType({
						name: 'server_info_node',
						fields: {
							version: {
								type: GraphQLString,
							},
							uptime: {
								type: GraphQLInt,
							},
						},
					}),
				},
				os: {
					type: new GraphQLObjectType({
						name: 'server_info_os',
						fields: {
							type: {
								type: GraphQLString,
							},
							version: {
								type: GraphQLString,
							},
							uptime: {
								type: GraphQLInt,
							},
							totalmem: {
								type: GraphQLInt,
							},
						},
					}),
				},
			});
		}

		/** Globally available query */
		schemaComposer.Query.addFields({
			extensions: {
				type: schemaComposer.createObjectTC({
					name: 'extensions',
					fields: {
						interfaces: new GraphQLList(GraphQLString),
						displays: new GraphQLList(GraphQLString),
						layouts: new GraphQLList(GraphQLString),
						modules: new GraphQLList(GraphQLString),
					},
				}),
				resolve: async () => {
					const extensionManager = getExtensionManager();

					return {
						interfaces: extensionManager.getExtensionsList('interface'),
						displays: extensionManager.getExtensionsList('display'),
						layouts: extensionManager.getExtensionsList('layout'),
						modules: extensionManager.getExtensionsList('module'),
					};
				},
			},
			server_specs_oas: {
				type: GraphQLJSON,
				resolve: async () => {
					const service = new SpecificationService({ schema: this.schema, accountability: this.accountability });
					return await service.oas.generate();
				},
			},
			server_specs_graphql: {
				type: GraphQLString,
				args: {
					scope: new GraphQLEnumType({
						name: 'graphql_sdl_scope',
						values: {
							items: { value: 'items' },
							system: { value: 'system' },
						},
					}),
				},
				resolve: async (_, args) => {
					const service = new GraphQLService({
						schema: this.schema,
						accountability: this.accountability,
						scope: args['scope'] ?? 'items',
					});

					return service.getSchema('sdl');
				},
			},
			server_ping: {
				type: GraphQLString,
				resolve: () => 'pong',
			},
			server_info: {
				type: ServerInfo,
				resolve: async () => {
					const service = new ServerService({
						accountability: this.accountability,
						schema: this.schema,
					});

					return await service.serverInfo();
				},
			},
			server_health: {
				type: GraphQLJSON,
				resolve: async () => {
					const service = new ServerService({
						accountability: this.accountability,
						schema: this.schema,
					});

					return await service.health();
				},
			},
		});

		const Collection = schemaComposer.createObjectTC({
			name: 'directus_collections',
		});

		const Field = schemaComposer.createObjectTC({
			name: 'directus_fields',
		});

		const Relation = schemaComposer.createObjectTC({
			name: 'directus_relations',
		});

		/**
		 * Globally available mutations
		 */
		schemaComposer.Mutation.addFields({
			auth_login: {
				type: AuthTokens,
				args: {
					email: new GraphQLNonNull(GraphQLString),
					password: new GraphQLNonNull(GraphQLString),
					mode: AuthMode,
					otp: GraphQLString,
				},
				resolve: async (_, args, { req, res }) => {
					const accountability: Accountability = { role: null };

					if (req?.ip) accountability.ip = req.ip;

					const userAgent = req?.get('user-agent');
					if (userAgent) accountability.userAgent = userAgent;

					const origin = req?.get('origin');
					if (origin) accountability.origin = origin;

					const authenticationService = new AuthenticationService({
						accountability: accountability,
						schema: this.schema,
					});

					const result = await authenticationService.login(DEFAULT_AUTH_PROVIDER, args, args?.otp);

					if (args['mode'] === 'cookie') {
						res?.cookie(env['REFRESH_TOKEN_COOKIE_NAME'], result['refreshToken'], {
							httpOnly: true,
							domain: env['REFRESH_TOKEN_COOKIE_DOMAIN'],
							maxAge: getMilliseconds(env['REFRESH_TOKEN_TTL']),
							secure: env['REFRESH_TOKEN_COOKIE_SECURE'] ?? false,
							sameSite: (env['REFRESH_TOKEN_COOKIE_SAME_SITE'] as 'lax' | 'strict' | 'none') || 'strict',
						});
					}

					return {
						access_token: result['accessToken'],
						expires: result['expires'],
						refresh_token: result['refreshToken'],
					};
				},
			},
			auth_refresh: {
				type: AuthTokens,
				args: {
					refresh_token: GraphQLString,
					mode: AuthMode,
				},
				resolve: async (_, args, { req, res }) => {
					const accountability: Accountability = { role: null };

					if (req?.ip) accountability.ip = req.ip;

					const userAgent = req?.get('user-agent');
					if (userAgent) accountability.userAgent = userAgent;

					const origin = req?.get('origin');
					if (origin) accountability.origin = origin;

					const authenticationService = new AuthenticationService({
						accountability: accountability,
						schema: this.schema,
					});

					const currentRefreshToken = args['refresh_token'] || req?.cookies[env['REFRESH_TOKEN_COOKIE_NAME']];

					if (!currentRefreshToken) {
						throw new InvalidPayloadException(`"refresh_token" is required in either the JSON payload or Cookie`);
					}

					const result = await authenticationService.refresh(currentRefreshToken);

					if (args['mode'] === 'cookie') {
						res?.cookie(env['REFRESH_TOKEN_COOKIE_NAME'], result['refreshToken'], {
							httpOnly: true,
							domain: env['REFRESH_TOKEN_COOKIE_DOMAIN'],
							maxAge: getMilliseconds(env['REFRESH_TOKEN_TTL']),
							secure: env['REFRESH_TOKEN_COOKIE_SECURE'] ?? false,
							sameSite: (env['REFRESH_TOKEN_COOKIE_SAME_SITE'] as 'lax' | 'strict' | 'none') || 'strict',
						});
					}

					return {
						access_token: result['accessToken'],
						expires: result['expires'],
						refresh_token: result['refreshToken'],
					};
				},
			},
			auth_logout: {
				type: GraphQLBoolean,
				args: {
					refresh_token: GraphQLString,
				},
				resolve: async (_, args, { req }) => {
					const accountability: Accountability = { role: null };

					if (req?.ip) accountability.ip = req.ip;

					const userAgent = req?.get('user-agent');
					if (userAgent) accountability.userAgent = userAgent;

					const origin = req?.get('origin');
					if (origin) accountability.origin = origin;

					const authenticationService = new AuthenticationService({
						accountability: accountability,
						schema: this.schema,
					});

					const currentRefreshToken = args['refresh_token'] || req?.cookies[env['REFRESH_TOKEN_COOKIE_NAME']];

					if (!currentRefreshToken) {
						throw new InvalidPayloadException(`"refresh_token" is required in either the JSON payload or Cookie`);
					}

					await authenticationService.logout(currentRefreshToken);
					return true;
				},
			},
			auth_password_request: {
				type: GraphQLBoolean,
				args: {
					email: new GraphQLNonNull(GraphQLString),
					reset_url: GraphQLString,
				},
				resolve: async (_, args, { req }) => {
					const accountability: Accountability = { role: null };

					if (req?.ip) accountability.ip = req.ip;

					const userAgent = req?.get('user-agent');
					if (userAgent) accountability.userAgent = userAgent;

					const origin = req?.get('origin');
					if (origin) accountability.origin = origin;
					const service = new UsersService({ accountability, schema: this.schema });

					try {
						await service.requestPasswordReset(args['email'], args['reset_url'] || null);
					} catch (err: any) {
						if (err instanceof InvalidPayloadException) {
							throw err;
						}
					}

					return true;
				},
			},
			auth_password_reset: {
				type: GraphQLBoolean,
				args: {
					token: new GraphQLNonNull(GraphQLString),
					password: new GraphQLNonNull(GraphQLString),
				},
				resolve: async (_, args, { req }) => {
					const accountability: Accountability = { role: null };

					if (req?.ip) accountability.ip = req.ip;

					const userAgent = req?.get('user-agent');
					if (userAgent) accountability.userAgent = userAgent;

					const origin = req?.get('origin');
					if (origin) accountability.origin = origin;

					const service = new UsersService({ accountability, schema: this.schema });
					await service.resetPassword(args['token'], args['password']);
					return true;
				},
			},
			users_me_tfa_generate: {
				type: new GraphQLObjectType({
					name: 'users_me_tfa_generate_data',
					fields: {
						secret: { type: GraphQLString },
						otpauth_url: { type: GraphQLString },
					},
				}),
				args: {
					password: new GraphQLNonNull(GraphQLString),
				},
				resolve: async (_, args) => {
					if (!this.accountability?.user) return null;

					const service = new TFAService({
						accountability: this.accountability,
						schema: this.schema,
					});

					const authService = new AuthenticationService({
						accountability: this.accountability,
						schema: this.schema,
					});

					await authService.verifyPassword(this.accountability.user, args['password']);
					const { url, secret } = await service.generateTFA(this.accountability.user);
					return { secret, otpauth_url: url };
				},
			},
			users_me_tfa_enable: {
				type: GraphQLBoolean,
				args: {
					otp: new GraphQLNonNull(GraphQLString),
					secret: new GraphQLNonNull(GraphQLString),
				},
				resolve: async (_, args) => {
					if (!this.accountability?.user) return null;

					const service = new TFAService({
						accountability: this.accountability,
						schema: this.schema,
					});

					await service.enableTFA(this.accountability.user, args['otp'], args['secret']);
					return true;
				},
			},
			users_me_tfa_disable: {
				type: GraphQLBoolean,
				args: {
					otp: new GraphQLNonNull(GraphQLString),
				},
				resolve: async (_, args) => {
					if (!this.accountability?.user) return null;

					const service = new TFAService({
						accountability: this.accountability,
						schema: this.schema,
					});

					const otpValid = await service.verifyOTP(this.accountability.user, args['otp']);

					if (otpValid === false) {
						throw new InvalidPayloadException(`"otp" is invalid`);
					}

					await service.disableTFA(this.accountability.user);
					return true;
				},
			},
			utils_random_string: {
				type: GraphQLString,
				args: {
					length: GraphQLInt,
				},
				resolve: async (_, args) => {
					const { nanoid } = await import('nanoid');

					if (args['length'] && Number(args['length']) > 500) {
						throw new InvalidPayloadException(`"length" can't be more than 500 characters`);
					}

					return nanoid(args['length'] ? Number(args['length']) : 32);
				},
			},
			utils_hash_generate: {
				type: GraphQLString,
				args: {
					string: new GraphQLNonNull(GraphQLString),
				},
				resolve: async (_, args) => {
					return await generateHash(args['string']);
				},
			},
			utils_hash_verify: {
				type: GraphQLBoolean,
				args: {
					string: new GraphQLNonNull(GraphQLString),
					hash: new GraphQLNonNull(GraphQLString),
				},
				resolve: async (_, args) => {
					return await argon2.verify(args['hash'], args['string']);
				},
			},
			utils_sort: {
				type: GraphQLBoolean,
				args: {
					collection: new GraphQLNonNull(GraphQLString),
					item: new GraphQLNonNull(GraphQLID),
					to: new GraphQLNonNull(GraphQLID),
				},
				resolve: async (_, args) => {
					const service = new UtilsService({
						accountability: this.accountability,
						schema: this.schema,
					});

					const { item, to } = args;
					await service.sort(args['collection'], { item, to });
					return true;
				},
			},
			utils_revert: {
				type: GraphQLBoolean,
				args: {
					revision: new GraphQLNonNull(GraphQLID),
				},
				resolve: async (_, args) => {
					const service = new RevisionsService({
						accountability: this.accountability,
						schema: this.schema,
					});

					await service.revert(args['revision']);
					return true;
				},
			},
			utils_cache_clear: {
				type: GraphQLVoid,
				resolve: async () => {
					if (this.accountability?.admin !== true) {
						throw new ForbiddenException();
					}

					const { cache } = getCache();

					await cache?.clear();
					await clearSystemCache();

					return;
				},
			},
			users_invite_accept: {
				type: GraphQLBoolean,
				args: {
					token: new GraphQLNonNull(GraphQLString),
					password: new GraphQLNonNull(GraphQLString),
				},
				resolve: async (_, args) => {
					const service = new UsersService({
						accountability: this.accountability,
						schema: this.schema,
					});

					await service.acceptInvite(args['token'], args['password']);
					return true;
				},
			},
		});

		if ('directus_collections' in schema.read.collections) {
			Collection.addFields({
				collection: GraphQLString,
				meta: schemaComposer.createObjectTC({
					name: 'directus_collections_meta',
					fields: Object.values(schema.read.collections['directus_collections']!.fields).reduce((acc, field) => {
						acc[field.field] = {
							type: field.nullable
								? getGraphQLType(field.type, field.special)
								: new GraphQLNonNull(getGraphQLType(field.type, field.special)),
							description: field.note,
						} as ObjectTypeComposerFieldConfigDefinition<any, any, any>;

						return acc;
					}, {} as ObjectTypeComposerFieldConfigAsObjectDefinition<any, any>),
				}),
				schema: schemaComposer.createObjectTC({
					name: 'directus_collections_schema',
					fields: {
						name: GraphQLString,
						comment: GraphQLString,
					},
				}),
			});

			schemaComposer.Query.addFields({
				collections: {
					type: new GraphQLNonNull(new GraphQLList(new GraphQLNonNull(Collection.getType()))),
					resolve: async () => {
						const collectionsService = new CollectionsService({
							accountability: this.accountability,
							schema: this.schema,
						});

						return await collectionsService.readByQuery();
					},
				},

				collections_by_name: {
					type: Collection,
					args: {
						name: new GraphQLNonNull(GraphQLString),
					},
					resolve: async (_, args) => {
						const collectionsService = new CollectionsService({
							accountability: this.accountability,
							schema: this.schema,
						});

						return await collectionsService.readOne(args['name']);
					},
				},
			});
		}

		if ('directus_fields' in schema.read.collections) {
			Field.addFields({
				collection: GraphQLString,
				field: GraphQLString,
				type: GraphQLString,
				meta: schemaComposer.createObjectTC({
					name: 'directus_fields_meta',
					fields: Object.values(schema.read.collections['directus_fields']!.fields).reduce((acc, field) => {
						acc[field.field] = {
							type: field.nullable
								? getGraphQLType(field.type, field.special)
								: new GraphQLNonNull(getGraphQLType(field.type, field.special)),
							description: field.note,
						} as ObjectTypeComposerFieldConfigDefinition<any, any, any>;

						return acc;
					}, {} as ObjectTypeComposerFieldConfigAsObjectDefinition<any, any>),
				}),
				schema: schemaComposer.createObjectTC({
					name: 'directus_fields_schema',
					fields: {
						name: GraphQLString,
						table: GraphQLString,
						data_type: GraphQLString,
						default_value: GraphQLString,
						max_length: GraphQLInt,
						numeric_precision: GraphQLInt,
						numeric_scale: GraphQLInt,
						is_nullable: GraphQLBoolean,
						is_unique: GraphQLBoolean,
						is_primary_key: GraphQLBoolean,
						has_auto_increment: GraphQLBoolean,
						foreign_key_column: GraphQLString,
						foreign_key_table: GraphQLString,
						comment: GraphQLString,
					},
				}),
			});

			schemaComposer.Query.addFields({
				fields: {
					type: new GraphQLNonNull(new GraphQLList(new GraphQLNonNull(Field.getType()))),
					resolve: async () => {
						const service = new FieldsService({
							accountability: this.accountability,
							schema: this.schema,
						});

						return await service.readAll();
					},
				},
				fields_in_collection: {
					type: new GraphQLNonNull(new GraphQLList(new GraphQLNonNull(Field.getType()))),
					args: {
						collection: new GraphQLNonNull(GraphQLString),
					},
					resolve: async (_, args) => {
						const service = new FieldsService({
							accountability: this.accountability,
							schema: this.schema,
						});

						return await service.readAll(args['collection']);
					},
				},
				fields_by_name: {
					type: Field,
					args: {
						collection: new GraphQLNonNull(GraphQLString),
						field: new GraphQLNonNull(GraphQLString),
					},
					resolve: async (_, args) => {
						const service = new FieldsService({
							accountability: this.accountability,
							schema: this.schema,
						});

						return await service.readOne(args['collection'], args['field']);
					},
				},
			});
		}

		if ('directus_relations' in schema.read.collections) {
			Relation.addFields({
				collection: GraphQLString,
				field: GraphQLString,
				related_collection: GraphQLString,
				schema: schemaComposer.createObjectTC({
					name: 'directus_relations_schema',
					fields: {
						table: new GraphQLNonNull(GraphQLString),
						column: new GraphQLNonNull(GraphQLString),
						foreign_key_table: new GraphQLNonNull(GraphQLString),
						foreign_key_column: new GraphQLNonNull(GraphQLString),
						constraint_name: GraphQLString,
						on_update: new GraphQLNonNull(GraphQLString),
						on_delete: new GraphQLNonNull(GraphQLString),
					},
				}),
				meta: schemaComposer.createObjectTC({
					name: 'directus_relations_meta',
					fields: Object.values(schema.read.collections['directus_relations']!.fields).reduce((acc, field) => {
						acc[field.field] = {
							type: getGraphQLType(field.type, field.special),
							description: field.note,
						} as ObjectTypeComposerFieldConfigDefinition<any, any, any>;

						return acc;
					}, {} as ObjectTypeComposerFieldConfigAsObjectDefinition<any, any>),
				}),
			});

			schemaComposer.Query.addFields({
				relations: {
					type: new GraphQLNonNull(new GraphQLList(new GraphQLNonNull(Relation.getType()))),
					resolve: async () => {
						const service = new RelationsService({
							accountability: this.accountability,
							schema: this.schema,
						});

						return await service.readAll();
					},
				},
				relations_in_collection: {
					type: new GraphQLNonNull(new GraphQLList(new GraphQLNonNull(Relation.getType()))),
					args: {
						collection: new GraphQLNonNull(GraphQLString),
					},
					resolve: async (_, args) => {
						const service = new RelationsService({
							accountability: this.accountability,
							schema: this.schema,
						});

						return await service.readAll(args['collection']);
					},
				},
				relations_by_name: {
					type: Relation,
					args: {
						collection: new GraphQLNonNull(GraphQLString),
						field: new GraphQLNonNull(GraphQLString),
					},
					resolve: async (_, args) => {
						const service = new RelationsService({
							accountability: this.accountability,
							schema: this.schema,
						});

						return await service.readOne(args['collection'], args['field']);
					},
				},
			});
		}

		if (this.accountability?.admin === true) {
			schemaComposer.Mutation.addFields({
				create_collections_item: {
					type: Collection,
					args: {
						data: toInputObjectType(Collection.clone('create_directus_collections'), {
							postfix: '_input',
						}).addFields({
							fields: [
								toInputObjectType(Field.clone('create_directus_collections_fields'), { postfix: '_input' }).NonNull,
							],
						}).NonNull,
					},
					resolve: async (_, args) => {
						const collectionsService = new CollectionsService({
							accountability: this.accountability,
							schema: this.schema,
						});

						const collectionKey = await collectionsService.createOne(args['data']);
						return await collectionsService.readOne(collectionKey);
					},
				},
				update_collections_item: {
					type: Collection,
					args: {
						collection: new GraphQLNonNull(GraphQLString),
						data: toInputObjectType(Collection.clone('update_directus_collections'), {
							postfix: '_input',
						}).removeField(['collection', 'schema']).NonNull,
					},
					resolve: async (_, args) => {
						const collectionsService = new CollectionsService({
							accountability: this.accountability,
							schema: this.schema,
						});

						const collectionKey = await collectionsService.updateOne(args['collection'], args['data']);
						return await collectionsService.readOne(collectionKey);
					},
				},
				delete_collections_item: {
					type: schemaComposer.createObjectTC({
						name: 'delete_collection',
						fields: {
							collection: GraphQLString,
						},
					}),
					args: {
						collection: new GraphQLNonNull(GraphQLString),
					},
					resolve: async (_, args) => {
						const collectionsService = new CollectionsService({
							accountability: this.accountability,
							schema: this.schema,
						});

						await collectionsService.deleteOne(args['collection']);
						return { collection: args['collection'] };
					},
				},
			});

			schemaComposer.Mutation.addFields({
				create_fields_item: {
					type: Field,
					args: {
						collection: new GraphQLNonNull(GraphQLString),
						data: toInputObjectType(Field.clone('create_directus_fields'), { postfix: '_input' }).NonNull,
					},
					resolve: async (_, args) => {
						const service = new FieldsService({
							accountability: this.accountability,
							schema: this.schema,
						});

						await service.createField(args['collection'], args['data']);
						return await service.readOne(args['collection'], args['data'].field);
					},
				},
				update_fields_item: {
					type: Field,
					args: {
						collection: new GraphQLNonNull(GraphQLString),
						field: new GraphQLNonNull(GraphQLString),
						data: toInputObjectType(Field.clone('update_directus_fields'), { postfix: '_input' }).NonNull,
					},
					resolve: async (_, args) => {
						const service = new FieldsService({
							accountability: this.accountability,
							schema: this.schema,
						});

						await service.updateField(args['collection'], {
							...args['data'],
							field: args['field'],
						});

						return await service.readOne(args['collection'], args['data'].field);
					},
				},
				delete_fields_item: {
					type: schemaComposer.createObjectTC({
						name: 'delete_field',
						fields: {
							collection: GraphQLString,
							field: GraphQLString,
						},
					}),
					args: {
						collection: new GraphQLNonNull(GraphQLString),
						field: new GraphQLNonNull(GraphQLString),
					},
					resolve: async (_, args) => {
						const service = new FieldsService({
							accountability: this.accountability,
							schema: this.schema,
						});

						await service.deleteField(args['collection'], args['field']);
						const { collection, field } = args;
						return { collection, field };
					},
				},
			});

			schemaComposer.Mutation.addFields({
				create_relations_item: {
					type: Relation,
					args: {
						data: toInputObjectType(Relation.clone('create_directus_relations'), { postfix: '_input' }).NonNull,
					},
					resolve: async (_, args) => {
						const relationsService = new RelationsService({
							accountability: this.accountability,
							schema: this.schema,
						});

						await relationsService.createOne(args['data']);
						return await relationsService.readOne(args['data'].collection, args['data'].field);
					},
				},
				update_relations_item: {
					type: Relation,
					args: {
						collection: new GraphQLNonNull(GraphQLString),
						field: new GraphQLNonNull(GraphQLString),
						data: toInputObjectType(Relation.clone('update_directus_relations'), { postfix: '_input' }).NonNull,
					},
					resolve: async (_, args) => {
						const relationsService = new RelationsService({
							accountability: this.accountability,
							schema: this.schema,
						});

						await relationsService.updateOne(args['collection'], args['field'], args['data']);
						return await relationsService.readOne(args['data'].collection, args['data'].field);
					},
				},
				delete_relations_item: {
					type: schemaComposer.createObjectTC({
						name: 'delete_relation',
						fields: {
							collection: GraphQLString,
							field: GraphQLString,
						},
					}),
					args: {
						collection: new GraphQLNonNull(GraphQLString),
						field: new GraphQLNonNull(GraphQLString),
					},
					resolve: async (_, args) => {
						const relationsService = new RelationsService({
							accountability: this.accountability,
							schema: this.schema,
						});

						await relationsService.deleteOne(args['collection'], args['field']);
						return { collection: args['collection'], field: args['field'] };
					},
				},
			});
		}

		if ('directus_users' in schema.read.collections) {
			schemaComposer.Query.addFields({
				users_me: {
					type: ReadCollectionTypes['directus_users']!,
					resolve: async (_, args, __, info) => {
						if (!this.accountability?.user) return null;
						const service = new UsersService({ schema: this.schema, accountability: this.accountability });

						const selections = this.replaceFragmentsInSelections(
							info.fieldNodes[0]?.selectionSet?.selections,
							info.fragments
						);

						const query = this.getQuery(args, selections || [], info.variableValues);

						return await service.readOne(this.accountability.user, query);
					},
				},
			});
		}

		if ('directus_users' in schema.update.collections && this.accountability?.user) {
			schemaComposer.Mutation.addFields({
				update_users_me: {
					type: ReadCollectionTypes['directus_users']!,
					args: {
						data: toInputObjectType(UpdateCollectionTypes['directus_users']!),
					},
					resolve: async (_, args, __, info) => {
						if (!this.accountability?.user) return null;

						const service = new UsersService({
							schema: this.schema,
							accountability: this.accountability,
						});

						await service.updateOne(this.accountability.user, args['data']);

						if ('directus_users' in ReadCollectionTypes) {
							const selections = this.replaceFragmentsInSelections(
								info.fieldNodes[0]?.selectionSet?.selections,
								info.fragments
							);

							const query = this.getQuery(args, selections || [], info.variableValues);

							return await service.readOne(this.accountability.user, query);
						}

						return true;
					},
				},
			});
		}

		if ('directus_activity' in schema.create.collections) {
			schemaComposer.Mutation.addFields({
				create_comment: {
					type: ReadCollectionTypes['directus_activity'] ?? GraphQLBoolean,
					args: {
						collection: new GraphQLNonNull(GraphQLString),
						item: new GraphQLNonNull(GraphQLID),
						comment: new GraphQLNonNull(GraphQLString),
					},
					resolve: async (_, args, __, info) => {
						const service = new ActivityService({
							accountability: this.accountability,
							schema: this.schema,
						});

						const primaryKey = await service.createOne({
							...args,
							action: Action.COMMENT,
							user: this.accountability?.user,
							ip: this.accountability?.ip,
							user_agent: this.accountability?.userAgent,
							origin: this.accountability?.origin,
						});

						if ('directus_activity' in ReadCollectionTypes) {
							const selections = this.replaceFragmentsInSelections(
								info.fieldNodes[0]?.selectionSet?.selections,
								info.fragments
							);

							const query = this.getQuery(args, selections || [], info.variableValues);

							return await service.readOne(primaryKey, query);
						}

						return true;
					},
				},
			});
		}

		if ('directus_activity' in schema.update.collections) {
			schemaComposer.Mutation.addFields({
				update_comment: {
					type: ReadCollectionTypes['directus_activity'] ?? GraphQLBoolean,
					args: {
						id: new GraphQLNonNull(GraphQLID),
						comment: new GraphQLNonNull(GraphQLString),
					},
					resolve: async (_, args, __, info) => {
						const service = new ActivityService({
							accountability: this.accountability,
							schema: this.schema,
						});

						const primaryKey = await service.updateOne(args['id'], { comment: args['comment'] });

						if ('directus_activity' in ReadCollectionTypes) {
							const selections = this.replaceFragmentsInSelections(
								info.fieldNodes[0]?.selectionSet?.selections,
								info.fragments
							);

							const query = this.getQuery(args, selections || [], info.variableValues);

							return await service.readOne(primaryKey, query);
						}

						return true;
					},
				},
			});
		}

		if ('directus_activity' in schema.delete.collections) {
			schemaComposer.Mutation.addFields({
				delete_comment: {
					type: DeleteCollectionTypes['one']!,
					args: {
						id: new GraphQLNonNull(GraphQLID),
					},
					resolve: async (_, args) => {
						const service = new ActivityService({
							accountability: this.accountability,
							schema: this.schema,
						});

						await service.deleteOne(args['id']);
						return { id: args['id'] };
					},
				},
			});
		}

		if ('directus_files' in schema.create.collections) {
			schemaComposer.Mutation.addFields({
				import_file: {
					type: ReadCollectionTypes['directus_files'] ?? GraphQLBoolean,
					args: {
						url: new GraphQLNonNull(GraphQLString),
						data: toInputObjectType(CreateCollectionTypes['directus_files']!).setTypeName(
							'create_directus_files_input'
						),
					},
					resolve: async (_, args, __, info) => {
						const service = new FilesService({
							accountability: this.accountability,
							schema: this.schema,
						});

						const primaryKey = await service.importOne(args['url'], args['data']);

						if ('directus_files' in ReadCollectionTypes) {
							const selections = this.replaceFragmentsInSelections(
								info.fieldNodes[0]?.selectionSet?.selections,
								info.fragments
							);

							const query = this.getQuery(args, selections || [], info.variableValues);
							return await service.readOne(primaryKey, query);
						}

						return true;
					},
				},
			});
		}

		if ('directus_users' in schema.create.collections) {
			schemaComposer.Mutation.addFields({
				users_invite: {
					type: GraphQLBoolean,
					args: {
						email: new GraphQLNonNull(GraphQLString),
						role: new GraphQLNonNull(GraphQLString),
						invite_url: GraphQLString,
					},
					resolve: async (_, args) => {
						const service = new UsersService({
							accountability: this.accountability,
							schema: this.schema,
						});

						await service.inviteUser(args['email'], args['role'], args['invite_url'] || null);
						return true;
					},
				},
			});
		}

		return schemaComposer;
	}
}<|MERGE_RESOLUTION|>--- conflicted
+++ resolved
@@ -157,16 +157,11 @@
 		const formattedResult: FormattedExecutionResult = {};
 
 		if (result['data']) formattedResult.data = result['data'];
-<<<<<<< HEAD
-		if (result['errors'])
-			formattedResult.errors = result['errors'].map((error) => processError(this.accountability, error));
-=======
 
 		if (result['errors']) {
 			formattedResult.errors = result['errors'].map((error) => processError(this.accountability, error));
 		}
 
->>>>>>> d16c3896
 		if (result['extensions']) formattedResult.extensions = result['extensions'];
 
 		return formattedResult;
@@ -1001,7 +996,6 @@
 						return result;
 					},
 				};
-<<<<<<< HEAD
 
 				if (collection.singleton === false) {
 					resolver.args = {
@@ -1024,30 +1018,6 @@
 					};
 				}
 
-=======
-
-				if (collection.singleton === false) {
-					resolver.args = {
-						filter: ReadableCollectionFilterTypes[collection.collection]!,
-						sort: {
-							type: new GraphQLList(GraphQLString),
-						},
-						limit: {
-							type: GraphQLInt,
-						},
-						offset: {
-							type: GraphQLInt,
-						},
-						page: {
-							type: GraphQLInt,
-						},
-						search: {
-							type: GraphQLString,
-						},
-					};
-				}
-
->>>>>>> d16c3896
 				ReadCollectionTypes[collection.collection]!.addResolver(resolver);
 
 				ReadCollectionTypes[collection.collection]!.addResolver({
