--- conflicted
+++ resolved
@@ -3353,102 +3353,6 @@
 			});
 		}
 
-<<<<<<< HEAD
-=======
-		if ('directus_activity' in schema.create.collections) {
-			schemaComposer.Mutation.addFields({
-				create_comment: {
-					type: ReadCollectionTypes['directus_activity'] ?? GraphQLBoolean,
-					args: {
-						collection: new GraphQLNonNull(GraphQLString),
-						item: new GraphQLNonNull(GraphQLID),
-						comment: new GraphQLNonNull(GraphQLString),
-					},
-					resolve: async (_, args, __, info) => {
-						const service = new CommentsService({
-							accountability: this.accountability,
-							schema: this.schema,
-							serviceOrigin: 'activity',
-						});
-
-						const primaryKey = await service.createOne({
-							...args,
-						});
-
-						if ('directus_activity' in ReadCollectionTypes) {
-							const selections = this.replaceFragmentsInSelections(
-								info.fieldNodes[0]?.selectionSet?.selections,
-								info.fragments,
-							);
-
-							const query = this.getQuery(args, selections || [], info.variableValues);
-
-							return await service.readOne(primaryKey, query);
-						}
-
-						return true;
-					},
-				},
-			});
-		}
-
-		if ('directus_activity' in schema.update.collections) {
-			schemaComposer.Mutation.addFields({
-				update_comment: {
-					type: ReadCollectionTypes['directus_activity'] ?? GraphQLBoolean,
-					args: {
-						id: new GraphQLNonNull(GraphQLID),
-						comment: new GraphQLNonNull(GraphQLString),
-					},
-					resolve: async (_, args, __, info) => {
-						const commentsService = new CommentsService({
-							accountability: this.accountability,
-							schema: this.schema,
-							serviceOrigin: 'activity',
-						});
-
-						const primaryKey = await commentsService.updateOne(args['id'], { comment: args['comment'] });
-
-						if ('directus_activity' in ReadCollectionTypes) {
-							const selections = this.replaceFragmentsInSelections(
-								info.fieldNodes[0]?.selectionSet?.selections,
-								info.fragments,
-							);
-
-							const query = this.getQuery(args, selections || [], info.variableValues);
-
-							return { ...(await commentsService.readOne(primaryKey, query)), id: args['id'] };
-						}
-
-						return true;
-					},
-				},
-			});
-		}
-
-		if ('directus_activity' in schema.delete.collections) {
-			schemaComposer.Mutation.addFields({
-				delete_comment: {
-					type: DeleteCollectionTypes['one']!,
-					args: {
-						id: new GraphQLNonNull(GraphQLID),
-					},
-					resolve: async (_, args) => {
-						const commentsService = new CommentsService({
-							accountability: this.accountability,
-							schema: this.schema,
-							serviceOrigin: 'activity',
-						});
-
-						await commentsService.deleteOne(args['id']);
-
-						return { id: args['id'] };
-					},
-				},
-			});
-		}
-
->>>>>>> 189fcb24
 		if ('directus_files' in schema.create.collections) {
 			schemaComposer.Mutation.addFields({
 				import_file: {
