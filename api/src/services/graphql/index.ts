--- conflicted
+++ resolved
@@ -1720,7 +1720,6 @@
 	 */
 	formatError(error: BaseException | BaseException[]): GraphQLError {
 		if (Array.isArray(error)) {
-<<<<<<< HEAD
 			if (error[0].extensions) {
 				error[0].extensions.code = error[0].code;
 			} else {
@@ -1740,12 +1739,6 @@
 			};
 		}
 
-=======
-			error[0]!.extensions['code'] = error[0]!.code;
-			return new GraphQLError(error[0]!.message, undefined, undefined, undefined, undefined, error[0]);
-		}
-		error.extensions['code'] = error.code;
->>>>>>> 08282b55
 		return new GraphQLError(error.message, undefined, undefined, undefined, undefined, error);
 	}
 
