--- conflicted
+++ resolved
@@ -43,12 +43,8 @@
 } from 'graphql-compose';
 import { Knex } from 'knex';
 import { flatten, get, mapKeys, merge, omit, pick, set, transform, uniq } from 'lodash';
-<<<<<<< HEAD
 import ms from 'ms';
 import { getCache } from '../../cache';
-=======
-import { clearSystemCache, getCache } from '../../cache';
->>>>>>> 73e239c4
 import { DEFAULT_AUTH_PROVIDER, GENERATE_SPECIAL } from '../../constants';
 import getDatabase from '../../database';
 import env from '../../env';
@@ -91,14 +87,7 @@
 import { GraphQLVoid } from './types/void';
 
 import { FUNCTIONS } from '@directus/shared/constants';
-<<<<<<< HEAD
 import { clearSystemCache } from '../../utils/clearSystemCache';
-=======
-import { getMilliseconds } from '../../utils/get-milliseconds';
-import { GraphQLBigInt } from './types/bigint';
-import { GraphQLHash } from './types/hash';
-import { addPathToValidationError } from './utils/add-path-to-validation-error';
->>>>>>> 73e239c4
 
 const validationRules = Array.from(specifiedRules);
 
