import { FUNCTIONS } from '@directus/shared/constants';
import type { BaseException } from '@directus/shared/exceptions';
import { Accountability, Action, Aggregate, Filter, PrimaryKey, Query, SchemaOverview } from '@directus/shared/types';
import { parseFilterFunctionPath } from '@directus/shared/utils';
import argon2 from 'argon2';
import {
	ArgumentNode,
	execute,
	ExecutionResult,
	FieldNode,
	FormattedExecutionResult,
	FragmentDefinitionNode,
	GraphQLBoolean,
	GraphQLEnumType,
	GraphQLError,
	GraphQLFloat,
	GraphQLID,
	GraphQLInt,
	GraphQLList,
	GraphQLNonNull,
	GraphQLNullableType,
	GraphQLObjectType,
	GraphQLResolveInfo,
	GraphQLScalarType,
	GraphQLSchema,
	GraphQLString,
	GraphQLUnionType,
	InlineFragmentNode,
	NoSchemaIntrospectionCustomRule,
	SelectionNode,
	specifiedRules,
	validate,
	ValueNode,
} from 'graphql';
import {
	GraphQLJSON,
	InputTypeComposer,
	InputTypeComposerFieldConfigMapDefinition,
	ObjectTypeComposer,
	ObjectTypeComposerFieldConfigAsObjectDefinition,
	ObjectTypeComposerFieldConfigDefinition,
	ObjectTypeComposerFieldConfigMapDefinition,
	ResolverDefinition,
	SchemaComposer,
	toInputObjectType,
} from 'graphql-compose';
import type { Knex } from 'knex';
import { flatten, get, mapKeys, merge, omit, pick, set, transform, uniq } from 'lodash';
import ms from 'ms';
import { getCache } from '../../cache';
import { DEFAULT_AUTH_PROVIDER, GENERATE_SPECIAL } from '../../constants';
import getDatabase from '../../database';
import env from '../../env';
import { ForbiddenException, GraphQLValidationException, InvalidPayloadException } from '../../exceptions';
import { getExtensionManager } from '../../extensions';
import type { AbstractServiceOptions, GraphQLParams, Item } from '../../types';
import { generateHash } from '../../utils/generate-hash';
import { getGraphQLType } from '../../utils/get-graphql-type';
import { getMilliseconds } from '../../utils/get-milliseconds';
import { reduceSchema } from '../../utils/reduce-schema';
import { sanitizeQuery } from '../../utils/sanitize-query';
import { validateQuery } from '../../utils/validate-query';
import { ActivityService } from '../activity';
import { AuthenticationService } from '../authentication';
import { CollectionsService } from '../collections';
import { FieldsService } from '../fields';
import { FilesService } from '../files';
import { FlowsService } from '../flows';
import { FoldersService } from '../folders';
import { ItemsService } from '../items';
import { NotificationsService } from '../notifications';
import { OperationsService } from '../operations';
import { PermissionsService } from '../permissions';
import { PresetsService } from '../presets';
import { RelationsService } from '../relations';
import { RevisionsService } from '../revisions';
import { RolesService } from '../roles';
import { ServerService } from '../server';
import { SettingsService } from '../settings';
import { SharesService } from '../shares';
import { SpecificationService } from '../specifications';
import { TFAService } from '../tfa';
import { UsersService } from '../users';
import { UtilsService } from '../utils';
import { WebhooksService } from '../webhooks';
<<<<<<< HEAD
import processError from './utils/process-error';

import { addPathToValidationError } from './utils/add-path-to-validation-error';
import { GraphQLHash } from './types/hash';
=======
>>>>>>> 13a720bb
import { GraphQLBigInt } from './types/bigint';
import { GraphQLDate } from './types/date';
import { GraphQLGeoJSON } from './types/geojson';
import { GraphQLHash } from './types/hash';
import { GraphQLStringOrFloat } from './types/string-or-float';
import { GraphQLVoid } from './types/void';
<<<<<<< HEAD

import { FUNCTIONS } from '@directus/shared/constants';
import { clearSystemCache } from '../../utils/clearSystemCache';
import { getMilliseconds } from '../../utils/get-milliseconds';
=======
import { addPathToValidationError } from './utils/add-path-to-validation-error';
import processError from './utils/process-error';
>>>>>>> 13a720bb

const validationRules = Array.from(specifiedRules);

if (env['GRAPHQL_INTROSPECTION'] === false) {
	validationRules.push(NoSchemaIntrospectionCustomRule);
}

/**
 * These should be ignored in the context of GraphQL, and/or are replaced by a custom resolver (for non-standard structures)
 */
const SYSTEM_DENY_LIST = [
	'directus_collections',
	'directus_fields',
	'directus_relations',
	'directus_migrations',
	'directus_sessions',
];

const READ_ONLY = ['directus_activity', 'directus_revisions'];

export class GraphQLService {
	accountability: Accountability | null;
	knex: Knex;
	schema: SchemaOverview;
	scope: 'items' | 'system';

	constructor(options: AbstractServiceOptions & { scope: 'items' | 'system' }) {
		this.accountability = options?.accountability || null;
		this.knex = options?.knex || getDatabase();
		this.schema = options.schema;
		this.scope = options.scope;
	}

	/**
	 * Execute a GraphQL structure
	 */
	async execute({
		document,
		variables,
		operationName,
		contextValue,
	}: GraphQLParams): Promise<FormattedExecutionResult> {
		const schema = this.getSchema();

		const validationErrors = validate(schema, document, validationRules).map((validationError) =>
			addPathToValidationError(validationError)
		);

		if (validationErrors.length > 0) {
			throw new GraphQLValidationException({ graphqlErrors: validationErrors });
		}

		let result: ExecutionResult;

		try {
			result = await execute({
				schema,
				document,
				contextValue,
				variableValues: variables,
				operationName,
			});
		} catch (err: any) {
			throw new InvalidPayloadException('GraphQL execution error.', { graphqlErrors: [err.message] });
		}

		const formattedResult: FormattedExecutionResult = {};

		if (result['data']) formattedResult.data = result['data'];
		if (result['errors'])
			formattedResult.errors = result['errors'].map((error) => processError(this.accountability, error));
		if (result['extensions']) formattedResult.extensions = result['extensions'];

		return formattedResult;
	}

	/**
	 * Generate the GraphQL schema. Pulls from the schema information generated by the get-schema util.
	 */
	getSchema(): GraphQLSchema;
	getSchema(type: 'schema'): GraphQLSchema;
	getSchema(type: 'sdl'): GraphQLSchema | string;
	getSchema(type: 'schema' | 'sdl' = 'schema'): GraphQLSchema | string {
		// eslint-disable-next-line @typescript-eslint/no-this-alias
		const self = this;

		const schemaComposer = new SchemaComposer<GraphQLParams['contextValue']>();

		const schema = {
			read:
				this.accountability?.admin === true
					? this.schema
					: reduceSchema(this.schema, this.accountability?.permissions || null, ['read']),
			create:
				this.accountability?.admin === true
					? this.schema
					: reduceSchema(this.schema, this.accountability?.permissions || null, ['create']),
			update:
				this.accountability?.admin === true
					? this.schema
					: reduceSchema(this.schema, this.accountability?.permissions || null, ['update']),
			delete:
				this.accountability?.admin === true
					? this.schema
					: reduceSchema(this.schema, this.accountability?.permissions || null, ['delete']),
		};

		const { ReadCollectionTypes } = getReadableTypes();

		const { CreateCollectionTypes, UpdateCollectionTypes, DeleteCollectionTypes } = getWritableTypes();

		const scopeFilter = (collection: SchemaOverview['collections'][string]) => {
			if (this.scope === 'items' && collection.collection.startsWith('directus_') === true) return false;
			if (this.scope === 'system') {
				if (collection.collection.startsWith('directus_') === false) return false;
				if (SYSTEM_DENY_LIST.includes(collection.collection)) return false;
			}
			return true;
		};

		if (this.scope === 'system') {
			this.injectSystemResolvers(
				schemaComposer,
				{
					CreateCollectionTypes,
					ReadCollectionTypes,
					UpdateCollectionTypes,
					DeleteCollectionTypes,
				},
				schema
			);
		}

		const readableCollections = Object.values(schema.read.collections)
			.filter((collection) => collection.collection in ReadCollectionTypes)
			.filter(scopeFilter);

		if (readableCollections.length > 0) {
			schemaComposer.Query.addFields(
				readableCollections.reduce((acc, collection) => {
					const collectionName = this.scope === 'items' ? collection.collection : collection.collection.substring(9);
					acc[collectionName] = ReadCollectionTypes[collection.collection]!.getResolver(collection.collection);

					if (this.schema.collections[collection.collection]!.singleton === false) {
						acc[`${collectionName}_by_id`] = ReadCollectionTypes[collection.collection]!.getResolver(
							`${collection.collection}_by_id`
						);
						acc[`${collectionName}_aggregated`] = ReadCollectionTypes[collection.collection]!.getResolver(
							`${collection.collection}_aggregated`
						);
					}

					return acc;
				}, {} as ObjectTypeComposerFieldConfigAsObjectDefinition<any, any>)
			);
		} else {
			schemaComposer.Query.addFields({
				_empty: {
					type: GraphQLVoid,
					description: "There's no data to query.",
				},
			});
		}

		if (Object.keys(schema.create.collections).length > 0) {
			schemaComposer.Mutation.addFields(
				Object.values(schema.create.collections)
					.filter((collection) => collection.collection in CreateCollectionTypes && collection.singleton === false)
					.filter(scopeFilter)
					.filter((collection) => READ_ONLY.includes(collection.collection) === false)
					.reduce((acc, collection) => {
						const collectionName = this.scope === 'items' ? collection.collection : collection.collection.substring(9);
						acc[`create_${collectionName}_items`] = CreateCollectionTypes[collection.collection]!.getResolver(
							`create_${collection.collection}_items`
						);
						acc[`create_${collectionName}_item`] = CreateCollectionTypes[collection.collection]!.getResolver(
							`create_${collection.collection}_item`
						);
						return acc;
					}, {} as ObjectTypeComposerFieldConfigAsObjectDefinition<any, any>)
			);
		}

		if (Object.keys(schema.update.collections).length > 0) {
			schemaComposer.Mutation.addFields(
				Object.values(schema.update.collections)
					.filter((collection) => collection.collection in UpdateCollectionTypes)
					.filter(scopeFilter)
					.filter((collection) => READ_ONLY.includes(collection.collection) === false)
					.reduce((acc, collection) => {
						const collectionName = this.scope === 'items' ? collection.collection : collection.collection.substring(9);

						if (collection.singleton) {
							acc[`update_${collectionName}`] = UpdateCollectionTypes[collection.collection]!.getResolver(
								`update_${collection.collection}`
							);
						} else {
							acc[`update_${collectionName}_items`] = UpdateCollectionTypes[collection.collection]!.getResolver(
								`update_${collection.collection}_items`
							);

							acc[`update_${collectionName}_batch`] = UpdateCollectionTypes[collection.collection]!.getResolver(
								`update_${collection.collection}_batch`
							);

							acc[`update_${collectionName}_item`] = UpdateCollectionTypes[collection.collection]!.getResolver(
								`update_${collection.collection}_item`
							);
						}

						return acc;
					}, {} as ObjectTypeComposerFieldConfigAsObjectDefinition<any, any>)
			);
		}

		if (Object.keys(schema.delete.collections).length > 0) {
			schemaComposer.Mutation.addFields(
				Object.values(schema.delete.collections)
					.filter((collection) => collection.singleton === false)
					.filter(scopeFilter)
					.filter((collection) => READ_ONLY.includes(collection.collection) === false)
					.reduce((acc, collection) => {
						const collectionName = this.scope === 'items' ? collection.collection : collection.collection.substring(9);

						acc[`delete_${collectionName}_items`] = DeleteCollectionTypes['many']!.getResolver(
							`delete_${collection.collection}_items`
						);

						acc[`delete_${collectionName}_item`] = DeleteCollectionTypes['one']!.getResolver(
							`delete_${collection.collection}_item`
						);

						return acc;
					}, {} as ObjectTypeComposerFieldConfigAsObjectDefinition<any, any>)
			);
		}

		if (type === 'sdl') {
			return schemaComposer.toSDL();
		}

		return schemaComposer.buildSchema();

		/**
		 * Construct an object of types for every collection, using the permitted fields per action type
		 * as it's fields.
		 */
		function getTypes(action: 'read' | 'create' | 'update' | 'delete') {
			const CollectionTypes: Record<string, ObjectTypeComposer> = {};

			const CountFunctions = schemaComposer.createObjectTC({
				name: 'count_functions',
				fields: {
					count: {
						type: GraphQLInt,
					},
				},
			});

			const DateFunctions = schemaComposer.createObjectTC({
				name: 'date_functions',
				fields: {
					year: {
						type: GraphQLInt,
					},
					month: {
						type: GraphQLInt,
					},
					week: {
						type: GraphQLInt,
					},
					day: {
						type: GraphQLInt,
					},
					weekday: {
						type: GraphQLInt,
					},
				},
			});

			const TimeFunctions = schemaComposer.createObjectTC({
				name: 'time_functions',
				fields: {
					hour: {
						type: GraphQLInt,
					},
					minute: {
						type: GraphQLInt,
					},
					second: {
						type: GraphQLInt,
					},
				},
			});

			const DateTimeFunctions = schemaComposer.createObjectTC({
				name: 'datetime_functions',
				fields: {
					...DateFunctions.getFields(),
					...TimeFunctions.getFields(),
				},
			});

			for (const collection of Object.values(schema[action].collections)) {
				if (Object.keys(collection.fields).length === 0) continue;
				if (SYSTEM_DENY_LIST.includes(collection.collection)) continue;

				CollectionTypes[collection.collection] = schemaComposer.createObjectTC({
					name: action === 'read' ? collection.collection : `${action}_${collection.collection}`,
					fields: Object.values(collection.fields).reduce((acc, field) => {
						let type: GraphQLScalarType | GraphQLNonNull<GraphQLNullableType> = getGraphQLType(
							field.type,
							field.special
						);

						// GraphQL doesn't differentiate between not-null and has-to-be-submitted. We
						// can't non-null in update, as that would require every not-nullable field to be
						// submitted on updates
						if (
							field.nullable === false &&
							!field.defaultValue &&
							!GENERATE_SPECIAL.some((flag) => field.special.includes(flag)) &&
							action !== 'update'
						) {
							type = new GraphQLNonNull(type);
						}

						if (collection.primary === field.field) {
							if (!field.defaultValue && !field.special.includes('uuid') && action === 'create')
								type = new GraphQLNonNull(GraphQLID);
							else if (['create', 'update'].includes(action)) type = GraphQLID;
							else type = new GraphQLNonNull(GraphQLID);
						}

						acc[field.field] = {
							type,
							description: field.note,
							resolve: (obj: Record<string, any>) => {
								return obj[field.field];
							},
						} as ObjectTypeComposerFieldConfigDefinition<any, any>;

						if (action === 'read') {
							if (field.type === 'date') {
								acc[`${field.field}_func`] = {
									type: DateFunctions,
									resolve: (obj: Record<string, any>) => {
										const funcFields = Object.keys(DateFunctions.getFields()).map((key) => `${field.field}_${key}`);
										return mapKeys(pick(obj, funcFields), (_value, key) => key.substring(field.field.length + 1));
									},
								};
							}

							if (field.type === 'time') {
								acc[`${field.field}_func`] = {
									type: TimeFunctions,
									resolve: (obj: Record<string, any>) => {
										const funcFields = Object.keys(TimeFunctions.getFields()).map((key) => `${field.field}_${key}`);
										return mapKeys(pick(obj, funcFields), (_value, key) => key.substring(field.field.length + 1));
									},
								};
							}

							if (field.type === 'dateTime' || field.type === 'timestamp') {
								acc[`${field.field}_func`] = {
									type: DateTimeFunctions,
									resolve: (obj: Record<string, any>) => {
										const funcFields = Object.keys(DateTimeFunctions.getFields()).map((key) => `${field.field}_${key}`);
										return mapKeys(pick(obj, funcFields), (_value, key) => key.substring(field.field.length + 1));
									},
								};
							}

							if (field.type === 'json' || field.type === 'alias') {
								acc[`${field.field}_func`] = {
									type: CountFunctions,
									resolve: (obj: Record<string, any>) => {
										const funcFields = Object.keys(CountFunctions.getFields()).map((key) => `${field.field}_${key}`);
										return mapKeys(pick(obj, funcFields), (_value, key) => key.substring(field.field.length + 1));
									},
								};
							}
						}

						return acc;
					}, {} as ObjectTypeComposerFieldConfigAsObjectDefinition<any, any>),
				});
			}

			for (const relation of schema[action].relations) {
				if (relation.related_collection) {
					if (SYSTEM_DENY_LIST.includes(relation.related_collection)) continue;

					CollectionTypes[relation.collection]?.addFields({
						[relation.field]: {
							type: CollectionTypes[relation.related_collection]!,
							resolve: (obj: Record<string, any>, _, __, info) => {
								return obj[info?.path?.key ?? relation.field];
							},
						},
					});

					if (relation.meta?.one_field) {
						CollectionTypes[relation.related_collection]?.addFields({
							[relation.meta.one_field]: {
								type: [CollectionTypes[relation.collection]!],
								resolve: (obj: Record<string, any>, _, __, info) => {
									return obj[info?.path?.key ?? relation.meta!.one_field];
								},
							},
						});
					}
				} else if (relation.meta?.one_allowed_collections && action === 'read') {
					// NOTE: There are no union input types in GraphQL, so this only applies to Read actions
					CollectionTypes[relation.collection]?.addFields({
						[relation.field]: {
							type: new GraphQLUnionType({
								name: `${relation.collection}_${relation.field}_union`,
								types: relation.meta.one_allowed_collections.map((collection) =>
									CollectionTypes[collection]!.getType()
								),
								resolveType(_value, context, info) {
									let path: (string | number)[] = [];
									let currentPath = info.path;

									while (currentPath.prev) {
										path.push(currentPath.key);
										currentPath = currentPath.prev;
									}

									path = path.reverse().slice(0, -1);

									let parent = context['data']!;

									for (const pathPart of path) {
										parent = parent[pathPart];
									}

									const collection = parent[relation.meta!.one_collection_field!]!;
									return CollectionTypes[collection]!.getType().name;
								},
							}),
							resolve: (obj: Record<string, any>, _, __, info) => {
								return obj[info?.path?.key ?? relation.field];
							},
						},
					});
				}
			}

			return { CollectionTypes };
		}

		/**
		 * Create readable types and attach resolvers for each. Also prepares full filter argument structures
		 */
		function getReadableTypes() {
			const { CollectionTypes: ReadCollectionTypes } = getTypes('read');

			const ReadableCollectionFilterTypes: Record<string, InputTypeComposer> = {};

			const AggregatedFunctions: Record<string, ObjectTypeComposer<any, any>> = {};
			const AggregatedFields: Record<string, ObjectTypeComposer<any, any>> = {};
			const AggregateMethods: Record<string, ObjectTypeComposerFieldConfigMapDefinition<any, any>> = {};

			const StringFilterOperators = schemaComposer.createInputTC({
				name: 'string_filter_operators',
				fields: {
					_eq: {
						type: GraphQLString,
					},
					_neq: {
						type: GraphQLString,
					},
					_contains: {
						type: GraphQLString,
					},
					_icontains: {
						type: GraphQLString,
					},
					_ncontains: {
						type: GraphQLString,
					},
					_starts_with: {
						type: GraphQLString,
					},
					_nstarts_with: {
						type: GraphQLString,
					},
					_ends_with: {
						type: GraphQLString,
					},
					_nends_with: {
						type: GraphQLString,
					},
					_in: {
						type: new GraphQLList(GraphQLString),
					},
					_nin: {
						type: new GraphQLList(GraphQLString),
					},
					_null: {
						type: GraphQLBoolean,
					},
					_nnull: {
						type: GraphQLBoolean,
					},
					_empty: {
						type: GraphQLBoolean,
					},
					_nempty: {
						type: GraphQLBoolean,
					},
				},
			});

			const BooleanFilterOperators = schemaComposer.createInputTC({
				name: 'boolean_filter_operators',
				fields: {
					_eq: {
						type: GraphQLBoolean,
					},
					_neq: {
						type: GraphQLBoolean,
					},
					_null: {
						type: GraphQLBoolean,
					},
					_nnull: {
						type: GraphQLBoolean,
					},
				},
			});

			const DateFilterOperators = schemaComposer.createInputTC({
				name: 'date_filter_operators',
				fields: {
					_eq: {
						type: GraphQLString,
					},
					_neq: {
						type: GraphQLString,
					},
					_gt: {
						type: GraphQLString,
					},
					_gte: {
						type: GraphQLString,
					},
					_lt: {
						type: GraphQLString,
					},
					_lte: {
						type: GraphQLString,
					},
					_null: {
						type: GraphQLBoolean,
					},
					_nnull: {
						type: GraphQLBoolean,
					},
					_in: {
						type: new GraphQLList(GraphQLString),
					},
					_nin: {
						type: new GraphQLList(GraphQLString),
					},
					_between: {
						type: new GraphQLList(GraphQLStringOrFloat),
					},
					_nbetween: {
						type: new GraphQLList(GraphQLStringOrFloat),
					},
				},
			});

			// Uses StringOrFloat rather than Float to support api dynamic variables (like `$NOW`)
			const NumberFilterOperators = schemaComposer.createInputTC({
				name: 'number_filter_operators',
				fields: {
					_eq: {
						type: GraphQLStringOrFloat,
					},
					_neq: {
						type: GraphQLStringOrFloat,
					},
					_in: {
						type: new GraphQLList(GraphQLStringOrFloat),
					},
					_nin: {
						type: new GraphQLList(GraphQLStringOrFloat),
					},
					_gt: {
						type: GraphQLStringOrFloat,
					},
					_gte: {
						type: GraphQLStringOrFloat,
					},
					_lt: {
						type: GraphQLStringOrFloat,
					},
					_lte: {
						type: GraphQLStringOrFloat,
					},
					_null: {
						type: GraphQLBoolean,
					},
					_nnull: {
						type: GraphQLBoolean,
					},
					_between: {
						type: new GraphQLList(GraphQLStringOrFloat),
					},
					_nbetween: {
						type: new GraphQLList(GraphQLStringOrFloat),
					},
				},
			});

			const GeometryFilterOperators = schemaComposer.createInputTC({
				name: 'geometry_filter_operators',
				fields: {
					_eq: {
						type: GraphQLGeoJSON,
					},
					_neq: {
						type: GraphQLGeoJSON,
					},
					_intersects: {
						type: GraphQLGeoJSON,
					},
					_nintersects: {
						type: GraphQLGeoJSON,
					},
					_intersects_bbox: {
						type: GraphQLGeoJSON,
					},
					_nintersects_bbox: {
						type: GraphQLGeoJSON,
					},
					_null: {
						type: GraphQLBoolean,
					},
					_nnull: {
						type: GraphQLBoolean,
					},
				},
			});

			const HashFilterOperators = schemaComposer.createInputTC({
				name: 'hash_filter_operators',
				fields: {
					_null: {
						type: GraphQLBoolean,
					},
					_nnull: {
						type: GraphQLBoolean,
					},
					_empty: {
						type: GraphQLBoolean,
					},
					_nempty: {
						type: GraphQLBoolean,
					},
				},
			});

			const CountFunctionFilterOperators = schemaComposer.createInputTC({
				name: 'count_function_filter_operators',
				fields: {
					count: {
						type: NumberFilterOperators,
					},
				},
			});

			const DateFunctionFilterOperators = schemaComposer.createInputTC({
				name: 'date_function_filter_operators',
				fields: {
					year: {
						type: NumberFilterOperators,
					},
					month: {
						type: NumberFilterOperators,
					},
					week: {
						type: NumberFilterOperators,
					},
					day: {
						type: NumberFilterOperators,
					},
					weekday: {
						type: NumberFilterOperators,
					},
				},
			});

			const TimeFunctionFilterOperators = schemaComposer.createInputTC({
				name: 'time_function_filter_operators',
				fields: {
					hour: {
						type: NumberFilterOperators,
					},
					minute: {
						type: NumberFilterOperators,
					},
					second: {
						type: NumberFilterOperators,
					},
				},
			});

			const DateTimeFunctionFilterOperators = schemaComposer.createInputTC({
				name: 'datetime_function_filter_operators',
				fields: {
					...DateFunctionFilterOperators.getFields(),
					...TimeFunctionFilterOperators.getFields(),
				},
			});

			for (const collection of Object.values(schema.read.collections)) {
				if (Object.keys(collection.fields).length === 0) continue;
				if (SYSTEM_DENY_LIST.includes(collection.collection)) continue;

				ReadableCollectionFilterTypes[collection.collection] = schemaComposer.createInputTC({
					name: `${collection.collection}_filter`,
					fields: Object.values(collection.fields).reduce((acc, field) => {
						const graphqlType = getGraphQLType(field.type, field.special);

						let filterOperatorType: InputTypeComposer;

						switch (graphqlType) {
							case GraphQLBoolean:
								filterOperatorType = BooleanFilterOperators;
								break;
							case GraphQLBigInt:
							case GraphQLInt:
							case GraphQLFloat:
								filterOperatorType = NumberFilterOperators;
								break;
							case GraphQLDate:
								filterOperatorType = DateFilterOperators;
								break;
							case GraphQLGeoJSON:
								filterOperatorType = GeometryFilterOperators;
								break;
							case GraphQLHash:
								filterOperatorType = HashFilterOperators;
								break;
							default:
								filterOperatorType = StringFilterOperators;
						}

						acc[field.field] = filterOperatorType;

						if (field.type === 'date') {
							acc[`${field.field}_func`] = {
								type: DateFunctionFilterOperators,
							};
						}

						if (field.type === 'time') {
							acc[`${field.field}_func`] = {
								type: TimeFunctionFilterOperators,
							};
						}

						if (field.type === 'dateTime' || field.type === 'timestamp') {
							acc[`${field.field}_func`] = {
								type: DateTimeFunctionFilterOperators,
							};
						}

						if (field.type === 'json' || field.type === 'alias') {
							acc[`${field.field}_func`] = {
								type: CountFunctionFilterOperators,
							};
						}

						return acc;
					}, {} as InputTypeComposerFieldConfigMapDefinition),
				});

				ReadableCollectionFilterTypes[collection.collection]!.addFields({
					_and: [ReadableCollectionFilterTypes[collection.collection]!],
					_or: [ReadableCollectionFilterTypes[collection.collection]!],
				});

				AggregatedFields[collection.collection] = schemaComposer.createObjectTC({
					name: `${collection.collection}_aggregated_fields`,
					fields: Object.values(collection.fields).reduce((acc, field) => {
						const graphqlType = getGraphQLType(field.type, field.special);

						switch (graphqlType) {
							case GraphQLBigInt:
							case GraphQLInt:
							case GraphQLFloat:
								acc[field.field] = {
									type: GraphQLFloat,
									description: field.note,
								};
								break;
							default:
								break;
						}

						return acc;
					}, {} as ObjectTypeComposerFieldConfigAsObjectDefinition<any, any>),
				});

				const countType = schemaComposer.createObjectTC({
					name: `${collection.collection}_aggregated_count`,
					fields: Object.values(collection.fields).reduce((acc, field) => {
						acc[field.field] = {
							type: GraphQLInt,
							description: field.note,
						};

						return acc;
					}, {} as ObjectTypeComposerFieldConfigAsObjectDefinition<any, any>),
				});

				AggregateMethods[collection.collection] = {
					group: {
						name: 'group',
						type: GraphQLJSON,
					},
					countAll: {
						name: 'countAll',
						type: GraphQLInt,
					},
					count: {
						name: 'count',
						type: countType,
					},
					countDistinct: {
						name: 'countDistinct',
						type: countType,
					},
				};

				const hasNumericAggregates = Object.values(collection.fields).some((field) => {
					const graphqlType = getGraphQLType(field.type, field.special);

					if (graphqlType === GraphQLInt || graphqlType === GraphQLFloat) {
						return true;
					}

					return false;
				});

				if (hasNumericAggregates) {
					Object.assign(AggregateMethods[collection.collection]!, {
						avg: {
							name: 'avg',
							type: AggregatedFields[collection.collection],
						},
						sum: {
							name: 'sum',
							type: AggregatedFields[collection.collection],
						},
						avgDistinct: {
							name: 'avgDistinct',
							type: AggregatedFields[collection.collection],
						},
						sumDistinct: {
							name: 'sumDistinct',
							type: AggregatedFields[collection.collection],
						},
						min: {
							name: 'min',
							type: AggregatedFields[collection.collection],
						},
						max: {
							name: 'max',
							type: AggregatedFields[collection.collection],
						},
					});
				}

				AggregatedFunctions[collection.collection] = schemaComposer.createObjectTC({
					name: `${collection.collection}_aggregated`,
					fields: AggregateMethods[collection.collection]!,
				});

				const resolver: ResolverDefinition<any, any> = {
					name: collection.collection,
					type: collection.singleton
						? ReadCollectionTypes[collection.collection]!
						: new GraphQLNonNull(
								new GraphQLList(new GraphQLNonNull(ReadCollectionTypes[collection.collection]!.getType()))
						  ),
					resolve: async ({ info, context }: { info: GraphQLResolveInfo; context: Record<string, any> }) => {
						const result = await self.resolveQuery(info);
						context['data'] = result;
						return result;
					},
				};

				if (collection.singleton === false) {
					resolver.args = {
						filter: ReadableCollectionFilterTypes[collection.collection]!,
						sort: {
							type: new GraphQLList(GraphQLString),
						},
						limit: {
							type: GraphQLInt,
						},
						offset: {
							type: GraphQLInt,
						},
						page: {
							type: GraphQLInt,
						},
						search: {
							type: GraphQLString,
						},
					};
				}

				ReadCollectionTypes[collection.collection]!.addResolver(resolver);

				ReadCollectionTypes[collection.collection]!.addResolver({
					name: `${collection.collection}_aggregated`,
					type: new GraphQLNonNull(
						new GraphQLList(new GraphQLNonNull(AggregatedFunctions[collection.collection]!.getType()))
					),
					args: {
						groupBy: new GraphQLList(GraphQLString),
						filter: ReadableCollectionFilterTypes[collection.collection]!,
						limit: {
							type: GraphQLInt,
						},
						offset: {
							type: GraphQLInt,
						},
						page: {
							type: GraphQLInt,
						},
						search: {
							type: GraphQLString,
						},
						sort: {
							type: new GraphQLList(GraphQLString),
						},
					},
					resolve: async ({ info, context }: { info: GraphQLResolveInfo; context: Record<string, any> }) => {
						const result = await self.resolveQuery(info);
						context['data'] = result;

						return result;
					},
				});

				if (collection.singleton === false) {
					ReadCollectionTypes[collection.collection]!.addResolver({
						name: `${collection.collection}_by_id`,
						type: ReadCollectionTypes[collection.collection]!,
						args: {
							id: new GraphQLNonNull(GraphQLID),
						},
						resolve: async ({ info, context }: { info: GraphQLResolveInfo; context: Record<string, any> }) => {
							const result = await self.resolveQuery(info);
							context['data'] = result;
							return result;
						},
					});
				}
			}

			for (const relation of schema.read.relations) {
				if (relation.related_collection) {
					if (SYSTEM_DENY_LIST.includes(relation.related_collection)) continue;

					ReadableCollectionFilterTypes[relation.collection]?.addFields({
						[relation.field]: ReadableCollectionFilterTypes[relation.related_collection]!,
					});

					ReadCollectionTypes[relation.collection]?.addFieldArgs(relation.field, {
						filter: ReadableCollectionFilterTypes[relation.related_collection]!,
						sort: {
							type: new GraphQLList(GraphQLString),
						},
						limit: {
							type: GraphQLInt,
						},
						offset: {
							type: GraphQLInt,
						},
						page: {
							type: GraphQLInt,
						},
						search: {
							type: GraphQLString,
						},
					});

					if (relation.meta?.one_field) {
						ReadableCollectionFilterTypes[relation.related_collection]?.addFields({
							[relation.meta.one_field]: ReadableCollectionFilterTypes[relation.collection]!,
						});

						ReadCollectionTypes[relation.related_collection]?.addFieldArgs(relation.meta.one_field, {
							filter: ReadableCollectionFilterTypes[relation.collection]!,
							sort: {
								type: new GraphQLList(GraphQLString),
							},
							limit: {
								type: GraphQLInt,
							},
							offset: {
								type: GraphQLInt,
							},
							page: {
								type: GraphQLInt,
							},
							search: {
								type: GraphQLString,
							},
						});
					}
				} else if (relation.meta?.one_allowed_collections) {
					ReadableCollectionFilterTypes[relation.collection]?.removeField('item');
					for (const collection of relation.meta.one_allowed_collections) {
						ReadableCollectionFilterTypes[relation.collection]?.addFields({
							[`item__${collection}`]: ReadableCollectionFilterTypes[collection]!,
						});
					}
				}
			}

			return { ReadCollectionTypes, ReadableCollectionFilterTypes };
		}

		function getWritableTypes() {
			const { CollectionTypes: CreateCollectionTypes } = getTypes('create');
			const { CollectionTypes: UpdateCollectionTypes } = getTypes('update');
			const DeleteCollectionTypes: Record<string, ObjectTypeComposer<any, any>> = {};

			for (const collection of Object.values(schema.create.collections)) {
				if (Object.keys(collection.fields).length === 0) continue;
				if (SYSTEM_DENY_LIST.includes(collection.collection)) continue;
				if (collection.collection in CreateCollectionTypes === false) continue;

				const collectionIsReadable = collection.collection in ReadCollectionTypes;

				const creatableFields = CreateCollectionTypes[collection.collection]?.getFields() || {};

				if (Object.keys(creatableFields).length > 0) {
					const resolverDefinition: ResolverDefinition<any, any> = {
						name: `create_${collection.collection}_items`,
						type: collectionIsReadable
							? new GraphQLNonNull(
									new GraphQLList(new GraphQLNonNull(ReadCollectionTypes[collection.collection]!.getType()))
							  )
							: GraphQLBoolean,
						resolve: async ({ args, info }: { args: Record<string, any>; info: GraphQLResolveInfo }) =>
							await self.resolveMutation(args, info),
					};

					if (collectionIsReadable) {
						resolverDefinition.args = ReadCollectionTypes[collection.collection]!.getResolver(
							collection.collection
						).getArgs();
					}

					CreateCollectionTypes[collection.collection]!.addResolver(resolverDefinition);

					CreateCollectionTypes[collection.collection]!.addResolver({
						name: `create_${collection.collection}_item`,
						type: collectionIsReadable ? ReadCollectionTypes[collection.collection]! : GraphQLBoolean,
						resolve: async ({ args, info }: { args: Record<string, any>; info: GraphQLResolveInfo }) =>
							await self.resolveMutation(args, info),
					});

					CreateCollectionTypes[collection.collection]!.getResolver(`create_${collection.collection}_items`).addArgs({
						...CreateCollectionTypes[collection.collection]!.getResolver(
							`create_${collection.collection}_items`
						).getArgs(),
						data: [
							toInputObjectType(CreateCollectionTypes[collection.collection]!).setTypeName(
								`create_${collection.collection}_input`
							).NonNull,
						],
					});

					CreateCollectionTypes[collection.collection]!.getResolver(`create_${collection.collection}_item`).addArgs({
						...CreateCollectionTypes[collection.collection]!.getResolver(
							`create_${collection.collection}_item`
						).getArgs(),
						data: toInputObjectType(CreateCollectionTypes[collection.collection]!).setTypeName(
							`create_${collection.collection}_input`
						).NonNull,
					});
				}
			}

			for (const collection of Object.values(schema.update.collections)) {
				if (Object.keys(collection.fields).length === 0) continue;
				if (SYSTEM_DENY_LIST.includes(collection.collection)) continue;
				if (collection.collection in UpdateCollectionTypes === false) continue;

				const collectionIsReadable = collection.collection in ReadCollectionTypes;

				const updatableFields = UpdateCollectionTypes[collection.collection]?.getFields() || {};

				if (Object.keys(updatableFields).length > 0) {
					if (collection.singleton) {
						UpdateCollectionTypes[collection.collection]!.addResolver({
							name: `update_${collection.collection}`,
							type: collectionIsReadable ? ReadCollectionTypes[collection.collection]! : GraphQLBoolean,
							args: {
								data: toInputObjectType(UpdateCollectionTypes[collection.collection]!).setTypeName(
									`update_${collection.collection}_input`
								).NonNull,
							},
							resolve: async ({ args, info }: { args: Record<string, any>; info: GraphQLResolveInfo }) =>
								await self.resolveMutation(args, info),
						});
					} else {
						UpdateCollectionTypes[collection.collection]!.addResolver({
							name: `update_${collection.collection}_batch`,
							type: collectionIsReadable
								? new GraphQLNonNull(
										new GraphQLList(new GraphQLNonNull(ReadCollectionTypes[collection.collection]!.getType()))
								  )
								: GraphQLBoolean,
							args: {
								...(collectionIsReadable
									? ReadCollectionTypes[collection.collection]!.getResolver(collection.collection).getArgs()
									: {}),
								data: [
									toInputObjectType(UpdateCollectionTypes[collection.collection]!).setTypeName(
										`update_${collection.collection}_input`
									).NonNull,
								],
							},
							resolve: async ({ args, info }: { args: Record<string, any>; info: GraphQLResolveInfo }) =>
								await self.resolveMutation(args, info),
						});

						UpdateCollectionTypes[collection.collection]!.addResolver({
							name: `update_${collection.collection}_items`,
							type: collectionIsReadable
								? new GraphQLNonNull(
										new GraphQLList(new GraphQLNonNull(ReadCollectionTypes[collection.collection]!.getType()))
								  )
								: GraphQLBoolean,
							args: {
								...(collectionIsReadable
									? ReadCollectionTypes[collection.collection]!.getResolver(collection.collection).getArgs()
									: {}),
								ids: new GraphQLNonNull(new GraphQLList(GraphQLID)),
								data: toInputObjectType(UpdateCollectionTypes[collection.collection]!).setTypeName(
									`update_${collection.collection}_input`
								).NonNull,
							},
							resolve: async ({ args, info }: { args: Record<string, any>; info: GraphQLResolveInfo }) =>
								await self.resolveMutation(args, info),
						});

						UpdateCollectionTypes[collection.collection]!.addResolver({
							name: `update_${collection.collection}_item`,
							type: collectionIsReadable ? ReadCollectionTypes[collection.collection]! : GraphQLBoolean,
							args: {
								id: new GraphQLNonNull(GraphQLID),
								data: toInputObjectType(UpdateCollectionTypes[collection.collection]!).setTypeName(
									`update_${collection.collection}_input`
								).NonNull,
							},
							resolve: async ({ args, info }: { args: Record<string, any>; info: GraphQLResolveInfo }) =>
								await self.resolveMutation(args, info),
						});
					}
				}
			}

			DeleteCollectionTypes['many'] = schemaComposer.createObjectTC({
				name: `delete_many`,
				fields: {
					ids: new GraphQLNonNull(new GraphQLList(GraphQLID)),
				},
			});

			DeleteCollectionTypes['one'] = schemaComposer.createObjectTC({
				name: `delete_one`,
				fields: {
					id: new GraphQLNonNull(GraphQLID),
				},
			});

			for (const collection of Object.values(schema.delete.collections)) {
				DeleteCollectionTypes['many']!.addResolver({
					name: `delete_${collection.collection}_items`,
					type: DeleteCollectionTypes['many'],
					args: {
						ids: new GraphQLNonNull(new GraphQLList(GraphQLID)),
					},
					resolve: async ({ args, info }: { args: Record<string, any>; info: GraphQLResolveInfo }) =>
						await self.resolveMutation(args, info),
				});

				DeleteCollectionTypes['one'].addResolver({
					name: `delete_${collection.collection}_item`,
					type: DeleteCollectionTypes['one'],
					args: {
						id: new GraphQLNonNull(GraphQLID),
					},
					resolve: async ({ args, info }: { args: Record<string, any>; info: GraphQLResolveInfo }) =>
						await self.resolveMutation(args, info),
				});
			}

			return { CreateCollectionTypes, UpdateCollectionTypes, DeleteCollectionTypes };
		}
	}

	/**
	 * Generic resolver that's used for every "regular" items/system query. Converts the incoming GraphQL AST / fragments into
	 * Directus' query structure which is then executed by the services.
	 */
	async resolveQuery(info: GraphQLResolveInfo): Promise<Partial<Item> | null> {
		let collection = info.fieldName;
		if (this.scope === 'system') collection = `directus_${collection}`;
		const selections = this.replaceFragmentsInSelections(info.fieldNodes[0]?.selectionSet?.selections, info.fragments);

		if (!selections) return null;
		const args: Record<string, any> = this.parseArgs(info.fieldNodes[0]!.arguments || [], info.variableValues);

		let query: Query;

		const isAggregate = collection.endsWith('_aggregated') && collection in this.schema.collections === false;

		if (isAggregate) {
			query = this.getAggregateQuery(args, selections);
			collection = collection.slice(0, -11);
		} else {
			query = this.getQuery(args, selections, info.variableValues);

			if (collection.endsWith('_by_id') && collection in this.schema.collections === false) {
				collection = collection.slice(0, -6);
			}
		}
		if (args['id']) {
			query.filter = {
				_and: [
					query.filter || {},
					{
						[this.schema.collections[collection]!.primary]: {
							_eq: args['id'],
						},
					},
				],
			};

			query.limit = 1;
		}

		// Transform count(a.b.c) into a.b.count(c)
		if (query.fields?.length) {
			for (let fieldIndex = 0; fieldIndex < query.fields.length; fieldIndex++) {
				query.fields[fieldIndex] = parseFilterFunctionPath(query.fields[fieldIndex]!);
			}
		}

		const result = await this.read(collection, query);

		if (args['id']) {
			return result?.[0] || null;
		}

		if (query.group) {
			// for every entry in result add a group field based on query.group;
			const aggregateKeys = Object.keys(query.aggregate ?? {});

			result['map']((field: Item) => {
				field['group'] = omit(field, aggregateKeys);
			});
		}

		return result;
	}

	async resolveMutation(
		args: Record<string, any>,
		info: GraphQLResolveInfo
	): Promise<Partial<Item> | boolean | undefined> {
		const action = info.fieldName.split('_')[0] as 'create' | 'update' | 'delete';
		let collection = info.fieldName.substring(action.length + 1);
		if (this.scope === 'system') collection = `directus_${collection}`;

		const selections = this.replaceFragmentsInSelections(info.fieldNodes[0]?.selectionSet?.selections, info.fragments);
		const query = this.getQuery(args, selections || [], info.variableValues);

		const singleton =
			collection.endsWith('_batch') === false &&
			collection.endsWith('_items') === false &&
			collection.endsWith('_item') === false &&
			collection in this.schema.collections;

		const single = collection.endsWith('_items') === false && collection.endsWith('_batch') === false;
		const batchUpdate = action === 'update' && collection.endsWith('_batch');

		if (collection.endsWith('_batch')) collection = collection.slice(0, -6);
		if (collection.endsWith('_items')) collection = collection.slice(0, -6);
		if (collection.endsWith('_item')) collection = collection.slice(0, -5);

		if (singleton && action === 'update') {
			return await this.upsertSingleton(collection, args['data'], query);
		}

		const service = this.getService(collection);
		const hasQuery = (query.fields || []).length > 0;

		try {
			if (single) {
				if (action === 'create') {
					const key = await service.createOne(args['data']);
					return hasQuery ? await service.readOne(key, query) : true;
				}

				if (action === 'update') {
					const key = await service.updateOne(args['id'], args['data']);
					return hasQuery ? await service.readOne(key, query) : true;
				}

				if (action === 'delete') {
					await service.deleteOne(args['id']);
					return { id: args['id'] };
				}

				return undefined;
			} else {
				if (action === 'create') {
					const keys = await service.createMany(args['data']);
					return hasQuery ? await service.readMany(keys, query) : true;
				}

				if (action === 'update') {
					const keys: PrimaryKey[] = [];

					if (batchUpdate) {
						keys.push(...(await service.updateBatch(args['data'])));
					} else {
						keys.push(...(await service.updateMany(args['ids'], args['data'])));
					}

					return hasQuery ? await service.readMany(keys, query) : true;
				}

				if (action === 'delete') {
					const keys = await service.deleteMany(args['ids']);
					return { ids: keys };
				}

				return undefined;
			}
		} catch (err: any) {
			return this.formatError(err);
		}
	}

	/**
	 * Execute the read action on the correct service. Checks for singleton as well.
	 */
	async read(collection: string, query: Query): Promise<Partial<Item>> {
		const service = this.getService(collection);

		const result = this.schema.collections[collection]!.singleton
			? await service.readSingleton(query, { stripNonRequested: false })
			: await service.readByQuery(query, { stripNonRequested: false });

		return result;
	}

	/**
	 * Upsert and read singleton item
	 */
	async upsertSingleton(
		collection: string,
		body: Record<string, any> | Record<string, any>[],
		query: Query
	): Promise<Partial<Item> | boolean> {
		const service = this.getService(collection);

		try {
			await service.upsertSingleton(body);

			if ((query.fields || []).length > 0) {
				const result = await service.readSingleton(query);
				return result;
			}

			return true;
		} catch (err: any) {
			throw this.formatError(err);
		}
	}

	/**
	 * GraphQL's regular resolver `args` variable only contains the "top-level" arguments. Seeing that we convert the
	 * whole nested tree into one big query using Directus' own query resolver, we want to have a nested structure of
	 * arguments for the whole resolving tree, which can later be transformed into Directus' AST using `deep`.
	 * In order to do that, we'll parse over all ArgumentNodes and ObjectFieldNodes to manually recreate an object structure
	 * of arguments
	 */
	parseArgs(args: readonly ArgumentNode[], variableValues: GraphQLResolveInfo['variableValues']): Record<string, any> {
		if (!args || args['length'] === 0) return {};

		const parse = (node: ValueNode): any => {
			switch (node.kind) {
				case 'Variable':
					return variableValues[node.name.value];
				case 'ListValue':
					return node.values.map(parse);
				case 'ObjectValue':
					return Object.fromEntries(node.fields.map((node) => [node.name.value, parse(node.value)]));
				case 'NullValue':
					return null;
				case 'StringValue':
					return String(node.value);
				case 'IntValue':
				case 'FloatValue':
					return Number(node.value);
				case 'BooleanValue':
					return Boolean(node.value);
				case 'EnumValue':
				default:
					return 'value' in node ? node.value : null;
			}
		};

		const argsObject = Object.fromEntries(args['map']((arg) => [arg.name.value, parse(arg.value)]));

		return argsObject;
	}

	/**
	 * Get a Directus Query object from the parsed arguments (rawQuery) and GraphQL AST selectionSet. Converts SelectionSet into
	 * Directus' `fields` query for use in the resolver. Also applies variables where appropriate.
	 */
	getQuery(
		rawQuery: Query,
		selections: readonly SelectionNode[],
		variableValues: GraphQLResolveInfo['variableValues']
	): Query {
		const query: Query = sanitizeQuery(rawQuery, this.accountability);

		const parseAliases = (selections: readonly SelectionNode[]) => {
			const aliases: Record<string, string> = {};

			for (const selection of selections) {
				if (selection.kind !== 'Field') continue;

				if (selection.alias?.value) {
					aliases[selection.alias.value] = selection.name.value;
				}
			}

			return aliases;
		};

		const parseFields = (selections: readonly SelectionNode[], parent?: string): string[] => {
			const fields: string[] = [];

			for (let selection of selections) {
				if ((selection.kind === 'Field' || selection.kind === 'InlineFragment') !== true) continue;

				selection = selection as FieldNode | InlineFragmentNode;

				let current: string;
				let currentAlias: string | null = null;

				// Union type (Many-to-Any)
				if (selection.kind === 'InlineFragment') {
					if (selection.typeCondition!.name.value.startsWith('__')) continue;

					current = `${parent}:${selection.typeCondition!.name.value}`;
				}
				// Any other field type
				else {
					// filter out graphql pointers, like __typename
					if (selection.name.value.startsWith('__')) continue;

					current = selection.name.value;

					if (selection.alias) {
						currentAlias = selection.alias.value;
					}

					if (parent) {
						current = `${parent}.${current}`;

						if (currentAlias) {
							currentAlias = `${parent}.${currentAlias}`;

							// add nested aliases into deep query
							if (selection.selectionSet) {
								if (!query.deep) query.deep = {};

								set(
									query.deep,
									parent,
									merge({}, get(query.deep, parent), { _alias: { [selection.alias!.value]: selection.name.value } })
								);
							}
						}
					}
				}

				if (selection.selectionSet) {
					let children: string[];

					if (current.endsWith('_func')) {
						children = [];

						const rootField = current.slice(0, -5);

						for (const subSelection of selection.selectionSet.selections) {
							if (subSelection.kind !== 'Field') continue;
							if (subSelection.name!.value.startsWith('__')) continue;
							children.push(`${subSelection.name!.value}(${rootField})`);
						}
					} else {
						children = parseFields(selection.selectionSet.selections, currentAlias ?? current);
					}

					fields.push(...children);
				} else {
					fields.push(current);
				}

				if (selection.kind === 'Field' && selection.arguments && selection.arguments.length > 0) {
					if (selection.arguments && selection.arguments.length > 0) {
						if (!query.deep) query.deep = {};

						const args: Record<string, any> = this.parseArgs(selection.arguments, variableValues);

						set(
							query.deep,
							currentAlias ?? current,
							merge(
								{},
								get(query.deep, currentAlias ?? current),
								mapKeys(sanitizeQuery(args, this.accountability), (_value, key) => `_${key}`)
							)
						);
					}
				}
			}

			return uniq(fields);
		};

		query.alias = parseAliases(selections);
		query.fields = parseFields(selections);
		if (query.filter) query.filter = this.replaceFuncs(query.filter);
		query.deep = this.replaceFuncs(query.deep as any) as any;

		validateQuery(query);

		return query;
	}

	/**
	 * Resolve the aggregation query based on the requested aggregated fields
	 */
	getAggregateQuery(rawQuery: Query, selections: readonly SelectionNode[]): Query {
		const query: Query = sanitizeQuery(rawQuery, this.accountability);

		query.aggregate = {};

		for (let aggregationGroup of selections) {
			if ((aggregationGroup.kind === 'Field') !== true) continue;

			aggregationGroup = aggregationGroup as FieldNode;

			// filter out graphql pointers, like __typename
			if (aggregationGroup.name.value.startsWith('__')) continue;

			const aggregateProperty = aggregationGroup.name.value as keyof Aggregate;

			query.aggregate[aggregateProperty] =
				aggregationGroup.selectionSet?.selections
					// filter out graphql pointers, like __typename
					.filter((selectionNode) => !(selectionNode as FieldNode)?.name.value.startsWith('__'))
					.map((selectionNode) => {
						selectionNode = selectionNode as FieldNode;
						return selectionNode.name.value;
					}) ?? [];
		}

		if (query.filter) {
			query.filter = this.replaceFuncs(query.filter);
		}

		validateQuery(query);

		return query;
	}

	/**
	 * Replace functions from GraphQL format to Directus-Filter format
	 */
	replaceFuncs(filter: Filter): Filter {
		return replaceFuncDeep(filter);

		function replaceFuncDeep(filter: Record<string, any>) {
			return transform(filter, (result: Record<string, any>, value, key) => {
				const isFunctionKey =
					typeof key === 'string' && key.endsWith('_func') && FUNCTIONS.includes(Object.keys(value)[0]! as any);

				if (isFunctionKey) {
					const functionName = Object.keys(value)[0]!;
					const fieldName = key.slice(0, -5);

					result[`${functionName}(${fieldName})`] = Object.values(value)[0]!;
				} else {
					result[key] = value?.constructor === Object || value?.constructor === Array ? replaceFuncDeep(value) : value;
				}
			});
		}
	}

	/**
	 * Convert Directus-Exception into a GraphQL format, so it can be returned by GraphQL properly.
	 */
	formatError(error: BaseException | BaseException[]): GraphQLError {
		if (Array.isArray(error)) {
			error[0]!.extensions['code'] = error[0]!.code;
			return new GraphQLError(error[0]!.message, undefined, undefined, undefined, undefined, error[0]);
		}
		error.extensions['code'] = error.code;
		return new GraphQLError(error.message, undefined, undefined, undefined, undefined, error);
	}

	/**
	 * Select the correct service for the given collection. This allows the individual services to run
	 * their custom checks (f.e. it allows UsersService to prevent updating TFA secret from outside)
	 */
	getService(collection: string): ItemsService {
		const opts = {
			knex: this.knex,
			accountability: this.accountability,
			schema: this.schema,
		};

		switch (collection) {
			case 'directus_activity':
				return new ActivityService(opts);
			case 'directus_files':
				return new FilesService(opts);
			case 'directus_folders':
				return new FoldersService(opts);
			case 'directus_permissions':
				return new PermissionsService(opts);
			case 'directus_presets':
				return new PresetsService(opts);
			case 'directus_notifications':
				return new NotificationsService(opts);
			case 'directus_revisions':
				return new RevisionsService(opts);
			case 'directus_roles':
				return new RolesService(opts);
			case 'directus_settings':
				return new SettingsService(opts);
			case 'directus_users':
				return new UsersService(opts);
			case 'directus_webhooks':
				return new WebhooksService(opts);
			case 'directus_shares':
				return new SharesService(opts);
			case 'directus_flows':
				return new FlowsService(opts);
			case 'directus_operations':
				return new OperationsService(opts);
			default:
				return new ItemsService(collection, opts);
		}
	}

	/**
	 * Replace all fragments in a selectionset for the actual selection set as defined in the fragment
	 * Effectively merges the selections with the fragments used in those selections
	 */
	replaceFragmentsInSelections(
		selections: readonly SelectionNode[] | undefined,
		fragments: Record<string, FragmentDefinitionNode>
	): readonly SelectionNode[] | null {
		if (!selections) return null;

		const result = flatten(
			selections.map((selection) => {
				// Fragments can contains fragments themselves. This allows for nested fragments
				if (selection.kind === 'FragmentSpread') {
					return this.replaceFragmentsInSelections(fragments[selection.name.value]!.selectionSet.selections, fragments);
				}

				// Nested relational fields can also contain fragments
				if ((selection.kind === 'Field' || selection.kind === 'InlineFragment') && selection.selectionSet) {
					selection.selectionSet.selections = this.replaceFragmentsInSelections(
						selection.selectionSet.selections,
						fragments
					) as readonly SelectionNode[];
				}

				return selection;
			})
		).filter((s) => s) as SelectionNode[];

		return result;
	}

	injectSystemResolvers(
		schemaComposer: SchemaComposer<GraphQLParams['contextValue']>,
		{
			CreateCollectionTypes,
			ReadCollectionTypes,
			UpdateCollectionTypes,
			DeleteCollectionTypes,
		}: {
			CreateCollectionTypes: Record<string, ObjectTypeComposer<any, any>>;
			ReadCollectionTypes: Record<string, ObjectTypeComposer<any, any>>;
			UpdateCollectionTypes: Record<string, ObjectTypeComposer<any, any>>;
			DeleteCollectionTypes: Record<string, ObjectTypeComposer<any, any>>;
		},
		schema: {
			create: SchemaOverview;
			read: SchemaOverview;
			update: SchemaOverview;
			delete: SchemaOverview;
		}
	): SchemaComposer<any> {
		const AuthTokens = schemaComposer.createObjectTC({
			name: 'auth_tokens',
			fields: {
				access_token: GraphQLString,
				expires: GraphQLBigInt,
				refresh_token: GraphQLString,
			},
		});

		const AuthMode = new GraphQLEnumType({
			name: 'auth_mode',
			values: {
				json: { value: 'json' },
				cookie: { value: 'cookie' },
			},
		});

		const ServerInfo = schemaComposer.createObjectTC({
			name: 'server_info',
			fields: {
				project_name: { type: GraphQLString },
				project_logo: { type: GraphQLString },
				project_color: { type: GraphQLString },
				project_foreground: { type: GraphQLString },
				project_background: { type: GraphQLString },
				project_note: { type: GraphQLString },
				custom_css: { type: GraphQLString },
			},
		});

		if (this.accountability?.admin === true) {
			ServerInfo.addFields({
				directus: {
					type: new GraphQLObjectType({
						name: 'server_info_directus',
						fields: {
							version: {
								type: GraphQLString,
							},
						},
					}),
				},
				node: {
					type: new GraphQLObjectType({
						name: 'server_info_node',
						fields: {
							version: {
								type: GraphQLString,
							},
							uptime: {
								type: GraphQLInt,
							},
						},
					}),
				},
				os: {
					type: new GraphQLObjectType({
						name: 'server_info_os',
						fields: {
							type: {
								type: GraphQLString,
							},
							version: {
								type: GraphQLString,
							},
							uptime: {
								type: GraphQLInt,
							},
							totalmem: {
								type: GraphQLInt,
							},
						},
					}),
				},
			});
		}

		/** Globally available query */
		schemaComposer.Query.addFields({
			extensions: {
				type: schemaComposer.createObjectTC({
					name: 'extensions',
					fields: {
						interfaces: new GraphQLList(GraphQLString),
						displays: new GraphQLList(GraphQLString),
						layouts: new GraphQLList(GraphQLString),
						modules: new GraphQLList(GraphQLString),
					},
				}),
				resolve: async () => {
					const extensionManager = getExtensionManager();

					return {
						interfaces: extensionManager.getExtensionsList('interface'),
						displays: extensionManager.getExtensionsList('display'),
						layouts: extensionManager.getExtensionsList('layout'),
						modules: extensionManager.getExtensionsList('module'),
					};
				},
			},
			server_specs_oas: {
				type: GraphQLJSON,
				resolve: async () => {
					const service = new SpecificationService({ schema: this.schema, accountability: this.accountability });
					return await service.oas.generate();
				},
			},
			server_specs_graphql: {
				type: GraphQLString,
				args: {
					scope: new GraphQLEnumType({
						name: 'graphql_sdl_scope',
						values: {
							items: { value: 'items' },
							system: { value: 'system' },
						},
					}),
				},
				resolve: async (_, args) => {
					const service = new GraphQLService({
						schema: this.schema,
						accountability: this.accountability,
						scope: args['scope'] ?? 'items',
					});
					return service.getSchema('sdl');
				},
			},
			server_ping: {
				type: GraphQLString,
				resolve: () => 'pong',
			},
			server_info: {
				type: ServerInfo,
				resolve: async () => {
					const service = new ServerService({
						accountability: this.accountability,
						schema: this.schema,
					});
					return await service.serverInfo();
				},
			},
			server_health: {
				type: GraphQLJSON,
				resolve: async () => {
					const service = new ServerService({
						accountability: this.accountability,
						schema: this.schema,
					});
					return await service.health();
				},
			},
		});

		const Collection = schemaComposer.createObjectTC({
			name: 'directus_collections',
		});

		const Field = schemaComposer.createObjectTC({
			name: 'directus_fields',
		});

		const Relation = schemaComposer.createObjectTC({
			name: 'directus_relations',
		});

		/**
		 * Globally available mutations
		 */
		schemaComposer.Mutation.addFields({
			auth_login: {
				type: AuthTokens,
				args: {
					email: new GraphQLNonNull(GraphQLString),
					password: new GraphQLNonNull(GraphQLString),
					mode: AuthMode,
					otp: GraphQLString,
				},
				resolve: async (_, args, { req, res }) => {
					const accountability: Accountability = { role: null };

					if (req?.ip) accountability.ip = req.ip;

					const userAgent = req?.get('user-agent');
					if (userAgent) accountability.userAgent = userAgent;

					const origin = req?.get('origin');
					if (origin) accountability.origin = origin;

					const authenticationService = new AuthenticationService({
						accountability: accountability,
						schema: this.schema,
					});
					const result = await authenticationService.login(DEFAULT_AUTH_PROVIDER, args, args?.otp);
					if (args['mode'] === 'cookie') {
						res?.cookie(env['REFRESH_TOKEN_COOKIE_NAME'], result['refreshToken'], {
							httpOnly: true,
							domain: env['REFRESH_TOKEN_COOKIE_DOMAIN'],
							maxAge: getMilliseconds(env['REFRESH_TOKEN_TTL']),
							secure: env['REFRESH_TOKEN_COOKIE_SECURE'] ?? false,
							sameSite: (env['REFRESH_TOKEN_COOKIE_SAME_SITE'] as 'lax' | 'strict' | 'none') || 'strict',
						});
					}
					return {
						access_token: result['accessToken'],
						expires: result['expires'],
						refresh_token: result['refreshToken'],
					};
				},
			},
			auth_refresh: {
				type: AuthTokens,
				args: {
					refresh_token: GraphQLString,
					mode: AuthMode,
				},
				resolve: async (_, args, { req, res }) => {
					const accountability: Accountability = { role: null };

					if (req?.ip) accountability.ip = req.ip;

					const userAgent = req?.get('user-agent');
					if (userAgent) accountability.userAgent = userAgent;

					const origin = req?.get('origin');
					if (origin) accountability.origin = origin;

					const authenticationService = new AuthenticationService({
						accountability: accountability,
						schema: this.schema,
					});
					const currentRefreshToken = args['refresh_token'] || req?.cookies[env['REFRESH_TOKEN_COOKIE_NAME']];
					if (!currentRefreshToken) {
						throw new InvalidPayloadException(`"refresh_token" is required in either the JSON payload or Cookie`);
					}
					const result = await authenticationService.refresh(currentRefreshToken);
					if (args['mode'] === 'cookie') {
						res?.cookie(env['REFRESH_TOKEN_COOKIE_NAME'], result['refreshToken'], {
							httpOnly: true,
							domain: env['REFRESH_TOKEN_COOKIE_DOMAIN'],
							maxAge: getMilliseconds(env['REFRESH_TOKEN_TTL']),
							secure: env['REFRESH_TOKEN_COOKIE_SECURE'] ?? false,
							sameSite: (env['REFRESH_TOKEN_COOKIE_SAME_SITE'] as 'lax' | 'strict' | 'none') || 'strict',
						});
					}
					return {
						access_token: result['accessToken'],
						expires: result['expires'],
						refresh_token: result['refreshToken'],
					};
				},
			},
			auth_logout: {
				type: GraphQLBoolean,
				args: {
					refresh_token: GraphQLString,
				},
				resolve: async (_, args, { req }) => {
					const accountability: Accountability = { role: null };

					if (req?.ip) accountability.ip = req.ip;

					const userAgent = req?.get('user-agent');
					if (userAgent) accountability.userAgent = userAgent;

					const origin = req?.get('origin');
					if (origin) accountability.origin = origin;

					const authenticationService = new AuthenticationService({
						accountability: accountability,
						schema: this.schema,
					});
					const currentRefreshToken = args['refresh_token'] || req?.cookies[env['REFRESH_TOKEN_COOKIE_NAME']];
					if (!currentRefreshToken) {
						throw new InvalidPayloadException(`"refresh_token" is required in either the JSON payload or Cookie`);
					}
					await authenticationService.logout(currentRefreshToken);
					return true;
				},
			},
			auth_password_request: {
				type: GraphQLBoolean,
				args: {
					email: new GraphQLNonNull(GraphQLString),
					reset_url: GraphQLString,
				},
				resolve: async (_, args, { req }) => {
					const accountability: Accountability = { role: null };

					if (req?.ip) accountability.ip = req.ip;

					const userAgent = req?.get('user-agent');
					if (userAgent) accountability.userAgent = userAgent;

					const origin = req?.get('origin');
					if (origin) accountability.origin = origin;
					const service = new UsersService({ accountability, schema: this.schema });

					try {
						await service.requestPasswordReset(args['email'], args['reset_url'] || null);
					} catch (err: any) {
						if (err instanceof InvalidPayloadException) {
							throw err;
						}
					}

					return true;
				},
			},
			auth_password_reset: {
				type: GraphQLBoolean,
				args: {
					token: new GraphQLNonNull(GraphQLString),
					password: new GraphQLNonNull(GraphQLString),
				},
				resolve: async (_, args, { req }) => {
					const accountability: Accountability = { role: null };

					if (req?.ip) accountability.ip = req.ip;

					const userAgent = req?.get('user-agent');
					if (userAgent) accountability.userAgent = userAgent;

					const origin = req?.get('origin');
					if (origin) accountability.origin = origin;

					const service = new UsersService({ accountability, schema: this.schema });
					await service.resetPassword(args['token'], args['password']);
					return true;
				},
			},
			users_me_tfa_generate: {
				type: new GraphQLObjectType({
					name: 'users_me_tfa_generate_data',
					fields: {
						secret: { type: GraphQLString },
						otpauth_url: { type: GraphQLString },
					},
				}),
				args: {
					password: new GraphQLNonNull(GraphQLString),
				},
				resolve: async (_, args) => {
					if (!this.accountability?.user) return null;
					const service = new TFAService({
						accountability: this.accountability,
						schema: this.schema,
					});
					const authService = new AuthenticationService({
						accountability: this.accountability,
						schema: this.schema,
					});
					await authService.verifyPassword(this.accountability.user, args['password']);
					const { url, secret } = await service.generateTFA(this.accountability.user);
					return { secret, otpauth_url: url };
				},
			},
			users_me_tfa_enable: {
				type: GraphQLBoolean,
				args: {
					otp: new GraphQLNonNull(GraphQLString),
					secret: new GraphQLNonNull(GraphQLString),
				},
				resolve: async (_, args) => {
					if (!this.accountability?.user) return null;
					const service = new TFAService({
						accountability: this.accountability,
						schema: this.schema,
					});

					await service.enableTFA(this.accountability.user, args['otp'], args['secret']);
					return true;
				},
			},
			users_me_tfa_disable: {
				type: GraphQLBoolean,
				args: {
					otp: new GraphQLNonNull(GraphQLString),
				},
				resolve: async (_, args) => {
					if (!this.accountability?.user) return null;
					const service = new TFAService({
						accountability: this.accountability,
						schema: this.schema,
					});
					const otpValid = await service.verifyOTP(this.accountability.user, args['otp']);
					if (otpValid === false) {
						throw new InvalidPayloadException(`"otp" is invalid`);
					}
					await service.disableTFA(this.accountability.user);
					return true;
				},
			},
			utils_hash_generate: {
				type: GraphQLString,
				args: {
					string: new GraphQLNonNull(GraphQLString),
				},
				resolve: async (_, args) => {
					return await generateHash(args['string']);
				},
			},
			utils_hash_verify: {
				type: GraphQLBoolean,
				args: {
					string: new GraphQLNonNull(GraphQLString),
					hash: new GraphQLNonNull(GraphQLString),
				},
				resolve: async (_, args) => {
					return await argon2.verify(args['hash'], args['string']);
				},
			},
			utils_sort: {
				type: GraphQLBoolean,
				args: {
					collection: new GraphQLNonNull(GraphQLString),
					item: new GraphQLNonNull(GraphQLID),
					to: new GraphQLNonNull(GraphQLID),
				},
				resolve: async (_, args) => {
					const service = new UtilsService({
						accountability: this.accountability,
						schema: this.schema,
					});
					const { item, to } = args;
					await service.sort(args['collection'], { item, to });
					return true;
				},
			},
			utils_revert: {
				type: GraphQLBoolean,
				args: {
					revision: new GraphQLNonNull(GraphQLID),
				},
				resolve: async (_, args) => {
					const service = new RevisionsService({
						accountability: this.accountability,
						schema: this.schema,
					});
					await service.revert(args['revision']);
					return true;
				},
			},
			utils_cache_clear: {
				type: GraphQLVoid,
				resolve: async () => {
					if (this.accountability?.admin !== true) {
						throw new ForbiddenException();
					}

					const { cache } = getCache();

					await cache?.clear();
					await clearSystemCache();

					return;
				},
			},
			users_invite_accept: {
				type: GraphQLBoolean,
				args: {
					token: new GraphQLNonNull(GraphQLString),
					password: new GraphQLNonNull(GraphQLString),
				},
				resolve: async (_, args) => {
					const service = new UsersService({
						accountability: this.accountability,
						schema: this.schema,
					});
					await service.acceptInvite(args['token'], args['password']);
					return true;
				},
			},
		});

		if ('directus_collections' in schema.read.collections) {
			Collection.addFields({
				collection: GraphQLString,
				meta: schemaComposer.createObjectTC({
					name: 'directus_collections_meta',
					fields: Object.values(schema.read.collections['directus_collections']!.fields).reduce((acc, field) => {
						acc[field.field] = {
							type: field.nullable
								? getGraphQLType(field.type, field.special)
								: new GraphQLNonNull(getGraphQLType(field.type, field.special)),
							description: field.note,
						} as ObjectTypeComposerFieldConfigDefinition<any, any, any>;

						return acc;
					}, {} as ObjectTypeComposerFieldConfigAsObjectDefinition<any, any>),
				}),
				schema: schemaComposer.createObjectTC({
					name: 'directus_collections_schema',
					fields: {
						name: GraphQLString,
						comment: GraphQLString,
					},
				}),
			});

			schemaComposer.Query.addFields({
				collections: {
					type: new GraphQLNonNull(new GraphQLList(new GraphQLNonNull(Collection.getType()))),
					resolve: async () => {
						const collectionsService = new CollectionsService({
							accountability: this.accountability,
							schema: this.schema,
						});

						return await collectionsService.readByQuery();
					},
				},

				collections_by_name: {
					type: Collection,
					args: {
						name: new GraphQLNonNull(GraphQLString),
					},
					resolve: async (_, args) => {
						const collectionsService = new CollectionsService({
							accountability: this.accountability,
							schema: this.schema,
						});

						return await collectionsService.readOne(args['name']);
					},
				},
			});
		}

		if ('directus_fields' in schema.read.collections) {
			Field.addFields({
				collection: GraphQLString,
				field: GraphQLString,
				type: GraphQLString,
				meta: schemaComposer.createObjectTC({
					name: 'directus_fields_meta',
					fields: Object.values(schema.read.collections['directus_fields']!.fields).reduce((acc, field) => {
						acc[field.field] = {
							type: field.nullable
								? getGraphQLType(field.type, field.special)
								: new GraphQLNonNull(getGraphQLType(field.type, field.special)),
							description: field.note,
						} as ObjectTypeComposerFieldConfigDefinition<any, any, any>;

						return acc;
					}, {} as ObjectTypeComposerFieldConfigAsObjectDefinition<any, any>),
				}),
				schema: schemaComposer.createObjectTC({
					name: 'directus_fields_schema',
					fields: {
						name: GraphQLString,
						table: GraphQLString,
						data_type: GraphQLString,
						default_value: GraphQLString,
						max_length: GraphQLInt,
						numeric_precision: GraphQLInt,
						numeric_scale: GraphQLInt,
						is_nullable: GraphQLBoolean,
						is_unique: GraphQLBoolean,
						is_primary_key: GraphQLBoolean,
						has_auto_increment: GraphQLBoolean,
						foreign_key_column: GraphQLString,
						foreign_key_table: GraphQLString,
						comment: GraphQLString,
					},
				}),
			});

			schemaComposer.Query.addFields({
				fields: {
					type: new GraphQLNonNull(new GraphQLList(new GraphQLNonNull(Field.getType()))),
					resolve: async () => {
						const service = new FieldsService({
							accountability: this.accountability,
							schema: this.schema,
						});
						return await service.readAll();
					},
				},
				fields_in_collection: {
					type: new GraphQLNonNull(new GraphQLList(new GraphQLNonNull(Field.getType()))),
					args: {
						collection: new GraphQLNonNull(GraphQLString),
					},
					resolve: async (_, args) => {
						const service = new FieldsService({
							accountability: this.accountability,
							schema: this.schema,
						});

						return await service.readAll(args['collection']);
					},
				},
				fields_by_name: {
					type: Field,
					args: {
						collection: new GraphQLNonNull(GraphQLString),
						field: new GraphQLNonNull(GraphQLString),
					},
					resolve: async (_, args) => {
						const service = new FieldsService({
							accountability: this.accountability,
							schema: this.schema,
						});
						return await service.readOne(args['collection'], args['field']);
					},
				},
			});
		}

		if ('directus_relations' in schema.read.collections) {
			Relation.addFields({
				collection: GraphQLString,
				field: GraphQLString,
				related_collection: GraphQLString,
				schema: schemaComposer.createObjectTC({
					name: 'directus_relations_schema',
					fields: {
						table: new GraphQLNonNull(GraphQLString),
						column: new GraphQLNonNull(GraphQLString),
						foreign_key_table: new GraphQLNonNull(GraphQLString),
						foreign_key_column: new GraphQLNonNull(GraphQLString),
						constraint_name: GraphQLString,
						on_update: new GraphQLNonNull(GraphQLString),
						on_delete: new GraphQLNonNull(GraphQLString),
					},
				}),
				meta: schemaComposer.createObjectTC({
					name: 'directus_relations_meta',
					fields: Object.values(schema.read.collections['directus_relations']!.fields).reduce((acc, field) => {
						acc[field.field] = {
							type: getGraphQLType(field.type, field.special),
							description: field.note,
						} as ObjectTypeComposerFieldConfigDefinition<any, any, any>;

						return acc;
					}, {} as ObjectTypeComposerFieldConfigAsObjectDefinition<any, any>),
				}),
			});

			schemaComposer.Query.addFields({
				relations: {
					type: new GraphQLNonNull(new GraphQLList(new GraphQLNonNull(Relation.getType()))),
					resolve: async () => {
						const service = new RelationsService({
							accountability: this.accountability,
							schema: this.schema,
						});

						return await service.readAll();
					},
				},
				relations_in_collection: {
					type: new GraphQLNonNull(new GraphQLList(new GraphQLNonNull(Relation.getType()))),
					args: {
						collection: new GraphQLNonNull(GraphQLString),
					},
					resolve: async (_, args) => {
						const service = new RelationsService({
							accountability: this.accountability,
							schema: this.schema,
						});

						return await service.readAll(args['collection']);
					},
				},
				relations_by_name: {
					type: Relation,
					args: {
						collection: new GraphQLNonNull(GraphQLString),
						field: new GraphQLNonNull(GraphQLString),
					},
					resolve: async (_, args) => {
						const service = new RelationsService({
							accountability: this.accountability,
							schema: this.schema,
						});
						return await service.readOne(args['collection'], args['field']);
					},
				},
			});
		}

		if (this.accountability?.admin === true) {
			schemaComposer.Mutation.addFields({
				create_collections_item: {
					type: Collection,
					args: {
						data: toInputObjectType(Collection.clone('create_directus_collections'), {
							postfix: '_input',
						}).addFields({
							fields: [
								toInputObjectType(Field.clone('create_directus_collections_fields'), { postfix: '_input' }).NonNull,
							],
						}).NonNull,
					},
					resolve: async (_, args) => {
						const collectionsService = new CollectionsService({
							accountability: this.accountability,
							schema: this.schema,
						});
						const collectionKey = await collectionsService.createOne(args['data']);
						return await collectionsService.readOne(collectionKey);
					},
				},
				update_collections_item: {
					type: Collection,
					args: {
						collection: new GraphQLNonNull(GraphQLString),
						data: toInputObjectType(Collection.clone('update_directus_collections'), {
							postfix: '_input',
						}).removeField(['collection', 'schema']).NonNull,
					},
					resolve: async (_, args) => {
						const collectionsService = new CollectionsService({
							accountability: this.accountability,
							schema: this.schema,
						});
						const collectionKey = await collectionsService.updateOne(args['collection'], args['data']);
						return await collectionsService.readOne(collectionKey);
					},
				},
				delete_collections_item: {
					type: schemaComposer.createObjectTC({
						name: 'delete_collection',
						fields: {
							collection: GraphQLString,
						},
					}),
					args: {
						collection: new GraphQLNonNull(GraphQLString),
					},
					resolve: async (_, args) => {
						const collectionsService = new CollectionsService({
							accountability: this.accountability,
							schema: this.schema,
						});
						await collectionsService.deleteOne(args['collection']);
						return { collection: args['collection'] };
					},
				},
			});

			schemaComposer.Mutation.addFields({
				create_fields_item: {
					type: Field,
					args: {
						collection: new GraphQLNonNull(GraphQLString),
						data: toInputObjectType(Field.clone('create_directus_fields'), { postfix: '_input' }).NonNull,
					},
					resolve: async (_, args) => {
						const service = new FieldsService({
							accountability: this.accountability,
							schema: this.schema,
						});
						await service.createField(args['collection'], args['data']);
						return await service.readOne(args['collection'], args['data'].field);
					},
				},
				update_fields_item: {
					type: Field,
					args: {
						collection: new GraphQLNonNull(GraphQLString),
						field: new GraphQLNonNull(GraphQLString),
						data: toInputObjectType(Field.clone('update_directus_fields'), { postfix: '_input' }).NonNull,
					},
					resolve: async (_, args) => {
						const service = new FieldsService({
							accountability: this.accountability,
							schema: this.schema,
						});
						await service.updateField(args['collection'], {
							...args['data'],
							field: args['field'],
						});
						return await service.readOne(args['collection'], args['data'].field);
					},
				},
				delete_fields_item: {
					type: schemaComposer.createObjectTC({
						name: 'delete_field',
						fields: {
							collection: GraphQLString,
							field: GraphQLString,
						},
					}),
					args: {
						collection: new GraphQLNonNull(GraphQLString),
						field: new GraphQLNonNull(GraphQLString),
					},
					resolve: async (_, args) => {
						const service = new FieldsService({
							accountability: this.accountability,
							schema: this.schema,
						});
						await service.deleteField(args['collection'], args['field']);
						const { collection, field } = args;
						return { collection, field };
					},
				},
			});

			schemaComposer.Mutation.addFields({
				create_relations_item: {
					type: Relation,
					args: {
						data: toInputObjectType(Relation.clone('create_directus_relations'), { postfix: '_input' }).NonNull,
					},
					resolve: async (_, args) => {
						const relationsService = new RelationsService({
							accountability: this.accountability,
							schema: this.schema,
						});

						await relationsService.createOne(args['data']);
						return await relationsService.readOne(args['data'].collection, args['data'].field);
					},
				},
				update_relations_item: {
					type: Relation,
					args: {
						collection: new GraphQLNonNull(GraphQLString),
						field: new GraphQLNonNull(GraphQLString),
						data: toInputObjectType(Relation.clone('update_directus_relations'), { postfix: '_input' }).NonNull,
					},
					resolve: async (_, args) => {
						const relationsService = new RelationsService({
							accountability: this.accountability,
							schema: this.schema,
						});

						await relationsService.updateOne(args['collection'], args['field'], args['data']);
						return await relationsService.readOne(args['data'].collection, args['data'].field);
					},
				},
				delete_relations_item: {
					type: schemaComposer.createObjectTC({
						name: 'delete_relation',
						fields: {
							collection: GraphQLString,
							field: GraphQLString,
						},
					}),
					args: {
						collection: new GraphQLNonNull(GraphQLString),
						field: new GraphQLNonNull(GraphQLString),
					},
					resolve: async (_, args) => {
						const relationsService = new RelationsService({
							accountability: this.accountability,
							schema: this.schema,
						});
						await relationsService.deleteOne(args['collection'], args['field']);
						return { collection: args['collection'], field: args['field'] };
					},
				},
			});
		}

		if ('directus_users' in schema.read.collections) {
			schemaComposer.Query.addFields({
				users_me: {
					type: ReadCollectionTypes['directus_users']!,
					resolve: async (_, args, __, info) => {
						if (!this.accountability?.user) return null;
						const service = new UsersService({ schema: this.schema, accountability: this.accountability });
						const selections = this.replaceFragmentsInSelections(
							info.fieldNodes[0]?.selectionSet?.selections,
							info.fragments
						);
						const query = this.getQuery(args, selections || [], info.variableValues);

						return await service.readOne(this.accountability.user, query);
					},
				},
			});
		}

		if ('directus_users' in schema.update.collections && this.accountability?.user) {
			schemaComposer.Mutation.addFields({
				update_users_me: {
					type: ReadCollectionTypes['directus_users']!,
					args: {
						data: toInputObjectType(UpdateCollectionTypes['directus_users']!),
					},
					resolve: async (_, args, __, info) => {
						if (!this.accountability?.user) return null;
						const service = new UsersService({
							schema: this.schema,
							accountability: this.accountability,
						});

						await service.updateOne(this.accountability.user, args['data']);

						if ('directus_users' in ReadCollectionTypes) {
							const selections = this.replaceFragmentsInSelections(
								info.fieldNodes[0]?.selectionSet?.selections,
								info.fragments
							);
							const query = this.getQuery(args, selections || [], info.variableValues);

							return await service.readOne(this.accountability.user, query);
						}
						return true;
					},
				},
			});
		}

		if ('directus_activity' in schema.create.collections) {
			schemaComposer.Mutation.addFields({
				create_comment: {
					type: ReadCollectionTypes['directus_activity'] ?? GraphQLBoolean,
					args: {
						collection: new GraphQLNonNull(GraphQLString),
						item: new GraphQLNonNull(GraphQLID),
						comment: new GraphQLNonNull(GraphQLString),
					},
					resolve: async (_, args, __, info) => {
						const service = new ActivityService({
							accountability: this.accountability,
							schema: this.schema,
						});

						const primaryKey = await service.createOne({
							...args,
							action: Action.COMMENT,
							user: this.accountability?.user,
							ip: this.accountability?.ip,
							user_agent: this.accountability?.userAgent,
							origin: this.accountability?.origin,
						});

						if ('directus_activity' in ReadCollectionTypes) {
							const selections = this.replaceFragmentsInSelections(
								info.fieldNodes[0]?.selectionSet?.selections,
								info.fragments
							);
							const query = this.getQuery(args, selections || [], info.variableValues);

							return await service.readOne(primaryKey, query);
						}

						return true;
					},
				},
			});
		}

		if ('directus_activity' in schema.update.collections) {
			schemaComposer.Mutation.addFields({
				update_comment: {
					type: ReadCollectionTypes['directus_activity'] ?? GraphQLBoolean,
					args: {
						id: new GraphQLNonNull(GraphQLID),
						comment: new GraphQLNonNull(GraphQLString),
					},
					resolve: async (_, args, __, info) => {
						const service = new ActivityService({
							accountability: this.accountability,
							schema: this.schema,
						});
						const primaryKey = await service.updateOne(args['id'], { comment: args['comment'] });

						if ('directus_activity' in ReadCollectionTypes) {
							const selections = this.replaceFragmentsInSelections(
								info.fieldNodes[0]?.selectionSet?.selections,
								info.fragments
							);
							const query = this.getQuery(args, selections || [], info.variableValues);

							return await service.readOne(primaryKey, query);
						}

						return true;
					},
				},
			});
		}

		if ('directus_activity' in schema.delete.collections) {
			schemaComposer.Mutation.addFields({
				delete_comment: {
					type: DeleteCollectionTypes['one']!,
					args: {
						id: new GraphQLNonNull(GraphQLID),
					},
					resolve: async (_, args) => {
						const service = new ActivityService({
							accountability: this.accountability,
							schema: this.schema,
						});
						await service.deleteOne(args['id']);
						return { id: args['id'] };
					},
				},
			});
		}

		if ('directus_files' in schema.create.collections) {
			schemaComposer.Mutation.addFields({
				import_file: {
					type: ReadCollectionTypes['directus_files'] ?? GraphQLBoolean,
					args: {
						url: new GraphQLNonNull(GraphQLString),
						data: toInputObjectType(CreateCollectionTypes['directus_files']!).setTypeName(
							'create_directus_files_input'
						),
					},
					resolve: async (_, args, __, info) => {
						const service = new FilesService({
							accountability: this.accountability,
							schema: this.schema,
						});
						const primaryKey = await service.importOne(args['url'], args['data']);

						if ('directus_files' in ReadCollectionTypes) {
							const selections = this.replaceFragmentsInSelections(
								info.fieldNodes[0]?.selectionSet?.selections,
								info.fragments
							);
							const query = this.getQuery(args, selections || [], info.variableValues);
							return await service.readOne(primaryKey, query);
						}

						return true;
					},
				},
			});
		}

		if ('directus_users' in schema.create.collections) {
			schemaComposer.Mutation.addFields({
				users_invite: {
					type: GraphQLBoolean,
					args: {
						email: new GraphQLNonNull(GraphQLString),
						role: new GraphQLNonNull(GraphQLString),
						invite_url: GraphQLString,
					},
					resolve: async (_, args) => {
						const service = new UsersService({
							accountability: this.accountability,
							schema: this.schema,
						});
						await service.inviteUser(args['email'], args['role'], args['invite_url'] || null);
						return true;
					},
				},
			});
		}

		return schemaComposer;
	}
}<|MERGE_RESOLUTION|>--- conflicted
+++ resolved
@@ -1,4 +1,3 @@
-import { FUNCTIONS } from '@directus/shared/constants';
 import type { BaseException } from '@directus/shared/exceptions';
 import { Accountability, Action, Aggregate, Filter, PrimaryKey, Query, SchemaOverview } from '@directus/shared/types';
 import { parseFilterFunctionPath } from '@directus/shared/utils';
@@ -56,7 +55,6 @@
 import type { AbstractServiceOptions, GraphQLParams, Item } from '../../types';
 import { generateHash } from '../../utils/generate-hash';
 import { getGraphQLType } from '../../utils/get-graphql-type';
-import { getMilliseconds } from '../../utils/get-milliseconds';
 import { reduceSchema } from '../../utils/reduce-schema';
 import { sanitizeQuery } from '../../utils/sanitize-query';
 import { validateQuery } from '../../utils/validate-query';
@@ -83,28 +81,17 @@
 import { UsersService } from '../users';
 import { UtilsService } from '../utils';
 import { WebhooksService } from '../webhooks';
-<<<<<<< HEAD
-import processError from './utils/process-error';
-
-import { addPathToValidationError } from './utils/add-path-to-validation-error';
-import { GraphQLHash } from './types/hash';
-=======
->>>>>>> 13a720bb
 import { GraphQLBigInt } from './types/bigint';
 import { GraphQLDate } from './types/date';
 import { GraphQLGeoJSON } from './types/geojson';
 import { GraphQLHash } from './types/hash';
 import { GraphQLStringOrFloat } from './types/string-or-float';
 import { GraphQLVoid } from './types/void';
-<<<<<<< HEAD
-
 import { FUNCTIONS } from '@directus/shared/constants';
 import { clearSystemCache } from '../../utils/clearSystemCache';
 import { getMilliseconds } from '../../utils/get-milliseconds';
-=======
 import { addPathToValidationError } from './utils/add-path-to-validation-error';
 import processError from './utils/process-error';
->>>>>>> 13a720bb
 
 const validationRules = Array.from(specifiedRules);
 
