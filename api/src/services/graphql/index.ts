--- conflicted
+++ resolved
@@ -1837,7 +1837,38 @@
 
 		if (this.accountability?.user) {
 			ServerInfo.addFields({
-<<<<<<< HEAD
+				rateLimit: env['RATE_LIMITER_ENABLED']
+					? {
+							type: new GraphQLObjectType({
+								name: 'server_info_rate_limit',
+								fields: {
+									points: { type: GraphQLInt },
+									duration: { type: GraphQLInt },
+								},
+							}),
+					  }
+					: GraphQLBoolean,
+				rateLimitGlobal: env['RATE_LIMITER_GLOBAL_ENABLED']
+					? {
+							type: new GraphQLObjectType({
+								name: 'server_info_rate_limit_global',
+								fields: {
+									points: { type: GraphQLInt },
+									duration: { type: GraphQLInt },
+								},
+							}),
+					  }
+					: GraphQLBoolean,
+				flows: {
+					type: new GraphQLObjectType({
+						name: 'server_info_flows',
+						fields: {
+							execAllowedModules: {
+								type: new GraphQLList(GraphQLString),
+							},
+						},
+					}),
+				},
 				websocket: env['WEBSOCKETS_ENABLED']
 					? {
 							type: new GraphQLObjectType({
@@ -1886,43 +1917,10 @@
 									heartbeat: {
 										type: env['WEBSOCKETS_HEARTBEAT_ENABLED'] ? GraphQLInt : GraphQLBoolean,
 									},
-=======
-				rateLimit: env['RATE_LIMITER_ENABLED']
-					? {
-							type: new GraphQLObjectType({
-								name: 'server_info_rate_limit',
-								fields: {
-									points: { type: GraphQLInt },
-									duration: { type: GraphQLInt },
->>>>>>> f900e59d
 								},
 							}),
 					  }
 					: GraphQLBoolean,
-<<<<<<< HEAD
-=======
-				rateLimitGlobal: env['RATE_LIMITER_GLOBAL_ENABLED']
-					? {
-							type: new GraphQLObjectType({
-								name: 'server_info_rate_limit_global',
-								fields: {
-									points: { type: GraphQLInt },
-									duration: { type: GraphQLInt },
-								},
-							}),
-					  }
-					: GraphQLBoolean,
-				flows: {
-					type: new GraphQLObjectType({
-						name: 'server_info_flows',
-						fields: {
-							execAllowedModules: {
-								type: new GraphQLList(GraphQLString),
-							},
-						},
-					}),
-				},
->>>>>>> f900e59d
 			});
 		}
 
