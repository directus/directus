--- conflicted
+++ resolved
@@ -45,44 +45,6 @@
 	toInputObjectType,
 } from 'graphql-compose';
 import type { Knex } from 'knex';
-<<<<<<< HEAD
-import { camelCase, flatten, get, mapKeys, merge, omit, pick, set, transform, uniq } from 'lodash';
-import { clearSystemCache, getCache } from '../../cache';
-import { DEFAULT_AUTH_PROVIDER, GENERATE_SPECIAL } from '../../constants';
-import getDatabase from '../../database';
-import env from '../../env';
-import { ForbiddenException, GraphQLValidationException, InvalidPayloadException } from '../../exceptions';
-import { getExtensionManager } from '../../extensions';
-import type { AbstractServiceOptions, GraphQLParams, Item } from '../../types';
-import { generateHash } from '../../utils/generate-hash';
-import { getGraphQLType } from '../../utils/get-graphql-type';
-import { getMilliseconds } from '../../utils/get-milliseconds';
-import { reduceSchema } from '../../utils/reduce-schema';
-import { sanitizeQuery } from '../../utils/sanitize-query';
-import { validateQuery } from '../../utils/validate-query';
-import { ActivityService } from '../activity';
-import { AuthenticationService } from '../authentication';
-import { CollectionsService } from '../collections';
-import { FieldsService } from '../fields';
-import { FilesService } from '../files';
-import { RelationsService } from '../relations';
-import { RevisionsService } from '../revisions';
-import { ServerService } from '../server';
-import { SpecificationService } from '../specifications';
-import { TFAService } from '../tfa';
-import { UsersService } from '../users';
-import { UtilsService } from '../utils';
-import { GraphQLBigInt } from './types/bigint';
-import { GraphQLHash } from './types/hash';
-import { GraphQLDate } from './types/date';
-import { GraphQLGeoJSON } from './types/geojson';
-import { GraphQLStringOrFloat } from './types/string-or-float';
-import { GraphQLVoid } from './types/void';
-import { createSubscriptionGenerator } from './subscription';
-import { addPathToValidationError } from './utils/add-path-to-validation-error';
-import { getService } from '../../utils/get-service';
-import processError from './utils/process-error';
-=======
 import { flatten, get, mapKeys, merge, omit, pick, set, transform, uniq } from 'lodash-es';
 import { clearSystemCache, getCache } from '../../cache.js';
 import { DEFAULT_AUTH_PROVIDER, GENERATE_SPECIAL } from '../../constants.js';
@@ -128,7 +90,42 @@
 import { GraphQLVoid } from './types/void.js';
 import { addPathToValidationError } from './utils/add-path-to-validation-error.js';
 import processError from './utils/process-error.js';
->>>>>>> c7230859
+import { camelCase, flatten, get, mapKeys, merge, omit, pick, set, transform, uniq } from 'lodash';
+import { clearSystemCache, getCache } from '../../cache';
+import { DEFAULT_AUTH_PROVIDER, GENERATE_SPECIAL } from '../../constants';
+import getDatabase from '../../database';
+import env from '../../env';
+import { ForbiddenException, GraphQLValidationException, InvalidPayloadException } from '../../exceptions';
+import { getExtensionManager } from '../../extensions';
+import type { AbstractServiceOptions, GraphQLParams, Item } from '../../types';
+import { generateHash } from '../../utils/generate-hash';
+import { getGraphQLType } from '../../utils/get-graphql-type';
+import { getMilliseconds } from '../../utils/get-milliseconds';
+import { reduceSchema } from '../../utils/reduce-schema';
+import { sanitizeQuery } from '../../utils/sanitize-query';
+import { validateQuery } from '../../utils/validate-query';
+import { ActivityService } from '../activity';
+import { AuthenticationService } from '../authentication';
+import { CollectionsService } from '../collections';
+import { FieldsService } from '../fields';
+import { FilesService } from '../files';
+import { RelationsService } from '../relations';
+import { RevisionsService } from '../revisions';
+import { ServerService } from '../server';
+import { SpecificationService } from '../specifications';
+import { TFAService } from '../tfa';
+import { UsersService } from '../users';
+import { UtilsService } from '../utils';
+import { GraphQLBigInt } from './types/bigint';
+import { GraphQLHash } from './types/hash';
+import { GraphQLDate } from './types/date';
+import { GraphQLGeoJSON } from './types/geojson';
+import { GraphQLStringOrFloat } from './types/string-or-float';
+import { GraphQLVoid } from './types/void';
+import { createSubscriptionGenerator } from './subscription';
+import { addPathToValidationError } from './utils/add-path-to-validation-error';
+import { getService } from '../../utils/get-service';
+import processError from './utils/process-error';
 
 const validationRules = Array.from(specifiedRules);
 
