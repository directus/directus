<<<<<<< HEAD
import type { BaseException } from '@directus/shared/exceptions';
import { Accountability, Action, Aggregate, Filter, PrimaryKey, Query, SchemaOverview } from '@directus/shared/types';
import { parseFilterFunctionPath } from '@directus/shared/utils';
=======
import { FUNCTIONS } from '@directus/constants';
import type { BaseException } from '@directus/exceptions';
import { Accountability, Action, Aggregate, Filter, PrimaryKey, Query, SchemaOverview } from '@directus/types';
import { parseFilterFunctionPath } from '@directus/utils';
>>>>>>> aeb26bdb
import argon2 from 'argon2';
import {
	ArgumentNode,
	execute,
	ExecutionResult,
	FieldNode,
	FormattedExecutionResult,
	FragmentDefinitionNode,
	GraphQLBoolean,
	GraphQLEnumType,
	GraphQLError,
	GraphQLFloat,
	GraphQLID,
	GraphQLInt,
	GraphQLList,
	GraphQLNonNull,
	GraphQLNullableType,
	GraphQLObjectType,
	GraphQLResolveInfo,
	GraphQLScalarType,
	GraphQLSchema,
	GraphQLString,
	GraphQLUnionType,
	InlineFragmentNode,
	NoSchemaIntrospectionCustomRule,
	SelectionNode,
	specifiedRules,
	validate,
	ValueNode,
} from 'graphql';
import {
	GraphQLJSON,
	InputTypeComposer,
	InputTypeComposerFieldConfigMapDefinition,
	ObjectTypeComposer,
	ObjectTypeComposerFieldConfigAsObjectDefinition,
	ObjectTypeComposerFieldConfigDefinition,
	ObjectTypeComposerFieldConfigMapDefinition,
	ResolverDefinition,
	SchemaComposer,
	toInputObjectType,
} from 'graphql-compose';
import type { Knex } from 'knex';
<<<<<<< HEAD
import { flatten, get, mapKeys, merge, omit, pick, set, transform, uniq } from 'lodash';
import { getCache } from '../../cache';
import { DEFAULT_AUTH_PROVIDER, GENERATE_SPECIAL } from '../../constants';
import getDatabase from '../../database';
import env from '../../env';
import { ForbiddenException, GraphQLValidationException, InvalidPayloadException } from '../../exceptions';
import { getExtensionManager } from '../../extensions';
import type { AbstractServiceOptions, GraphQLParams, Item } from '../../types';
import { generateHash } from '../../utils/generate-hash';
import { getGraphQLType } from '../../utils/get-graphql-type';
import { reduceSchema } from '../../utils/reduce-schema';
import { sanitizeQuery } from '../../utils/sanitize-query';
import { validateQuery } from '../../utils/validate-query';
import { ActivityService } from '../activity';
import { AuthenticationService } from '../authentication';
import { CollectionsService } from '../collections';
import { FieldsService } from '../fields';
import { FilesService } from '../files';
import { FlowsService } from '../flows';
import { FoldersService } from '../folders';
import { ItemsService } from '../items';
import { NotificationsService } from '../notifications';
import { OperationsService } from '../operations';
import { PermissionsService } from '../permissions';
import { PresetsService } from '../presets';
import { RelationsService } from '../relations';
import { RevisionsService } from '../revisions';
import { RolesService } from '../roles';
import { ServerService } from '../server';
import { SettingsService } from '../settings';
import { SharesService } from '../shares';
import { SpecificationService } from '../specifications';
import { TFAService } from '../tfa';
import { UsersService } from '../users';
import { UtilsService } from '../utils';
import { WebhooksService } from '../webhooks';
import { GraphQLBigInt } from './types/bigint';
import { GraphQLDate } from './types/date';
import { GraphQLGeoJSON } from './types/geojson';
import { GraphQLHash } from './types/hash';
import { GraphQLStringOrFloat } from './types/string-or-float';
import { GraphQLVoid } from './types/void';
import { FUNCTIONS } from '@directus/shared/constants';
import { clearSystemCache } from '../../utils/clearSystemCache';
import { getMilliseconds } from '../../utils/get-milliseconds';
import { addPathToValidationError } from './utils/add-path-to-validation-error';
import processError from './utils/process-error';
=======
import { flatten, get, mapKeys, merge, omit, pick, set, transform, uniq } from 'lodash-es';
import { clearSystemCache, getCache } from '../../cache.js';
import { DEFAULT_AUTH_PROVIDER, GENERATE_SPECIAL } from '../../constants.js';
import getDatabase from '../../database/index.js';
import env from '../../env.js';
import { ForbiddenException, GraphQLValidationException, InvalidPayloadException } from '../../exceptions/index.js';
import { getExtensionManager } from '../../extensions.js';
import type { AbstractServiceOptions, GraphQLParams, Item } from '../../types/index.js';
import { generateHash } from '../../utils/generate-hash.js';
import { getGraphQLType } from '../../utils/get-graphql-type.js';
import { getMilliseconds } from '../../utils/get-milliseconds.js';
import { reduceSchema } from '../../utils/reduce-schema.js';
import { sanitizeQuery } from '../../utils/sanitize-query.js';
import { validateQuery } from '../../utils/validate-query.js';
import { ActivityService } from '../activity.js';
import { AuthenticationService } from '../authentication.js';
import { CollectionsService } from '../collections.js';
import { FieldsService } from '../fields.js';
import { FilesService } from '../files.js';
import { FlowsService } from '../flows.js';
import { FoldersService } from '../folders.js';
import { ItemsService } from '../items.js';
import { NotificationsService } from '../notifications.js';
import { OperationsService } from '../operations.js';
import { PermissionsService } from '../permissions.js';
import { PresetsService } from '../presets.js';
import { RelationsService } from '../relations.js';
import { RevisionsService } from '../revisions.js';
import { RolesService } from '../roles.js';
import { ServerService } from '../server.js';
import { SettingsService } from '../settings.js';
import { SharesService } from '../shares.js';
import { SpecificationService } from '../specifications.js';
import { TFAService } from '../tfa.js';
import { UsersService } from '../users.js';
import { UtilsService } from '../utils.js';
import { WebhooksService } from '../webhooks.js';
import { GraphQLBigInt } from './types/bigint.js';
import { GraphQLDate } from './types/date.js';
import { GraphQLGeoJSON } from './types/geojson.js';
import { GraphQLHash } from './types/hash.js';
import { GraphQLStringOrFloat } from './types/string-or-float.js';
import { GraphQLVoid } from './types/void.js';
import { addPathToValidationError } from './utils/add-path-to-validation-error.js';
import processError from './utils/process-error.js';
>>>>>>> aeb26bdb

const validationRules = Array.from(specifiedRules);

if (env['GRAPHQL_INTROSPECTION'] === false) {
	validationRules.push(NoSchemaIntrospectionCustomRule);
}

/**
 * These should be ignored in the context of GraphQL, and/or are replaced by a custom resolver (for non-standard structures)
 */
const SYSTEM_DENY_LIST = [
	'directus_collections',
	'directus_fields',
	'directus_relations',
	'directus_migrations',
	'directus_sessions',
];

const READ_ONLY = ['directus_activity', 'directus_revisions'];

export class GraphQLService {
	accountability: Accountability | null;
	knex: Knex;
	schema: SchemaOverview;
	scope: 'items' | 'system';

	constructor(options: AbstractServiceOptions & { scope: 'items' | 'system' }) {
		this.accountability = options?.accountability || null;
		this.knex = options?.knex || getDatabase();
		this.schema = options.schema;
		this.scope = options.scope;
	}

	/**
	 * Execute a GraphQL structure
	 */
	async execute({
		document,
		variables,
		operationName,
		contextValue,
	}: GraphQLParams): Promise<FormattedExecutionResult> {
		const schema = this.getSchema();

		const validationErrors = validate(schema, document, validationRules).map((validationError) =>
			addPathToValidationError(validationError)
		);

		if (validationErrors.length > 0) {
			throw new GraphQLValidationException({ graphqlErrors: validationErrors });
		}

		let result: ExecutionResult;

		try {
			result = await execute({
				schema,
				document,
				contextValue,
				variableValues: variables,
				operationName,
			});
		} catch (err: any) {
			throw new InvalidPayloadException('GraphQL execution error.', { graphqlErrors: [err.message] });
		}

		const formattedResult: FormattedExecutionResult = {};

		if (result['data']) formattedResult.data = result['data'];
		if (result['errors'])
			formattedResult.errors = result['errors'].map((error) => processError(this.accountability, error));
		if (result['extensions']) formattedResult.extensions = result['extensions'];

		return formattedResult;
	}

	/**
	 * Generate the GraphQL schema. Pulls from the schema information generated by the get-schema util.
	 */
	getSchema(): GraphQLSchema;
	getSchema(type: 'schema'): GraphQLSchema;
	getSchema(type: 'sdl'): GraphQLSchema | string;
	getSchema(type: 'schema' | 'sdl' = 'schema'): GraphQLSchema | string {
		// eslint-disable-next-line @typescript-eslint/no-this-alias
		const self = this;

		const schemaComposer = new SchemaComposer<GraphQLParams['contextValue']>();

		const schema = {
			read:
				this.accountability?.admin === true
					? this.schema
					: reduceSchema(this.schema, this.accountability?.permissions || null, ['read']),
			create:
				this.accountability?.admin === true
					? this.schema
					: reduceSchema(this.schema, this.accountability?.permissions || null, ['create']),
			update:
				this.accountability?.admin === true
					? this.schema
					: reduceSchema(this.schema, this.accountability?.permissions || null, ['update']),
			delete:
				this.accountability?.admin === true
					? this.schema
					: reduceSchema(this.schema, this.accountability?.permissions || null, ['delete']),
		};

		const { ReadCollectionTypes } = getReadableTypes();

		const { CreateCollectionTypes, UpdateCollectionTypes, DeleteCollectionTypes } = getWritableTypes();

		const scopeFilter = (collection: SchemaOverview['collections'][string]) => {
			if (this.scope === 'items' && collection.collection.startsWith('directus_') === true) return false;
			if (this.scope === 'system') {
				if (collection.collection.startsWith('directus_') === false) return false;
				if (SYSTEM_DENY_LIST.includes(collection.collection)) return false;
			}
			return true;
		};

		if (this.scope === 'system') {
			this.injectSystemResolvers(
				schemaComposer,
				{
					CreateCollectionTypes,
					ReadCollectionTypes,
					UpdateCollectionTypes,
					DeleteCollectionTypes,
				},
				schema
			);
		}

		const readableCollections = Object.values(schema.read.collections)
			.filter((collection) => collection.collection in ReadCollectionTypes)
			.filter(scopeFilter);

		if (readableCollections.length > 0) {
			schemaComposer.Query.addFields(
				readableCollections.reduce((acc, collection) => {
					const collectionName = this.scope === 'items' ? collection.collection : collection.collection.substring(9);
					acc[collectionName] = ReadCollectionTypes[collection.collection]!.getResolver(collection.collection);

					if (this.schema.collections[collection.collection]!.singleton === false) {
						acc[`${collectionName}_by_id`] = ReadCollectionTypes[collection.collection]!.getResolver(
							`${collection.collection}_by_id`
						);
						acc[`${collectionName}_aggregated`] = ReadCollectionTypes[collection.collection]!.getResolver(
							`${collection.collection}_aggregated`
						);
					}

					return acc;
				}, {} as ObjectTypeComposerFieldConfigAsObjectDefinition<any, any>)
			);
		} else {
			schemaComposer.Query.addFields({
				_empty: {
					type: GraphQLVoid,
					description: "There's no data to query.",
				},
			});
		}

		if (Object.keys(schema.create.collections).length > 0) {
			schemaComposer.Mutation.addFields(
				Object.values(schema.create.collections)
					.filter((collection) => collection.collection in CreateCollectionTypes && collection.singleton === false)
					.filter(scopeFilter)
					.filter((collection) => READ_ONLY.includes(collection.collection) === false)
					.reduce((acc, collection) => {
						const collectionName = this.scope === 'items' ? collection.collection : collection.collection.substring(9);
						acc[`create_${collectionName}_items`] = CreateCollectionTypes[collection.collection]!.getResolver(
							`create_${collection.collection}_items`
						);
						acc[`create_${collectionName}_item`] = CreateCollectionTypes[collection.collection]!.getResolver(
							`create_${collection.collection}_item`
						);
						return acc;
					}, {} as ObjectTypeComposerFieldConfigAsObjectDefinition<any, any>)
			);
		}

		if (Object.keys(schema.update.collections).length > 0) {
			schemaComposer.Mutation.addFields(
				Object.values(schema.update.collections)
					.filter((collection) => collection.collection in UpdateCollectionTypes)
					.filter(scopeFilter)
					.filter((collection) => READ_ONLY.includes(collection.collection) === false)
					.reduce((acc, collection) => {
						const collectionName = this.scope === 'items' ? collection.collection : collection.collection.substring(9);

						if (collection.singleton) {
							acc[`update_${collectionName}`] = UpdateCollectionTypes[collection.collection]!.getResolver(
								`update_${collection.collection}`
							);
						} else {
							acc[`update_${collectionName}_items`] = UpdateCollectionTypes[collection.collection]!.getResolver(
								`update_${collection.collection}_items`
							);

							acc[`update_${collectionName}_batch`] = UpdateCollectionTypes[collection.collection]!.getResolver(
								`update_${collection.collection}_batch`
							);

							acc[`update_${collectionName}_item`] = UpdateCollectionTypes[collection.collection]!.getResolver(
								`update_${collection.collection}_item`
							);
						}

						return acc;
					}, {} as ObjectTypeComposerFieldConfigAsObjectDefinition<any, any>)
			);
		}

		if (Object.keys(schema.delete.collections).length > 0) {
			schemaComposer.Mutation.addFields(
				Object.values(schema.delete.collections)
					.filter((collection) => collection.singleton === false)
					.filter(scopeFilter)
					.filter((collection) => READ_ONLY.includes(collection.collection) === false)
					.reduce((acc, collection) => {
						const collectionName = this.scope === 'items' ? collection.collection : collection.collection.substring(9);

						acc[`delete_${collectionName}_items`] = DeleteCollectionTypes['many']!.getResolver(
							`delete_${collection.collection}_items`
						);

						acc[`delete_${collectionName}_item`] = DeleteCollectionTypes['one']!.getResolver(
							`delete_${collection.collection}_item`
						);

						return acc;
					}, {} as ObjectTypeComposerFieldConfigAsObjectDefinition<any, any>)
			);
		}

		if (type === 'sdl') {
			return schemaComposer.toSDL();
		}

		return schemaComposer.buildSchema();

		/**
		 * Construct an object of types for every collection, using the permitted fields per action type
		 * as it's fields.
		 */
		function getTypes(action: 'read' | 'create' | 'update' | 'delete') {
			const CollectionTypes: Record<string, ObjectTypeComposer> = {};

			const CountFunctions = schemaComposer.createObjectTC({
				name: 'count_functions',
				fields: {
					count: {
						type: GraphQLInt,
					},
				},
			});

			const DateFunctions = schemaComposer.createObjectTC({
				name: 'date_functions',
				fields: {
					year: {
						type: GraphQLInt,
					},
					month: {
						type: GraphQLInt,
					},
					week: {
						type: GraphQLInt,
					},
					day: {
						type: GraphQLInt,
					},
					weekday: {
						type: GraphQLInt,
					},
				},
			});

			const TimeFunctions = schemaComposer.createObjectTC({
				name: 'time_functions',
				fields: {
					hour: {
						type: GraphQLInt,
					},
					minute: {
						type: GraphQLInt,
					},
					second: {
						type: GraphQLInt,
					},
				},
			});

			const DateTimeFunctions = schemaComposer.createObjectTC({
				name: 'datetime_functions',
				fields: {
					...DateFunctions.getFields(),
					...TimeFunctions.getFields(),
				},
			});

			for (const collection of Object.values(schema[action].collections)) {
				if (Object.keys(collection.fields).length === 0) continue;
				if (SYSTEM_DENY_LIST.includes(collection.collection)) continue;

				CollectionTypes[collection.collection] = schemaComposer.createObjectTC({
					name: action === 'read' ? collection.collection : `${action}_${collection.collection}`,
					fields: Object.values(collection.fields).reduce((acc, field) => {
						let type: GraphQLScalarType | GraphQLNonNull<GraphQLNullableType> = getGraphQLType(
							field.type,
							field.special
						);

						// GraphQL doesn't differentiate between not-null and has-to-be-submitted. We
						// can't non-null in update, as that would require every not-nullable field to be
						// submitted on updates
						if (
							field.nullable === false &&
							!field.defaultValue &&
							!GENERATE_SPECIAL.some((flag) => field.special.includes(flag)) &&
							action !== 'update'
						) {
							type = new GraphQLNonNull(type);
						}

						if (collection.primary === field.field) {
							if (!field.defaultValue && !field.special.includes('uuid') && action === 'create')
								type = new GraphQLNonNull(GraphQLID);
							else if (['create', 'update'].includes(action)) type = GraphQLID;
							else type = new GraphQLNonNull(GraphQLID);
						}

						acc[field.field] = {
							type,
							description: field.note,
							resolve: (obj: Record<string, any>) => {
								return obj[field.field];
							},
						} as ObjectTypeComposerFieldConfigDefinition<any, any>;

						if (action === 'read') {
							if (field.type === 'date') {
								acc[`${field.field}_func`] = {
									type: DateFunctions,
									resolve: (obj: Record<string, any>) => {
										const funcFields = Object.keys(DateFunctions.getFields()).map((key) => `${field.field}_${key}`);
										return mapKeys(pick(obj, funcFields), (_value, key) => key.substring(field.field.length + 1));
									},
								};
							}

							if (field.type === 'time') {
								acc[`${field.field}_func`] = {
									type: TimeFunctions,
									resolve: (obj: Record<string, any>) => {
										const funcFields = Object.keys(TimeFunctions.getFields()).map((key) => `${field.field}_${key}`);
										return mapKeys(pick(obj, funcFields), (_value, key) => key.substring(field.field.length + 1));
									},
								};
							}

							if (field.type === 'dateTime' || field.type === 'timestamp') {
								acc[`${field.field}_func`] = {
									type: DateTimeFunctions,
									resolve: (obj: Record<string, any>) => {
										const funcFields = Object.keys(DateTimeFunctions.getFields()).map((key) => `${field.field}_${key}`);
										return mapKeys(pick(obj, funcFields), (_value, key) => key.substring(field.field.length + 1));
									},
								};
							}

							if (field.type === 'json' || field.type === 'alias') {
								acc[`${field.field}_func`] = {
									type: CountFunctions,
									resolve: (obj: Record<string, any>) => {
										const funcFields = Object.keys(CountFunctions.getFields()).map((key) => `${field.field}_${key}`);
										return mapKeys(pick(obj, funcFields), (_value, key) => key.substring(field.field.length + 1));
									},
								};
							}
						}

						return acc;
					}, {} as ObjectTypeComposerFieldConfigAsObjectDefinition<any, any>),
				});
			}

			for (const relation of schema[action].relations) {
				if (relation.related_collection) {
					if (SYSTEM_DENY_LIST.includes(relation.related_collection)) continue;

					CollectionTypes[relation.collection]?.addFields({
						[relation.field]: {
							type: CollectionTypes[relation.related_collection]!,
							resolve: (obj: Record<string, any>, _, __, info) => {
								return obj[info?.path?.key ?? relation.field];
							},
						},
					});

					if (relation.meta?.one_field) {
						CollectionTypes[relation.related_collection]?.addFields({
							[relation.meta.one_field]: {
								type: [CollectionTypes[relation.collection]!],
								resolve: (obj: Record<string, any>, _, __, info) => {
									return obj[info?.path?.key ?? relation.meta!.one_field];
								},
							},
						});
					}
				} else if (relation.meta?.one_allowed_collections && action === 'read') {
					// NOTE: There are no union input types in GraphQL, so this only applies to Read actions
					CollectionTypes[relation.collection]?.addFields({
						[relation.field]: {
							type: new GraphQLUnionType({
								name: `${relation.collection}_${relation.field}_union`,
								types: relation.meta.one_allowed_collections.map((collection) =>
									CollectionTypes[collection]!.getType()
								),
								resolveType(_value, context, info) {
									let path: (string | number)[] = [];
									let currentPath = info.path;

									while (currentPath.prev) {
										path.push(currentPath.key);
										currentPath = currentPath.prev;
									}

									path = path.reverse().slice(0, -1);

									let parent = context['data']!;

									for (const pathPart of path) {
										parent = parent[pathPart];
									}

									const collection = parent[relation.meta!.one_collection_field!]!;
									return CollectionTypes[collection]!.getType().name;
								},
							}),
							resolve: (obj: Record<string, any>, _, __, info) => {
								return obj[info?.path?.key ?? relation.field];
							},
						},
					});
				}
			}

			return { CollectionTypes };
		}

		/**
		 * Create readable types and attach resolvers for each. Also prepares full filter argument structures
		 */
		function getReadableTypes() {
			const { CollectionTypes: ReadCollectionTypes } = getTypes('read');

			const ReadableCollectionFilterTypes: Record<string, InputTypeComposer> = {};

			const AggregatedFunctions: Record<string, ObjectTypeComposer<any, any>> = {};
			const AggregatedFields: Record<string, ObjectTypeComposer<any, any>> = {};
			const AggregateMethods: Record<string, ObjectTypeComposerFieldConfigMapDefinition<any, any>> = {};

			const StringFilterOperators = schemaComposer.createInputTC({
				name: 'string_filter_operators',
				fields: {
					_eq: {
						type: GraphQLString,
					},
					_neq: {
						type: GraphQLString,
					},
					_contains: {
						type: GraphQLString,
					},
					_icontains: {
						type: GraphQLString,
					},
					_ncontains: {
						type: GraphQLString,
					},
					_starts_with: {
						type: GraphQLString,
					},
					_nstarts_with: {
						type: GraphQLString,
					},
					_ends_with: {
						type: GraphQLString,
					},
					_nends_with: {
						type: GraphQLString,
					},
					_in: {
						type: new GraphQLList(GraphQLString),
					},
					_nin: {
						type: new GraphQLList(GraphQLString),
					},
					_null: {
						type: GraphQLBoolean,
					},
					_nnull: {
						type: GraphQLBoolean,
					},
					_empty: {
						type: GraphQLBoolean,
					},
					_nempty: {
						type: GraphQLBoolean,
					},
				},
			});

			const BooleanFilterOperators = schemaComposer.createInputTC({
				name: 'boolean_filter_operators',
				fields: {
					_eq: {
						type: GraphQLBoolean,
					},
					_neq: {
						type: GraphQLBoolean,
					},
					_null: {
						type: GraphQLBoolean,
					},
					_nnull: {
						type: GraphQLBoolean,
					},
				},
			});

			const DateFilterOperators = schemaComposer.createInputTC({
				name: 'date_filter_operators',
				fields: {
					_eq: {
						type: GraphQLString,
					},
					_neq: {
						type: GraphQLString,
					},
					_gt: {
						type: GraphQLString,
					},
					_gte: {
						type: GraphQLString,
					},
					_lt: {
						type: GraphQLString,
					},
					_lte: {
						type: GraphQLString,
					},
					_null: {
						type: GraphQLBoolean,
					},
					_nnull: {
						type: GraphQLBoolean,
					},
					_in: {
						type: new GraphQLList(GraphQLString),
					},
					_nin: {
						type: new GraphQLList(GraphQLString),
					},
					_between: {
						type: new GraphQLList(GraphQLStringOrFloat),
					},
					_nbetween: {
						type: new GraphQLList(GraphQLStringOrFloat),
					},
				},
			});

			// Uses StringOrFloat rather than Float to support api dynamic variables (like `$NOW`)
			const NumberFilterOperators = schemaComposer.createInputTC({
				name: 'number_filter_operators',
				fields: {
					_eq: {
						type: GraphQLStringOrFloat,
					},
					_neq: {
						type: GraphQLStringOrFloat,
					},
					_in: {
						type: new GraphQLList(GraphQLStringOrFloat),
					},
					_nin: {
						type: new GraphQLList(GraphQLStringOrFloat),
					},
					_gt: {
						type: GraphQLStringOrFloat,
					},
					_gte: {
						type: GraphQLStringOrFloat,
					},
					_lt: {
						type: GraphQLStringOrFloat,
					},
					_lte: {
						type: GraphQLStringOrFloat,
					},
					_null: {
						type: GraphQLBoolean,
					},
					_nnull: {
						type: GraphQLBoolean,
					},
					_between: {
						type: new GraphQLList(GraphQLStringOrFloat),
					},
					_nbetween: {
						type: new GraphQLList(GraphQLStringOrFloat),
					},
				},
			});

			const GeometryFilterOperators = schemaComposer.createInputTC({
				name: 'geometry_filter_operators',
				fields: {
					_eq: {
						type: GraphQLGeoJSON,
					},
					_neq: {
						type: GraphQLGeoJSON,
					},
					_intersects: {
						type: GraphQLGeoJSON,
					},
					_nintersects: {
						type: GraphQLGeoJSON,
					},
					_intersects_bbox: {
						type: GraphQLGeoJSON,
					},
					_nintersects_bbox: {
						type: GraphQLGeoJSON,
					},
					_null: {
						type: GraphQLBoolean,
					},
					_nnull: {
						type: GraphQLBoolean,
					},
				},
			});

			const HashFilterOperators = schemaComposer.createInputTC({
				name: 'hash_filter_operators',
				fields: {
					_null: {
						type: GraphQLBoolean,
					},
					_nnull: {
						type: GraphQLBoolean,
					},
					_empty: {
						type: GraphQLBoolean,
					},
					_nempty: {
						type: GraphQLBoolean,
					},
				},
			});

			const CountFunctionFilterOperators = schemaComposer.createInputTC({
				name: 'count_function_filter_operators',
				fields: {
					count: {
						type: NumberFilterOperators,
					},
				},
			});

			const DateFunctionFilterOperators = schemaComposer.createInputTC({
				name: 'date_function_filter_operators',
				fields: {
					year: {
						type: NumberFilterOperators,
					},
					month: {
						type: NumberFilterOperators,
					},
					week: {
						type: NumberFilterOperators,
					},
					day: {
						type: NumberFilterOperators,
					},
					weekday: {
						type: NumberFilterOperators,
					},
				},
			});

			const TimeFunctionFilterOperators = schemaComposer.createInputTC({
				name: 'time_function_filter_operators',
				fields: {
					hour: {
						type: NumberFilterOperators,
					},
					minute: {
						type: NumberFilterOperators,
					},
					second: {
						type: NumberFilterOperators,
					},
				},
			});

			const DateTimeFunctionFilterOperators = schemaComposer.createInputTC({
				name: 'datetime_function_filter_operators',
				fields: {
					...DateFunctionFilterOperators.getFields(),
					...TimeFunctionFilterOperators.getFields(),
				},
			});

			for (const collection of Object.values(schema.read.collections)) {
				if (Object.keys(collection.fields).length === 0) continue;
				if (SYSTEM_DENY_LIST.includes(collection.collection)) continue;

				ReadableCollectionFilterTypes[collection.collection] = schemaComposer.createInputTC({
					name: `${collection.collection}_filter`,
					fields: Object.values(collection.fields).reduce((acc, field) => {
						const graphqlType = getGraphQLType(field.type, field.special);

						let filterOperatorType: InputTypeComposer;

						switch (graphqlType) {
							case GraphQLBoolean:
								filterOperatorType = BooleanFilterOperators;
								break;
							case GraphQLBigInt:
							case GraphQLInt:
							case GraphQLFloat:
								filterOperatorType = NumberFilterOperators;
								break;
							case GraphQLDate:
								filterOperatorType = DateFilterOperators;
								break;
							case GraphQLGeoJSON:
								filterOperatorType = GeometryFilterOperators;
								break;
							case GraphQLHash:
								filterOperatorType = HashFilterOperators;
								break;
							default:
								filterOperatorType = StringFilterOperators;
						}

						acc[field.field] = filterOperatorType;

						if (field.type === 'date') {
							acc[`${field.field}_func`] = {
								type: DateFunctionFilterOperators,
							};
						}

						if (field.type === 'time') {
							acc[`${field.field}_func`] = {
								type: TimeFunctionFilterOperators,
							};
						}

						if (field.type === 'dateTime' || field.type === 'timestamp') {
							acc[`${field.field}_func`] = {
								type: DateTimeFunctionFilterOperators,
							};
						}

						if (field.type === 'json' || field.type === 'alias') {
							acc[`${field.field}_func`] = {
								type: CountFunctionFilterOperators,
							};
						}

						return acc;
					}, {} as InputTypeComposerFieldConfigMapDefinition),
				});

				ReadableCollectionFilterTypes[collection.collection]!.addFields({
					_and: [ReadableCollectionFilterTypes[collection.collection]!],
					_or: [ReadableCollectionFilterTypes[collection.collection]!],
				});

				AggregatedFields[collection.collection] = schemaComposer.createObjectTC({
					name: `${collection.collection}_aggregated_fields`,
					fields: Object.values(collection.fields).reduce((acc, field) => {
						const graphqlType = getGraphQLType(field.type, field.special);

						switch (graphqlType) {
							case GraphQLBigInt:
							case GraphQLInt:
							case GraphQLFloat:
								acc[field.field] = {
									type: GraphQLFloat,
									description: field.note,
								};
								break;
							default:
								break;
						}

						return acc;
					}, {} as ObjectTypeComposerFieldConfigAsObjectDefinition<any, any>),
				});

				const countType = schemaComposer.createObjectTC({
					name: `${collection.collection}_aggregated_count`,
					fields: Object.values(collection.fields).reduce((acc, field) => {
						acc[field.field] = {
							type: GraphQLInt,
							description: field.note,
						};

						return acc;
					}, {} as ObjectTypeComposerFieldConfigAsObjectDefinition<any, any>),
				});

				AggregateMethods[collection.collection] = {
					group: {
						name: 'group',
						type: GraphQLJSON,
					},
					countAll: {
						name: 'countAll',
						type: GraphQLInt,
					},
					count: {
						name: 'count',
						type: countType,
					},
					countDistinct: {
						name: 'countDistinct',
						type: countType,
					},
				};

				const hasNumericAggregates = Object.values(collection.fields).some((field) => {
					const graphqlType = getGraphQLType(field.type, field.special);

					if (graphqlType === GraphQLInt || graphqlType === GraphQLFloat) {
						return true;
					}

					return false;
				});

				if (hasNumericAggregates) {
					Object.assign(AggregateMethods[collection.collection]!, {
						avg: {
							name: 'avg',
							type: AggregatedFields[collection.collection],
						},
						sum: {
							name: 'sum',
							type: AggregatedFields[collection.collection],
						},
						avgDistinct: {
							name: 'avgDistinct',
							type: AggregatedFields[collection.collection],
						},
						sumDistinct: {
							name: 'sumDistinct',
							type: AggregatedFields[collection.collection],
						},
						min: {
							name: 'min',
							type: AggregatedFields[collection.collection],
						},
						max: {
							name: 'max',
							type: AggregatedFields[collection.collection],
						},
					});
				}

				AggregatedFunctions[collection.collection] = schemaComposer.createObjectTC({
					name: `${collection.collection}_aggregated`,
					fields: AggregateMethods[collection.collection]!,
				});

				const resolver: ResolverDefinition<any, any> = {
					name: collection.collection,
					type: collection.singleton
						? ReadCollectionTypes[collection.collection]!
						: new GraphQLNonNull(
								new GraphQLList(new GraphQLNonNull(ReadCollectionTypes[collection.collection]!.getType()))
						  ),
					resolve: async ({ info, context }: { info: GraphQLResolveInfo; context: Record<string, any> }) => {
						const result = await self.resolveQuery(info);
						context['data'] = result;
						return result;
					},
				};

				if (collection.singleton === false) {
					resolver.args = {
						filter: ReadableCollectionFilterTypes[collection.collection]!,
						sort: {
							type: new GraphQLList(GraphQLString),
						},
						limit: {
							type: GraphQLInt,
						},
						offset: {
							type: GraphQLInt,
						},
						page: {
							type: GraphQLInt,
						},
						search: {
							type: GraphQLString,
						},
					};
				}

				ReadCollectionTypes[collection.collection]!.addResolver(resolver);

				ReadCollectionTypes[collection.collection]!.addResolver({
					name: `${collection.collection}_aggregated`,
					type: new GraphQLNonNull(
						new GraphQLList(new GraphQLNonNull(AggregatedFunctions[collection.collection]!.getType()))
					),
					args: {
						groupBy: new GraphQLList(GraphQLString),
						filter: ReadableCollectionFilterTypes[collection.collection]!,
						limit: {
							type: GraphQLInt,
						},
						offset: {
							type: GraphQLInt,
						},
						page: {
							type: GraphQLInt,
						},
						search: {
							type: GraphQLString,
						},
						sort: {
							type: new GraphQLList(GraphQLString),
						},
					},
					resolve: async ({ info, context }: { info: GraphQLResolveInfo; context: Record<string, any> }) => {
						const result = await self.resolveQuery(info);
						context['data'] = result;

						return result;
					},
				});

				if (collection.singleton === false) {
					ReadCollectionTypes[collection.collection]!.addResolver({
						name: `${collection.collection}_by_id`,
						type: ReadCollectionTypes[collection.collection]!,
						args: {
							id: new GraphQLNonNull(GraphQLID),
						},
						resolve: async ({ info, context }: { info: GraphQLResolveInfo; context: Record<string, any> }) => {
							const result = await self.resolveQuery(info);
							context['data'] = result;
							return result;
						},
					});
				}
			}

			for (const relation of schema.read.relations) {
				if (relation.related_collection) {
					if (SYSTEM_DENY_LIST.includes(relation.related_collection)) continue;

					ReadableCollectionFilterTypes[relation.collection]?.addFields({
						[relation.field]: ReadableCollectionFilterTypes[relation.related_collection]!,
					});

					ReadCollectionTypes[relation.collection]?.addFieldArgs(relation.field, {
						filter: ReadableCollectionFilterTypes[relation.related_collection]!,
						sort: {
							type: new GraphQLList(GraphQLString),
						},
						limit: {
							type: GraphQLInt,
						},
						offset: {
							type: GraphQLInt,
						},
						page: {
							type: GraphQLInt,
						},
						search: {
							type: GraphQLString,
						},
					});

					if (relation.meta?.one_field) {
						ReadableCollectionFilterTypes[relation.related_collection]?.addFields({
							[relation.meta.one_field]: ReadableCollectionFilterTypes[relation.collection]!,
						});

						ReadCollectionTypes[relation.related_collection]?.addFieldArgs(relation.meta.one_field, {
							filter: ReadableCollectionFilterTypes[relation.collection]!,
							sort: {
								type: new GraphQLList(GraphQLString),
							},
							limit: {
								type: GraphQLInt,
							},
							offset: {
								type: GraphQLInt,
							},
							page: {
								type: GraphQLInt,
							},
							search: {
								type: GraphQLString,
							},
						});
					}
				} else if (relation.meta?.one_allowed_collections) {
					ReadableCollectionFilterTypes[relation.collection]?.removeField('item');
					for (const collection of relation.meta.one_allowed_collections) {
						ReadableCollectionFilterTypes[relation.collection]?.addFields({
							[`item__${collection}`]: ReadableCollectionFilterTypes[collection]!,
						});
					}
				}
			}

			return { ReadCollectionTypes, ReadableCollectionFilterTypes };
		}

		function getWritableTypes() {
			const { CollectionTypes: CreateCollectionTypes } = getTypes('create');
			const { CollectionTypes: UpdateCollectionTypes } = getTypes('update');
			const DeleteCollectionTypes: Record<string, ObjectTypeComposer<any, any>> = {};

			for (const collection of Object.values(schema.create.collections)) {
				if (Object.keys(collection.fields).length === 0) continue;
				if (SYSTEM_DENY_LIST.includes(collection.collection)) continue;
				if (collection.collection in CreateCollectionTypes === false) continue;

				const collectionIsReadable = collection.collection in ReadCollectionTypes;

				const creatableFields = CreateCollectionTypes[collection.collection]?.getFields() || {};

				if (Object.keys(creatableFields).length > 0) {
					const resolverDefinition: ResolverDefinition<any, any> = {
						name: `create_${collection.collection}_items`,
						type: collectionIsReadable
							? new GraphQLNonNull(
									new GraphQLList(new GraphQLNonNull(ReadCollectionTypes[collection.collection]!.getType()))
							  )
							: GraphQLBoolean,
						resolve: async ({ args, info }: { args: Record<string, any>; info: GraphQLResolveInfo }) =>
							await self.resolveMutation(args, info),
					};

					if (collectionIsReadable) {
						resolverDefinition.args = ReadCollectionTypes[collection.collection]!.getResolver(
							collection.collection
						).getArgs();
					}

					CreateCollectionTypes[collection.collection]!.addResolver(resolverDefinition);

					CreateCollectionTypes[collection.collection]!.addResolver({
						name: `create_${collection.collection}_item`,
						type: collectionIsReadable ? ReadCollectionTypes[collection.collection]! : GraphQLBoolean,
						resolve: async ({ args, info }: { args: Record<string, any>; info: GraphQLResolveInfo }) =>
							await self.resolveMutation(args, info),
					});

					CreateCollectionTypes[collection.collection]!.getResolver(`create_${collection.collection}_items`).addArgs({
						...CreateCollectionTypes[collection.collection]!.getResolver(
							`create_${collection.collection}_items`
						).getArgs(),
						data: [
							toInputObjectType(CreateCollectionTypes[collection.collection]!).setTypeName(
								`create_${collection.collection}_input`
							).NonNull,
						],
					});

					CreateCollectionTypes[collection.collection]!.getResolver(`create_${collection.collection}_item`).addArgs({
						...CreateCollectionTypes[collection.collection]!.getResolver(
							`create_${collection.collection}_item`
						).getArgs(),
						data: toInputObjectType(CreateCollectionTypes[collection.collection]!).setTypeName(
							`create_${collection.collection}_input`
						).NonNull,
					});
				}
			}

			for (const collection of Object.values(schema.update.collections)) {
				if (Object.keys(collection.fields).length === 0) continue;
				if (SYSTEM_DENY_LIST.includes(collection.collection)) continue;
				if (collection.collection in UpdateCollectionTypes === false) continue;

				const collectionIsReadable = collection.collection in ReadCollectionTypes;

				const updatableFields = UpdateCollectionTypes[collection.collection]?.getFields() || {};

				if (Object.keys(updatableFields).length > 0) {
					if (collection.singleton) {
						UpdateCollectionTypes[collection.collection]!.addResolver({
							name: `update_${collection.collection}`,
							type: collectionIsReadable ? ReadCollectionTypes[collection.collection]! : GraphQLBoolean,
							args: {
								data: toInputObjectType(UpdateCollectionTypes[collection.collection]!).setTypeName(
									`update_${collection.collection}_input`
								).NonNull,
							},
							resolve: async ({ args, info }: { args: Record<string, any>; info: GraphQLResolveInfo }) =>
								await self.resolveMutation(args, info),
						});
					} else {
						UpdateCollectionTypes[collection.collection]!.addResolver({
							name: `update_${collection.collection}_batch`,
							type: collectionIsReadable
								? new GraphQLNonNull(
										new GraphQLList(new GraphQLNonNull(ReadCollectionTypes[collection.collection]!.getType()))
								  )
								: GraphQLBoolean,
							args: {
								...(collectionIsReadable
									? ReadCollectionTypes[collection.collection]!.getResolver(collection.collection).getArgs()
									: {}),
								data: [
									toInputObjectType(UpdateCollectionTypes[collection.collection]!).setTypeName(
										`update_${collection.collection}_input`
									).NonNull,
								],
							},
							resolve: async ({ args, info }: { args: Record<string, any>; info: GraphQLResolveInfo }) =>
								await self.resolveMutation(args, info),
						});

						UpdateCollectionTypes[collection.collection]!.addResolver({
							name: `update_${collection.collection}_items`,
							type: collectionIsReadable
								? new GraphQLNonNull(
										new GraphQLList(new GraphQLNonNull(ReadCollectionTypes[collection.collection]!.getType()))
								  )
								: GraphQLBoolean,
							args: {
								...(collectionIsReadable
									? ReadCollectionTypes[collection.collection]!.getResolver(collection.collection).getArgs()
									: {}),
								ids: new GraphQLNonNull(new GraphQLList(GraphQLID)),
								data: toInputObjectType(UpdateCollectionTypes[collection.collection]!).setTypeName(
									`update_${collection.collection}_input`
								).NonNull,
							},
							resolve: async ({ args, info }: { args: Record<string, any>; info: GraphQLResolveInfo }) =>
								await self.resolveMutation(args, info),
						});

						UpdateCollectionTypes[collection.collection]!.addResolver({
							name: `update_${collection.collection}_item`,
							type: collectionIsReadable ? ReadCollectionTypes[collection.collection]! : GraphQLBoolean,
							args: {
								id: new GraphQLNonNull(GraphQLID),
								data: toInputObjectType(UpdateCollectionTypes[collection.collection]!).setTypeName(
									`update_${collection.collection}_input`
								).NonNull,
							},
							resolve: async ({ args, info }: { args: Record<string, any>; info: GraphQLResolveInfo }) =>
								await self.resolveMutation(args, info),
						});
					}
				}
			}

			DeleteCollectionTypes['many'] = schemaComposer.createObjectTC({
				name: `delete_many`,
				fields: {
					ids: new GraphQLNonNull(new GraphQLList(GraphQLID)),
				},
			});

			DeleteCollectionTypes['one'] = schemaComposer.createObjectTC({
				name: `delete_one`,
				fields: {
					id: new GraphQLNonNull(GraphQLID),
				},
			});

			for (const collection of Object.values(schema.delete.collections)) {
				DeleteCollectionTypes['many']!.addResolver({
					name: `delete_${collection.collection}_items`,
					type: DeleteCollectionTypes['many'],
					args: {
						ids: new GraphQLNonNull(new GraphQLList(GraphQLID)),
					},
					resolve: async ({ args, info }: { args: Record<string, any>; info: GraphQLResolveInfo }) =>
						await self.resolveMutation(args, info),
				});

				DeleteCollectionTypes['one'].addResolver({
					name: `delete_${collection.collection}_item`,
					type: DeleteCollectionTypes['one'],
					args: {
						id: new GraphQLNonNull(GraphQLID),
					},
					resolve: async ({ args, info }: { args: Record<string, any>; info: GraphQLResolveInfo }) =>
						await self.resolveMutation(args, info),
				});
			}

			return { CreateCollectionTypes, UpdateCollectionTypes, DeleteCollectionTypes };
		}
	}

	/**
	 * Generic resolver that's used for every "regular" items/system query. Converts the incoming GraphQL AST / fragments into
	 * Directus' query structure which is then executed by the services.
	 */
	async resolveQuery(info: GraphQLResolveInfo): Promise<Partial<Item> | null> {
		let collection = info.fieldName;
		if (this.scope === 'system') collection = `directus_${collection}`;
		const selections = this.replaceFragmentsInSelections(info.fieldNodes[0]?.selectionSet?.selections, info.fragments);

		if (!selections) return null;
		const args: Record<string, any> = this.parseArgs(info.fieldNodes[0]!.arguments || [], info.variableValues);

		let query: Query;

		const isAggregate = collection.endsWith('_aggregated') && collection in this.schema.collections === false;

		if (isAggregate) {
			query = this.getAggregateQuery(args, selections);
			collection = collection.slice(0, -11);
		} else {
			query = this.getQuery(args, selections, info.variableValues);

			if (collection.endsWith('_by_id') && collection in this.schema.collections === false) {
				collection = collection.slice(0, -6);
			}
		}
		if (args['id']) {
			query.filter = {
				_and: [
					query.filter || {},
					{
						[this.schema.collections[collection]!.primary]: {
							_eq: args['id'],
						},
					},
				],
			};

			query.limit = 1;
		}

		// Transform count(a.b.c) into a.b.count(c)
		if (query.fields?.length) {
			for (let fieldIndex = 0; fieldIndex < query.fields.length; fieldIndex++) {
				query.fields[fieldIndex] = parseFilterFunctionPath(query.fields[fieldIndex]!);
			}
		}

		const result = await this.read(collection, query);

		if (args['id']) {
			return result?.[0] || null;
		}

		if (query.group) {
			// for every entry in result add a group field based on query.group;
			const aggregateKeys = Object.keys(query.aggregate ?? {});

			result['map']((field: Item) => {
				field['group'] = omit(field, aggregateKeys);
			});
		}

		return result;
	}

	async resolveMutation(
		args: Record<string, any>,
		info: GraphQLResolveInfo
	): Promise<Partial<Item> | boolean | undefined> {
		const action = info.fieldName.split('_')[0] as 'create' | 'update' | 'delete';
		let collection = info.fieldName.substring(action.length + 1);
		if (this.scope === 'system') collection = `directus_${collection}`;

		const selections = this.replaceFragmentsInSelections(info.fieldNodes[0]?.selectionSet?.selections, info.fragments);
		const query = this.getQuery(args, selections || [], info.variableValues);

		const singleton =
			collection.endsWith('_batch') === false &&
			collection.endsWith('_items') === false &&
			collection.endsWith('_item') === false &&
			collection in this.schema.collections;

		const single = collection.endsWith('_items') === false && collection.endsWith('_batch') === false;
		const batchUpdate = action === 'update' && collection.endsWith('_batch');

		if (collection.endsWith('_batch')) collection = collection.slice(0, -6);
		if (collection.endsWith('_items')) collection = collection.slice(0, -6);
		if (collection.endsWith('_item')) collection = collection.slice(0, -5);

		if (singleton && action === 'update') {
			return await this.upsertSingleton(collection, args['data'], query);
		}

		const service = this.getService(collection);
		const hasQuery = (query.fields || []).length > 0;

		try {
			if (single) {
				if (action === 'create') {
					const key = await service.createOne(args['data']);
					return hasQuery ? await service.readOne(key, query) : true;
				}

				if (action === 'update') {
					const key = await service.updateOne(args['id'], args['data']);
					return hasQuery ? await service.readOne(key, query) : true;
				}

				if (action === 'delete') {
					await service.deleteOne(args['id']);
					return { id: args['id'] };
				}

				return undefined;
			} else {
				if (action === 'create') {
					const keys = await service.createMany(args['data']);
					return hasQuery ? await service.readMany(keys, query) : true;
				}

				if (action === 'update') {
					const keys: PrimaryKey[] = [];

					if (batchUpdate) {
						keys.push(...(await service.updateBatch(args['data'])));
					} else {
						keys.push(...(await service.updateMany(args['ids'], args['data'])));
					}

					return hasQuery ? await service.readMany(keys, query) : true;
				}

				if (action === 'delete') {
					const keys = await service.deleteMany(args['ids']);
					return { ids: keys };
				}

				return undefined;
			}
		} catch (err: any) {
			return this.formatError(err);
		}
	}

	/**
	 * Execute the read action on the correct service. Checks for singleton as well.
	 */
	async read(collection: string, query: Query): Promise<Partial<Item>> {
		const service = this.getService(collection);

		const result = this.schema.collections[collection]!.singleton
			? await service.readSingleton(query, { stripNonRequested: false })
			: await service.readByQuery(query, { stripNonRequested: false });

		return result;
	}

	/**
	 * Upsert and read singleton item
	 */
	async upsertSingleton(
		collection: string,
		body: Record<string, any> | Record<string, any>[],
		query: Query
	): Promise<Partial<Item> | boolean> {
		const service = this.getService(collection);

		try {
			await service.upsertSingleton(body);

			if ((query.fields || []).length > 0) {
				const result = await service.readSingleton(query);
				return result;
			}

			return true;
		} catch (err: any) {
			throw this.formatError(err);
		}
	}

	/**
	 * GraphQL's regular resolver `args` variable only contains the "top-level" arguments. Seeing that we convert the
	 * whole nested tree into one big query using Directus' own query resolver, we want to have a nested structure of
	 * arguments for the whole resolving tree, which can later be transformed into Directus' AST using `deep`.
	 * In order to do that, we'll parse over all ArgumentNodes and ObjectFieldNodes to manually recreate an object structure
	 * of arguments
	 */
	parseArgs(args: readonly ArgumentNode[], variableValues: GraphQLResolveInfo['variableValues']): Record<string, any> {
		if (!args || args['length'] === 0) return {};

		const parse = (node: ValueNode): any => {
			switch (node.kind) {
				case 'Variable':
					return variableValues[node.name.value];
				case 'ListValue':
					return node.values.map(parse);
				case 'ObjectValue':
					return Object.fromEntries(node.fields.map((node) => [node.name.value, parse(node.value)]));
				case 'NullValue':
					return null;
				case 'StringValue':
					return String(node.value);
				case 'IntValue':
				case 'FloatValue':
					return Number(node.value);
				case 'BooleanValue':
					return Boolean(node.value);
				case 'EnumValue':
				default:
					return 'value' in node ? node.value : null;
			}
		};

		const argsObject = Object.fromEntries(args['map']((arg) => [arg.name.value, parse(arg.value)]));

		return argsObject;
	}

	/**
	 * Get a Directus Query object from the parsed arguments (rawQuery) and GraphQL AST selectionSet. Converts SelectionSet into
	 * Directus' `fields` query for use in the resolver. Also applies variables where appropriate.
	 */
	getQuery(
		rawQuery: Query,
		selections: readonly SelectionNode[],
		variableValues: GraphQLResolveInfo['variableValues']
	): Query {
		const query: Query = sanitizeQuery(rawQuery, this.accountability);

		const parseAliases = (selections: readonly SelectionNode[]) => {
			const aliases: Record<string, string> = {};

			for (const selection of selections) {
				if (selection.kind !== 'Field') continue;

				if (selection.alias?.value) {
					aliases[selection.alias.value] = selection.name.value;
				}
			}

			return aliases;
		};

		const parseFields = (selections: readonly SelectionNode[], parent?: string): string[] => {
			const fields: string[] = [];

			for (let selection of selections) {
				if ((selection.kind === 'Field' || selection.kind === 'InlineFragment') !== true) continue;

				selection = selection as FieldNode | InlineFragmentNode;

				let current: string;
				let currentAlias: string | null = null;

				// Union type (Many-to-Any)
				if (selection.kind === 'InlineFragment') {
					if (selection.typeCondition!.name.value.startsWith('__')) continue;

					current = `${parent}:${selection.typeCondition!.name.value}`;
				}
				// Any other field type
				else {
					// filter out graphql pointers, like __typename
					if (selection.name.value.startsWith('__')) continue;

					current = selection.name.value;

					if (selection.alias) {
						currentAlias = selection.alias.value;
					}

					if (parent) {
						current = `${parent}.${current}`;

						if (currentAlias) {
							currentAlias = `${parent}.${currentAlias}`;

							// add nested aliases into deep query
							if (selection.selectionSet) {
								if (!query.deep) query.deep = {};

								set(
									query.deep,
									parent,
									merge({}, get(query.deep, parent), { _alias: { [selection.alias!.value]: selection.name.value } })
								);
							}
						}
					}
				}

				if (selection.selectionSet) {
					let children: string[];

					if (current.endsWith('_func')) {
						children = [];

						const rootField = current.slice(0, -5);

						for (const subSelection of selection.selectionSet.selections) {
							if (subSelection.kind !== 'Field') continue;
							if (subSelection.name!.value.startsWith('__')) continue;
							children.push(`${subSelection.name!.value}(${rootField})`);
						}
					} else {
						children = parseFields(selection.selectionSet.selections, currentAlias ?? current);
					}

					fields.push(...children);
				} else {
					fields.push(current);
				}

				if (selection.kind === 'Field' && selection.arguments && selection.arguments.length > 0) {
					if (selection.arguments && selection.arguments.length > 0) {
						if (!query.deep) query.deep = {};

						const args: Record<string, any> = this.parseArgs(selection.arguments, variableValues);

						set(
							query.deep,
							currentAlias ?? current,
							merge(
								{},
								get(query.deep, currentAlias ?? current),
								mapKeys(sanitizeQuery(args, this.accountability), (_value, key) => `_${key}`)
							)
						);
					}
				}
			}

			return uniq(fields);
		};

		query.alias = parseAliases(selections);
		query.fields = parseFields(selections);
		if (query.filter) query.filter = this.replaceFuncs(query.filter);
		query.deep = this.replaceFuncs(query.deep as any) as any;

		validateQuery(query);

		return query;
	}

	/**
	 * Resolve the aggregation query based on the requested aggregated fields
	 */
	getAggregateQuery(rawQuery: Query, selections: readonly SelectionNode[]): Query {
		const query: Query = sanitizeQuery(rawQuery, this.accountability);

		query.aggregate = {};

		for (let aggregationGroup of selections) {
			if ((aggregationGroup.kind === 'Field') !== true) continue;

			aggregationGroup = aggregationGroup as FieldNode;

			// filter out graphql pointers, like __typename
			if (aggregationGroup.name.value.startsWith('__')) continue;

			const aggregateProperty = aggregationGroup.name.value as keyof Aggregate;

			query.aggregate[aggregateProperty] =
				aggregationGroup.selectionSet?.selections
					// filter out graphql pointers, like __typename
					.filter((selectionNode) => !(selectionNode as FieldNode)?.name.value.startsWith('__'))
					.map((selectionNode) => {
						selectionNode = selectionNode as FieldNode;
						return selectionNode.name.value;
					}) ?? [];
		}

		if (query.filter) {
			query.filter = this.replaceFuncs(query.filter);
		}

		validateQuery(query);

		return query;
	}

	/**
	 * Replace functions from GraphQL format to Directus-Filter format
	 */
	replaceFuncs(filter: Filter): Filter {
		return replaceFuncDeep(filter);

		function replaceFuncDeep(filter: Record<string, any>) {
			return transform(filter, (result: Record<string, any>, value, key) => {
				const isFunctionKey =
					typeof key === 'string' && key.endsWith('_func') && FUNCTIONS.includes(Object.keys(value)[0]! as any);

				if (isFunctionKey) {
					const functionName = Object.keys(value)[0]!;
					const fieldName = key.slice(0, -5);

					result[`${functionName}(${fieldName})`] = Object.values(value)[0]!;
				} else {
					result[key] = value?.constructor === Object || value?.constructor === Array ? replaceFuncDeep(value) : value;
				}
			});
		}
	}

	/**
	 * Convert Directus-Exception into a GraphQL format, so it can be returned by GraphQL properly.
	 */
	formatError(error: BaseException | BaseException[]): GraphQLError {
		if (Array.isArray(error)) {
			error[0]!.extensions['code'] = error[0]!.code;
			return new GraphQLError(error[0]!.message, undefined, undefined, undefined, undefined, error[0]);
		}
		error.extensions['code'] = error.code;
		return new GraphQLError(error.message, undefined, undefined, undefined, undefined, error);
	}

	/**
	 * Select the correct service for the given collection. This allows the individual services to run
	 * their custom checks (f.e. it allows UsersService to prevent updating TFA secret from outside)
	 */
	getService(collection: string): ItemsService {
		const opts = {
			knex: this.knex,
			accountability: this.accountability,
			schema: this.schema,
		};

		switch (collection) {
			case 'directus_activity':
				return new ActivityService(opts);
			case 'directus_files':
				return new FilesService(opts);
			case 'directus_folders':
				return new FoldersService(opts);
			case 'directus_permissions':
				return new PermissionsService(opts);
			case 'directus_presets':
				return new PresetsService(opts);
			case 'directus_notifications':
				return new NotificationsService(opts);
			case 'directus_revisions':
				return new RevisionsService(opts);
			case 'directus_roles':
				return new RolesService(opts);
			case 'directus_settings':
				return new SettingsService(opts);
			case 'directus_users':
				return new UsersService(opts);
			case 'directus_webhooks':
				return new WebhooksService(opts);
			case 'directus_shares':
				return new SharesService(opts);
			case 'directus_flows':
				return new FlowsService(opts);
			case 'directus_operations':
				return new OperationsService(opts);
			default:
				return new ItemsService(collection, opts);
		}
	}

	/**
	 * Replace all fragments in a selectionset for the actual selection set as defined in the fragment
	 * Effectively merges the selections with the fragments used in those selections
	 */
	replaceFragmentsInSelections(
		selections: readonly SelectionNode[] | undefined,
		fragments: Record<string, FragmentDefinitionNode>
	): readonly SelectionNode[] | null {
		if (!selections) return null;

		const result = flatten(
			selections.map((selection) => {
				// Fragments can contains fragments themselves. This allows for nested fragments
				if (selection.kind === 'FragmentSpread') {
					return this.replaceFragmentsInSelections(fragments[selection.name.value]!.selectionSet.selections, fragments);
				}

				// Nested relational fields can also contain fragments
				if ((selection.kind === 'Field' || selection.kind === 'InlineFragment') && selection.selectionSet) {
					selection.selectionSet.selections = this.replaceFragmentsInSelections(
						selection.selectionSet.selections,
						fragments
					) as readonly SelectionNode[];
				}

				return selection;
			})
		).filter((s) => s) as SelectionNode[];

		return result;
	}

	injectSystemResolvers(
		schemaComposer: SchemaComposer<GraphQLParams['contextValue']>,
		{
			CreateCollectionTypes,
			ReadCollectionTypes,
			UpdateCollectionTypes,
			DeleteCollectionTypes,
		}: {
			CreateCollectionTypes: Record<string, ObjectTypeComposer<any, any>>;
			ReadCollectionTypes: Record<string, ObjectTypeComposer<any, any>>;
			UpdateCollectionTypes: Record<string, ObjectTypeComposer<any, any>>;
			DeleteCollectionTypes: Record<string, ObjectTypeComposer<any, any>>;
		},
		schema: {
			create: SchemaOverview;
			read: SchemaOverview;
			update: SchemaOverview;
			delete: SchemaOverview;
		}
	): SchemaComposer<any> {
		const AuthTokens = schemaComposer.createObjectTC({
			name: 'auth_tokens',
			fields: {
				access_token: GraphQLString,
				expires: GraphQLBigInt,
				refresh_token: GraphQLString,
			},
		});

		const AuthMode = new GraphQLEnumType({
			name: 'auth_mode',
			values: {
				json: { value: 'json' },
				cookie: { value: 'cookie' },
			},
		});

		const ServerInfo = schemaComposer.createObjectTC({
			name: 'server_info',
			fields: {
				project: {
					type: new GraphQLObjectType({
						name: 'server_info_project',
						fields: {
							project_name: { type: GraphQLString },
							project_descriptor: { type: GraphQLString },
							project_logo: { type: GraphQLString },
							project_color: { type: GraphQLString },
							default_language: { type: GraphQLString },
							public_foreground: { type: GraphQLString },
							public_background: { type: GraphQLString },
							public_note: { type: GraphQLString },
							custom_css: { type: GraphQLString },
						},
					}),
				},
			},
		});

		if (this.accountability?.user) {
			ServerInfo.addFields({
				rateLimit: env['RATE_LIMITER_ENABLED']
					? {
							type: new GraphQLObjectType({
								name: 'server_info_rate_limit',
								fields: {
									points: { type: GraphQLInt },
									duration: { type: GraphQLInt },
								},
							}),
					  }
					: GraphQLBoolean,
				rateLimitGlobal: env['RATE_LIMITER_GLOBAL_ENABLED']
					? {
							type: new GraphQLObjectType({
								name: 'server_info_rate_limit_global',
								fields: {
									points: { type: GraphQLInt },
									duration: { type: GraphQLInt },
								},
							}),
					  }
					: GraphQLBoolean,
				flows: {
					type: new GraphQLObjectType({
						name: 'server_info_flows',
						fields: {
							execAllowedModules: {
								type: new GraphQLList(GraphQLString),
							},
						},
					}),
				},
			});
		}

		if (this.accountability?.admin === true) {
			ServerInfo.addFields({
				directus: {
					type: new GraphQLObjectType({
						name: 'server_info_directus',
						fields: {
							version: {
								type: GraphQLString,
							},
						},
					}),
				},
				node: {
					type: new GraphQLObjectType({
						name: 'server_info_node',
						fields: {
							version: {
								type: GraphQLString,
							},
							uptime: {
								type: GraphQLInt,
							},
						},
					}),
				},
				os: {
					type: new GraphQLObjectType({
						name: 'server_info_os',
						fields: {
							type: {
								type: GraphQLString,
							},
							version: {
								type: GraphQLString,
							},
							uptime: {
								type: GraphQLInt,
							},
							totalmem: {
								type: GraphQLInt,
							},
						},
					}),
				},
			});
		}

		/** Globally available query */
		schemaComposer.Query.addFields({
			extensions: {
				type: schemaComposer.createObjectTC({
					name: 'extensions',
					fields: {
						interfaces: new GraphQLList(GraphQLString),
						displays: new GraphQLList(GraphQLString),
						layouts: new GraphQLList(GraphQLString),
						modules: new GraphQLList(GraphQLString),
					},
				}),
				resolve: async () => {
					const extensionManager = getExtensionManager();

					return {
						interfaces: extensionManager.getExtensionsList('interface'),
						displays: extensionManager.getExtensionsList('display'),
						layouts: extensionManager.getExtensionsList('layout'),
						modules: extensionManager.getExtensionsList('module'),
					};
				},
			},
			server_specs_oas: {
				type: GraphQLJSON,
				resolve: async () => {
					const service = new SpecificationService({ schema: this.schema, accountability: this.accountability });
					return await service.oas.generate();
				},
			},
			server_specs_graphql: {
				type: GraphQLString,
				args: {
					scope: new GraphQLEnumType({
						name: 'graphql_sdl_scope',
						values: {
							items: { value: 'items' },
							system: { value: 'system' },
						},
					}),
				},
				resolve: async (_, args) => {
					const service = new GraphQLService({
						schema: this.schema,
						accountability: this.accountability,
						scope: args['scope'] ?? 'items',
					});
					return service.getSchema('sdl');
				},
			},
			server_ping: {
				type: GraphQLString,
				resolve: () => 'pong',
			},
			server_info: {
				type: ServerInfo,
				resolve: async () => {
					const service = new ServerService({
						accountability: this.accountability,
						schema: this.schema,
					});
					return await service.serverInfo();
				},
			},
			server_health: {
				type: GraphQLJSON,
				resolve: async () => {
					const service = new ServerService({
						accountability: this.accountability,
						schema: this.schema,
					});
					return await service.health();
				},
			},
		});

		const Collection = schemaComposer.createObjectTC({
			name: 'directus_collections',
		});

		const Field = schemaComposer.createObjectTC({
			name: 'directus_fields',
		});

		const Relation = schemaComposer.createObjectTC({
			name: 'directus_relations',
		});

		/**
		 * Globally available mutations
		 */
		schemaComposer.Mutation.addFields({
			auth_login: {
				type: AuthTokens,
				args: {
					email: new GraphQLNonNull(GraphQLString),
					password: new GraphQLNonNull(GraphQLString),
					mode: AuthMode,
					otp: GraphQLString,
				},
				resolve: async (_, args, { req, res }) => {
					const accountability: Accountability = { role: null };

					if (req?.ip) accountability.ip = req.ip;

					const userAgent = req?.get('user-agent');
					if (userAgent) accountability.userAgent = userAgent;

					const origin = req?.get('origin');
					if (origin) accountability.origin = origin;

					const authenticationService = new AuthenticationService({
						accountability: accountability,
						schema: this.schema,
					});
					const result = await authenticationService.login(DEFAULT_AUTH_PROVIDER, args, args?.otp);
					if (args['mode'] === 'cookie') {
						res?.cookie(env['REFRESH_TOKEN_COOKIE_NAME'], result['refreshToken'], {
							httpOnly: true,
							domain: env['REFRESH_TOKEN_COOKIE_DOMAIN'],
							maxAge: getMilliseconds(env['REFRESH_TOKEN_TTL']),
							secure: env['REFRESH_TOKEN_COOKIE_SECURE'] ?? false,
							sameSite: (env['REFRESH_TOKEN_COOKIE_SAME_SITE'] as 'lax' | 'strict' | 'none') || 'strict',
						});
					}
					return {
						access_token: result['accessToken'],
						expires: result['expires'],
						refresh_token: result['refreshToken'],
					};
				},
			},
			auth_refresh: {
				type: AuthTokens,
				args: {
					refresh_token: GraphQLString,
					mode: AuthMode,
				},
				resolve: async (_, args, { req, res }) => {
					const accountability: Accountability = { role: null };

					if (req?.ip) accountability.ip = req.ip;

					const userAgent = req?.get('user-agent');
					if (userAgent) accountability.userAgent = userAgent;

					const origin = req?.get('origin');
					if (origin) accountability.origin = origin;

					const authenticationService = new AuthenticationService({
						accountability: accountability,
						schema: this.schema,
					});
					const currentRefreshToken = args['refresh_token'] || req?.cookies[env['REFRESH_TOKEN_COOKIE_NAME']];
					if (!currentRefreshToken) {
						throw new InvalidPayloadException(`"refresh_token" is required in either the JSON payload or Cookie`);
					}
					const result = await authenticationService.refresh(currentRefreshToken);
					if (args['mode'] === 'cookie') {
						res?.cookie(env['REFRESH_TOKEN_COOKIE_NAME'], result['refreshToken'], {
							httpOnly: true,
							domain: env['REFRESH_TOKEN_COOKIE_DOMAIN'],
							maxAge: getMilliseconds(env['REFRESH_TOKEN_TTL']),
							secure: env['REFRESH_TOKEN_COOKIE_SECURE'] ?? false,
							sameSite: (env['REFRESH_TOKEN_COOKIE_SAME_SITE'] as 'lax' | 'strict' | 'none') || 'strict',
						});
					}
					return {
						access_token: result['accessToken'],
						expires: result['expires'],
						refresh_token: result['refreshToken'],
					};
				},
			},
			auth_logout: {
				type: GraphQLBoolean,
				args: {
					refresh_token: GraphQLString,
				},
				resolve: async (_, args, { req }) => {
					const accountability: Accountability = { role: null };

					if (req?.ip) accountability.ip = req.ip;

					const userAgent = req?.get('user-agent');
					if (userAgent) accountability.userAgent = userAgent;

					const origin = req?.get('origin');
					if (origin) accountability.origin = origin;

					const authenticationService = new AuthenticationService({
						accountability: accountability,
						schema: this.schema,
					});
					const currentRefreshToken = args['refresh_token'] || req?.cookies[env['REFRESH_TOKEN_COOKIE_NAME']];
					if (!currentRefreshToken) {
						throw new InvalidPayloadException(`"refresh_token" is required in either the JSON payload or Cookie`);
					}
					await authenticationService.logout(currentRefreshToken);
					return true;
				},
			},
			auth_password_request: {
				type: GraphQLBoolean,
				args: {
					email: new GraphQLNonNull(GraphQLString),
					reset_url: GraphQLString,
				},
				resolve: async (_, args, { req }) => {
					const accountability: Accountability = { role: null };

					if (req?.ip) accountability.ip = req.ip;

					const userAgent = req?.get('user-agent');
					if (userAgent) accountability.userAgent = userAgent;

					const origin = req?.get('origin');
					if (origin) accountability.origin = origin;
					const service = new UsersService({ accountability, schema: this.schema });

					try {
						await service.requestPasswordReset(args['email'], args['reset_url'] || null);
					} catch (err: any) {
						if (err instanceof InvalidPayloadException) {
							throw err;
						}
					}

					return true;
				},
			},
			auth_password_reset: {
				type: GraphQLBoolean,
				args: {
					token: new GraphQLNonNull(GraphQLString),
					password: new GraphQLNonNull(GraphQLString),
				},
				resolve: async (_, args, { req }) => {
					const accountability: Accountability = { role: null };

					if (req?.ip) accountability.ip = req.ip;

					const userAgent = req?.get('user-agent');
					if (userAgent) accountability.userAgent = userAgent;

					const origin = req?.get('origin');
					if (origin) accountability.origin = origin;

					const service = new UsersService({ accountability, schema: this.schema });
					await service.resetPassword(args['token'], args['password']);
					return true;
				},
			},
			users_me_tfa_generate: {
				type: new GraphQLObjectType({
					name: 'users_me_tfa_generate_data',
					fields: {
						secret: { type: GraphQLString },
						otpauth_url: { type: GraphQLString },
					},
				}),
				args: {
					password: new GraphQLNonNull(GraphQLString),
				},
				resolve: async (_, args) => {
					if (!this.accountability?.user) return null;
					const service = new TFAService({
						accountability: this.accountability,
						schema: this.schema,
					});
					const authService = new AuthenticationService({
						accountability: this.accountability,
						schema: this.schema,
					});
					await authService.verifyPassword(this.accountability.user, args['password']);
					const { url, secret } = await service.generateTFA(this.accountability.user);
					return { secret, otpauth_url: url };
				},
			},
			users_me_tfa_enable: {
				type: GraphQLBoolean,
				args: {
					otp: new GraphQLNonNull(GraphQLString),
					secret: new GraphQLNonNull(GraphQLString),
				},
				resolve: async (_, args) => {
					if (!this.accountability?.user) return null;
					const service = new TFAService({
						accountability: this.accountability,
						schema: this.schema,
					});

					await service.enableTFA(this.accountability.user, args['otp'], args['secret']);
					return true;
				},
			},
			users_me_tfa_disable: {
				type: GraphQLBoolean,
				args: {
					otp: new GraphQLNonNull(GraphQLString),
				},
				resolve: async (_, args) => {
					if (!this.accountability?.user) return null;
					const service = new TFAService({
						accountability: this.accountability,
						schema: this.schema,
					});
					const otpValid = await service.verifyOTP(this.accountability.user, args['otp']);
					if (otpValid === false) {
						throw new InvalidPayloadException(`"otp" is invalid`);
					}
					await service.disableTFA(this.accountability.user);
					return true;
				},
			},
			utils_random_string: {
				type: GraphQLString,
				args: {
					length: GraphQLInt,
				},
				resolve: async (_, args) => {
					const { nanoid } = await import('nanoid');

					if (args['length'] && Number(args['length']) > 500) {
						throw new InvalidPayloadException(`"length" can't be more than 500 characters`);
					}

					return nanoid(args['length'] ? Number(args['length']) : 32);
				},
			},
			utils_hash_generate: {
				type: GraphQLString,
				args: {
					string: new GraphQLNonNull(GraphQLString),
				},
				resolve: async (_, args) => {
					return await generateHash(args['string']);
				},
			},
			utils_hash_verify: {
				type: GraphQLBoolean,
				args: {
					string: new GraphQLNonNull(GraphQLString),
					hash: new GraphQLNonNull(GraphQLString),
				},
				resolve: async (_, args) => {
					return await argon2.verify(args['hash'], args['string']);
				},
			},
			utils_sort: {
				type: GraphQLBoolean,
				args: {
					collection: new GraphQLNonNull(GraphQLString),
					item: new GraphQLNonNull(GraphQLID),
					to: new GraphQLNonNull(GraphQLID),
				},
				resolve: async (_, args) => {
					const service = new UtilsService({
						accountability: this.accountability,
						schema: this.schema,
					});
					const { item, to } = args;
					await service.sort(args['collection'], { item, to });
					return true;
				},
			},
			utils_revert: {
				type: GraphQLBoolean,
				args: {
					revision: new GraphQLNonNull(GraphQLID),
				},
				resolve: async (_, args) => {
					const service = new RevisionsService({
						accountability: this.accountability,
						schema: this.schema,
					});
					await service.revert(args['revision']);
					return true;
				},
			},
			utils_cache_clear: {
				type: GraphQLVoid,
				resolve: async () => {
					if (this.accountability?.admin !== true) {
						throw new ForbiddenException();
					}

					const { cache } = getCache();

					await cache?.clear();
					await clearSystemCache();

					return;
				},
			},
			users_invite_accept: {
				type: GraphQLBoolean,
				args: {
					token: new GraphQLNonNull(GraphQLString),
					password: new GraphQLNonNull(GraphQLString),
				},
				resolve: async (_, args) => {
					const service = new UsersService({
						accountability: this.accountability,
						schema: this.schema,
					});
					await service.acceptInvite(args['token'], args['password']);
					return true;
				},
			},
		});

		if ('directus_collections' in schema.read.collections) {
			Collection.addFields({
				collection: GraphQLString,
				meta: schemaComposer.createObjectTC({
					name: 'directus_collections_meta',
					fields: Object.values(schema.read.collections['directus_collections']!.fields).reduce((acc, field) => {
						acc[field.field] = {
							type: field.nullable
								? getGraphQLType(field.type, field.special)
								: new GraphQLNonNull(getGraphQLType(field.type, field.special)),
							description: field.note,
						} as ObjectTypeComposerFieldConfigDefinition<any, any, any>;

						return acc;
					}, {} as ObjectTypeComposerFieldConfigAsObjectDefinition<any, any>),
				}),
				schema: schemaComposer.createObjectTC({
					name: 'directus_collections_schema',
					fields: {
						name: GraphQLString,
						comment: GraphQLString,
					},
				}),
			});

			schemaComposer.Query.addFields({
				collections: {
					type: new GraphQLNonNull(new GraphQLList(new GraphQLNonNull(Collection.getType()))),
					resolve: async () => {
						const collectionsService = new CollectionsService({
							accountability: this.accountability,
							schema: this.schema,
						});

						return await collectionsService.readByQuery();
					},
				},

				collections_by_name: {
					type: Collection,
					args: {
						name: new GraphQLNonNull(GraphQLString),
					},
					resolve: async (_, args) => {
						const collectionsService = new CollectionsService({
							accountability: this.accountability,
							schema: this.schema,
						});

						return await collectionsService.readOne(args['name']);
					},
				},
			});
		}

		if ('directus_fields' in schema.read.collections) {
			Field.addFields({
				collection: GraphQLString,
				field: GraphQLString,
				type: GraphQLString,
				meta: schemaComposer.createObjectTC({
					name: 'directus_fields_meta',
					fields: Object.values(schema.read.collections['directus_fields']!.fields).reduce((acc, field) => {
						acc[field.field] = {
							type: field.nullable
								? getGraphQLType(field.type, field.special)
								: new GraphQLNonNull(getGraphQLType(field.type, field.special)),
							description: field.note,
						} as ObjectTypeComposerFieldConfigDefinition<any, any, any>;

						return acc;
					}, {} as ObjectTypeComposerFieldConfigAsObjectDefinition<any, any>),
				}),
				schema: schemaComposer.createObjectTC({
					name: 'directus_fields_schema',
					fields: {
						name: GraphQLString,
						table: GraphQLString,
						data_type: GraphQLString,
						default_value: GraphQLString,
						max_length: GraphQLInt,
						numeric_precision: GraphQLInt,
						numeric_scale: GraphQLInt,
						is_nullable: GraphQLBoolean,
						is_unique: GraphQLBoolean,
						is_primary_key: GraphQLBoolean,
						has_auto_increment: GraphQLBoolean,
						foreign_key_column: GraphQLString,
						foreign_key_table: GraphQLString,
						comment: GraphQLString,
					},
				}),
			});

			schemaComposer.Query.addFields({
				fields: {
					type: new GraphQLNonNull(new GraphQLList(new GraphQLNonNull(Field.getType()))),
					resolve: async () => {
						const service = new FieldsService({
							accountability: this.accountability,
							schema: this.schema,
						});
						return await service.readAll();
					},
				},
				fields_in_collection: {
					type: new GraphQLNonNull(new GraphQLList(new GraphQLNonNull(Field.getType()))),
					args: {
						collection: new GraphQLNonNull(GraphQLString),
					},
					resolve: async (_, args) => {
						const service = new FieldsService({
							accountability: this.accountability,
							schema: this.schema,
						});

						return await service.readAll(args['collection']);
					},
				},
				fields_by_name: {
					type: Field,
					args: {
						collection: new GraphQLNonNull(GraphQLString),
						field: new GraphQLNonNull(GraphQLString),
					},
					resolve: async (_, args) => {
						const service = new FieldsService({
							accountability: this.accountability,
							schema: this.schema,
						});
						return await service.readOne(args['collection'], args['field']);
					},
				},
			});
		}

		if ('directus_relations' in schema.read.collections) {
			Relation.addFields({
				collection: GraphQLString,
				field: GraphQLString,
				related_collection: GraphQLString,
				schema: schemaComposer.createObjectTC({
					name: 'directus_relations_schema',
					fields: {
						table: new GraphQLNonNull(GraphQLString),
						column: new GraphQLNonNull(GraphQLString),
						foreign_key_table: new GraphQLNonNull(GraphQLString),
						foreign_key_column: new GraphQLNonNull(GraphQLString),
						constraint_name: GraphQLString,
						on_update: new GraphQLNonNull(GraphQLString),
						on_delete: new GraphQLNonNull(GraphQLString),
					},
				}),
				meta: schemaComposer.createObjectTC({
					name: 'directus_relations_meta',
					fields: Object.values(schema.read.collections['directus_relations']!.fields).reduce((acc, field) => {
						acc[field.field] = {
							type: getGraphQLType(field.type, field.special),
							description: field.note,
						} as ObjectTypeComposerFieldConfigDefinition<any, any, any>;

						return acc;
					}, {} as ObjectTypeComposerFieldConfigAsObjectDefinition<any, any>),
				}),
			});

			schemaComposer.Query.addFields({
				relations: {
					type: new GraphQLNonNull(new GraphQLList(new GraphQLNonNull(Relation.getType()))),
					resolve: async () => {
						const service = new RelationsService({
							accountability: this.accountability,
							schema: this.schema,
						});

						return await service.readAll();
					},
				},
				relations_in_collection: {
					type: new GraphQLNonNull(new GraphQLList(new GraphQLNonNull(Relation.getType()))),
					args: {
						collection: new GraphQLNonNull(GraphQLString),
					},
					resolve: async (_, args) => {
						const service = new RelationsService({
							accountability: this.accountability,
							schema: this.schema,
						});

						return await service.readAll(args['collection']);
					},
				},
				relations_by_name: {
					type: Relation,
					args: {
						collection: new GraphQLNonNull(GraphQLString),
						field: new GraphQLNonNull(GraphQLString),
					},
					resolve: async (_, args) => {
						const service = new RelationsService({
							accountability: this.accountability,
							schema: this.schema,
						});
						return await service.readOne(args['collection'], args['field']);
					},
				},
			});
		}

		if (this.accountability?.admin === true) {
			schemaComposer.Mutation.addFields({
				create_collections_item: {
					type: Collection,
					args: {
						data: toInputObjectType(Collection.clone('create_directus_collections'), {
							postfix: '_input',
						}).addFields({
							fields: [
								toInputObjectType(Field.clone('create_directus_collections_fields'), { postfix: '_input' }).NonNull,
							],
						}).NonNull,
					},
					resolve: async (_, args) => {
						const collectionsService = new CollectionsService({
							accountability: this.accountability,
							schema: this.schema,
						});
						const collectionKey = await collectionsService.createOne(args['data']);
						return await collectionsService.readOne(collectionKey);
					},
				},
				update_collections_item: {
					type: Collection,
					args: {
						collection: new GraphQLNonNull(GraphQLString),
						data: toInputObjectType(Collection.clone('update_directus_collections'), {
							postfix: '_input',
						}).removeField(['collection', 'schema']).NonNull,
					},
					resolve: async (_, args) => {
						const collectionsService = new CollectionsService({
							accountability: this.accountability,
							schema: this.schema,
						});
						const collectionKey = await collectionsService.updateOne(args['collection'], args['data']);
						return await collectionsService.readOne(collectionKey);
					},
				},
				delete_collections_item: {
					type: schemaComposer.createObjectTC({
						name: 'delete_collection',
						fields: {
							collection: GraphQLString,
						},
					}),
					args: {
						collection: new GraphQLNonNull(GraphQLString),
					},
					resolve: async (_, args) => {
						const collectionsService = new CollectionsService({
							accountability: this.accountability,
							schema: this.schema,
						});
						await collectionsService.deleteOne(args['collection']);
						return { collection: args['collection'] };
					},
				},
			});

			schemaComposer.Mutation.addFields({
				create_fields_item: {
					type: Field,
					args: {
						collection: new GraphQLNonNull(GraphQLString),
						data: toInputObjectType(Field.clone('create_directus_fields'), { postfix: '_input' }).NonNull,
					},
					resolve: async (_, args) => {
						const service = new FieldsService({
							accountability: this.accountability,
							schema: this.schema,
						});
						await service.createField(args['collection'], args['data']);
						return await service.readOne(args['collection'], args['data'].field);
					},
				},
				update_fields_item: {
					type: Field,
					args: {
						collection: new GraphQLNonNull(GraphQLString),
						field: new GraphQLNonNull(GraphQLString),
						data: toInputObjectType(Field.clone('update_directus_fields'), { postfix: '_input' }).NonNull,
					},
					resolve: async (_, args) => {
						const service = new FieldsService({
							accountability: this.accountability,
							schema: this.schema,
						});
						await service.updateField(args['collection'], {
							...args['data'],
							field: args['field'],
						});
						return await service.readOne(args['collection'], args['data'].field);
					},
				},
				delete_fields_item: {
					type: schemaComposer.createObjectTC({
						name: 'delete_field',
						fields: {
							collection: GraphQLString,
							field: GraphQLString,
						},
					}),
					args: {
						collection: new GraphQLNonNull(GraphQLString),
						field: new GraphQLNonNull(GraphQLString),
					},
					resolve: async (_, args) => {
						const service = new FieldsService({
							accountability: this.accountability,
							schema: this.schema,
						});
						await service.deleteField(args['collection'], args['field']);
						const { collection, field } = args;
						return { collection, field };
					},
				},
			});

			schemaComposer.Mutation.addFields({
				create_relations_item: {
					type: Relation,
					args: {
						data: toInputObjectType(Relation.clone('create_directus_relations'), { postfix: '_input' }).NonNull,
					},
					resolve: async (_, args) => {
						const relationsService = new RelationsService({
							accountability: this.accountability,
							schema: this.schema,
						});

						await relationsService.createOne(args['data']);
						return await relationsService.readOne(args['data'].collection, args['data'].field);
					},
				},
				update_relations_item: {
					type: Relation,
					args: {
						collection: new GraphQLNonNull(GraphQLString),
						field: new GraphQLNonNull(GraphQLString),
						data: toInputObjectType(Relation.clone('update_directus_relations'), { postfix: '_input' }).NonNull,
					},
					resolve: async (_, args) => {
						const relationsService = new RelationsService({
							accountability: this.accountability,
							schema: this.schema,
						});

						await relationsService.updateOne(args['collection'], args['field'], args['data']);
						return await relationsService.readOne(args['data'].collection, args['data'].field);
					},
				},
				delete_relations_item: {
					type: schemaComposer.createObjectTC({
						name: 'delete_relation',
						fields: {
							collection: GraphQLString,
							field: GraphQLString,
						},
					}),
					args: {
						collection: new GraphQLNonNull(GraphQLString),
						field: new GraphQLNonNull(GraphQLString),
					},
					resolve: async (_, args) => {
						const relationsService = new RelationsService({
							accountability: this.accountability,
							schema: this.schema,
						});
						await relationsService.deleteOne(args['collection'], args['field']);
						return { collection: args['collection'], field: args['field'] };
					},
				},
			});
		}

		if ('directus_users' in schema.read.collections) {
			schemaComposer.Query.addFields({
				users_me: {
					type: ReadCollectionTypes['directus_users']!,
					resolve: async (_, args, __, info) => {
						if (!this.accountability?.user) return null;
						const service = new UsersService({ schema: this.schema, accountability: this.accountability });
						const selections = this.replaceFragmentsInSelections(
							info.fieldNodes[0]?.selectionSet?.selections,
							info.fragments
						);
						const query = this.getQuery(args, selections || [], info.variableValues);

						return await service.readOne(this.accountability.user, query);
					},
				},
			});
		}

		if ('directus_users' in schema.update.collections && this.accountability?.user) {
			schemaComposer.Mutation.addFields({
				update_users_me: {
					type: ReadCollectionTypes['directus_users']!,
					args: {
						data: toInputObjectType(UpdateCollectionTypes['directus_users']!),
					},
					resolve: async (_, args, __, info) => {
						if (!this.accountability?.user) return null;
						const service = new UsersService({
							schema: this.schema,
							accountability: this.accountability,
						});

						await service.updateOne(this.accountability.user, args['data']);

						if ('directus_users' in ReadCollectionTypes) {
							const selections = this.replaceFragmentsInSelections(
								info.fieldNodes[0]?.selectionSet?.selections,
								info.fragments
							);
							const query = this.getQuery(args, selections || [], info.variableValues);

							return await service.readOne(this.accountability.user, query);
						}
						return true;
					},
				},
			});
		}

		if ('directus_activity' in schema.create.collections) {
			schemaComposer.Mutation.addFields({
				create_comment: {
					type: ReadCollectionTypes['directus_activity'] ?? GraphQLBoolean,
					args: {
						collection: new GraphQLNonNull(GraphQLString),
						item: new GraphQLNonNull(GraphQLID),
						comment: new GraphQLNonNull(GraphQLString),
					},
					resolve: async (_, args, __, info) => {
						const service = new ActivityService({
							accountability: this.accountability,
							schema: this.schema,
						});

						const primaryKey = await service.createOne({
							...args,
							action: Action.COMMENT,
							user: this.accountability?.user,
							ip: this.accountability?.ip,
							user_agent: this.accountability?.userAgent,
							origin: this.accountability?.origin,
						});

						if ('directus_activity' in ReadCollectionTypes) {
							const selections = this.replaceFragmentsInSelections(
								info.fieldNodes[0]?.selectionSet?.selections,
								info.fragments
							);
							const query = this.getQuery(args, selections || [], info.variableValues);

							return await service.readOne(primaryKey, query);
						}

						return true;
					},
				},
			});
		}

		if ('directus_activity' in schema.update.collections) {
			schemaComposer.Mutation.addFields({
				update_comment: {
					type: ReadCollectionTypes['directus_activity'] ?? GraphQLBoolean,
					args: {
						id: new GraphQLNonNull(GraphQLID),
						comment: new GraphQLNonNull(GraphQLString),
					},
					resolve: async (_, args, __, info) => {
						const service = new ActivityService({
							accountability: this.accountability,
							schema: this.schema,
						});
						const primaryKey = await service.updateOne(args['id'], { comment: args['comment'] });

						if ('directus_activity' in ReadCollectionTypes) {
							const selections = this.replaceFragmentsInSelections(
								info.fieldNodes[0]?.selectionSet?.selections,
								info.fragments
							);
							const query = this.getQuery(args, selections || [], info.variableValues);

							return await service.readOne(primaryKey, query);
						}

						return true;
					},
				},
			});
		}

		if ('directus_activity' in schema.delete.collections) {
			schemaComposer.Mutation.addFields({
				delete_comment: {
					type: DeleteCollectionTypes['one']!,
					args: {
						id: new GraphQLNonNull(GraphQLID),
					},
					resolve: async (_, args) => {
						const service = new ActivityService({
							accountability: this.accountability,
							schema: this.schema,
						});
						await service.deleteOne(args['id']);
						return { id: args['id'] };
					},
				},
			});
		}

		if ('directus_files' in schema.create.collections) {
			schemaComposer.Mutation.addFields({
				import_file: {
					type: ReadCollectionTypes['directus_files'] ?? GraphQLBoolean,
					args: {
						url: new GraphQLNonNull(GraphQLString),
						data: toInputObjectType(CreateCollectionTypes['directus_files']!).setTypeName(
							'create_directus_files_input'
						),
					},
					resolve: async (_, args, __, info) => {
						const service = new FilesService({
							accountability: this.accountability,
							schema: this.schema,
						});
						const primaryKey = await service.importOne(args['url'], args['data']);

						if ('directus_files' in ReadCollectionTypes) {
							const selections = this.replaceFragmentsInSelections(
								info.fieldNodes[0]?.selectionSet?.selections,
								info.fragments
							);
							const query = this.getQuery(args, selections || [], info.variableValues);
							return await service.readOne(primaryKey, query);
						}

						return true;
					},
				},
			});
		}

		if ('directus_users' in schema.create.collections) {
			schemaComposer.Mutation.addFields({
				users_invite: {
					type: GraphQLBoolean,
					args: {
						email: new GraphQLNonNull(GraphQLString),
						role: new GraphQLNonNull(GraphQLString),
						invite_url: GraphQLString,
					},
					resolve: async (_, args) => {
						const service = new UsersService({
							accountability: this.accountability,
							schema: this.schema,
						});
						await service.inviteUser(args['email'], args['role'], args['invite_url'] || null);
						return true;
					},
				},
			});
		}

		return schemaComposer;
	}
}<|MERGE_RESOLUTION|>--- conflicted
+++ resolved
@@ -1,13 +1,6 @@
-<<<<<<< HEAD
-import type { BaseException } from '@directus/shared/exceptions';
-import { Accountability, Action, Aggregate, Filter, PrimaryKey, Query, SchemaOverview } from '@directus/shared/types';
-import { parseFilterFunctionPath } from '@directus/shared/utils';
-=======
-import { FUNCTIONS } from '@directus/constants';
 import type { BaseException } from '@directus/exceptions';
 import { Accountability, Action, Aggregate, Filter, PrimaryKey, Query, SchemaOverview } from '@directus/types';
 import { parseFilterFunctionPath } from '@directus/utils';
->>>>>>> aeb26bdb
 import argon2 from 'argon2';
 import {
 	ArgumentNode,
@@ -51,57 +44,8 @@
 	toInputObjectType,
 } from 'graphql-compose';
 import type { Knex } from 'knex';
-<<<<<<< HEAD
-import { flatten, get, mapKeys, merge, omit, pick, set, transform, uniq } from 'lodash';
-import { getCache } from '../../cache';
-import { DEFAULT_AUTH_PROVIDER, GENERATE_SPECIAL } from '../../constants';
-import getDatabase from '../../database';
-import env from '../../env';
-import { ForbiddenException, GraphQLValidationException, InvalidPayloadException } from '../../exceptions';
-import { getExtensionManager } from '../../extensions';
-import type { AbstractServiceOptions, GraphQLParams, Item } from '../../types';
-import { generateHash } from '../../utils/generate-hash';
-import { getGraphQLType } from '../../utils/get-graphql-type';
-import { reduceSchema } from '../../utils/reduce-schema';
-import { sanitizeQuery } from '../../utils/sanitize-query';
-import { validateQuery } from '../../utils/validate-query';
-import { ActivityService } from '../activity';
-import { AuthenticationService } from '../authentication';
-import { CollectionsService } from '../collections';
-import { FieldsService } from '../fields';
-import { FilesService } from '../files';
-import { FlowsService } from '../flows';
-import { FoldersService } from '../folders';
-import { ItemsService } from '../items';
-import { NotificationsService } from '../notifications';
-import { OperationsService } from '../operations';
-import { PermissionsService } from '../permissions';
-import { PresetsService } from '../presets';
-import { RelationsService } from '../relations';
-import { RevisionsService } from '../revisions';
-import { RolesService } from '../roles';
-import { ServerService } from '../server';
-import { SettingsService } from '../settings';
-import { SharesService } from '../shares';
-import { SpecificationService } from '../specifications';
-import { TFAService } from '../tfa';
-import { UsersService } from '../users';
-import { UtilsService } from '../utils';
-import { WebhooksService } from '../webhooks';
-import { GraphQLBigInt } from './types/bigint';
-import { GraphQLDate } from './types/date';
-import { GraphQLGeoJSON } from './types/geojson';
-import { GraphQLHash } from './types/hash';
-import { GraphQLStringOrFloat } from './types/string-or-float';
-import { GraphQLVoid } from './types/void';
-import { FUNCTIONS } from '@directus/shared/constants';
-import { clearSystemCache } from '../../utils/clearSystemCache';
-import { getMilliseconds } from '../../utils/get-milliseconds';
-import { addPathToValidationError } from './utils/add-path-to-validation-error';
-import processError from './utils/process-error';
-=======
 import { flatten, get, mapKeys, merge, omit, pick, set, transform, uniq } from 'lodash-es';
-import { clearSystemCache, getCache } from '../../cache.js';
+import { getCache } from '../../cache.js';
 import { DEFAULT_AUTH_PROVIDER, GENERATE_SPECIAL } from '../../constants.js';
 import getDatabase from '../../database/index.js';
 import env from '../../env.js';
@@ -145,7 +89,8 @@
 import { GraphQLVoid } from './types/void.js';
 import { addPathToValidationError } from './utils/add-path-to-validation-error.js';
 import processError from './utils/process-error.js';
->>>>>>> aeb26bdb
+import { FUNCTIONS } from '@directus/constants';
+import { clearSystemCache } from '../../utils/clearSystemCache.js';
 
 const validationRules = Array.from(specifiedRules);
 
