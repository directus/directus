--- conflicted
+++ resolved
@@ -246,7 +246,6 @@
 								`${collection.collection}_by_id`,
 							);
 
-<<<<<<< HEAD
 						acc[`${collectionName}_by_version`] = VersionCollectionTypes[collection.collection]!.getResolver(
 							`${collection.collection}_by_version`
 						)
@@ -255,12 +254,6 @@
 							`${collection.collection}_aggregated`
 						);
 					}
-=======
-							acc[`${collectionName}_aggregated`] = ReadCollectionTypes[collection.collection]!.getResolver(
-								`${collection.collection}_aggregated`,
-							);
-						}
->>>>>>> 8ddce953
 
 						return acc;
 					},
