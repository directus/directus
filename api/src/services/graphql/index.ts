--- conflicted
+++ resolved
@@ -90,11 +90,7 @@
 
 import { addPathToValidationError } from './utils/add-path-to-validation-error.js';
 import { GraphQLHash } from './types/hash.js';
-<<<<<<< HEAD
-import { clearSystemCache } from '../../utils/clearSystemCache.js';
-=======
 import { GraphQLBigInt } from './types/bigint.js';
->>>>>>> b2b152d7
 
 const validationRules = Array.from(specifiedRules);
 
