import { isDirectusError, type DirectusError } from '@directus/errors';
import type { Accountability } from '@directus/types';
import type { GraphQLError, GraphQLFormattedError } from 'graphql';
import { useLogger } from '../../../logger.js';

<<<<<<< HEAD
const processError = (accountability: Accountability | null, error: Readonly<GraphQLError>): GraphQLFormattedError => {
	const logger = useLogger();

=======
const processError = (
	accountability: Accountability | null,
	error: Readonly<GraphQLError & { originalError: GraphQLError | DirectusError | Error | undefined }>,
): GraphQLFormattedError => {
>>>>>>> 7eb22a4f
	logger.error(error);

	let originalError = error.originalError;

	if (originalError && 'originalError' in originalError) {
		originalError = originalError.originalError;
	}

	if (isDirectusError(originalError)) {
		return {
			message: originalError.message,
			extensions: {
				code: originalError.code,
				...(originalError.extensions ?? {}),
			},
			...(error.locations && { locations: error.locations }),
			...(error.path && { path: error.path }),
		};
	} else {
		if (accountability?.admin === true) {
			const graphqlFormattedError: {
				-readonly [key in keyof GraphQLFormattedError]: GraphQLFormattedError[key];
			} = {
				message: error.message,
				extensions: {
					code: 'INTERNAL_SERVER_ERROR',
				},
				...(error.locations && { locations: error.locations }),
				...(error.path && { path: error.path }),
			};

			return graphqlFormattedError;
		} else {
			return {
				message: 'An unexpected error occurred.',
				extensions: {
					code: 'INTERNAL_SERVER_ERROR',
				},
			};
		}
	}
};

export default processError;<|MERGE_RESOLUTION|>--- conflicted
+++ resolved
@@ -3,16 +3,12 @@
 import type { GraphQLError, GraphQLFormattedError } from 'graphql';
 import { useLogger } from '../../../logger.js';
 
-<<<<<<< HEAD
-const processError = (accountability: Accountability | null, error: Readonly<GraphQLError>): GraphQLFormattedError => {
-	const logger = useLogger();
-
-=======
 const processError = (
 	accountability: Accountability | null,
 	error: Readonly<GraphQLError & { originalError: GraphQLError | DirectusError | Error | undefined }>,
 ): GraphQLFormattedError => {
->>>>>>> 7eb22a4f
+  const logger = useLogger();
+
 	logger.error(error);
 
 	let originalError = error.originalError;
