import { GraphQLBoolean, GraphQLID, GraphQLList, GraphQLNonNull, GraphQLString } from 'graphql';
import { SchemaComposer, toInputObjectType } from 'graphql-compose';
import type { GraphQLParams } from '../../../types/index.js';
import { CollectionsService } from '../../collections.js';
import { ExtensionsService } from '../../extensions.js';
import { FieldsService, systemFieldUpdateSchema } from '../../fields.js';
import { RelationsService } from '../../relations.js';
import { GraphQLService } from '../index.js';
<<<<<<< HEAD
import type { BaseTypeComposers } from './system.js';
import { isSystemField } from '@directus/system-data';
import { InvalidPayloadError } from '@directus/errors';
=======
import type { Schema } from '../schema/index.js';
import { getFieldType } from './get-field-type.js';
import { getRelationType } from './get-relation-type.js';
import { getCollectionType } from './get-collection-type.js';
>>>>>>> fd5a2229

export function resolveSystemAdmin(
	gql: GraphQLService,
	schema: Schema,
	schemaComposer: SchemaComposer<GraphQLParams['contextValue']>,
) {
	if (!gql.accountability?.admin) {
		return;
	}

	const Collection = getCollectionType(schemaComposer, schema, 'write');
	const Field = getFieldType(schemaComposer, schema, 'write');
	const Relation = getRelationType(schemaComposer, schema, 'write');

	schemaComposer.Mutation.addFields({
		create_collections_item: {
			type: Collection,
			args: {
				data: toInputObjectType(Collection, {
					postfix: '_input',
				}).addFields({
					fields: [toInputObjectType(Field, { postfix: '_input' }).NonNull],
				}).NonNull,
			},
			resolve: async (_, args) => {
				const collectionsService = new CollectionsService({
					accountability: gql.accountability,
					schema: gql.schema,
				});

				const collectionKey = await collectionsService.createOne(args['data']);
				return await collectionsService.readOne(collectionKey);
			},
		},
		update_collections_item: {
			type: Collection,
			args: {
				collection: new GraphQLNonNull(GraphQLString),
				data: toInputObjectType(Collection, {
					postfix: '_input',
				}).removeField(['collection', 'schema']).NonNull,
			},
			resolve: async (_, args) => {
				const collectionsService = new CollectionsService({
					accountability: gql.accountability,
					schema: gql.schema,
				});

				const collectionKey = await collectionsService.updateOne(args['collection'], args['data']);
				return await collectionsService.readOne(collectionKey);
			},
		},
		delete_collections_item: {
			type: schemaComposer.createObjectTC({
				name: 'delete_collection',
				fields: {
					collection: GraphQLString,
				},
			}),
			args: {
				collection: new GraphQLNonNull(GraphQLString),
			},
			resolve: async (_, args) => {
				const collectionsService = new CollectionsService({
					accountability: gql.accountability,
					schema: gql.schema,
				});

				await collectionsService.deleteOne(args['collection']);
				return { collection: args['collection'] };
			},
		},
	});

	schemaComposer.Mutation.addFields({
		create_fields_item: {
			type: Field,
			args: {
				collection: new GraphQLNonNull(GraphQLString),
				data: toInputObjectType(Field, { postfix: '_input' }).NonNull,
			},
			resolve: async (_, args) => {
				const service = new FieldsService({
					accountability: gql.accountability,
					schema: gql.schema,
				});

<<<<<<< HEAD
					if (isSystemField(args['collection'], args['field'])) {
						const { error } = systemFieldUpdateSchema.validate(args['data'], { abortEarly: false });

						if (error) throw error.details.map((details) => new InvalidPayloadError({ reason: details.message }));
					}

					await service.updateField(args['collection'], {
						...args['data'],
						field: args['field'],
					});
=======
				await service.createField(args['collection'], args['data']);
				return await service.readOne(args['collection'], args['data'].field);
			},
		},
		update_fields_item: {
			type: Field,
			args: {
				collection: new GraphQLNonNull(GraphQLString),
				field: new GraphQLNonNull(GraphQLString),
				data: toInputObjectType(Field, { postfix: '_input' }).NonNull,
			},
			resolve: async (_, args) => {
				const service = new FieldsService({
					accountability: gql.accountability,
					schema: gql.schema,
				});
>>>>>>> fd5a2229

				await service.updateField(args['collection'], {
					...args['data'],
					field: args['field'],
				});

				return await service.readOne(args['collection'], args['data'].field);
			},
		},
		delete_fields_item: {
			type: schemaComposer.createObjectTC({
				name: 'delete_field',
				fields: {
					collection: GraphQLString,
					field: GraphQLString,
				},
			}),
			args: {
				collection: new GraphQLNonNull(GraphQLString),
				field: new GraphQLNonNull(GraphQLString),
			},
			resolve: async (_, args) => {
				const service = new FieldsService({
					accountability: gql.accountability,
					schema: gql.schema,
				});

				await service.deleteField(args['collection'], args['field']);
				const { collection, field } = args;
				return { collection, field };
			},
		},
	});

	schemaComposer.Mutation.addFields({
		create_relations_item: {
			type: Relation,
			args: {
				data: toInputObjectType(Relation, { postfix: '_input' }).NonNull,
			},
			resolve: async (_, args) => {
				const relationsService = new RelationsService({
					accountability: gql.accountability,
					schema: gql.schema,
				});

				await relationsService.createOne(args['data']);
				return await relationsService.readOne(args['data'].collection, args['data'].field);
			},
		},
		update_relations_item: {
			type: Relation,
			args: {
				collection: new GraphQLNonNull(GraphQLString),
				field: new GraphQLNonNull(GraphQLString),
				data: toInputObjectType(Relation, { postfix: '_input' }).NonNull,
			},
			resolve: async (_, args) => {
				const relationsService = new RelationsService({
					accountability: gql.accountability,
					schema: gql.schema,
				});

				await relationsService.updateOne(args['collection'], args['field'], args['data']);
				return await relationsService.readOne(args['data'].collection, args['data'].field);
			},
		},
		delete_relations_item: {
			type: schemaComposer.createObjectTC({
				name: 'delete_relation',
				fields: {
					collection: GraphQLString,
					field: GraphQLString,
				},
			}),
			args: {
				collection: new GraphQLNonNull(GraphQLString),
				field: new GraphQLNonNull(GraphQLString),
			},
			resolve: async (_, args) => {
				const relationsService = new RelationsService({
					accountability: gql.accountability,
					schema: gql.schema,
				});

				await relationsService.deleteOne(args['collection'], args['field']);
				return { collection: args['collection'], field: args['field'] };
			},
		},
	});

	const Extension = schemaComposer.createObjectTC({
		name: 'directus_extensions',
		fields: {
			bundle: GraphQLString,
			name: new GraphQLNonNull(GraphQLString),
			schema: schemaComposer.createObjectTC({
				name: 'directus_extensions_schema',
				fields: {
					type: GraphQLString,
					local: GraphQLBoolean,
				},
			}),
			meta: schemaComposer.createObjectTC({
				name: 'directus_extensions_meta',
				fields: {
					enabled: GraphQLBoolean,
				},
			}),
		},
	});

	schemaComposer.Query.addFields({
		extensions: {
			type: new GraphQLNonNull(new GraphQLList(new GraphQLNonNull(Extension.getType()))),
			resolve: async () => {
				const service = new ExtensionsService({
					accountability: gql.accountability,
					schema: gql.schema,
				});

				return await service.readAll();
			},
		},
	});

	schemaComposer.Mutation.addFields({
		update_extensions_item: {
			type: Extension,
			args: {
				id: GraphQLID,
				data: toInputObjectType(
					schemaComposer.createObjectTC({
						name: 'update_directus_extensions_input',
						fields: {
							meta: schemaComposer.createObjectTC({
								name: 'update_directus_extensions_input_meta',
								fields: {
									enabled: GraphQLBoolean,
								},
							}),
						},
					}),
				),
			},
			resolve: async (_, args) => {
				const extensionsService = new ExtensionsService({
					accountability: gql.accountability,
					schema: gql.schema,
				});

				await extensionsService.updateOne(args['id'], args['data']);
				return await extensionsService.readOne(args['id']);
			},
		},
	});
}<|MERGE_RESOLUTION|>--- conflicted
+++ resolved
@@ -6,16 +6,11 @@
 import { FieldsService, systemFieldUpdateSchema } from '../../fields.js';
 import { RelationsService } from '../../relations.js';
 import { GraphQLService } from '../index.js';
-<<<<<<< HEAD
-import type { BaseTypeComposers } from './system.js';
-import { isSystemField } from '@directus/system-data';
-import { InvalidPayloadError } from '@directus/errors';
-=======
 import type { Schema } from '../schema/index.js';
 import { getFieldType } from './get-field-type.js';
 import { getRelationType } from './get-relation-type.js';
 import { getCollectionType } from './get-collection-type.js';
->>>>>>> fd5a2229
+import { isSystemField } from '@directus/system-data';
 
 export function resolveSystemAdmin(
 	gql: GraphQLService,
@@ -103,18 +98,6 @@
 					schema: gql.schema,
 				});
 
-<<<<<<< HEAD
-					if (isSystemField(args['collection'], args['field'])) {
-						const { error } = systemFieldUpdateSchema.validate(args['data'], { abortEarly: false });
-
-						if (error) throw error.details.map((details) => new InvalidPayloadError({ reason: details.message }));
-					}
-
-					await service.updateField(args['collection'], {
-						...args['data'],
-						field: args['field'],
-					});
-=======
 				await service.createField(args['collection'], args['data']);
 				return await service.readOne(args['collection'], args['data'].field);
 			},
@@ -131,7 +114,12 @@
 					accountability: gql.accountability,
 					schema: gql.schema,
 				});
->>>>>>> fd5a2229
+        
+        if (isSystemField(args['collection'], args['field'])) {
+          const { error } = systemFieldUpdateSchema.validate(args['data'], { abortEarly: false });
+
+          if (error) throw error.details.map((details) => new InvalidPayloadError({ reason: details.message }));
+        }
 
 				await service.updateField(args['collection'], {
 					...args['data'],
