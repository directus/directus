--- conflicted
+++ resolved
@@ -71,77 +71,77 @@
 		ServerInfo.addFields({
 			rateLimit: env['RATE_LIMITER_ENABLED']
 				? {
-						type: new GraphQLObjectType({
-							name: 'server_info_rate_limit',
-							fields: {
-								points: { type: GraphQLInt },
-								duration: { type: GraphQLInt },
-							},
-						}),
-				  }
+					type: new GraphQLObjectType({
+						name: 'server_info_rate_limit',
+						fields: {
+							points: { type: GraphQLInt },
+							duration: { type: GraphQLInt },
+						},
+					}),
+				}
 				: GraphQLBoolean,
 			rateLimitGlobal: env['RATE_LIMITER_GLOBAL_ENABLED']
 				? {
-						type: new GraphQLObjectType({
-							name: 'server_info_rate_limit_global',
-							fields: {
-								points: { type: GraphQLInt },
-								duration: { type: GraphQLInt },
-							},
-						}),
-				  }
+					type: new GraphQLObjectType({
+						name: 'server_info_rate_limit_global',
+						fields: {
+							points: { type: GraphQLInt },
+							duration: { type: GraphQLInt },
+						},
+					}),
+				}
 				: GraphQLBoolean,
 			websocket: toBoolean(env['WEBSOCKETS_ENABLED'])
 				? {
-						type: new GraphQLObjectType({
-							name: 'server_info_websocket',
-							fields: {
-								rest: {
-									type: toBoolean(env['WEBSOCKETS_REST_ENABLED'])
-										? new GraphQLObjectType({
-												name: 'server_info_websocket_rest',
-												fields: {
-													authentication: {
-														type: new GraphQLEnumType({
-															name: 'server_info_websocket_rest_authentication',
-															values: {
-																public: { value: 'public' },
-																handshake: { value: 'handshake' },
-																strict: { value: 'strict' },
-															},
-														}),
+					type: new GraphQLObjectType({
+						name: 'server_info_websocket',
+						fields: {
+							rest: {
+								type: toBoolean(env['WEBSOCKETS_REST_ENABLED'])
+									? new GraphQLObjectType({
+										name: 'server_info_websocket_rest',
+										fields: {
+											authentication: {
+												type: new GraphQLEnumType({
+													name: 'server_info_websocket_rest_authentication',
+													values: {
+														public: { value: 'public' },
+														handshake: { value: 'handshake' },
+														strict: { value: 'strict' },
 													},
-													path: { type: GraphQLString },
-												},
-										  })
-										: GraphQLBoolean,
-								},
-								graphql: {
-									type: toBoolean(env['WEBSOCKETS_GRAPHQL_ENABLED'])
-										? new GraphQLObjectType({
-												name: 'server_info_websocket_graphql',
-												fields: {
-													authentication: {
-														type: new GraphQLEnumType({
-															name: 'server_info_websocket_graphql_authentication',
-															values: {
-																public: { value: 'public' },
-																handshake: { value: 'handshake' },
-																strict: { value: 'strict' },
-															},
-														}),
+												}),
+											},
+											path: { type: GraphQLString },
+										},
+									})
+									: GraphQLBoolean,
+							},
+							graphql: {
+								type: toBoolean(env['WEBSOCKETS_GRAPHQL_ENABLED'])
+									? new GraphQLObjectType({
+										name: 'server_info_websocket_graphql',
+										fields: {
+											authentication: {
+												type: new GraphQLEnumType({
+													name: 'server_info_websocket_graphql_authentication',
+													values: {
+														public: { value: 'public' },
+														handshake: { value: 'handshake' },
+														strict: { value: 'strict' },
 													},
-													path: { type: GraphQLString },
-												},
-										  })
-										: GraphQLBoolean,
-								},
-								heartbeat: {
-									type: toBoolean(env['WEBSOCKETS_HEARTBEAT_ENABLED']) ? GraphQLInt : GraphQLBoolean,
-								},
+												}),
+											},
+											path: { type: GraphQLString },
+										},
+									})
+									: GraphQLBoolean,
 							},
-						}),
-				  }
+							heartbeat: {
+								type: toBoolean(env['WEBSOCKETS_HEARTBEAT_ENABLED']) ? GraphQLInt : GraphQLBoolean,
+							},
+						},
+					}),
+				}
 				: GraphQLBoolean,
 			queryLimit: {
 				type: new GraphQLObjectType({
@@ -352,18 +352,14 @@
 
 					const selections = replaceFragmentsInSelections(info.fieldNodes[0]?.selectionSet?.selections, info.fragments);
 
-<<<<<<< HEAD
-					const query = getQuery(
+					const query = await getQuery(
 						args,
+						gql.schema,
 						selections || [],
 						info.variableValues,
 						gql.accountability,
 						'directus_users',
-						gql.schema,
 					);
-=======
-					const query = await getQuery(args, selections || [], info.variableValues, gql.schema, gql.accountability);
->>>>>>> 45a2052c
 
 					return await service.readOne(gql.accountability.user, query);
 				},
@@ -407,19 +403,15 @@
 
 					const selections = replaceFragmentsInSelections(info.fieldNodes[0]?.selectionSet?.selections, info.fragments);
 
-<<<<<<< HEAD
-					const query = getQuery(
+					const query = await getQuery(
 						args,
+						gql.schema,
 						selections || [],
 						info.variableValues,
 						gql.accountability,
 						'directus_roles',
-						gql.schema,
 					);
 
-=======
-					const query = await getQuery(args, selections || [], info.variableValues, gql.schema, gql.accountability);
->>>>>>> 45a2052c
 					query.limit = -1;
 
 					const roles = await service.readMany(gql.accountability.roles, query);
@@ -478,18 +470,14 @@
 							info.fragments,
 						);
 
-<<<<<<< HEAD
-						const query = getQuery(
+						const query = await getQuery(
 							args,
+							gql.schema,
 							selections || [],
 							info.variableValues,
 							gql.accountability,
 							'directus_users',
-							gql.schema,
 						);
-=======
-						const query = await getQuery(args, selections || [], info.variableValues, gql.schema, gql.accountability);
->>>>>>> 45a2052c
 
 						return await service.readOne(gql.accountability.user, query);
 					}
@@ -522,19 +510,15 @@
 							info.fragments,
 						);
 
-<<<<<<< HEAD
-						const query = getQuery(
+						const query = await getQuery(
 							args,
+							gql.schema,
 							selections || [],
 							info.variableValues,
 							gql.accountability,
 							'directus_files',
-							gql.schema,
 						);
 
-=======
-						const query = await getQuery(args, selections || [], info.variableValues, gql.schema, gql.accountability);
->>>>>>> 45a2052c
 						return await service.readOne(primaryKey, query);
 					}
 
