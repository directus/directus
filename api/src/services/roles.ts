import { ForbiddenException, UnprocessableEntityException } from '../exceptions';
import { AbstractServiceOptions, MutationOptions, PrimaryKey, Alterations, Item } from '../types';
import { Query } from '@directus/shared/types';
import { ItemsService } from './items';
import { PermissionsService } from './permissions';
import { PresetsService } from './presets';
import { UsersService } from './users';

export class RolesService extends ItemsService {
	constructor(options: AbstractServiceOptions) {
		super('directus_roles', options);
	}

	private async checkForOtherAdminRoles(excludeKeys: PrimaryKey[]): Promise<void> {
		// Make sure there's at least one admin role left after this deletion is done
		const otherAdminRoles = await this.knex
			.count('*', { as: 'count' })
			.from('directus_roles')
			.whereNotIn('id', excludeKeys)
			.andWhere({ admin_access: true })
			.first();

		const otherAdminRolesCount = +(otherAdminRoles?.count || 0);
		if (otherAdminRolesCount === 0) throw new UnprocessableEntityException(`You can't delete the last admin role.`);
	}

	private async checkForOtherAdminUsers(key: PrimaryKey, users: Alterations | Item[]): Promise<void> {
		const role = await this.knex.select('admin_access').from('directus_roles').where('id', '=', key).first();

		if (!role) throw new ForbiddenException();

		// The users that will now be in this new non-admin role
		let userKeys: PrimaryKey[] = [];

		if (Array.isArray(users)) {
			userKeys = users.map((user) => (typeof user === 'string' ? user : user.id)).filter((id) => id);
		} else {
			userKeys = users.update.map((user) => user.id).filter((id) => id);
		}

		const usersThatWereInRoleBefore = (await this.knex.select('id').from('directus_users').where('role', '=', key)).map(
			(user) => user.id
		);
		const usersThatAreRemoved = usersThatWereInRoleBefore.filter((id) =>
			Array.isArray(users) ? userKeys.includes(id) === false : users.delete.includes(id) === true
		);

		const usersThatAreAdded = Array.isArray(users) ? users : users.create;

		// If the role the users are moved to is an admin-role, and there's at least 1 (new) admin
		// user, we don't have to check for other admin
		// users
		if ((role.admin_access === true || role.admin_access === 1) && usersThatAreAdded.length > 0) return;

		const otherAdminUsers = await this.knex
			.count('*', { as: 'count' })
			.from('directus_users')
			.whereNotIn('directus_users.id', [...userKeys, ...usersThatAreRemoved])
			.andWhere({ 'directus_roles.admin_access': true })
			.leftJoin('directus_roles', 'directus_users.role', 'directus_roles.id')
			.first();

		const otherAdminUsersCount = +(otherAdminUsers?.count || 0);

		if (otherAdminUsersCount === 0) {
			throw new UnprocessableEntityException(`You can't remove the last admin user from the admin role.`);
		}

		return;
	}

	async updateOne(key: PrimaryKey, data: Record<string, any>, opts?: MutationOptions): Promise<PrimaryKey> {
		try {
			if ('users' in data) {
				await this.checkForOtherAdminUsers(key, data.users);
			}
		} catch (err: any) {
			(opts || (opts = {})).preMutationException = err;
		}

		return super.updateOne(key, data, opts);
	}

	async updateBatch(data: Record<string, any>[], opts?: MutationOptions): Promise<PrimaryKey[]> {
		const primaryKeyField = this.schema.collections[this.collection].primary;

		const keys = data.map((item) => item[primaryKeyField]);
		const setsToNoAdmin = data.some((item) => item.admin_access === false);

		try {
			if (setsToNoAdmin) {
				await this.checkForOtherAdminRoles(keys);
			}
		} catch (err: any) {
			(opts || (opts = {})).preMutationException = err;
		}

		return super.updateBatch(data, opts);
	}

	async updateMany(keys: PrimaryKey[], data: Record<string, any>, opts?: MutationOptions): Promise<PrimaryKey[]> {
		try {
			if ('admin_access' in data && data.admin_access === false) {
				await this.checkForOtherAdminRoles(keys);
			}
		} catch (err: any) {
			(opts || (opts = {})).preMutationException = err;
		}

		return super.updateMany(keys, data, opts);
	}

	async deleteOne(key: PrimaryKey): Promise<PrimaryKey> {
		await this.deleteMany([key]);
		return key;
	}

	async deleteMany(keys: PrimaryKey[]): Promise<PrimaryKey[]> {
		const opts: MutationOptions = {};

		try {
			await this.checkForOtherAdminRoles(keys);
		} catch (err: any) {
			opts.preMutationException = err;
		}

		await this.knex.transaction(async (trx) => {
			const itemsService = new ItemsService('directus_roles', {
				knex: trx,
				accountability: this.accountability,
				schema: this.schema,
			});

			const permissionsService = new PermissionsService({
				knex: trx,
				accountability: this.accountability,
				schema: this.schema,
			});

			const presetsService = new PresetsService({
				knex: trx,
				accountability: this.accountability,
				schema: this.schema,
			});

			const usersService = new UsersService({
				knex: trx,
				accountability: this.accountability,
				schema: this.schema,
			});

			// Delete permissions/presets for this role, suspend all remaining users in role

			await permissionsService.deleteByQuery(
				{
					filter: { role: { _in: keys } },
				},
<<<<<<< HEAD
				{ bypassLimits: true }
=======
				opts
>>>>>>> 9856019c
			);

			await presetsService.deleteByQuery(
				{
					filter: { role: { _in: keys } },
				},
<<<<<<< HEAD
				{ bypassLimits: true }
=======
				opts
>>>>>>> 9856019c
			);

			await usersService.updateByQuery(
				{
					filter: { role: { _in: keys } },
				},
				{
					status: 'suspended',
					role: null,
				},
<<<<<<< HEAD
				{ bypassLimits: true }
=======
				opts
>>>>>>> 9856019c
			);

			await itemsService.deleteMany(keys, opts);
		});

		return keys;
	}

	deleteByQuery(query: Query, opts?: MutationOptions): Promise<PrimaryKey[]> {
		return super.deleteByQuery(query, opts);
	}
}<|MERGE_RESOLUTION|>--- conflicted
+++ resolved
@@ -155,22 +155,14 @@
 				{
 					filter: { role: { _in: keys } },
 				},
-<<<<<<< HEAD
-				{ bypassLimits: true }
-=======
-				opts
->>>>>>> 9856019c
+				{ ...opts, bypassLimits: true }
 			);
 
 			await presetsService.deleteByQuery(
 				{
 					filter: { role: { _in: keys } },
 				},
-<<<<<<< HEAD
-				{ bypassLimits: true }
-=======
-				opts
->>>>>>> 9856019c
+				{ ...opts, bypassLimits: true }
 			);
 
 			await usersService.updateByQuery(
@@ -181,11 +173,7 @@
 					status: 'suspended',
 					role: null,
 				},
-<<<<<<< HEAD
-				{ bypassLimits: true }
-=======
-				opts
->>>>>>> 9856019c
+				{ ...opts, bypassLimits: true }
 			);
 
 			await itemsService.deleteMany(keys, opts);
