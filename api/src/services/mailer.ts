--- conflicted
+++ resolved
@@ -25,12 +25,8 @@
 		host: env.EMAIL_SMTP_HOST,
 		port: env.EMAIL_SMTP_PORT,
 		secure: env.EMAIL_SMTP_SECURE,
-<<<<<<< HEAD
-		auth: {
-			user: env.EMAIL_SMTP_USER,
-			pass: env.EMAIL_SMTP_PASSWORD,
-		},
-	} as any);
+		auth: auth,
+	} as Record<string, unknown>);
 } else if (env.EMAIL_TRANSPORT.toLowerCase() === 'mailgun') {
 	const mg = require('nodemailer-mailgun-transport');
 	transporter = nodemailer.createTransport(
@@ -41,10 +37,6 @@
 			},
 		}) as any
 	);
-=======
-		auth: auth,
-	} as Record<string, unknown>);
->>>>>>> c4fc0ea9
 } else {
 	logger.warn('Illegal transport given for email. Check the EMAIL_TRANSPORT env var.');
 }
