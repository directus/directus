--- conflicted
+++ resolved
@@ -129,7 +129,6 @@
 			if (ast.type !== 'field') {
 				if (ast.type === 'm2a') {
 					const collections = Object.keys(ast.children);
-<<<<<<< HEAD
 
 					for (const collection of collections) {
 						updateFilterQuery(collection, ast.query[collection]);
@@ -155,33 +154,6 @@
 
 			return ast;
 
-=======
-
-					for (const collection of collections) {
-						updateFilterQuery(collection, ast.query[collection]);
-					}
-
-					for (const [collection, children] of Object.entries(ast.children)) {
-						ast.children[collection] = children.map((child) => applyFilters(child, accountability)) as (
-							| NestedCollectionNode
-							| FieldNode
-						)[];
-					}
-				} else {
-					const collection = ast.name;
-
-					updateFilterQuery(collection, ast.query);
-
-					ast.children = ast.children.map((child) => applyFilters(child, accountability)) as (
-						| NestedCollectionNode
-						| FieldNode
-					)[];
-				}
-			}
-
-			return ast;
-
->>>>>>> 6eafe010
 			function updateFilterQuery(collection: string, query: Query) {
 				// We check the availability of the permissions in the step before this is run
 				const permissions = permissionsForCollections.find((permission) => permission.collection === collection)!;
