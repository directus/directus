--- conflicted
+++ resolved
@@ -10,11 +10,7 @@
 } from '@directus/shared/types';
 import { validatePayload } from '@directus/shared/utils';
 import { Knex } from 'knex';
-<<<<<<< HEAD
-import { cloneDeep, flatten, isArray, isNil, merge, uniq, uniqWith } from 'lodash';
-=======
 import { cloneDeep, flatten, isArray, isNil, merge, reduce, uniq, uniqWith } from 'lodash';
->>>>>>> 703fb842
 import getDatabase from '../database';
 import { ForbiddenException } from '../exceptions';
 import { AbstractServiceOptions, AST, FieldNode, Item, NestedCollectionNode, PrimaryKey } from '../types';
@@ -149,65 +145,6 @@
 			schema: SchemaOverview,
 			accountability: Accountability | null
 		) {
-<<<<<<< HEAD
-			if (ast.type !== 'field') {
-				if (ast.type === 'a2o') {
-					for (const collection of Object.keys(ast.children)) {
-						checkFilter(collection, ast.query?.[collection]?.filter ?? {});
-
-						for (const child of ast.children[collection]) {
-							validateFilterPermissions(child, schema, accountability);
-						}
-					}
-				} else {
-					checkFilter(ast.name, ast.query?.filter ?? {});
-
-					for (const child of ast.children) {
-						validateFilterPermissions(child, schema, accountability);
-					}
-				}
-			}
-
-			function checkFilter(collection: string, filter: Filter) {
-				const permissions = accountability?.permissions?.find((permission) => permission.collection === collection);
-
-				if (!permissions) throw new ForbiddenException();
-
-				const allowedFields = permissions.fields || [];
-
-				for (const [key, value] of Object.entries(filter)) {
-					if (key.startsWith('_')) {
-						// Continue checking for _and and _or
-						if (isArray(value)) {
-							for (const val of value) {
-								checkFilter(collection, val);
-							}
-						}
-					} else {
-						if (
-							allowedFields.length !== 0 &&
-							allowedFields.includes('*') === false &&
-							allowedFields.includes(key) === false
-						) {
-							throw new ForbiddenException();
-						}
-
-						const relation = schema.relations.find((relation) => {
-							return (
-								(relation.collection === collection && relation.field === key) ||
-								(relation.related_collection === collection && relation.meta?.one_field === key)
-							);
-						});
-
-						// Field is a relation
-						if (relation) {
-							if (relation.related_collection === collection) {
-								checkFilter(relation.collection, value);
-							} else {
-								checkFilter(relation.related_collection!, value);
-							}
-						}
-=======
 			let requiredFieldPermissions: Record<string, Set<string>> = {};
 
 			if (ast.type !== 'field') {
@@ -381,7 +318,6 @@
 
 					for (const field of requiredPermissions[collection]) {
 						if (!allowedFields.includes(field)) throw new ForbiddenException();
->>>>>>> 703fb842
 					}
 				}
 			}
