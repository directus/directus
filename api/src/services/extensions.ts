import { InvalidPayloadError, UnprocessableContentError } from '@directus/errors';
import type { ApiOutput, ExtensionSettings } from '@directus/extensions';
import type { Accountability, DeepPartial, SchemaOverview } from '@directus/types';
import { isObject } from '@directus/utils';
import type { Knex } from 'knex';
import getDatabase from '../database/index.js';
import { getExtensionManager } from '../extensions/index.js';
import type { ExtensionManager } from '../extensions/manager.js';
import type { AbstractServiceOptions } from '../types/index.js';
import { ItemsService } from './items.js';

export class ExtensionReadError extends Error {
	originalError: unknown;
	constructor(originalError: unknown) {
		super();
		this.originalError = originalError;
	}
}

export class ExtensionsService {
	knex: Knex;
	accountability: Accountability | null;
	schema: SchemaOverview;
	extensionsItemService: ItemsService<ExtensionSettings>;
	extensionsManager: ExtensionManager;

	constructor(options: AbstractServiceOptions) {
		this.knex = options.knex || getDatabase();
		this.schema = options.schema;
		this.accountability = options.accountability || null;
		this.extensionsManager = getExtensionManager();

		this.extensionsItemService = new ItemsService('directus_extensions', {
			knex: this.knex,
			schema: this.schema,
			accountability: this.accountability,
		});
	}

	async readAll() {
		const meta = await this.extensionsItemService.readByQuery({ limit: -1 });

		return meta.map(
			(settings) =>
				<ApiOutput>{
					id: settings.id,
					bundle: settings.bundle,
					meta: settings,
					schema: this.extensionsManager.getExtension(settings.source, settings.folder) ?? null,
				},
		);
	}

	async readOne(id: string): Promise<ApiOutput> {
		const meta = await this.extensionsItemService.readOne(id);
		const schema = this.extensionsManager.getExtension(meta.source, meta.folder) ?? null;

		return {
			id: meta.id,
			bundle: meta.bundle,
			schema,
			meta,
		};
	}

	async updateOne(id: string, data: DeepPartial<ApiOutput>) {
		const result = await this.knex.transaction(async (trx) => {
			if (!isObject(data.meta)) {
				throw new InvalidPayloadError({ reason: `"meta" is required` });
			}

			const service = new ExtensionsService({
				knex: trx,
				accountability: this.accountability,
				schema: this.schema,
			});

			await service.extensionsItemService.updateOne(id, data.meta);

			let extension;

			try {
				extension = await service.readOne(id);
			} catch (error) {
				throw new ExtensionReadError(error);
			}

			if ('enabled' in data.meta) {
				await service.checkBundleAndSyncStatus(trx, id, extension);
			}

			return extension;
		});

		this.extensionsManager.reload();

		return result;
	}

<<<<<<< HEAD
	async deleteOne(bundle: string | null, name: string) {
		const key = this.getKey(bundle, name);
		await this.extensionsItemService.deleteOne(key);
		await this.extensionsManager.uninstall(key);
	}

	private getKey(bundle: string | null, name: string) {
		return bundle ? `${bundle}/${name}` : name;
	}

=======
>>>>>>> 06b1f799
	/**
	 * Sync a bundles enabled status
	 *  - If the extension or extensions parent is not a bundle changes are skipped
	 *  - If a bundles status is toggled, all children are set to that status
	 *  - If an entries status is toggled, then if the:
	 *    - Parent bundle is non-partial throws UnprocessableContentError
	 *    - Entry status change resulted in all children being disabled then the parent bundle is disabled
	 *    - Entry status change resulted in at least one child being enabled then the parent bundle is enabled
	 */
	private async checkBundleAndSyncStatus(trx: Knex, bundleId: string, extension: ApiOutput) {
		if (extension.bundle === null && extension.schema?.type === 'bundle') {
			// If extension is the parent bundle, set it and all nested extensions to enabled
			await trx('directus_extensions')
				.update({ enabled: extension.meta.enabled })
				.where({ bundle: bundleId })
				.orWhere({ id: bundleId });

			return;
		}

		const parent = await this.readOne(bundleId);

		if (parent.schema?.type !== 'bundle') {
			return;
		}

		if (parent.schema.partial === false) {
			throw new UnprocessableContentError({
				reason: 'Unable to toggle status of an entry for a bundle marked as non partial',
			});
		}

		const hasEnabledChildren = !!(await trx('directus_extensions')
			.where({ bundle: bundleId })
			.where({ enabled: true })
			.first());

		if (hasEnabledChildren) {
			await trx('directus_extensions').update({ enabled: true }).where({ id: bundleId });
		} else {
			await trx('directus_extensions').update({ enabled: false }).where({ id: bundleId });
		}
	}
}<|MERGE_RESOLUTION|>--- conflicted
+++ resolved
@@ -97,19 +97,19 @@
 		return result;
 	}
 
-<<<<<<< HEAD
-	async deleteOne(bundle: string | null, name: string) {
-		const key = this.getKey(bundle, name);
-		await this.extensionsItemService.deleteOne(key);
-		await this.extensionsManager.uninstall(key);
+	async deleteOne(id: string) {
+		const settings = await this.extensionsItemService.readOne(id);
+
+		if (settings.source !== 'registry') {
+			throw new InvalidPayloadError({
+				reason: 'Cannot uninstall extensions that were not installed from the marketplace registry',
+			});
+		}
+
+		await this.extensionsItemService.deleteOne(id);
+		await this.extensionsManager.uninstall(id);
 	}
 
-	private getKey(bundle: string | null, name: string) {
-		return bundle ? `${bundle}/${name}` : name;
-	}
-
-=======
->>>>>>> 06b1f799
 	/**
 	 * Sync a bundles enabled status
 	 *  - If the extension or extensions parent is not a bundle changes are skipped
