--- conflicted
+++ resolved
@@ -455,16 +455,6 @@
 							};
 						}
 
-<<<<<<< HEAD
-						if (relation.sort_field) {
-							record = {
-								...record,
-								[relation.sort_field]: i + 1,
-							};
-						}
-
-=======
->>>>>>> fb91fd57
 						relatedRecords.push({
 							...record,
 							[relation.many_field]: parent || payload[relation.one_primary!],
