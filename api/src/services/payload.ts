import argon2 from 'argon2';
import { format, parseISO } from 'date-fns';
import Joi from 'joi';
import { Knex } from 'knex';
import { clone, cloneDeep, isObject, isPlainObject, omit } from 'lodash';
import { v4 as uuidv4 } from 'uuid';
import getDatabase from '../database';
import { ForbiddenException, InvalidPayloadException } from '../exceptions';
<<<<<<< HEAD
import { AbstractServiceOptions, Accountability, Item, PrimaryKey, Query, SchemaOverview, Alterations } from '../types';
import { toArray } from '../utils/to-array';
=======
import { AbstractServiceOptions, Item, PrimaryKey, Query, SchemaOverview, Alterations } from '../types';
import { Accountability } from '@directus/shared/types';
import { toArray } from '@directus/shared/utils';
>>>>>>> 6eafe010
import { ItemsService } from './items';
import { isNativeGeometry } from '../utils/geometry';
import { getGeometryHelper } from '../database/helpers/geometry';
import { parse as wktToGeoJSON } from 'wellknown';

type Action = 'create' | 'read' | 'update';

type Transformers = {
	[type: string]: (context: {
		action: Action;
		value: any;
		payload: Partial<Item>;
		accountability: Accountability | null;
		specials: string[];
	}) => Promise<any>;
};

/**
 * Process a given payload for a collection to ensure the special fields (hash, uuid, date etc) are
 * handled correctly.
 */
export class PayloadService {
	accountability: Accountability | null;
	knex: Knex;
	collection: string;
	schema: SchemaOverview;

	constructor(collection: string, options: AbstractServiceOptions) {
		this.accountability = options.accountability || null;
		this.knex = options.knex || getDatabase();
		this.collection = collection;
		this.schema = options.schema;

		return this;
	}

	public transformers: Transformers = {
		async hash({ action, value }) {
			if (!value) return;

			if (action === 'create' || action === 'update') {
				return await argon2.hash(String(value));
			}

			return value;
		},
		async uuid({ action, value }) {
			if (action === 'create' && !value) {
				return uuidv4();
			}

			return value;
		},
		async boolean({ action, value }) {
			if (action === 'read') {
				return value === true || value === 1 || value === '1';
			}

			return value;
		},
		async json({ action, value }) {
			if (action === 'read') {
				if (typeof value === 'string') {
					try {
						return JSON.parse(value);
					} catch {
						return value;
					}
				}
			}

			return value;
		},
		async conceal({ action, value }) {
			if (action === 'read') return value ? '**********' : null;
			return value;
		},
		async 'user-created'({ action, value, accountability }) {
			if (action === 'create') return accountability?.user || null;
			return value;
		},
		async 'user-updated'({ action, value, accountability }) {
			if (action === 'update') return accountability?.user || null;
			return value;
		},
		async 'role-created'({ action, value, accountability }) {
			if (action === 'create') return accountability?.role || null;
			return value;
		},
		async 'role-updated'({ action, value, accountability }) {
			if (action === 'update') return accountability?.role || null;
			return value;
		},
		async 'date-created'({ action, value }) {
			if (action === 'create') return new Date();
			return value;
		},
		async 'date-updated'({ action, value }) {
			if (action === 'update') return new Date();
			return value;
		},
		async csv({ action, value }) {
			if (!value) return;
			if (action === 'read') return value.split(',');

			if (Array.isArray(value)) return value.join(',');
			return value;
		},
	};

	processValues(action: Action, payloads: Partial<Item>[]): Promise<Partial<Item>[]>;
	processValues(action: Action, payload: Partial<Item>): Promise<Partial<Item>>;
	async processValues(
		action: Action,
		payload: Partial<Item> | Partial<Item>[]
	): Promise<Partial<Item> | Partial<Item>[]> {
		const processedPayload = toArray(payload);

		if (processedPayload.length === 0) return [];

		const fieldsInPayload = Object.keys(processedPayload[0]);

		let specialFieldsInCollection = Object.entries(this.schema.collections[this.collection].fields).filter(
			([_name, field]) => field.special && field.special.length > 0
		);

		if (action === 'read') {
			specialFieldsInCollection = specialFieldsInCollection.filter(([name]) => {
				return fieldsInPayload.includes(name);
			});
		}

		await Promise.all(
			processedPayload.map(async (record: any) => {
				await Promise.all(
					specialFieldsInCollection.map(async ([name, field]) => {
						const newValue = await this.processField(field, record, action, this.accountability);
						if (newValue !== undefined) record[name] = newValue;
					})
				);
			})
		);

		this.processGeometries(processedPayload, action);
		this.processDates(processedPayload, action);

		if (['create', 'update'].includes(action)) {
			processedPayload.forEach((record) => {
				for (const [key, value] of Object.entries(record)) {
					if (Array.isArray(value) || (typeof value === 'object' && !(value instanceof Date) && value !== null)) {
						if (!value.isRawInstance) {
							record[key] = JSON.stringify(value);
						}
					}
				}
			});
		}

		if (Array.isArray(payload)) {
			return processedPayload;
		}

		return processedPayload[0];
	}

	async processField(
		field: SchemaOverview['collections'][string]['fields'][string],
		payload: Partial<Item>,
		action: Action,
		accountability: Accountability | null
	): Promise<any> {
		if (!field.special) return payload[field.field];
		const fieldSpecials = field.special ? toArray(field.special) : [];

		let value = clone(payload[field.field]);

		for (const special of fieldSpecials) {
			if (special in this.transformers) {
				value = await this.transformers[special]({
					action,
					value,
					payload,
					accountability,
					specials: fieldSpecials,
				});
			}
		}

		return value;
	}

	/**
	 * Native geometries are stored in custom binary format. We need to insert them with
	 * the function st_geomfromtext. For this to work, that function call must not be
	 * escaped. It's therefore placed as a Knex.Raw object in the payload. Thus the need
	 * to check if the value is a raw instance before stringifying it in the next step.
	 */
	processGeometries<T extends Partial<Record<string, any>>[]>(payloads: T, action: Action): T {
		const helper = getGeometryHelper();
		const process =
			action == 'read'
				? (value: any) => wktToGeoJSON(value)
				: (value: any) => helper.fromGeoJSON(typeof value == 'string' ? JSON.parse(value) : value);

		const fieldsInCollection = Object.entries(this.schema.collections[this.collection].fields);
		const geometryColumns = fieldsInCollection.filter(([_, field]) => isNativeGeometry(field));
		for (const [name] of geometryColumns) {
			for (const payload of payloads) {
				if (payload[name]) {
					payload[name] = process(payload[name]);
				}
			}
		}
		return payloads;
	}
	/**
	 * Knex returns `datetime` and `date` columns as Date.. This is wrong for date / datetime, as those
	 * shouldn't return with time / timezone info respectively
	 */
	processDates(payloads: Partial<Record<string, any>>[], action: Action): Partial<Record<string, any>>[] {
		const fieldsInCollection = Object.entries(this.schema.collections[this.collection].fields);

		const dateColumns = fieldsInCollection.filter(([_name, field]) =>
			['dateTime', 'date', 'timestamp'].includes(field.type)
		);

		const timeColumns = fieldsInCollection.filter(([_name, field]) => {
			return field.type === 'time';
		});

		if (dateColumns.length === 0 && timeColumns.length === 0) return payloads;

		for (const [name, dateColumn] of dateColumns) {
			for (const payload of payloads) {
				let value: number | string | Date = payload[name];

				if (value === null || value === '0000-00-00') {
					payload[name] = null;
					continue;
				}

				if (!value) continue;

				if (action === 'read') {
<<<<<<< HEAD
					if (typeof value === 'string') {
=======
					if (typeof value === 'number' || typeof value === 'string') {
>>>>>>> 6eafe010
						value = new Date(value);
					}

					if (dateColumn.type === 'timestamp') {
						const newValue = value.toISOString();
						payload[name] = newValue;
					}

					if (dateColumn.type === 'dateTime') {
						const year = String(value.getUTCFullYear());
						const month = String(value.getUTCMonth() + 1).padStart(2, '0');
						const date = String(value.getUTCDate()).padStart(2, '0');
						const hours = String(value.getUTCHours()).padStart(2, '0');
						const minutes = String(value.getUTCMinutes()).padStart(2, '0');
						const seconds = String(value.getUTCSeconds()).padStart(2, '0');

						const newValue = `${year}-${month}-${date}T${hours}:${minutes}:${seconds}`;
						payload[name] = newValue;
					}

					if (dateColumn.type === 'date') {
						const [year, month, day] = value.toISOString().substr(0, 10).split('-');

						// Strip off the time / timezone information from a date-only value
						const newValue = `${year}-${month}-${day}`;
						payload[name] = newValue;
					}
				} else {
					if (value instanceof Date === false && typeof value === 'string') {
						if (dateColumn.type === 'date') {
							const [date] = value.split('T');
							const [year, month, day] = date.split('-');

							payload[name] = new Date(Date.UTC(Number(year), Number(month) - 1, Number(day)));
						}

						if (dateColumn.type === 'dateTime') {
							const [date, time] = value.split('T');
							const [year, month, day] = date.split('-');
							const [hours, minutes, seconds] = time.substring(0, 8).split(':');

							payload[name] = new Date(
								Date.UTC(Number(year), Number(month) - 1, Number(day), Number(hours), Number(minutes), Number(seconds))
							);
						}

						if (dateColumn.type === 'timestamp') {
							const newValue = parseISO(value);
							payload[name] = newValue;
						}
					}
				}
			}
		}

		/**
		 * Some DB drivers (MS SQL f.e.) return time values as Date objects. For consistencies sake,
		 * we'll abstract those back to hh:mm:ss
		 */
		for (const [name] of timeColumns) {
			for (const payload of payloads) {
				const value = payload[name];

				if (!value) continue;

				if (action === 'read') {
					if (value instanceof Date) payload[name] = format(value, 'HH:mm:ss');
				}
			}
		}

		return payloads;
	}

	/**
	 * Recursively save/update all nested related Any-to-One items
	 */
	async processA2O(data: Partial<Item>): Promise<{ payload: Partial<Item>; revisions: PrimaryKey[] }> {
		const relations = this.schema.relations.filter((relation) => {
			return relation.collection === this.collection;
		});

		const revisions: PrimaryKey[] = [];

		const payload = cloneDeep(data);

		// Only process related records that are actually in the payload
		const relationsToProcess = relations.filter((relation) => {
			return relation.field in payload && isPlainObject(payload[relation.field]);
		});

		for (const relation of relationsToProcess) {
			// If the required a2o configuration fields are missing, this is a m2o instead of an a2o
			if (!relation.meta?.one_collection_field || !relation.meta?.one_allowed_collections) continue;

			const relatedCollection = payload[relation.meta.one_collection_field];

			if (!relatedCollection) {
				throw new InvalidPayloadException(
					`Can't update nested record "${relation.collection}.${relation.field}" without field "${relation.collection}.${relation.meta.one_collection_field}" being set`
				);
			}

			const allowedCollections = relation.meta.one_allowed_collections;

			if (allowedCollections.includes(relatedCollection) === false) {
				throw new InvalidPayloadException(
					`"${relation.collection}.${relation.field}" can't be linked to collection "${relatedCollection}`
				);
			}

			const itemsService = new ItemsService(relatedCollection, {
				accountability: this.accountability,
				knex: this.knex,
				schema: this.schema,
			});

			const relatedPrimary = this.schema.collections[relatedCollection].primary;
			const relatedRecord: Partial<Item> = payload[relation.field];

			if (['string', 'number'].includes(typeof relatedRecord)) continue;

			const hasPrimaryKey = relatedPrimary in relatedRecord;

			let relatedPrimaryKey: PrimaryKey = relatedRecord[relatedPrimary];

			const exists =
				hasPrimaryKey &&
				!!(await this.knex
					.select(relatedPrimary)
					.from(relatedCollection)
					.where({ [relatedPrimary]: relatedPrimaryKey })
					.first());

			if (exists) {
				const fieldsToUpdate = omit(relatedRecord, relatedPrimary);

				if (Object.keys(fieldsToUpdate).length > 0) {
					await itemsService.updateOne(relatedPrimaryKey, relatedRecord, {
						onRevisionCreate: (id) => revisions.push(id),
					});
				}
			} else {
				relatedPrimaryKey = await itemsService.createOne(relatedRecord, {
					onRevisionCreate: (id) => revisions.push(id),
				});
			}

			// Overwrite the nested object with just the primary key, so the parent level can be saved correctly
			payload[relation.field] = relatedPrimaryKey;
		}

		return { payload, revisions };
	}

	/**
	 * Save/update all nested related m2o items inside the payload
	 */
	async processM2O(data: Partial<Item>): Promise<{ payload: Partial<Item>; revisions: PrimaryKey[] }> {
		const payload = cloneDeep(data);

		// All the revisions saved on this level
		const revisions: PrimaryKey[] = [];

		// Many to one relations that exist on the current collection
		const relations = this.schema.relations.filter((relation) => {
			return relation.collection === this.collection;
		});

		// Only process related records that are actually in the payload
		const relationsToProcess = relations.filter((relation) => {
			return relation.field in payload && isObject(payload[relation.field]);
		});

		for (const relation of relationsToProcess) {
			// If no "one collection" exists, this is a A2O, not a M2O
			if (!relation.related_collection) continue;
			const relatedPrimaryKeyField = this.schema.collections[relation.related_collection].primary;

			// Items service to the related collection
			const itemsService = new ItemsService(relation.related_collection, {
				accountability: this.accountability,
				knex: this.knex,
				schema: this.schema,
			});

			const relatedRecord: Partial<Item> = payload[relation.field];

			if (['string', 'number'].includes(typeof relatedRecord)) continue;

			const hasPrimaryKey = relatedPrimaryKeyField in relatedRecord;

			let relatedPrimaryKey: PrimaryKey = relatedRecord[relatedPrimaryKeyField];

			const exists =
				hasPrimaryKey &&
				!!(await this.knex
					.select(relatedPrimaryKeyField)
					.from(relation.related_collection)
					.where({ [relatedPrimaryKeyField]: relatedPrimaryKey })
					.first());

			if (exists) {
				const fieldsToUpdate = omit(relatedRecord, relatedPrimaryKeyField);

				if (Object.keys(fieldsToUpdate).length > 0) {
					await itemsService.updateOne(relatedPrimaryKey, relatedRecord, {
						onRevisionCreate: (id) => revisions.push(id),
					});
				}
			} else {
				relatedPrimaryKey = await itemsService.createOne(relatedRecord, {
					onRevisionCreate: (id) => revisions.push(id),
				});
			}

			// Overwrite the nested object with just the primary key, so the parent level can be saved correctly
			payload[relation.field] = relatedPrimaryKey;
		}

		return { payload, revisions };
	}

	/**
	 * Recursively save/update all nested related o2m items
	 */
	async processO2M(data: Partial<Item>, parent: PrimaryKey): Promise<{ revisions: PrimaryKey[] }> {
		const revisions: PrimaryKey[] = [];

		const relations = this.schema.relations.filter((relation) => {
			return relation.related_collection === this.collection;
		});

		const payload = cloneDeep(data);

		// Only process related records that are actually in the payload
		const relationsToProcess = relations.filter((relation) => {
			if (!relation.meta?.one_field) return false;
			return relation.meta.one_field in payload;
		});

		const nestedUpdateSchema = Joi.object({
			create: Joi.array().items(Joi.object().unknown()),
			update: Joi.array().items(Joi.object().unknown()),
			delete: Joi.array().items(Joi.string(), Joi.number()),
		});

		for (const relation of relationsToProcess) {
			if (!relation.meta || !payload[relation.meta.one_field!]) continue;

			const currentPrimaryKeyField = this.schema.collections[relation.related_collection!].primary;
			const relatedPrimaryKeyField = this.schema.collections[relation.collection].primary;

			const itemsService = new ItemsService(relation.collection, {
				accountability: this.accountability,
				knex: this.knex,
				schema: this.schema,
			});

			const recordsToUpsert: Partial<Item>[] = [];
			const savedPrimaryKeys: PrimaryKey[] = [];

			// Nested array of individual items
			if (Array.isArray(payload[relation.meta!.one_field!])) {
				for (let i = 0; i < (payload[relation.meta!.one_field!] || []).length; i++) {
					const relatedRecord = (payload[relation.meta!.one_field!] || [])[i];

					let record = cloneDeep(relatedRecord);

					if (typeof relatedRecord === 'string' || typeof relatedRecord === 'number') {
						const existingRecord = await this.knex
							.select(relatedPrimaryKeyField, relation.field)
							.from(relation.collection)
							.where({ [relatedPrimaryKeyField]: record })
							.first();

						if (!!existingRecord === false) {
							throw new ForbiddenException();
						}

						// If the related item is already associated to the current item, and there's no
						// other updates (which is indicated by the fact that this is just the PK, we can
						// ignore updating this item. This makes sure we don't trigger any update logic
						// for items that aren't actually being updated. NOTE: We use == here, as the
						// primary key might be reported as a string instead of number, coming from the
						// http route, and or a bigInteger in the DB
						if (
							existingRecord[relation.field] == parent ||
							existingRecord[relation.field] == payload[currentPrimaryKeyField]
						) {
							savedPrimaryKeys.push(existingRecord[relatedPrimaryKeyField]);
							continue;
						}

						record = {
							[relatedPrimaryKeyField]: relatedRecord,
						};
					}

					recordsToUpsert.push({
						...record,
						[relation.field]: parent || payload[currentPrimaryKeyField],
					});
				}

				savedPrimaryKeys.push(
					...(await itemsService.upsertMany(recordsToUpsert, {
						onRevisionCreate: (id) => revisions.push(id),
					}))
				);

				const query: Query = {
					filter: {
						_and: [
							{
								[relation.field]: {
									_eq: parent,
								},
							},
							{
								[relatedPrimaryKeyField]: {
									_nin: savedPrimaryKeys,
								},
							},
						],
					},
				};

				// Nullify all related items that aren't included in the current payload
				if (relation.meta.one_deselect_action === 'delete') {
					// There's no revision for a deletion
					await itemsService.deleteByQuery(query);
				} else {
					await itemsService.updateByQuery(
						query,
						{ [relation.field]: null },
						{
							onRevisionCreate: (id) => revisions.push(id),
						}
					);
				}
			}
			// "Updates" object w/ create/update/delete
			else {
				const alterations = payload[relation.meta!.one_field!] as Alterations;
				const { error } = nestedUpdateSchema.validate(alterations);
				if (error) throw new InvalidPayloadException(`Invalid one-to-many update structure: ${error.message}`);

				if (alterations.create) {
					await itemsService.createMany(
						alterations.create.map((item) => ({
							...item,
							[relation.field]: parent || payload[currentPrimaryKeyField],
						})),
						{
							onRevisionCreate: (id) => revisions.push(id),
						}
					);
				}

				if (alterations.update) {
					const primaryKeyField = this.schema.collections[relation.collection].primary;

					for (const item of alterations.update) {
						await itemsService.updateOne(
							item[primaryKeyField],
							{
								...item,
								[relation.field]: parent || payload[currentPrimaryKeyField],
							},
							{
								onRevisionCreate: (id) => revisions.push(id),
							}
						);
					}
				}

				if (alterations.delete) {
					const query: Query = {
						filter: {
							_and: [
								{
									[relation.field]: {
										_eq: parent,
									},
								},
								{
									[relatedPrimaryKeyField]: {
										_in: alterations.delete,
									},
								},
							],
						},
					};

					if (relation.meta.one_deselect_action === 'delete') {
						await itemsService.deleteByQuery(query);
					} else {
						await itemsService.updateByQuery(
							query,
							{ [relation.field]: null },
							{
								onRevisionCreate: (id) => revisions.push(id),
							}
						);
					}
				}
			}
		}

		return { revisions };
	}
}<|MERGE_RESOLUTION|>--- conflicted
+++ resolved
@@ -6,14 +6,9 @@
 import { v4 as uuidv4 } from 'uuid';
 import getDatabase from '../database';
 import { ForbiddenException, InvalidPayloadException } from '../exceptions';
-<<<<<<< HEAD
-import { AbstractServiceOptions, Accountability, Item, PrimaryKey, Query, SchemaOverview, Alterations } from '../types';
-import { toArray } from '../utils/to-array';
-=======
 import { AbstractServiceOptions, Item, PrimaryKey, Query, SchemaOverview, Alterations } from '../types';
 import { Accountability } from '@directus/shared/types';
 import { toArray } from '@directus/shared/utils';
->>>>>>> 6eafe010
 import { ItemsService } from './items';
 import { isNativeGeometry } from '../utils/geometry';
 import { getGeometryHelper } from '../database/helpers/geometry';
@@ -258,11 +253,7 @@
 				if (!value) continue;
 
 				if (action === 'read') {
-<<<<<<< HEAD
-					if (typeof value === 'string') {
-=======
 					if (typeof value === 'number' || typeof value === 'string') {
->>>>>>> 6eafe010
 						value = new Date(value);
 					}
 
