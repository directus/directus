--- conflicted
+++ resolved
@@ -5,17 +5,11 @@
 import { clone, cloneDeep, isObject, isPlainObject, omit } from 'lodash';
 import { v4 as uuidv4 } from 'uuid';
 import getDatabase from '../database';
-<<<<<<< HEAD
 import { InvalidPayloadException } from '@directus/shared/exceptions';
 import { ForbiddenException } from '../exceptions';
-import { AbstractServiceOptions, Accountability, Item, PrimaryKey, Query, SchemaOverview, Alterations } from '../types';
-import { toArray } from '../utils/to-array';
-=======
-import { ForbiddenException, InvalidPayloadException } from '../exceptions';
 import { AbstractServiceOptions, Item, PrimaryKey, Query, SchemaOverview, Alterations } from '../types';
 import { Accountability } from '@directus/shared/types';
 import { toArray } from '@directus/shared/utils';
->>>>>>> 4bd5c946
 import { ItemsService } from './items';
 
 type Action = 'create' | 'read' | 'update';
