--- conflicted
+++ resolved
@@ -5,14 +5,9 @@
 import { clone, cloneDeep, isObject, isPlainObject, omit } from 'lodash';
 import { v4 as uuidv4 } from 'uuid';
 import getDatabase from '../database';
-<<<<<<< HEAD
 import { InvalidPayloadException } from '@directus/shared/exceptions';
 import { ForbiddenException } from '../exceptions';
-import { AbstractServiceOptions, Accountability, Item, PrimaryKey, Query, SchemaOverview } from '../types';
-=======
-import { ForbiddenException, InvalidPayloadException } from '../exceptions';
 import { AbstractServiceOptions, Accountability, Item, PrimaryKey, Query, SchemaOverview, Alterations } from '../types';
->>>>>>> 206f2380
 import { toArray } from '../utils/to-array';
 import { ItemsService } from './items';
 
