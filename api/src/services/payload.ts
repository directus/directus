--- conflicted
+++ resolved
@@ -821,27 +821,6 @@
 					for (const item of alterations.update) {
 						const { [relatedPrimaryKeyField]: key, ...record } = item;
 
-<<<<<<< HEAD
-						try {
-							await service.updateOne(
-								key,
-								{
-									...record,
-									[relation.field]: parent || payload[currentPrimaryKeyField],
-								},
-								{
-									onRevisionCreate: (pk) => revisions.push(pk),
-									onRequireUserIntegrityCheck: (flags) => (userIntegrityCheckFlags |= flags),
-									bypassEmitAction: (params) =>
-										opts?.bypassEmitAction ? opts.bypassEmitAction(params) : nestedActionEvents.push(params),
-									emitEvents: opts?.emitEvents,
-									mutationTracker: opts?.mutationTracker,
-								},
-							);
-						} catch (error: any) {
-							throw addPathToFailedValidation(error, relation.meta!.one_field!);
-						}
-=======
 						const existingRecord = await this.knex
 							.select(relatedPrimaryKeyField, relation.field)
 							.from(relation.collection)
@@ -852,15 +831,18 @@
 							record[relation.field] = parent || payload[currentPrimaryKeyField];
 						}
 
-						await service.updateOne(key, record, {
-							onRevisionCreate: (pk) => revisions.push(pk),
-							onRequireUserIntegrityCheck: (flags) => (userIntegrityCheckFlags |= flags),
-							bypassEmitAction: (params) =>
-								opts?.bypassEmitAction ? opts.bypassEmitAction(params) : nestedActionEvents.push(params),
-							emitEvents: opts?.emitEvents,
-							mutationTracker: opts?.mutationTracker,
-						});
->>>>>>> 086f42e7
+						try {
+							await service.updateOne(key, record, {
+								onRevisionCreate: (pk) => revisions.push(pk),
+								onRequireUserIntegrityCheck: (flags) => (userIntegrityCheckFlags |= flags),
+								bypassEmitAction: (params) =>
+									opts?.bypassEmitAction ? opts.bypassEmitAction(params) : nestedActionEvents.push(params),
+								emitEvents: opts?.emitEvents,
+								mutationTracker: opts?.mutationTracker,
+							});
+						} catch (error: any) {
+							throw addPathToFailedValidation(error, relation.meta!.one_field!);
+						}
 					}
 				}
 
