--- conflicted
+++ resolved
@@ -1,11 +1,6 @@
 import { Accountability, Query, SchemaOverview } from '@directus/shared/types';
-<<<<<<< HEAD
-import { toArray } from '@directus/shared/utils';
 import { format, parseISO, isValid } from 'date-fns';
-=======
 import { parseJSON, toArray } from '@directus/shared/utils';
-import { format } from 'date-fns';
->>>>>>> daaf1844
 import { unflatten } from 'flat';
 import Joi from 'joi';
 import { Knex } from 'knex';
