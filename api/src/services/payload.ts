--- conflicted
+++ resolved
@@ -21,11 +21,8 @@
 import getDatabase from '../database/index.js';
 import type { AbstractServiceOptions, ActionEventParams, MutationOptions } from '../types/index.js';
 import { generateHash } from '../utils/generate-hash.js';
-<<<<<<< HEAD
 import { UserIntegrityCheckFlag } from '../utils/validate-user-count-integrity.js';
 import { ItemsService } from './items.js';
-=======
->>>>>>> da221c94
 
 type Action = 'create' | 'read' | 'update';
 
@@ -695,7 +692,6 @@
 				savedPrimaryKeys.push(
 					...(await service.upsertMany(recordsToUpsert, {
 						onRevisionCreate: (pk) => revisions.push(pk),
-
 						onRequireUserIntegrityCheck: (flags) => (userIntegrityCheckFlags |= flags),
 						bypassEmitAction: (params) =>
 							opts?.bypassEmitAction ? opts.bypassEmitAction(params) : nestedActionEvents.push(params),
@@ -724,12 +720,8 @@
 				// Nullify all related items that aren't included in the current payload
 				if (relation.meta.one_deselect_action === 'delete') {
 					// There's no revision for a deletion
-<<<<<<< HEAD
-					await itemsService.deleteByQuery(query, {
+					await service.deleteByQuery(query, {
 						onRequireUserIntegrityCheck: (flags) => (userIntegrityCheckFlags |= flags),
-=======
-					await service.deleteByQuery(query, {
->>>>>>> da221c94
 						bypassEmitAction: (params) =>
 							opts?.bypassEmitAction ? opts.bypassEmitAction(params) : nestedActionEvents.push(params),
 						emitEvents: opts?.emitEvents,
@@ -840,12 +832,8 @@
 					};
 
 					if (relation.meta.one_deselect_action === 'delete') {
-<<<<<<< HEAD
-						await itemsService.deleteByQuery(query, {
+						await service.deleteByQuery(query, {
 							onRequireUserIntegrityCheck: (flags) => (userIntegrityCheckFlags |= flags),
-=======
-						await service.deleteByQuery(query, {
->>>>>>> da221c94
 							bypassEmitAction: (params) =>
 								opts?.bypassEmitAction ? opts.bypassEmitAction(params) : nestedActionEvents.push(params),
 							emitEvents: opts?.emitEvents,
