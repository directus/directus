import argon2 from 'argon2';
import { format, parseISO } from 'date-fns';
import Joi from 'joi';
import { Knex } from 'knex';
import { clone, cloneDeep, isObject, isPlainObject, omit, isNil } from 'lodash';
import { v4 as uuidv4 } from 'uuid';
import getDatabase from '../database';
import { ForbiddenException, InvalidPayloadException } from '../exceptions';
import { AbstractServiceOptions, Item, PrimaryKey, Query, SchemaOverview, Alterations } from '../types';
import { Accountability } from '@directus/shared/types';
import { toArray } from '@directus/shared/utils';
import { ItemsService } from './items';
<<<<<<< HEAD
import { unflatten } from 'flat';
=======
import { isNativeGeometry } from '../utils/geometry';
import { getGeometryHelper } from '../database/helpers/geometry';
import { parse as wktToGeoJSON } from 'wellknown';
>>>>>>> f3bd5ac5

type Action = 'create' | 'read' | 'update';

type Transformers = {
	[type: string]: (context: {
		action: Action;
		value: any;
		payload: Partial<Item>;
		accountability: Accountability | null;
		specials: string[];
	}) => Promise<any>;
};

/**
 * Process a given payload for a collection to ensure the special fields (hash, uuid, date etc) are
 * handled correctly.
 */
export class PayloadService {
	accountability: Accountability | null;
	knex: Knex;
	collection: string;
	schema: SchemaOverview;

	constructor(collection: string, options: AbstractServiceOptions) {
		this.accountability = options.accountability || null;
		this.knex = options.knex || getDatabase();
		this.collection = collection;
		this.schema = options.schema;

		return this;
	}

	public transformers: Transformers = {
		async hash({ action, value }) {
			if (!value) return;

			if (action === 'create' || action === 'update') {
				return await argon2.hash(String(value));
			}

			return value;
		},
		async uuid({ action, value }) {
			if (action === 'create' && !value) {
				return uuidv4();
			}

			return value;
		},
		async boolean({ action, value }) {
			if (action === 'read') {
				return value === true || value === 1 || value === '1';
			}

			return value;
		},
		async json({ action, value }) {
			if (action === 'read') {
				if (typeof value === 'string') {
					try {
						return JSON.parse(value);
					} catch {
						return value;
					}
				}
			}

			return value;
		},
		async conceal({ action, value }) {
			if (action === 'read') return value ? '**********' : null;
			return value;
		},
		async 'user-created'({ action, value, accountability }) {
			if (action === 'create') return accountability?.user || null;
			return value;
		},
		async 'user-updated'({ action, value, accountability }) {
			if (action === 'update') return accountability?.user || null;
			return value;
		},
		async 'role-created'({ action, value, accountability }) {
			if (action === 'create') return accountability?.role || null;
			return value;
		},
		async 'role-updated'({ action, value, accountability }) {
			if (action === 'update') return accountability?.role || null;
			return value;
		},
		async 'date-created'({ action, value }) {
			if (action === 'create') return new Date();
			return value;
		},
		async 'date-updated'({ action, value }) {
			if (action === 'update') return new Date();
			return value;
		},
		async csv({ action, value }) {
			if (!value) return;
			if (action === 'read') return value.split(',');

			if (Array.isArray(value)) return value.join(',');
			return value;
		},
	};

	processValues(action: Action, payloads: Partial<Item>[]): Promise<Partial<Item>[]>;
	processValues(action: Action, payload: Partial<Item>): Promise<Partial<Item>>;
	async processValues(
		action: Action,
		payload: Partial<Item> | Partial<Item>[]
	): Promise<Partial<Item> | Partial<Item>[]> {
		let processedPayload = toArray(payload);

		if (processedPayload.length === 0) return [];

		const fieldsInPayload = Object.keys(processedPayload[0]);

		let specialFieldsInCollection = Object.entries(this.schema.collections[this.collection].fields).filter(
			([_name, field]) => field.special && field.special.length > 0
		);

		if (action === 'read') {
			specialFieldsInCollection = specialFieldsInCollection.filter(([name]) => {
				return fieldsInPayload.includes(name);
			});
		}

		await Promise.all(
			processedPayload.map(async (record: any) => {
				await Promise.all(
					specialFieldsInCollection.map(async ([name, field]) => {
						const newValue = await this.processField(field, record, action, this.accountability);
						if (newValue !== undefined) record[name] = newValue;
					})
				);
			})
		);

		this.processGeometries(processedPayload, action);
		this.processDates(processedPayload, action);

		if (['create', 'update'].includes(action)) {
			processedPayload.forEach((record) => {
				for (const [key, value] of Object.entries(record)) {
					if (Array.isArray(value) || (typeof value === 'object' && !(value instanceof Date) && value !== null)) {
						if (!value.isRawInstance) {
							record[key] = JSON.stringify(value);
						}
					}
				}
			});
		}

		processedPayload = processedPayload.map((item: Record<string, any>) => unflatten(item, { delimiter: '->' }));

		if (Array.isArray(payload)) {
			return processedPayload;
		}

		return processedPayload[0];
	}

	async processField(
		field: SchemaOverview['collections'][string]['fields'][string],
		payload: Partial<Item>,
		action: Action,
		accountability: Accountability | null
	): Promise<any> {
		if (!field.special) return payload[field.field];
		const fieldSpecials = field.special ? toArray(field.special) : [];

		let value = clone(payload[field.field]);

		for (const special of fieldSpecials) {
			if (special in this.transformers) {
				value = await this.transformers[special]({
					action,
					value,
					payload,
					accountability,
					specials: fieldSpecials,
				});
			}
		}

		return value;
	}

	/**
	 * Native geometries are stored in custom binary format. We need to insert them with
	 * the function st_geomfromtext. For this to work, that function call must not be
	 * escaped. It's therefore placed as a Knex.Raw object in the payload. Thus the need
	 * to check if the value is a raw instance before stringifying it in the next step.
	 */
	processGeometries<T extends Partial<Record<string, any>>[]>(payloads: T, action: Action): T {
		const helper = getGeometryHelper();

		const process =
			action == 'read'
				? (value: any) => {
						if (typeof value === 'string') return wktToGeoJSON(value);
				  }
				: (value: any) => helper.fromGeoJSON(typeof value == 'string' ? JSON.parse(value) : value);

		const fieldsInCollection = Object.entries(this.schema.collections[this.collection].fields);
		const geometryColumns = fieldsInCollection.filter(([_, field]) => isNativeGeometry(field));

		for (const [name] of geometryColumns) {
			for (const payload of payloads) {
				if (payload[name]) {
					payload[name] = process(payload[name]);
				}
			}
		}

		return payloads;
	}
	/**
	 * Knex returns `datetime` and `date` columns as Date.. This is wrong for date / datetime, as those
	 * shouldn't return with time / timezone info respectively
	 */
	processDates(payloads: Partial<Record<string, any>>[], action: Action): Partial<Record<string, any>>[] {
		const fieldsInCollection = Object.entries(this.schema.collections[this.collection].fields);

		const dateColumns = fieldsInCollection.filter(([_name, field]) =>
			['dateTime', 'date', 'timestamp'].includes(field.type)
		);

		const timeColumns = fieldsInCollection.filter(([_name, field]) => {
			return field.type === 'time';
		});

		if (dateColumns.length === 0 && timeColumns.length === 0) return payloads;

		for (const [name, dateColumn] of dateColumns) {
			for (const payload of payloads) {
				let value: number | string | Date = payload[name];

				if (value === null || value === '0000-00-00') {
					payload[name] = null;
					continue;
				}

				if (!value) continue;

				if (action === 'read') {
					if (typeof value === 'number' || typeof value === 'string') {
						value = new Date(value);
					}

					if (dateColumn.type === 'timestamp') {
						const newValue = value.toISOString();
						payload[name] = newValue;
					}

					if (dateColumn.type === 'dateTime') {
						const year = String(value.getUTCFullYear());
						const month = String(value.getUTCMonth() + 1).padStart(2, '0');
						const date = String(value.getUTCDate()).padStart(2, '0');
						const hours = String(value.getUTCHours()).padStart(2, '0');
						const minutes = String(value.getUTCMinutes()).padStart(2, '0');
						const seconds = String(value.getUTCSeconds()).padStart(2, '0');

						const newValue = `${year}-${month}-${date}T${hours}:${minutes}:${seconds}`;
						payload[name] = newValue;
					}

					if (dateColumn.type === 'date') {
						const [year, month, day] = value.toISOString().substr(0, 10).split('-');

						// Strip off the time / timezone information from a date-only value
						const newValue = `${year}-${month}-${day}`;
						payload[name] = newValue;
					}
				} else {
					if (value instanceof Date === false && typeof value === 'string') {
						if (dateColumn.type === 'date') {
							const [date] = value.split('T');
							const [year, month, day] = date.split('-');

							payload[name] = new Date(Date.UTC(Number(year), Number(month) - 1, Number(day)));
						}

						if (dateColumn.type === 'dateTime') {
							const [date, time] = value.split('T');
							const [year, month, day] = date.split('-');
							const [hours, minutes, seconds] = time.substring(0, 8).split(':');

							payload[name] = new Date(
								Date.UTC(Number(year), Number(month) - 1, Number(day), Number(hours), Number(minutes), Number(seconds))
							);
						}

						if (dateColumn.type === 'timestamp') {
							const newValue = parseISO(value);
							payload[name] = newValue;
						}
					}
				}
			}
		}

		/**
		 * Some DB drivers (MS SQL f.e.) return time values as Date objects. For consistencies sake,
		 * we'll abstract those back to hh:mm:ss
		 */
		for (const [name] of timeColumns) {
			for (const payload of payloads) {
				const value = payload[name];

				if (!value) continue;

				if (action === 'read') {
					if (value instanceof Date) payload[name] = format(value, 'HH:mm:ss');
				}
			}
		}

		return payloads;
	}

	/**
	 * Recursively save/update all nested related Any-to-One items
	 */
	async processA2O(data: Partial<Item>): Promise<{ payload: Partial<Item>; revisions: PrimaryKey[] }> {
		const relations = this.schema.relations.filter((relation) => {
			return relation.collection === this.collection;
		});

		const revisions: PrimaryKey[] = [];

		const payload = cloneDeep(data);

		// Only process related records that are actually in the payload
		const relationsToProcess = relations.filter((relation) => {
			return relation.field in payload && isPlainObject(payload[relation.field]);
		});

		for (const relation of relationsToProcess) {
			// If the required a2o configuration fields are missing, this is a m2o instead of an a2o
			if (!relation.meta?.one_collection_field || !relation.meta?.one_allowed_collections) continue;

			const relatedCollection = payload[relation.meta.one_collection_field];

			if (!relatedCollection) {
				throw new InvalidPayloadException(
					`Can't update nested record "${relation.collection}.${relation.field}" without field "${relation.collection}.${relation.meta.one_collection_field}" being set`
				);
			}

			const allowedCollections = relation.meta.one_allowed_collections;

			if (allowedCollections.includes(relatedCollection) === false) {
				throw new InvalidPayloadException(
					`"${relation.collection}.${relation.field}" can't be linked to collection "${relatedCollection}`
				);
			}

			const itemsService = new ItemsService(relatedCollection, {
				accountability: this.accountability,
				knex: this.knex,
				schema: this.schema,
			});

			const relatedPrimary = this.schema.collections[relatedCollection].primary;
			const relatedRecord: Partial<Item> = payload[relation.field];

			if (['string', 'number'].includes(typeof relatedRecord)) continue;

			const hasPrimaryKey = relatedPrimary in relatedRecord;

			let relatedPrimaryKey: PrimaryKey = relatedRecord[relatedPrimary];

			const exists =
				hasPrimaryKey &&
				!!(await this.knex
					.select(relatedPrimary)
					.from(relatedCollection)
					.where({ [relatedPrimary]: relatedPrimaryKey })
					.first());

			if (exists) {
				const fieldsToUpdate = omit(relatedRecord, relatedPrimary);

				if (Object.keys(fieldsToUpdate).length > 0) {
					await itemsService.updateOne(relatedPrimaryKey, relatedRecord, {
						onRevisionCreate: (id) => revisions.push(id),
					});
				}
			} else {
				relatedPrimaryKey = await itemsService.createOne(relatedRecord, {
					onRevisionCreate: (id) => revisions.push(id),
				});
			}

			// Overwrite the nested object with just the primary key, so the parent level can be saved correctly
			payload[relation.field] = relatedPrimaryKey;
		}

		return { payload, revisions };
	}

	/**
	 * Save/update all nested related m2o items inside the payload
	 */
	async processM2O(data: Partial<Item>): Promise<{ payload: Partial<Item>; revisions: PrimaryKey[] }> {
		const payload = cloneDeep(data);

		// All the revisions saved on this level
		const revisions: PrimaryKey[] = [];

		// Many to one relations that exist on the current collection
		const relations = this.schema.relations.filter((relation) => {
			return relation.collection === this.collection;
		});

		// Only process related records that are actually in the payload
		const relationsToProcess = relations.filter((relation) => {
			return relation.field in payload && isObject(payload[relation.field]);
		});

		for (const relation of relationsToProcess) {
			// If no "one collection" exists, this is a A2O, not a M2O
			if (!relation.related_collection) continue;
			const relatedPrimaryKeyField = this.schema.collections[relation.related_collection].primary;

			// Items service to the related collection
			const itemsService = new ItemsService(relation.related_collection, {
				accountability: this.accountability,
				knex: this.knex,
				schema: this.schema,
			});

			const relatedRecord: Partial<Item> = payload[relation.field];

			if (['string', 'number'].includes(typeof relatedRecord)) continue;

			const hasPrimaryKey = relatedPrimaryKeyField in relatedRecord;

			let relatedPrimaryKey: PrimaryKey = relatedRecord[relatedPrimaryKeyField];

			const exists =
				hasPrimaryKey &&
				!!(await this.knex
					.select(relatedPrimaryKeyField)
					.from(relation.related_collection)
					.where({ [relatedPrimaryKeyField]: relatedPrimaryKey })
					.first());

			if (exists) {
				const fieldsToUpdate = omit(relatedRecord, relatedPrimaryKeyField);

				if (Object.keys(fieldsToUpdate).length > 0) {
					await itemsService.updateOne(relatedPrimaryKey, relatedRecord, {
						onRevisionCreate: (id) => revisions.push(id),
					});
				}
			} else {
				relatedPrimaryKey = await itemsService.createOne(relatedRecord, {
					onRevisionCreate: (id) => revisions.push(id),
				});
			}

			// Overwrite the nested object with just the primary key, so the parent level can be saved correctly
			payload[relation.field] = relatedPrimaryKey;
		}

		return { payload, revisions };
	}

	/**
	 * Recursively save/update all nested related o2m items
	 */
	async processO2M(data: Partial<Item>, parent: PrimaryKey): Promise<{ revisions: PrimaryKey[] }> {
		const revisions: PrimaryKey[] = [];

		const relations = this.schema.relations.filter((relation) => {
			return relation.related_collection === this.collection;
		});

		const payload = cloneDeep(data);

		// Only process related records that are actually in the payload
		const relationsToProcess = relations.filter((relation) => {
			if (!relation.meta?.one_field) return false;
			return relation.meta.one_field in payload;
		});

		const nestedUpdateSchema = Joi.object({
			create: Joi.array().items(Joi.object().unknown()),
			update: Joi.array().items(Joi.object().unknown()),
			delete: Joi.array().items(Joi.string(), Joi.number()),
		});

		for (const relation of relationsToProcess) {
			if (!relation.meta || !payload[relation.meta.one_field!]) continue;

			const currentPrimaryKeyField = this.schema.collections[relation.related_collection!].primary;
			const relatedPrimaryKeyField = this.schema.collections[relation.collection].primary;

			const itemsService = new ItemsService(relation.collection, {
				accountability: this.accountability,
				knex: this.knex,
				schema: this.schema,
			});

			const recordsToUpsert: Partial<Item>[] = [];
			const savedPrimaryKeys: PrimaryKey[] = [];

			// Nested array of individual items
			if (Array.isArray(payload[relation.meta!.one_field!])) {
				for (let i = 0; i < (payload[relation.meta!.one_field!] || []).length; i++) {
					const relatedRecord = (payload[relation.meta!.one_field!] || [])[i];

					let record = cloneDeep(relatedRecord);

					if (typeof relatedRecord === 'string' || typeof relatedRecord === 'number') {
						const existingRecord = await this.knex
							.select(relatedPrimaryKeyField, relation.field)
							.from(relation.collection)
							.where({ [relatedPrimaryKeyField]: record })
							.first();

						if (!!existingRecord === false) {
							throw new ForbiddenException();
						}

						// If the related item is already associated to the current item, and there's no
						// other updates (which is indicated by the fact that this is just the PK, we can
						// ignore updating this item. This makes sure we don't trigger any update logic
						// for items that aren't actually being updated. NOTE: We use == here, as the
						// primary key might be reported as a string instead of number, coming from the
						// http route, and or a bigInteger in the DB
						if (
							isNil(existingRecord[relation.field]) === false &&
							(existingRecord[relation.field] == parent ||
								existingRecord[relation.field] == payload[currentPrimaryKeyField])
						) {
							savedPrimaryKeys.push(existingRecord[relatedPrimaryKeyField]);
							continue;
						}

						record = {
							[relatedPrimaryKeyField]: relatedRecord,
						};
					}

					recordsToUpsert.push({
						...record,
						[relation.field]: parent || payload[currentPrimaryKeyField],
					});
				}

				savedPrimaryKeys.push(
					...(await itemsService.upsertMany(recordsToUpsert, {
						onRevisionCreate: (id) => revisions.push(id),
					}))
				);

				const query: Query = {
					filter: {
						_and: [
							{
								[relation.field]: {
									_eq: parent,
								},
							},
							{
								[relatedPrimaryKeyField]: {
									_nin: savedPrimaryKeys,
								},
							},
						],
					},
				};

				// Nullify all related items that aren't included in the current payload
				if (relation.meta.one_deselect_action === 'delete') {
					// There's no revision for a deletion
					await itemsService.deleteByQuery(query);
				} else {
					await itemsService.updateByQuery(
						query,
						{ [relation.field]: null },
						{
							onRevisionCreate: (id) => revisions.push(id),
						}
					);
				}
			}
			// "Updates" object w/ create/update/delete
			else {
				const alterations = payload[relation.meta!.one_field!] as Alterations;
				const { error } = nestedUpdateSchema.validate(alterations);
				if (error) throw new InvalidPayloadException(`Invalid one-to-many update structure: ${error.message}`);

				if (alterations.create) {
					await itemsService.createMany(
						alterations.create.map((item) => ({
							...item,
							[relation.field]: parent || payload[currentPrimaryKeyField],
						})),
						{
							onRevisionCreate: (id) => revisions.push(id),
						}
					);
				}

				if (alterations.update) {
					const primaryKeyField = this.schema.collections[relation.collection].primary;

					for (const item of alterations.update) {
						await itemsService.updateOne(
							item[primaryKeyField],
							{
								...item,
								[relation.field]: parent || payload[currentPrimaryKeyField],
							},
							{
								onRevisionCreate: (id) => revisions.push(id),
							}
						);
					}
				}

				if (alterations.delete) {
					const query: Query = {
						filter: {
							_and: [
								{
									[relation.field]: {
										_eq: parent,
									},
								},
								{
									[relatedPrimaryKeyField]: {
										_in: alterations.delete,
									},
								},
							],
						},
					};

					if (relation.meta.one_deselect_action === 'delete') {
						await itemsService.deleteByQuery(query);
					} else {
						await itemsService.updateByQuery(
							query,
							{ [relation.field]: null },
							{
								onRevisionCreate: (id) => revisions.push(id),
							}
						);
					}
				}
			}
		}

		return { revisions };
	}

	/**
	 * Transforms the input partial payload to match the output structure, to have consistency
	 * between delta and data
	 */
	async prepareDelta(data: Partial<Item>): Promise<string> {
		let payload = cloneDeep(data);

		for (const key in payload) {
			if (payload[key]?.isRawInstance) {
				payload[key] = payload[key].bindings[0];
			}
		}

		payload = await this.processValues('read', payload);

		return JSON.stringify(payload);
	}
}<|MERGE_RESOLUTION|>--- conflicted
+++ resolved
@@ -10,13 +10,10 @@
 import { Accountability } from '@directus/shared/types';
 import { toArray } from '@directus/shared/utils';
 import { ItemsService } from './items';
-<<<<<<< HEAD
 import { unflatten } from 'flat';
-=======
 import { isNativeGeometry } from '../utils/geometry';
 import { getGeometryHelper } from '../database/helpers/geometry';
 import { parse as wktToGeoJSON } from 'wellknown';
->>>>>>> f3bd5ac5
 
 type Action = 'create' | 'read' | 'update';
 
