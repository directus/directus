--- conflicted
+++ resolved
@@ -335,11 +335,8 @@
 				tracker.on.any(regex).response({});
 
 				await db.schema.alterTable(testCollection, (table) => {
-<<<<<<< HEAD
-					knexCreateTableBuilderSpy = jest.spyOn(table, method as keyof Knex.CreateTableBuilder);
-=======
+
 					knexCreateTableBuilderSpy = vi.spyOn(table, type as keyof Knex.CreateTableBuilder);
->>>>>>> c303bdcf
 
 					service.addColumnToTable(table, {
 						collection: testCollection,
