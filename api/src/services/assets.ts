--- conflicted
+++ resolved
@@ -18,18 +18,9 @@
 import { getMilliseconds } from '../utils/get-milliseconds';
 import * as TransformationUtils from '../utils/transformations';
 import { AuthorizationService } from './authorization';
-<<<<<<< HEAD
-import { SUPPORTED_IMAGE_TRANSFORM_FORMATS } from '../constants';
-
-sharp.concurrency(1);
-
-// Note: don't put this in the service. The service can be initialized in multiple places, but they
-// should all share the same semaphore instance.
-const semaphore = new Semaphore(env.ASSETS_TRANSFORM_MAX_CONCURRENT);
-=======
 import { clamp } from 'lodash';
 import { ServiceUnavailableException } from '../exceptions/service-unavailable';
->>>>>>> baf778fd
+import { SUPPORTED_IMAGE_TRANSFORM_FORMATS } from '../constants';
 
 export class AssetsService {
 	knex: Knex;
