import { useEnv } from '@directus/env';
import {
	ForbiddenError,
	IllegalAssetTransformationError,
	RangeNotSatisfiableError,
	ServiceUnavailableError,
} from '@directus/errors';
import type { Range, Stat } from '@directus/storage';
import type { Accountability, File } from '@directus/types';
import type { Knex } from 'knex';
import { clamp } from 'lodash-es';
import { contentType } from 'mime-types';
import type { Readable } from 'node:stream';
import hash from 'object-hash';
import path from 'path';
import type { FailOnOptions } from 'sharp';
import sharp from 'sharp';
import validateUUID from 'uuid-validate';
import { SUPPORTED_IMAGE_TRANSFORM_FORMATS } from '../constants.js';
import getDatabase from '../database/index.js';
import { useLogger } from '../logger.js';
import { getStorage } from '../storage/index.js';
import type { AbstractServiceOptions, Transformation, TransformationSet } from '../types/index.js';
import { getMilliseconds } from '../utils/get-milliseconds.js';
import * as TransformationUtils from '../utils/transformations.js';
import { AuthorizationService } from './authorization.js';
import { FilesService } from './files.js';

const env = useEnv();
const logger = useLogger();

export class AssetsService {
	knex: Knex;
	accountability: Accountability | null;
	authorizationService: AuthorizationService;
	filesService: FilesService;

	constructor(options: AbstractServiceOptions) {
		this.knex = options.knex || getDatabase();
		this.accountability = options.accountability || null;
<<<<<<< HEAD
=======
		this.filesService = new FilesService({ ...options, accountability: null });
>>>>>>> a817bd08
		this.authorizationService = new AuthorizationService(options);
		this.filesService = new FilesService({ ...options, accountability: undefined });
	}

	async getAsset(
		id: string,
		transformation?: TransformationSet,
		range?: Range,
	): Promise<{ stream: Readable; file: any; stat: Stat }> {
		const storage = await getStorage();

		const publicSettings = await this.knex
			.select('project_logo', 'public_background', 'public_foreground', 'public_favicon')
			.from('directus_settings')
			.first();

		const systemPublicKeys = Object.values(publicSettings || {});

		/**
		 * This is a little annoying. Postgres will error out if you're trying to search in `where`
		 * with a wrong type. In case of directus_files where id is a uuid, we'll have to verify the
		 * validity of the uuid ahead of time.
		 */
		const isValidUUID = validateUUID(id, 4);

		if (isValidUUID === false) throw new ForbiddenError();

		if (systemPublicKeys.includes(id) === false && this.accountability?.admin !== true) {
			await this.authorizationService.checkAccess('read', 'directus_files', id);
		}

		const file = (await this.filesService.readOne(id, { limit: 1 })) as File;

		const exists = await storage.location(file.storage).exists(file.filename_disk);

		if (!exists) throw new ForbiddenError();

		if (range) {
			const missingRangeLimits = range.start === undefined && range.end === undefined;
			const endBeforeStart = range.start !== undefined && range.end !== undefined && range.end <= range.start;
			const startOverflow = range.start !== undefined && range.start >= file.filesize;
			const endUnderflow = range.end !== undefined && range.end <= 0;

			if (missingRangeLimits || endBeforeStart || startOverflow || endUnderflow) {
				throw new RangeNotSatisfiableError({ range });
			}

			const lastByte = file.filesize - 1;

			if (range.end) {
				if (range.start === undefined) {
					// fetch chunk from tail
					range.start = file.filesize - range.end;
					range.end = lastByte;
				}

				if (range.end >= file.filesize) {
					// fetch entire file
					range.end = lastByte;
				}
			}

			if (range.start) {
				if (range.end === undefined) {
					// fetch entire file
					range.end = lastByte;
				}

				if (range.start < 0) {
					// fetch file from head
					range.start = 0;
				}
			}
		}

		const type = file.type;
		const transforms = transformation ? TransformationUtils.resolvePreset(transformation, file) : [];

		if (type && transforms.length > 0 && SUPPORTED_IMAGE_TRANSFORM_FORMATS.includes(type)) {
			const maybeNewFormat = TransformationUtils.maybeExtractFormat(transforms);

			const assetFilename =
				path.basename(file.filename_disk, path.extname(file.filename_disk)) +
				getAssetSuffix(transforms) +
				(maybeNewFormat ? `.${maybeNewFormat}` : path.extname(file.filename_disk));

			const exists = await storage.location(file.storage).exists(assetFilename);

			if (maybeNewFormat) {
				file.type = contentType(assetFilename) || null;
			}

			if (exists) {
				return {
					stream: await storage.location(file.storage).read(assetFilename, range),
					file,
					stat: await storage.location(file.storage).stat(assetFilename),
				};
			}

			// Check image size before transforming. Processing an image that's too large for the
			// system memory will kill the API. Sharp technically checks for this too in it's
			// limitInputPixels, but we should have that check applied before starting the read streams
			const { width, height } = file;

			if (
				!width ||
				!height ||
				width > (env['ASSETS_TRANSFORM_IMAGE_MAX_DIMENSION'] as number) ||
				height > (env['ASSETS_TRANSFORM_IMAGE_MAX_DIMENSION'] as number)
			) {
				logger.warn(`Image is too large to be transformed, or image size couldn't be determined.`);
				throw new IllegalAssetTransformationError({ invalidTransformations: ['width', 'height'] });
			}

			const { queue, process } = sharp.counters();

			if (queue + process > (env['ASSETS_TRANSFORM_MAX_CONCURRENT'] as number)) {
				throw new ServiceUnavailableError({
					service: 'files',
					reason: 'Server too busy',
				});
			}

			const readStream = await storage.location(file.storage).read(file.filename_disk, range);

			const transformer = sharp({
				limitInputPixels: Math.pow(env['ASSETS_TRANSFORM_IMAGE_MAX_DIMENSION'] as number, 2),
				sequentialRead: true,
				failOn: env['ASSETS_INVALID_IMAGE_SENSITIVITY_LEVEL'] as FailOnOptions,
			});

			transformer.timeout({
				seconds: clamp(Math.round(getMilliseconds(env['ASSETS_TRANSFORM_TIMEOUT'], 0) / 1000), 1, 3600),
			});

			if (transforms.find((transform) => transform[0] === 'rotate') === undefined) transformer.rotate();

			transforms.forEach(([method, ...args]) => (transformer[method] as any).apply(transformer, args));

			readStream.on('error', (e: Error) => {
				logger.error(e, `Couldn't transform file ${file.id}`);
				readStream.unpipe(transformer);
			});

			try {
				await storage.location(file.storage).write(assetFilename, readStream.pipe(transformer), type);
			} catch (error) {
				try {
					await storage.location(file.storage).delete(assetFilename);
				} catch {
					// Ignored to prevent original error from being overwritten
				}

				if ((error as Error)?.message?.includes('timeout')) {
					throw new ServiceUnavailableError({ service: 'assets', reason: `Transformation timed out` });
				} else {
					throw error;
				}
			}

			return {
				stream: await storage.location(file.storage).read(assetFilename, range),
				stat: await storage.location(file.storage).stat(assetFilename),
				file,
			};
		} else {
			const readStream = await storage.location(file.storage).read(file.filename_disk, range);
			const stat = await storage.location(file.storage).stat(file.filename_disk);
			return { stream: readStream, file, stat };
		}
	}
}

const getAssetSuffix = (transforms: Transformation[]) => {
	if (Object.keys(transforms).length === 0) return '';
	return `__${hash(transforms)}`;
};<|MERGE_RESOLUTION|>--- conflicted
+++ resolved
@@ -38,10 +38,7 @@
 	constructor(options: AbstractServiceOptions) {
 		this.knex = options.knex || getDatabase();
 		this.accountability = options.accountability || null;
-<<<<<<< HEAD
-=======
 		this.filesService = new FilesService({ ...options, accountability: null });
->>>>>>> a817bd08
 		this.authorizationService = new AuthorizationService(options);
 		this.filesService = new FilesService({ ...options, accountability: undefined });
 	}
