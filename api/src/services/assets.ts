--- conflicted
+++ resolved
@@ -16,13 +16,8 @@
 import validateUUID from 'uuid-validate';
 import { SUPPORTED_IMAGE_TRANSFORM_FORMATS } from '../constants.js';
 import getDatabase from '../database/index.js';
-<<<<<<< HEAD
-import env from '../env.js';
-import logger from '../logger.js';
-=======
 import { useEnv } from '../env.js';
 import { useLogger } from '../logger.js';
->>>>>>> 2b9056cc
 import { getStorage } from '../storage/index.js';
 import type { AbstractServiceOptions, Transformation, TransformationSet } from '../types/index.js';
 import { getMilliseconds } from '../utils/get-milliseconds.js';
