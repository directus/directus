export * from './activity';
export * from './assets';
export * from './authentication';
export * from './collections';
export * from './fields';
export * from './files';
export * from './folders';
export * from './graphql';
export * from './items';
export * from './mail';
export * from './meta';
export * from './payload';
export * from './permissions';
export * from './presets';
export * from './relations';
export * from './revisions';
export * from './roles';
export * from './server';
export * from './settings';
export * from './specifications';
export * from './users';
export * from './utils';
<<<<<<< HEAD
export * from './webhooks';
export * from './specifications';
export * from './xliff';
export * from './translations';
=======
export * from './webhooks';
>>>>>>> da1c3ed9
<|MERGE_RESOLUTION|>--- conflicted
+++ resolved
@@ -20,11 +20,6 @@
 export * from './specifications';
 export * from './users';
 export * from './utils';
-<<<<<<< HEAD
 export * from './webhooks';
-export * from './specifications';
 export * from './xliff';
-export * from './translations';
-=======
-export * from './webhooks';
->>>>>>> da1c3ed9
+export * from './translations';