--- conflicted
+++ resolved
@@ -575,13 +575,8 @@
 			const ReadableCollectionFilterTypes: Record<string, InputTypeComposer> = {};
 
 			const AggregatedFunctions: Record<string, ObjectTypeComposer<any, any>> = {};
-<<<<<<< HEAD
-			const AggregatedFilters: Record<string, ObjectTypeComposer<any, any>> = {};
-			const AggregatedCountFilters: Record<string, ObjectTypeComposer<any, any>> = {};
-=======
 			const AggregatedFields: Record<string, ObjectTypeComposer<any, any>> = {};
 			const AggregateMethods: Record<string, ObjectTypeComposerFieldConfigMapDefinition<any, any>> = {};
->>>>>>> e2945ca8
 
 			const StringFilterOperators = schemaComposer.createInputTC({
 				name: 'string_filter_operators',
@@ -877,24 +872,6 @@
 					}, {} as ObjectTypeComposerFieldConfigMapDefinition<any, any>),
 				});
 
-<<<<<<< HEAD
-				AggregatedCountFilters[collection.collection] = schemaComposer.createObjectTC({
-					name: `${collection.collection}_count_fields`,
-					fields: Object.values(collection.fields).reduce((acc, field) => {
-						acc[field.field] = { type: getGraphQLType(field.type), description: field.note };
-
-						return acc;
-					}, {} as ObjectTypeComposerFieldConfigMapDefinition<any, any>),
-				});
-
-				AggregatedFunctions[collection.collection] = schemaComposer.createObjectTC({
-					name: `${collection.collection}_aggregated`,
-					fields: {
-						group: {
-							name: 'group',
-							type: GraphQLJSON,
-						},
-=======
 				AggregateMethods[collection.collection] = {
 					group: {
 						name: 'group',
@@ -932,30 +909,17 @@
 
 				if (hasNumericAggregates) {
 					Object.assign(AggregateMethods[collection.collection], {
->>>>>>> e2945ca8
 						avg: {
 							name: 'avg',
 							type: AggregatedFields[collection.collection],
 						},
 						sum: {
 							name: 'sum',
-<<<<<<< HEAD
-							type: AggregatedFilters[collection.collection],
-						},
-						count: {
-							name: 'count',
-							type: AggregatedCountFilters[collection.collection],
-						},
-						countDistinct: {
-							name: 'countDistinct',
-							type: AggregatedCountFilters[collection.collection],
-=======
 							type: AggregatedFields[collection.collection],
 						},
 						countDistinct: {
 							name: 'countDistinct',
 							type: AggregatedFields[collection.collection],
->>>>>>> e2945ca8
 						},
 						avgDistinct: {
 							name: 'avgDistinct',
