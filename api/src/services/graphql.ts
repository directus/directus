--- conflicted
+++ resolved
@@ -147,11 +147,9 @@
 	}: GraphQLParams): Promise<FormattedExecutionResult> {
 		const schema = this.getSchema();
 
-<<<<<<< HEAD
-		const validationErrors = validate(schema, document, [...specifiedRules, validateGraphQLDepth]);
-=======
 		const validationErrors = validate(schema, document, [
 			...specifiedRules,
+      validateGraphQLDepth,
 			(context) => ({
 				Field(node) {
 					if (env.GRAPHQL_INTROSPECTION === false && (node.name.value === '__schema' || node.name.value === '__type')) {
@@ -162,7 +160,6 @@
 				},
 			}),
 		]);
->>>>>>> 44df77a3
 
 		if (validationErrors.length > 0) {
 			throw new GraphQLValidationException({ graphqlErrors: validationErrors });
