import { toArray } from '@directus/utils';
import type { AuthDriver } from './auth/auth.js';
import {
	LDAPAuthDriver,
	LocalAuthDriver,
	OAuth2AuthDriver,
	OpenIDAuthDriver,
	SAMLAuthDriver,
} from './auth/drivers/index.js';
import { DEFAULT_AUTH_PROVIDER } from './constants.js';
import getDatabase from './database/index.js';
import env from './env.js';
<<<<<<< HEAD
import { InvalidConfigError } from './errors/index.js';
=======
import { InvalidProviderConfigError } from './errors/index.js';
>>>>>>> 5464d62e
import logger from './logger.js';
import type { AuthDriverOptions } from './types/index.js';
import { getConfigFromEnv } from './utils/get-config-from-env.js';
import { getSchema } from './utils/get-schema.js';

const providerNames = toArray(env['AUTH_PROVIDERS']);

const providers: Map<string, AuthDriver> = new Map();

export function getAuthProvider(provider: string): AuthDriver {
	if (!providers.has(provider)) {
		logger.error('Auth provider not configured');
<<<<<<< HEAD
		throw new InvalidConfigError({ provider });
=======
		throw new InvalidProviderConfigError({ provider });
>>>>>>> 5464d62e
	}

	return providers.get(provider)!;
}

export async function registerAuthProviders(): Promise<void> {
	const options = { knex: getDatabase(), schema: await getSchema() };

	// Register default provider if not disabled
	if (!env['AUTH_DISABLE_DEFAULT']) {
		const defaultProvider = getProviderInstance('local', options)!;
		providers.set(DEFAULT_AUTH_PROVIDER, defaultProvider);
	}

	if (!env['AUTH_PROVIDERS']) {
		return;
	}

	// Register configured providers
	providerNames.forEach((name: string) => {
		name = name.trim();

		if (name === DEFAULT_AUTH_PROVIDER) {
			logger.error(`Cannot override "${DEFAULT_AUTH_PROVIDER}" auth provider.`);
			process.exit(1);
		}

		const { driver, ...config } = getConfigFromEnv(`AUTH_${name.toUpperCase()}_`);

		if (!driver) {
			logger.warn(`Missing driver definition for "${name}" auth provider.`);
			return;
		}

		const provider = getProviderInstance(driver, options, { provider: name, ...config });

		if (!provider) {
			logger.warn(`Invalid "${driver}" auth driver.`);
			return;
		}

		providers.set(name, provider);
	});
}

function getProviderInstance(
	driver: string,
	options: AuthDriverOptions,
	config: Record<string, any> = {}
): AuthDriver | undefined {
	switch (driver) {
		case 'local':
			return new LocalAuthDriver(options, config);

		case 'oauth2':
			return new OAuth2AuthDriver(options, config);

		case 'openid':
			return new OpenIDAuthDriver(options, config);

		case 'ldap':
			return new LDAPAuthDriver(options, config);

		case 'saml':
			return new SAMLAuthDriver(options, config);
	}

	return undefined;
}<|MERGE_RESOLUTION|>--- conflicted
+++ resolved
@@ -10,11 +10,7 @@
 import { DEFAULT_AUTH_PROVIDER } from './constants.js';
 import getDatabase from './database/index.js';
 import env from './env.js';
-<<<<<<< HEAD
-import { InvalidConfigError } from './errors/index.js';
-=======
 import { InvalidProviderConfigError } from './errors/index.js';
->>>>>>> 5464d62e
 import logger from './logger.js';
 import type { AuthDriverOptions } from './types/index.js';
 import { getConfigFromEnv } from './utils/get-config-from-env.js';
@@ -27,11 +23,7 @@
 export function getAuthProvider(provider: string): AuthDriver {
 	if (!providers.has(provider)) {
 		logger.error('Auth provider not configured');
-<<<<<<< HEAD
-		throw new InvalidConfigError({ provider });
-=======
 		throw new InvalidProviderConfigError({ provider });
->>>>>>> 5464d62e
 	}
 
 	return providers.get(provider)!;
