import cookieParser from 'cookie-parser';
import express, { RequestHandler } from 'express';
import fse from 'fs-extra';
import path from 'path';
import qs from 'qs';

import activityRouter from './controllers/activity';
import assetsRouter from './controllers/assets';
import authRouter from './controllers/auth';
import collectionsRouter from './controllers/collections';
import dashboardsRouter from './controllers/dashboards';
import extensionsRouter from './controllers/extensions';
import fieldsRouter from './controllers/fields';
import filesRouter from './controllers/files';
import foldersRouter from './controllers/folders';
import graphqlRouter from './controllers/graphql';
import itemsRouter from './controllers/items';
import notFoundHandler from './controllers/not-found';
import panelsRouter from './controllers/panels';
import permissionsRouter from './controllers/permissions';
import presetsRouter from './controllers/presets';
import relationsRouter from './controllers/relations';
import revisionsRouter from './controllers/revisions';
import rolesRouter from './controllers/roles';
import serverRouter from './controllers/server';
import settingsRouter from './controllers/settings';
import usersRouter from './controllers/users';
import utilsRouter from './controllers/utils';
import webhooksRouter from './controllers/webhooks';
import { isInstalled, validateDatabaseConnection, validateDatabaseExtensions, validateMigrations } from './database';
import emitter from './emitter';
import env from './env';
import { InvalidPayloadException } from './exceptions';
import { getExtensionManager } from './extensions';
import logger, { expressLogger } from './logger';
import authenticate from './middleware/authenticate';
import getPermissions from './middleware/get-permissions';
import cache from './middleware/cache';
import { checkIP } from './middleware/check-ip';
import cors from './middleware/cors';
import errorHandler from './middleware/error-handler';
import extractToken from './middleware/extract-token';
import rateLimiter from './middleware/rate-limiter';
import sanitizeQuery from './middleware/sanitize-query';
import schema from './middleware/schema';

import { track } from './utils/track';
import { validateEnv } from './utils/validate-env';
import { validateStorage } from './utils/validate-storage';
import { register as registerWebhooks } from './webhooks';
import { flushCaches } from './cache';
import { registerAuthProviders } from './auth';
import { Url } from './utils/url';

export default async function createApp(): Promise<express.Application> {
	validateEnv(['KEY', 'SECRET']);

	if (!new Url(env.PUBLIC_URL).isAbsolute()) {
		logger.warn('PUBLIC_URL should be a full URL');
	}

	await validateStorage();

	await validateDatabaseConnection();
	await validateDatabaseExtensions();

	if ((await isInstalled()) === false) {
		logger.error(`Database doesn't have Directus tables installed.`);
		process.exit(1);
	}

	if ((await validateMigrations()) === false) {
		logger.warn(`Database migrations have not all been run`);
	}

	await flushCaches();

	await registerAuthProviders();

	const extensionManager = getExtensionManager();

	await extensionManager.initialize();

	const app = express();

	app.disable('x-powered-by');
	app.set('trust proxy', true);
	app.set('query parser', (str: string) => qs.parse(str, { depth: 10 }));

	await emitter.emitInit('app.before', { app });

	await emitter.emitInit('middlewares.before', { app });

	app.use(expressLogger);

	app.use((req, res, next) => {
		(
			express.json({
				limit: env.MAX_PAYLOAD_SIZE,
			}) as RequestHandler
		)(req, res, (err: any) => {
			if (err) {
				return next(new InvalidPayloadException(err.message));
			}

			return next();
		});
	});

	app.use(cookieParser());

	app.use(extractToken);

	app.use((req, res, next) => {
		res.setHeader('X-Powered-By', 'Directus');
		next();
	});

	if (env.CORS_ENABLED === true) {
		app.use(cors);
	}

	app.get('/', (req, res, next) => {
		if (env.ROOT_REDIRECT) {
			res.redirect(env.ROOT_REDIRECT);
		} else {
			next();
		}
	});

	if (env.SERVE_APP) {
		const adminPath = require.resolve('@directus/app/dist/index.html');
		const adminUrl = new Url(env.PUBLIC_URL).addPath('admin');

		// Set the App's base path according to the APIs public URL
		const html = await fse.readFile(adminPath, 'utf8');
		const htmlWithBase = html.replace(/<base \/>/, `<base href="${adminUrl.toString({ rootRelative: true })}/" />`);

		app.get('/admin', (req, res) => res.send(htmlWithBase));
		app.use('/admin', express.static(path.join(adminPath, '..')));
		app.use('/admin/*', (req, res) => {
			res.send(htmlWithBase);
		});
	}

	// use the rate limiter - all routes for now
	if (env.RATE_LIMITER_ENABLED === true) {
		app.use(rateLimiter);
	}

	app.use(authenticate);

	app.use(checkIP);

	app.use(sanitizeQuery);

<<<<<<< HEAD
	await emitter.emitInit('middlewares.after', { app });

	await emitter.emitInit('routes.before', { app });

=======
>>>>>>> 65291b95
	app.use(cache);

	app.use(schema);

	app.use(getPermissions);

	await emitAsyncSafe('middlewares.init.after', { app });

	await emitAsyncSafe('routes.init.before', { app });

	app.use('/auth', authRouter);

	app.use('/graphql', graphqlRouter);

	app.use('/activity', activityRouter);
	app.use('/assets', assetsRouter);
	app.use('/collections', collectionsRouter);
	app.use('/dashboards', dashboardsRouter);
	app.use('/extensions', extensionsRouter);
	app.use('/fields', fieldsRouter);
	app.use('/files', filesRouter);
	app.use('/folders', foldersRouter);
	app.use('/items', itemsRouter);
	app.use('/panels', panelsRouter);
	app.use('/permissions', permissionsRouter);
	app.use('/presets', presetsRouter);
	app.use('/relations', relationsRouter);
	app.use('/revisions', revisionsRouter);
	app.use('/roles', rolesRouter);
	app.use('/server', serverRouter);
	app.use('/settings', settingsRouter);
	app.use('/users', usersRouter);
	app.use('/utils', utilsRouter);
	app.use('/webhooks', webhooksRouter);

	// Register custom endpoints
	await emitter.emitInit('routes.custom.before', { app });
	app.use(extensionManager.getEndpointRouter());
	await emitter.emitInit('routes.custom.after', { app });

	app.use(notFoundHandler);
	app.use(errorHandler);

	await emitter.emitInit('routes.after', { app });

	// Register all webhooks
	await registerWebhooks();

	track('serverStarted');

	await emitter.emitInit('app.after', { app });

	return app;
}<|MERGE_RESOLUTION|>--- conflicted
+++ resolved
@@ -154,22 +154,15 @@
 
 	app.use(sanitizeQuery);
 
-<<<<<<< HEAD
+	app.use(cache);
+
+	app.use(schema);
+
+	app.use(getPermissions);
+
 	await emitter.emitInit('middlewares.after', { app });
 
 	await emitter.emitInit('routes.before', { app });
-
-=======
->>>>>>> 65291b95
-	app.use(cache);
-
-	app.use(schema);
-
-	app.use(getPermissions);
-
-	await emitAsyncSafe('middlewares.init.after', { app });
-
-	await emitAsyncSafe('routes.init.before', { app });
 
 	app.use('/auth', authRouter);
 
