--- conflicted
+++ resolved
@@ -3,11 +3,8 @@
 import fse from 'fs-extra';
 import path from 'path';
 import qs from 'qs';
-<<<<<<< HEAD
 import { ServerResponse } from 'http';
-=======
 import helmet from 'helmet';
->>>>>>> 227bfa81
 
 import activityRouter from './controllers/activity';
 import assetsRouter from './controllers/assets';
@@ -189,15 +186,12 @@
 		const html = await fse.readFile(adminPath, 'utf8');
 		const htmlWithBase = html.replace(/<base \/>/, `<base href="${adminUrl.toString({ rootRelative: true })}/" />`);
 
-<<<<<<< HEAD
-		const sendHtml = (req: Request, res: Response) => {
-=======
-		const noCacheIndexHtmlHandler = (_req: Request, res: Response) => {
->>>>>>> 227bfa81
+		const sendHtml = (_req: Request, res: Response) => {
 			res.setHeader('Cache-Control', 'no-cache');
 			res.setHeader('Vary', 'Origin, Cache-Control');
 			res.send(htmlWithBase);
 		};
+
 		const setStaticHeaders = (res: ServerResponse) => {
 			res.setHeader('Cache-Control', 'max-age=31536000, immutable');
 			res.setHeader('Vary', 'Origin, Cache-Control');
