--- conflicted
+++ resolved
@@ -98,7 +98,6 @@
 		const original = ALL_TOOLS.splice(0, ALL_TOOLS.length);
 
 		try {
-<<<<<<< HEAD
 			expect(() =>
 				chatRequestToolToAiSdkTool({
 					chatRequestTool: 'does.not.exist',
@@ -106,9 +105,14 @@
 					schema,
 				}),
 			).toThrowError(/Tool by name "does\.not\.exist" does not exist/);
-=======
-			expect(() => chatRequestToolToAiSdkTool('does.not.exist', accountability, schema)).toThrowError();
->>>>>>> 34f2a27b
+
+			expect(() =>
+				chatRequestToolToAiSdkTool({
+					chatRequestTool: 'does.not.exist',
+					accountability,
+					schema,
+				}),
+			).toThrowError(/Tool by name "does\.not\.exist" does not exist/);
 		} finally {
 			ALL_TOOLS.push(...original);
 		}
