<<<<<<< HEAD
import { FoldersService } from '@/services/folders.js';
import { requireText } from '@/utils/require-text.js';
import type { Folder, PrimaryKey } from '@directus/types';
=======
import type { PrimaryKey } from '@directus/types';
>>>>>>> c6bf6253
import { toArray } from '@directus/utils';
import { dirname, resolve } from 'node:path';
import { fileURLToPath } from 'node:url';
import { z } from 'zod';
import { FoldersService } from '../../../services/folders.js';
import { requireText } from '../../../utils/require-text.js';
import { defineTool } from '../define-tool.js';
import {
	FolderItemInputSchema,
	FolderItemValidateSchema,
	PrimaryKeyInputSchema,
	PrimaryKeyValidateSchema,
	QueryInputSchema,
	QueryValidateSchema,
} from '../schema.js';
import { buildSanitizedQueryFromArgs } from '../utils.js';

const __dirname = dirname(fileURLToPath(import.meta.url));

const FoldersValidateSchema = z.discriminatedUnion('action', [
	z.strictObject({
		action: z.literal('create'),
		data: z.union([z.array(FolderItemValidateSchema), FolderItemValidateSchema]),
		query: QueryValidateSchema.optional(),
	}),
	z.strictObject({
		action: z.literal('read'),
		keys: z.array(PrimaryKeyValidateSchema).optional(),
		query: QueryValidateSchema.optional(),
	}),
	z.strictObject({
		action: z.literal('update'),
		data: FolderItemValidateSchema,
		keys: z.array(PrimaryKeyValidateSchema).optional(),
		query: QueryValidateSchema.optional(),
	}),
	z.strictObject({
		action: z.literal('delete'),
		keys: z.array(PrimaryKeyValidateSchema),
	}),
]);

const FoldersInputSchema = z.object({
	action: z.enum(['create', 'read', 'update', 'delete']).describe('The operation to perform'),
	query: QueryInputSchema.optional(),
	keys: z.array(PrimaryKeyInputSchema).optional(),
	data: z.array(FolderItemInputSchema).optional(),
});

export const folders = defineTool<z.infer<typeof FoldersValidateSchema>>({
	name: 'folders',
	description: requireText(resolve(__dirname, './prompt.md')),
	annotations: {
		title: 'Directus - Folders',
	},
	inputSchema: FoldersInputSchema,
	validateSchema: FoldersValidateSchema,
	async handler({ args, schema, accountability }) {
		const service = new FoldersService({
			schema,
			accountability,
		});

		if (args.action === 'create') {
			const sanitizedQuery = await buildSanitizedQueryFromArgs(args, schema, accountability);
			const data = toArray(args.data);

			const savedKeys = await service.createMany(data as Partial<Folder>[]);

			const result = await service.readMany(savedKeys, sanitizedQuery);

			return {
				type: 'text',
				data: result || null,
			};
		}

		if (args.action === 'read') {
			const sanitizedQuery = await buildSanitizedQueryFromArgs(args, schema, accountability);
			let result = null;

			if (args.keys) {
				result = await service.readMany(args.keys, sanitizedQuery);
			} else {
				result = await service.readByQuery(sanitizedQuery);
			}

			return {
				type: 'text',
				data: result || null,
			};
		}

		if (args.action === 'update') {
			const sanitizedQuery = await buildSanitizedQueryFromArgs(args, schema, accountability);

			let updatedKeys: PrimaryKey[] = [];

			if (Array.isArray(args.data)) {
				updatedKeys = await service.updateBatch(args.data);
			} else if (args.keys) {
				updatedKeys = await service.updateMany(args.keys, args.data as Partial<Folder>);
			} else {
				updatedKeys = await service.updateByQuery(sanitizedQuery, args.data as Partial<Folder>);
			}

			const result = await service.readMany(updatedKeys, sanitizedQuery);

			return {
				type: 'text',
				data: result,
			};
		}

		if (args.action === 'delete') {
			const deletedKeys = await service.deleteMany(args.keys);

			return {
				type: 'text',
				data: deletedKeys,
			};
		}

		throw new Error('Invalid action.');
	},
});<|MERGE_RESOLUTION|>--- conflicted
+++ resolved
@@ -1,10 +1,4 @@
-<<<<<<< HEAD
-import { FoldersService } from '@/services/folders.js';
-import { requireText } from '@/utils/require-text.js';
 import type { Folder, PrimaryKey } from '@directus/types';
-=======
-import type { PrimaryKey } from '@directus/types';
->>>>>>> c6bf6253
 import { toArray } from '@directus/utils';
 import { dirname, resolve } from 'node:path';
 import { fileURLToPath } from 'node:url';
