import { isDirectusError } from '@directus/errors';
import type { Accountability } from '@directus/types';
import { Router } from 'express';
import {
	createLDAPAuthRouter,
	createLocalAuthRouter,
	createOAuth2AuthRouter,
	createOpenIDAuthRouter,
	createSAMLAuthRouter,
} from '../auth/drivers/index.js';
import { COOKIE_OPTIONS, DEFAULT_AUTH_PROVIDER } from '../constants.js';
import env from '../env.js';
import { ErrorCode, InvalidPayloadError } from '../errors/index.js';
import logger from '../logger.js';
import { respond } from '../middleware/respond.js';
import { AuthenticationService } from '../services/authentication.js';
import { UsersService } from '../services/users.js';
import asyncHandler from '../utils/async-handler.js';
import { getAuthProviders } from '../utils/get-auth-providers.js';
import { getIPFromReq } from '../utils/get-ip-from-req.js';

const router = Router();

const authProviders = getAuthProviders();

for (const authProvider of authProviders) {
	let authRouter: Router | undefined;

	switch (authProvider.driver) {
		case 'local':
			authRouter = createLocalAuthRouter(authProvider.name);
			break;

		case 'oauth2':
			authRouter = createOAuth2AuthRouter(authProvider.name);
			break;

		case 'openid':
			authRouter = createOpenIDAuthRouter(authProvider.name);
			break;

		case 'ldap':
			authRouter = createLDAPAuthRouter(authProvider.name);
			break;

		case 'saml':
			authRouter = createSAMLAuthRouter(authProvider.name);
			break;
	}

	if (!authRouter) {
		logger.warn(`Couldn't create login router for auth provider "${authProvider.name}"`);
		continue;
	}

	router.use(`/login/${authProvider.name}`, authRouter);
}

if (!env['AUTH_DISABLE_DEFAULT']) {
	router.use('/login', createLocalAuthRouter(DEFAULT_AUTH_PROVIDER));
}

router.post(
	'/refresh',
	asyncHandler(async (req, res, next) => {
		const accountability: Accountability = {
			ip: getIPFromReq(req),
			role: null,
		};

		const userAgent = req.get('user-agent');
		if (userAgent) accountability.userAgent = userAgent;

		const origin = req.get('origin');
		if (origin) accountability.origin = origin;

		const authenticationService = new AuthenticationService({
			accountability: accountability,
			schema: req.schema,
		});

		const currentRefreshToken = req.body.refresh_token || req.cookies[env['REFRESH_TOKEN_COOKIE_NAME']];

		if (!currentRefreshToken) {
			throw new InvalidPayloadError({ reason: `"refresh_token" is required in either the JSON payload or Cookie` });
		}

		const mode: 'json' | 'cookie' = req.body.mode || (req.body.refresh_token ? 'json' : 'cookie');

		const { accessToken, refreshToken, expires } = await authenticationService.refresh(currentRefreshToken);

		const payload = {
			data: { access_token: accessToken, expires },
		} as Record<string, Record<string, any>>;

		if (mode === 'json') {
			payload['data']!['refresh_token'] = refreshToken;
		}

		if (mode === 'cookie') {
			res.cookie(env['REFRESH_TOKEN_COOKIE_NAME'], refreshToken, COOKIE_OPTIONS);
		}

		res.locals['payload'] = payload;
		return next();
	}),
	respond
);

router.post(
	'/logout',
	asyncHandler(async (req, res, next) => {
		const accountability: Accountability = {
			ip: getIPFromReq(req),
			role: null,
		};

		const userAgent = req.get('user-agent');
		if (userAgent) accountability.userAgent = userAgent;

		const origin = req.get('origin');
		if (origin) accountability.origin = origin;

		const authenticationService = new AuthenticationService({
			accountability: accountability,
			schema: req.schema,
		});

		const currentRefreshToken = req.body.refresh_token || req.cookies[env['REFRESH_TOKEN_COOKIE_NAME']];

		if (!currentRefreshToken) {
			throw new InvalidPayloadError({ reason: `"refresh_token" is required in either the JSON payload or Cookie` });
		}

		await authenticationService.logout(currentRefreshToken);

		if (req.cookies[env['REFRESH_TOKEN_COOKIE_NAME']]) {
			res.clearCookie(env['REFRESH_TOKEN_COOKIE_NAME'], {
				httpOnly: true,
				domain: env['REFRESH_TOKEN_COOKIE_DOMAIN'],
				secure: env['REFRESH_TOKEN_COOKIE_SECURE'] ?? false,
				sameSite: (env['REFRESH_TOKEN_COOKIE_SAME_SITE'] as 'lax' | 'strict' | 'none') || 'strict',
			});
		}

		return next();
	}),
	respond
);

router.post(
	'/password/request',
	asyncHandler(async (req, _res, next) => {
		if (typeof req.body.email !== 'string') {
<<<<<<< HEAD
			throw new InvalidPayloadError({ reason: `"email" field is required.` });
=======
			throw new InvalidPayloadError({ reason: `"email" field is required` });
>>>>>>> 5464d62e
		}

		const accountability: Accountability = {
			ip: getIPFromReq(req),
			role: null,
		};

		const userAgent = req.get('user-agent');
		if (userAgent) accountability.userAgent = userAgent;

		const origin = req.get('origin');
		if (origin) accountability.origin = origin;

		const service = new UsersService({ accountability, schema: req.schema });

		try {
			await service.requestPasswordReset(req.body.email, req.body.reset_url || null);
			return next();
		} catch (err: any) {
<<<<<<< HEAD
			if (isDirectusError(err) && err.code === ErrorCode.InvalidPayload) {
=======
			if (isDirectusError(err, ErrorCode.InvalidPayload)) {
>>>>>>> 5464d62e
				throw err;
			} else {
				logger.warn(err, `[email] ${err}`);
				return next();
			}
		}
	}),
	respond
);

router.post(
	'/password/reset',
	asyncHandler(async (req, _res, next) => {
		if (typeof req.body.token !== 'string') {
			throw new InvalidPayloadError({ reason: `"token" field is required` });
		}

		if (typeof req.body.password !== 'string') {
			throw new InvalidPayloadError({ reason: `"password" field is required` });
		}

		const accountability: Accountability = {
			ip: getIPFromReq(req),
			role: null,
		};

		const userAgent = req.get('user-agent');
		if (userAgent) accountability.userAgent = userAgent;

		const origin = req.get('origin');
		if (origin) accountability.origin = origin;

		const service = new UsersService({ accountability, schema: req.schema });
		await service.resetPassword(req.body.token, req.body.password);
		return next();
	}),
	respond
);

router.get(
	'/',
	asyncHandler(async (_req, res, next) => {
		res.locals['payload'] = {
			data: getAuthProviders(),
			disableDefault: env['AUTH_DISABLE_DEFAULT'],
		};

		return next();
	}),
	respond
);

export default router;<|MERGE_RESOLUTION|>--- conflicted
+++ resolved
@@ -152,11 +152,7 @@
 	'/password/request',
 	asyncHandler(async (req, _res, next) => {
 		if (typeof req.body.email !== 'string') {
-<<<<<<< HEAD
-			throw new InvalidPayloadError({ reason: `"email" field is required.` });
-=======
 			throw new InvalidPayloadError({ reason: `"email" field is required` });
->>>>>>> 5464d62e
 		}
 
 		const accountability: Accountability = {
@@ -176,11 +172,7 @@
 			await service.requestPasswordReset(req.body.email, req.body.reset_url || null);
 			return next();
 		} catch (err: any) {
-<<<<<<< HEAD
-			if (isDirectusError(err) && err.code === ErrorCode.InvalidPayload) {
-=======
 			if (isDirectusError(err, ErrorCode.InvalidPayload)) {
->>>>>>> 5464d62e
 				throw err;
 			} else {
 				logger.warn(err, `[email] ${err}`);
