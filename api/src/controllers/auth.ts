--- conflicted
+++ resolved
@@ -169,11 +169,7 @@
 		const service = new UsersService({ accountability, schema: req.schema });
 
 		try {
-<<<<<<< HEAD
-			await service.requestPasswordReset(req.body.email.toLowerCase());
-=======
-			await service.requestPasswordReset(req.body.email, req.body.reset_url || null);
->>>>>>> 2b64449f
+			await service.requestPasswordReset(req.body.email.toLowerCase(), req.body.reset_url || null);
 		} catch {
 			// We don't want to give away what email addresses exist, so we'll always return a 200
 			// from this endpoint
