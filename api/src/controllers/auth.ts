import { useEnv } from '@directus/env';
import { ErrorCode, InvalidPayloadError, isDirectusError } from '@directus/errors';
import type { Accountability } from '@directus/types';
import type { Request } from 'express';
import { Router } from 'express';
import {
	createLDAPAuthRouter,
	createLocalAuthRouter,
	createOAuth2AuthRouter,
	createOpenIDAuthRouter,
	createSAMLAuthRouter,
} from '../auth/drivers/index.js';
import { DEFAULT_AUTH_PROVIDER, REFRESH_COOKIE_OPTIONS, SESSION_COOKIE_OPTIONS } from '../constants.js';
import { useLogger } from '../logger.js';
import { AuthenticationService } from '../services/authentication.js';
import { UsersService } from '../services/users.js';
import type { AuthenticationMode } from '../types/auth.js';
import asyncHandler from '../utils/async-handler.js';
import { getAuthProviders } from '../utils/get-auth-providers.js';
import { getIPFromReq } from '../utils/get-ip-from-req.js';
import { getSecret } from '../utils/get-secret.js';
import isDirectusJWT from '../utils/is-directus-jwt.js';
import { verifyAccessJWT } from '../utils/jwt.js';
<<<<<<< HEAD
import { respond } from './handlers/respond.js';
=======
>>>>>>> b5b144a7

const router = Router();
const env = useEnv();
const logger = useLogger();

const authProviders = getAuthProviders();

for (const authProvider of authProviders) {
	let authRouter: Router | undefined;

	switch (authProvider.driver) {
		case 'local':
			authRouter = createLocalAuthRouter(authProvider.name);
			break;

		case 'oauth2':
			authRouter = createOAuth2AuthRouter(authProvider.name);
			break;

		case 'openid':
			authRouter = createOpenIDAuthRouter(authProvider.name);
			break;

		case 'ldap':
			authRouter = createLDAPAuthRouter(authProvider.name);
			break;

		case 'saml':
			authRouter = createSAMLAuthRouter(authProvider.name);
			break;
	}

	if (!authRouter) {
		logger.warn(`Couldn't create login router for auth provider "${authProvider.name}"`);
		continue;
	}

	router.use(`/login/${authProvider.name}`, authRouter);
}

if (!env['AUTH_DISABLE_DEFAULT']) {
	router.use('/login', createLocalAuthRouter(DEFAULT_AUTH_PROVIDER));
}

function getCurrentMode(req: Request): AuthenticationMode {
	if (req.body.mode) {
		return req.body.mode as AuthenticationMode;
	}

	if (req.body.refresh_token) {
		return 'json';
	}

	return 'cookie';
}

function getCurrentRefreshToken(req: Request, mode: AuthenticationMode): string | undefined {
	if (mode === 'json') {
		return req.body.refresh_token;
	}

	if (mode === 'cookie') {
		return req.cookies[env['REFRESH_TOKEN_COOKIE_NAME'] as string];
	}

	if (mode === 'session') {
		const token = req.cookies[env['SESSION_COOKIE_NAME'] as string];

		if (isDirectusJWT(token)) {
			const payload = verifyAccessJWT(token, getSecret());
			return payload.session;
		}
	}

	return undefined;
}

router.post(
	'/refresh',
	asyncHandler(async (req, res, next) => {
		const accountability: Accountability = {
			ip: getIPFromReq(req),
			role: null,
		};

		const userAgent = req.get('user-agent')?.substring(0, 1024);
		if (userAgent) accountability.userAgent = userAgent;

		const origin = req.get('origin');
		if (origin) accountability.origin = origin;

		const authenticationService = new AuthenticationService({
			accountability: accountability,
			schema: req.schema,
		});

		const mode = getCurrentMode(req);
		const currentRefreshToken = getCurrentRefreshToken(req, mode);

		if (!currentRefreshToken) {
			throw new InvalidPayloadError({
				reason: `The refresh token is required in either the payload or cookie`,
			});
		}

		const { accessToken, refreshToken, expires } = await authenticationService.refresh(currentRefreshToken, {
			session: mode === 'session',
		});

		const payload = { expires } as { expires: number; access_token?: string; refresh_token?: string };

		if (mode === 'json') {
			payload.refresh_token = refreshToken;
			payload.access_token = accessToken;
		}

		if (mode === 'cookie') {
			res.cookie(env['REFRESH_TOKEN_COOKIE_NAME'] as string, refreshToken, REFRESH_COOKIE_OPTIONS);
			payload.access_token = accessToken;
		}

		if (mode === 'session') {
			res.cookie(env['SESSION_COOKIE_NAME'] as string, accessToken, SESSION_COOKIE_OPTIONS);
		}

		res.locals['payload'] = { data: payload };
		return next();
	}),
	respond,
);

router.post(
	'/logout',
	asyncHandler(async (req, res, next) => {
		const accountability: Accountability = {
			ip: getIPFromReq(req),
			role: null,
		};

		const userAgent = req.get('user-agent')?.substring(0, 1024);
		if (userAgent) accountability.userAgent = userAgent;

		const origin = req.get('origin');
		if (origin) accountability.origin = origin;

		const authenticationService = new AuthenticationService({
			accountability: accountability,
			schema: req.schema,
		});

		const mode = getCurrentMode(req);
		const currentRefreshToken = getCurrentRefreshToken(req, mode);

		if (!currentRefreshToken) {
			throw new InvalidPayloadError({
				reason: `The refresh token is required in either the payload or cookie`,
			});
		}

		await authenticationService.logout(currentRefreshToken);

		if (req.cookies[env['REFRESH_TOKEN_COOKIE_NAME'] as string]) {
			res.clearCookie(env['REFRESH_TOKEN_COOKIE_NAME'] as string, REFRESH_COOKIE_OPTIONS);
		}

		if (req.cookies[env['SESSION_COOKIE_NAME'] as string]) {
			res.clearCookie(env['SESSION_COOKIE_NAME'] as string, SESSION_COOKIE_OPTIONS);
		}

		return next();
	}),
	respond,
);

router.post(
	'/password/request',
	asyncHandler(async (req, _res, next) => {
		if (typeof req.body.email !== 'string') {
			throw new InvalidPayloadError({ reason: `"email" field is required` });
		}

		const accountability: Accountability = {
			ip: getIPFromReq(req),
			role: null,
		};

		const userAgent = req.get('user-agent')?.substring(0, 1024);
		if (userAgent) accountability.userAgent = userAgent;

		const origin = req.get('origin');
		if (origin) accountability.origin = origin;

		const service = new UsersService({ accountability, schema: req.schema });

		try {
			await service.requestPasswordReset(req.body.email, req.body.reset_url || null);
			return next();
		} catch (err: any) {
			if (isDirectusError(err, ErrorCode.InvalidPayload)) {
				throw err;
			} else {
				logger.warn(err, `[email] ${err}`);
				return next();
			}
		}
	}),
	respond,
);

router.post(
	'/password/reset',
	asyncHandler(async (req, _res, next) => {
		if (typeof req.body.token !== 'string') {
			throw new InvalidPayloadError({ reason: `"token" field is required` });
		}

		if (typeof req.body.password !== 'string') {
			throw new InvalidPayloadError({ reason: `"password" field is required` });
		}

		const accountability: Accountability = {
			ip: getIPFromReq(req),
			role: null,
		};

		const userAgent = req.get('user-agent')?.substring(0, 1024);
		if (userAgent) accountability.userAgent = userAgent;

		const origin = req.get('origin');
		if (origin) accountability.origin = origin;

		const service = new UsersService({ accountability, schema: req.schema });
		await service.resetPassword(req.body.token, req.body.password);
		return next();
	}),
	respond,
);

router.get(
	'/',
	asyncHandler(async (req, res, next) => {
		const sessionOnly =
			'sessionOnly' in req.query && (req.query['sessionOnly'] === '' || Boolean(req.query['sessionOnly']));

		res.locals['payload'] = {
			data: getAuthProviders({ sessionOnly }),
			disableDefault: env['AUTH_DISABLE_DEFAULT'],
		};

		return next();
	}),
	respond,
);

export default router;<|MERGE_RESOLUTION|>--- conflicted
+++ resolved
@@ -21,10 +21,7 @@
 import { getSecret } from '../utils/get-secret.js';
 import isDirectusJWT from '../utils/is-directus-jwt.js';
 import { verifyAccessJWT } from '../utils/jwt.js';
-<<<<<<< HEAD
 import { respond } from './handlers/respond.js';
-=======
->>>>>>> b5b144a7
 
 const router = Router();
 const env = useEnv();
