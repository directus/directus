--- conflicted
+++ resolved
@@ -3,11 +3,7 @@
 import Joi from 'joi';
 import { COOKIE_OPTIONS, UUID_REGEX } from '../constants.js';
 import env from '../env.js';
-<<<<<<< HEAD
-import { InvalidPayloadError } from '../errors/index.js';
-=======
 import { ErrorCode, InvalidPayloadError } from '../errors/index.js';
->>>>>>> 5464d62e
 import { respond } from '../middleware/respond.js';
 import useCollection from '../middleware/use-collection.js';
 import { validateBatch } from '../middleware/validate-batch.js';
@@ -102,13 +98,8 @@
 				const item = await service.readOne(savedKeys[0]!, req.sanitizedQuery);
 				res.locals['payload'] = { data: item };
 			}
-<<<<<<< HEAD
-		} catch (error) {
-			if (isDirectusError(error) && error.code === 'FORBIDDEN') {
-=======
 		} catch (error: any) {
 			if (isDirectusError(error, ErrorCode.Forbidden)) {
->>>>>>> 5464d62e
 				return next();
 			}
 
@@ -223,13 +214,8 @@
 		try {
 			const result = await service.readMany(keys, req.sanitizedQuery);
 			res.locals['payload'] = { data: result };
-<<<<<<< HEAD
-		} catch (error) {
-			if (isDirectusError(error) && error.code === 'FORBIDDEN') {
-=======
 		} catch (error: any) {
 			if (isDirectusError(error, ErrorCode.Forbidden)) {
->>>>>>> 5464d62e
 				return next();
 			}
 
@@ -254,13 +240,8 @@
 		try {
 			const item = await service.readOne(primaryKey, req.sanitizedQuery);
 			res.locals['payload'] = { data: item || null };
-<<<<<<< HEAD
-		} catch (error) {
-			if (isDirectusError(error) && error.code === 'FORBIDDEN') {
-=======
 		} catch (error: any) {
 			if (isDirectusError(error, ErrorCode.Forbidden)) {
->>>>>>> 5464d62e
 				return next();
 			}
 
