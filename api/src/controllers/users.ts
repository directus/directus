import { isDirectusError } from '@directus/errors';
import type { Role } from '@directus/types';
import express from 'express';
import Joi from 'joi';
<<<<<<< HEAD
import { ForbiddenError, InvalidCredentialsError, InvalidPayloadError } from '../errors/index.js';
=======
import { ErrorCode, ForbiddenError, InvalidCredentialsError, InvalidPayloadError } from '../errors/index.js';
>>>>>>> 5464d62e
import { respond } from '../middleware/respond.js';
import useCollection from '../middleware/use-collection.js';
import { validateBatch } from '../middleware/validate-batch.js';
import { AuthenticationService } from '../services/authentication.js';
import { MetaService } from '../services/meta.js';
import { RolesService } from '../services/roles.js';
import { TFAService } from '../services/tfa.js';
import { UsersService } from '../services/users.js';
import type { PrimaryKey } from '../types/index.js';
import asyncHandler from '../utils/async-handler.js';
import { sanitizeQuery } from '../utils/sanitize-query.js';

const router = express.Router();

router.use(useCollection('directus_users'));

router.post(
	'/',
	asyncHandler(async (req, res, next) => {
		const service = new UsersService({
			accountability: req.accountability,
			schema: req.schema,
		});

		const savedKeys: PrimaryKey[] = [];

		if (Array.isArray(req.body)) {
			const keys = await service.createMany(req.body);
			savedKeys.push(...keys);
		} else {
			const key = await service.createOne(req.body);
			savedKeys.push(key);
		}

		try {
			if (Array.isArray(req.body)) {
				const items = await service.readMany(savedKeys, req.sanitizedQuery);
				res.locals['payload'] = { data: items };
			} else {
				const item = await service.readOne(savedKeys[0]!, req.sanitizedQuery);
				res.locals['payload'] = { data: item };
			}
		} catch (error: any) {
<<<<<<< HEAD
			if (isDirectusError(error) && error.code === 'FORBIDDEN') {
=======
			if (isDirectusError(error, ErrorCode.Forbidden)) {
>>>>>>> 5464d62e
				return next();
			}

			throw error;
		}

		return next();
	}),
	respond
);

const readHandler = asyncHandler(async (req, res, next) => {
	const service = new UsersService({
		accountability: req.accountability,
		schema: req.schema,
	});

	const metaService = new MetaService({
		accountability: req.accountability,
		schema: req.schema,
	});

	const item = await service.readByQuery(req.sanitizedQuery);
	const meta = await metaService.getMetaForQuery('directus_users', req.sanitizedQuery);

	res.locals['payload'] = { data: item || null, meta };
	return next();
});

router.get('/', validateBatch('read'), readHandler, respond);
router.search('/', validateBatch('read'), readHandler, respond);

router.get(
	'/me',
	asyncHandler(async (req, res, next) => {
		if (req.accountability?.share_scope) {
			const user = {
				share: req.accountability?.share,
				role: {
					id: req.accountability.role,
					admin_access: false,
					app_access: false,
				},
			};

			res.locals['payload'] = { data: user };
			return next();
		}

		if (!req.accountability?.user) {
			throw new InvalidCredentialsError();
		}

		const service = new UsersService({
			accountability: req.accountability,
			schema: req.schema,
		});

		try {
			const item = await service.readOne(req.accountability.user, req.sanitizedQuery);
			res.locals['payload'] = { data: item || null };
		} catch (error: any) {
<<<<<<< HEAD
			if (isDirectusError(error) && error.code === 'FORBIDDEN') {
=======
			if (isDirectusError(error, ErrorCode.Forbidden)) {
>>>>>>> 5464d62e
				res.locals['payload'] = { data: { id: req.accountability.user } };
				return next();
			}

			throw error;
		}

		return next();
	}),
	respond
);

router.get(
	'/:pk',
	asyncHandler(async (req, res, next) => {
		if (req.path.endsWith('me')) return next();

		const service = new UsersService({
			accountability: req.accountability,
			schema: req.schema,
		});

		const items = await service.readOne(req.params['pk']!, req.sanitizedQuery);

		res.locals['payload'] = { data: items || null };
		return next();
	}),
	respond
);

router.patch(
	'/me',
	asyncHandler(async (req, res, next) => {
		if (!req.accountability?.user) {
			throw new InvalidCredentialsError();
		}

		const service = new UsersService({
			accountability: req.accountability,
			schema: req.schema,
		});

		const primaryKey = await service.updateOne(req.accountability.user, req.body);
		const item = await service.readOne(primaryKey, req.sanitizedQuery);

		res.locals['payload'] = { data: item || null };
		return next();
	}),
	respond
);

router.patch(
	'/me/track/page',
	asyncHandler(async (req, _res, next) => {
		if (!req.accountability?.user) {
			throw new InvalidCredentialsError();
		}

		if (!req.body.last_page) {
			throw new InvalidPayloadError({ reason: `"last_page" key is required` });
		}

		const service = new UsersService({ schema: req.schema });
		await service.updateOne(req.accountability.user, { last_page: req.body.last_page }, { autoPurgeCache: false });

		return next();
	}),
	respond
);

router.patch(
	'/',
	validateBatch('update'),
	asyncHandler(async (req, res, next) => {
		const service = new UsersService({
			accountability: req.accountability,
			schema: req.schema,
		});

		let keys: PrimaryKey[] = [];

		if (Array.isArray(req.body)) {
			keys = await service.updateBatch(req.body);
		} else if (req.body.keys) {
			keys = await service.updateMany(req.body.keys, req.body.data);
		} else {
			const sanitizedQuery = sanitizeQuery(req.body.query, req.accountability);
			keys = await service.updateByQuery(sanitizedQuery, req.body.data);
		}

		try {
			const result = await service.readMany(keys, req.sanitizedQuery);
			res.locals['payload'] = { data: result };
		} catch (error: any) {
<<<<<<< HEAD
			if (isDirectusError(error) && error.code === 'FORBIDDEN') {
=======
			if (isDirectusError(error, ErrorCode.Forbidden)) {
>>>>>>> 5464d62e
				return next();
			}

			throw error;
		}

		return next();
	}),
	respond
);

router.patch(
	'/:pk',
	asyncHandler(async (req, res, next) => {
		const service = new UsersService({
			accountability: req.accountability,
			schema: req.schema,
		});

		const primaryKey = await service.updateOne(req.params['pk']!, req.body);

		try {
			const item = await service.readOne(primaryKey, req.sanitizedQuery);
			res.locals['payload'] = { data: item || null };
		} catch (error: any) {
<<<<<<< HEAD
			if (isDirectusError(error) && error.code === 'FORBIDDEN') {
=======
			if (isDirectusError(error, ErrorCode.Forbidden)) {
>>>>>>> 5464d62e
				return next();
			}

			throw error;
		}

		return next();
	}),
	respond
);

router.delete(
	'/',
	validateBatch('delete'),
	asyncHandler(async (req, _res, next) => {
		const service = new UsersService({
			accountability: req.accountability,
			schema: req.schema,
		});

		if (Array.isArray(req.body)) {
			await service.deleteMany(req.body);
		} else if (req.body.keys) {
			await service.deleteMany(req.body.keys);
		} else {
			const sanitizedQuery = sanitizeQuery(req.body.query, req.accountability);
			await service.deleteByQuery(sanitizedQuery);
		}

		return next();
	}),
	respond
);

router.delete(
	'/:pk',
	asyncHandler(async (req, _res, next) => {
		const service = new UsersService({
			accountability: req.accountability,
			schema: req.schema,
		});

		await service.deleteOne(req.params['pk']!);

		return next();
	}),
	respond
);

const inviteSchema = Joi.object({
	email: Joi.alternatives(Joi.string().email(), Joi.array().items(Joi.string().email())).required(),
	role: Joi.string().uuid({ version: 'uuidv4' }).required(),
	invite_url: Joi.string().uri(),
});

router.post(
	'/invite',
	asyncHandler(async (req, _res, next) => {
		const { error } = inviteSchema.validate(req.body);
		if (error) throw new InvalidPayloadError({ reason: error.message });

		const service = new UsersService({
			accountability: req.accountability,
			schema: req.schema,
		});

		await service.inviteUser(req.body.email, req.body.role, req.body.invite_url || null);
		return next();
	}),
	respond
);

const acceptInviteSchema = Joi.object({
	token: Joi.string().required(),
	password: Joi.string().required(),
});

router.post(
	'/invite/accept',
	asyncHandler(async (req, _res, next) => {
		const { error } = acceptInviteSchema.validate(req.body);
		if (error) throw new InvalidPayloadError({ reason: error.message });

		const service = new UsersService({
			accountability: req.accountability,
			schema: req.schema,
		});

		await service.acceptInvite(req.body.token, req.body.password);
		return next();
	}),
	respond
);

router.post(
	'/me/tfa/generate/',
	asyncHandler(async (req, res, next) => {
		if (!req.accountability?.user) {
			throw new InvalidCredentialsError();
		}

		if (!req.body.password) {
			throw new InvalidPayloadError({ reason: `"password" is required` });
		}

		const service = new TFAService({
			accountability: req.accountability,
			schema: req.schema,
		});

		const authService = new AuthenticationService({
			accountability: req.accountability,
			schema: req.schema,
		});

		await authService.verifyPassword(req.accountability.user, req.body.password);

		const { url, secret } = await service.generateTFA(req.accountability.user);

		res.locals['payload'] = { data: { secret, otpauth_url: url } };
		return next();
	}),
	respond
);

router.post(
	'/me/tfa/enable/',
	asyncHandler(async (req, _res, next) => {
		if (!req.accountability?.user) {
			throw new InvalidCredentialsError();
		}

		if (!req.body.secret) {
			throw new InvalidPayloadError({ reason: `"secret" is required` });
		}

		if (!req.body.otp) {
			throw new InvalidPayloadError({ reason: `"otp" is required` });
		}

		// Override permissions only when enforce TFA is enabled in role
		if (req.accountability.role) {
			const rolesService = new RolesService({
				schema: req.schema,
			});

			const role = (await rolesService.readOne(req.accountability.role)) as Role;

			if (role && role.enforce_tfa) {
				const existingPermission = await req.accountability.permissions?.find(
					(p) => p.collection === 'directus_users' && p.action === 'update'
				);

				if (existingPermission) {
					existingPermission.fields = ['tfa_secret'];
					existingPermission.permissions = { id: { _eq: req.accountability.user } };
					existingPermission.presets = null;
					existingPermission.validation = null;
				} else {
					(req.accountability.permissions || (req.accountability.permissions = [])).push({
						action: 'update',
						collection: 'directus_users',
						fields: ['tfa_secret'],
						permissions: { id: { _eq: req.accountability.user } },
						presets: null,
						role: req.accountability.role,
						validation: null,
					});
				}
			}
		}

		const service = new TFAService({
			accountability: req.accountability,
			schema: req.schema,
		});

		await service.enableTFA(req.accountability.user, req.body.otp, req.body.secret);

		return next();
	}),
	respond
);

router.post(
	'/me/tfa/disable',
	asyncHandler(async (req, _res, next) => {
		if (!req.accountability?.user) {
			throw new InvalidCredentialsError();
		}

		if (!req.body.otp) {
			throw new InvalidPayloadError({ reason: `"otp" is required` });
		}

		// Override permissions only when enforce TFA is enabled in role
		if (req.accountability.role) {
			const rolesService = new RolesService({
				schema: req.schema,
			});

			const role = (await rolesService.readOne(req.accountability.role)) as Role;

			if (role && role.enforce_tfa) {
				const existingPermission = await req.accountability.permissions?.find(
					(p) => p.collection === 'directus_users' && p.action === 'update'
				);

				if (existingPermission) {
					existingPermission.fields = ['tfa_secret'];
					existingPermission.permissions = { id: { _eq: req.accountability.user } };
					existingPermission.presets = null;
					existingPermission.validation = null;
				} else {
					(req.accountability.permissions || (req.accountability.permissions = [])).push({
						action: 'update',
						collection: 'directus_users',
						fields: ['tfa_secret'],
						permissions: { id: { _eq: req.accountability.user } },
						presets: null,
						role: req.accountability.role,
						validation: null,
					});
				}
			}
		}

		const service = new TFAService({
			accountability: req.accountability,
			schema: req.schema,
		});

		const otpValid = await service.verifyOTP(req.accountability.user, req.body.otp);

		if (otpValid === false) {
			throw new InvalidPayloadError({ reason: `"otp" is invalid` });
		}

		await service.disableTFA(req.accountability.user);
		return next();
	}),
	respond
);

router.post(
	'/:pk/tfa/disable',
	asyncHandler(async (req, _res, next) => {
		if (!req.accountability?.user) {
			throw new InvalidCredentialsError();
		}

		if (!req.accountability.admin || !req.params['pk']) {
			throw new ForbiddenError();
		}

		const service = new TFAService({
			accountability: req.accountability,
			schema: req.schema,
		});

		await service.disableTFA(req.params['pk']);
		return next();
	}),
	respond
);

export default router;<|MERGE_RESOLUTION|>--- conflicted
+++ resolved
@@ -2,11 +2,7 @@
 import type { Role } from '@directus/types';
 import express from 'express';
 import Joi from 'joi';
-<<<<<<< HEAD
-import { ForbiddenError, InvalidCredentialsError, InvalidPayloadError } from '../errors/index.js';
-=======
 import { ErrorCode, ForbiddenError, InvalidCredentialsError, InvalidPayloadError } from '../errors/index.js';
->>>>>>> 5464d62e
 import { respond } from '../middleware/respond.js';
 import useCollection from '../middleware/use-collection.js';
 import { validateBatch } from '../middleware/validate-batch.js';
@@ -50,11 +46,7 @@
 				res.locals['payload'] = { data: item };
 			}
 		} catch (error: any) {
-<<<<<<< HEAD
-			if (isDirectusError(error) && error.code === 'FORBIDDEN') {
-=======
 			if (isDirectusError(error, ErrorCode.Forbidden)) {
->>>>>>> 5464d62e
 				return next();
 			}
 
@@ -117,11 +109,7 @@
 			const item = await service.readOne(req.accountability.user, req.sanitizedQuery);
 			res.locals['payload'] = { data: item || null };
 		} catch (error: any) {
-<<<<<<< HEAD
-			if (isDirectusError(error) && error.code === 'FORBIDDEN') {
-=======
 			if (isDirectusError(error, ErrorCode.Forbidden)) {
->>>>>>> 5464d62e
 				res.locals['payload'] = { data: { id: req.accountability.user } };
 				return next();
 			}
@@ -216,11 +204,7 @@
 			const result = await service.readMany(keys, req.sanitizedQuery);
 			res.locals['payload'] = { data: result };
 		} catch (error: any) {
-<<<<<<< HEAD
-			if (isDirectusError(error) && error.code === 'FORBIDDEN') {
-=======
 			if (isDirectusError(error, ErrorCode.Forbidden)) {
->>>>>>> 5464d62e
 				return next();
 			}
 
@@ -246,11 +230,7 @@
 			const item = await service.readOne(primaryKey, req.sanitizedQuery);
 			res.locals['payload'] = { data: item || null };
 		} catch (error: any) {
-<<<<<<< HEAD
-			if (isDirectusError(error) && error.code === 'FORBIDDEN') {
-=======
 			if (isDirectusError(error, ErrorCode.Forbidden)) {
->>>>>>> 5464d62e
 				return next();
 			}
 
