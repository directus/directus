import express from 'express';
import { UUID_REGEX } from '../constants.js';
import { ForbiddenException } from '../exceptions/index.js';
import { getFlowManager } from '../flows.js';
import { respond } from '../middleware/respond.js';
import useCollection from '../middleware/use-collection.js';
import { validateBatch } from '../middleware/validate-batch.js';
import { FlowsService } from '../services/flows.js';
import { MetaService } from '../services/meta.js';
import type { PrimaryKey } from '../types/index.js';
import asyncHandler from '../utils/async-handler.js';
import { sanitizeQuery } from '../utils/sanitize-query.js';

const router = express.Router();

router.use(useCollection('directus_flows'));

const webhookFlowHandler = asyncHandler(async (req, res, next) => {
	const flowManager = getFlowManager();

<<<<<<< HEAD
	const result = await flowManager.runWebhookFlow(
=======
	const { result, cacheEnabled } = await flowManager.runWebhookFlow(
>>>>>>> d16c3896
		`${req.method}-${req.params['pk']}`,
		{
			path: req.path,
			query: req.query,
			body: req.body,
			method: req.method,
			headers: req.headers,
		},
		{
			accountability: req.accountability,
			schema: req.schema,
		}
	);

<<<<<<< HEAD
=======
	if (!cacheEnabled) {
		res.locals['cache'] = false;
	}

>>>>>>> d16c3896
	res.locals['payload'] = result;
	return next();
});

router.get(`/trigger/:pk(${UUID_REGEX})`, webhookFlowHandler, respond);
router.post(`/trigger/:pk(${UUID_REGEX})`, webhookFlowHandler, respond);

router.post(
	'/',
	asyncHandler(async (req, res, next) => {
		const service = new FlowsService({
			accountability: req.accountability,
			schema: req.schema,
		});

		const savedKeys: PrimaryKey[] = [];

		if (Array.isArray(req.body)) {
			const keys = await service.createMany(req.body);
			savedKeys.push(...keys);
		} else {
			const key = await service.createOne(req.body);
			savedKeys.push(key);
		}

		try {
			if (Array.isArray(req.body)) {
				const items = await service.readMany(savedKeys, req.sanitizedQuery);
				res.locals['payload'] = { data: items };
			} else {
				const item = await service.readOne(savedKeys[0]!, req.sanitizedQuery);
				res.locals['payload'] = { data: item };
			}
		} catch (error) {
			if (error instanceof ForbiddenException) {
				return next();
			}

			throw error;
		}

		return next();
	}),
	respond
);

const readHandler = asyncHandler(async (req, res, next) => {
	const service = new FlowsService({
		accountability: req.accountability,
		schema: req.schema,
	});

	const metaService = new MetaService({
		accountability: req.accountability,
		schema: req.schema,
	});

	const records = await service.readByQuery(req.sanitizedQuery);
	const meta = await metaService.getMetaForQuery(req.collection, req.sanitizedQuery);

	res.locals['payload'] = { data: records || null, meta };
	return next();
});

router.get('/', validateBatch('read'), readHandler, respond);
router.search('/', validateBatch('read'), readHandler, respond);

router.get(
	'/:pk',
	asyncHandler(async (req, res, next) => {
		const service = new FlowsService({
			accountability: req.accountability,
			schema: req.schema,
		});

		const record = await service.readOne(req.params['pk']!, req.sanitizedQuery);

		res.locals['payload'] = { data: record || null };
		return next();
	}),
	respond
);

router.patch(
	'/',
	validateBatch('update'),
	asyncHandler(async (req, res, next) => {
		const service = new FlowsService({
			accountability: req.accountability,
			schema: req.schema,
		});

		let keys: PrimaryKey[] = [];

		if (Array.isArray(req.body)) {
			keys = await service.updateBatch(req.body);
		} else if (req.body.keys) {
			keys = await service.updateMany(req.body.keys, req.body.data);
		} else {
			const sanitizedQuery = sanitizeQuery(req.body.query, req.accountability);
			keys = await service.updateByQuery(sanitizedQuery, req.body.data);
		}

		try {
			const result = await service.readMany(keys, req.sanitizedQuery);
			res.locals['payload'] = { data: result };
		} catch (error) {
			if (error instanceof ForbiddenException) {
				return next();
			}

			throw error;
		}

		return next();
	}),
	respond
);

router.patch(
	'/:pk',
	asyncHandler(async (req, res, next) => {
		const service = new FlowsService({
			accountability: req.accountability,
			schema: req.schema,
		});

		const primaryKey = await service.updateOne(req.params['pk']!, req.body);

		try {
			const item = await service.readOne(primaryKey, req.sanitizedQuery);
			res.locals['payload'] = { data: item || null };
		} catch (error) {
			if (error instanceof ForbiddenException) {
				return next();
			}

			throw error;
		}

		return next();
	}),
	respond
);

router.delete(
	'/',
	asyncHandler(async (req, _res, next) => {
		const service = new FlowsService({
			accountability: req.accountability,
			schema: req.schema,
		});

		if (Array.isArray(req.body)) {
			await service.deleteMany(req.body);
		} else if (req.body.keys) {
			await service.deleteMany(req.body.keys);
		} else {
			const sanitizedQuery = sanitizeQuery(req.body.query, req.accountability);
			await service.deleteByQuery(sanitizedQuery);
		}

		return next();
	}),
	respond
);

router.delete(
	'/:pk',
	asyncHandler(async (req, _res, next) => {
		const service = new FlowsService({
			accountability: req.accountability,
			schema: req.schema,
		});

		await service.deleteOne(req.params['pk']!);

		return next();
	}),
	respond
);

export default router;<|MERGE_RESOLUTION|>--- conflicted
+++ resolved
@@ -18,11 +18,7 @@
 const webhookFlowHandler = asyncHandler(async (req, res, next) => {
 	const flowManager = getFlowManager();
 
-<<<<<<< HEAD
-	const result = await flowManager.runWebhookFlow(
-=======
 	const { result, cacheEnabled } = await flowManager.runWebhookFlow(
->>>>>>> d16c3896
 		`${req.method}-${req.params['pk']}`,
 		{
 			path: req.path,
@@ -37,13 +33,10 @@
 		}
 	);
 
-<<<<<<< HEAD
-=======
 	if (!cacheEnabled) {
 		res.locals['cache'] = false;
 	}
 
->>>>>>> d16c3896
 	res.locals['payload'] = result;
 	return next();
 });
