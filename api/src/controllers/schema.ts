--- conflicted
+++ resolved
@@ -7,11 +7,7 @@
 import logger from '../logger.js';
 import { respond } from '../middleware/respond.js';
 import { SchemaService } from '../services/schema.js';
-<<<<<<< HEAD
-import type { Snapshot } from '../types/index.js';
-=======
 import type { Snapshot, SnapshotDiffWithHash } from '../types/index.js';
->>>>>>> d16c3896
 import asyncHandler from '../utils/async-handler.js';
 import { getVersionedHash } from '../utils/get-versioned-hash.js';
 
@@ -23,19 +19,6 @@
 		const service = new SchemaService({ accountability: req.accountability });
 		const currentSnapshot = await service.snapshot();
 		res.locals['payload'] = { data: currentSnapshot };
-<<<<<<< HEAD
-		return next();
-	}),
-	respond
-);
-
-router.post(
-	'/apply',
-	asyncHandler(async (req, _res, next) => {
-		const service = new SchemaService({ accountability: req.accountability });
-		await service.apply(req.body);
-=======
->>>>>>> d16c3896
 		return next();
 	}),
 	respond
@@ -43,16 +26,11 @@
 
 const schemaMultipartHandler: RequestHandler = (req, res, next) => {
 	if (req.is('application/json')) {
-<<<<<<< HEAD
-		if (Object.keys(req.body).length === 0) throw new InvalidPayloadException(`No data was included in the body`);
-		res.locals['uploadedSnapshot'] = req.body;
-=======
 		if (Object.keys(req.body).length === 0) {
 			throw new InvalidPayloadException(`No data was included in the body`);
 		}
 
 		res.locals['upload'] = req.body;
->>>>>>> d16c3896
 		return next();
 	}
 
@@ -102,11 +80,7 @@
 				throw new InvalidPayloadException(`No file was included in the body`);
 			}
 
-<<<<<<< HEAD
-			res.locals['uploadedSnapshot'] = uploadedSnapshot;
-=======
 			res.locals['upload'] = upload;
->>>>>>> d16c3896
 
 			return next();
 		} catch (error: any) {
@@ -128,20 +102,13 @@
 	asyncHandler(schemaMultipartHandler),
 	asyncHandler(async (req, res, next) => {
 		const service = new SchemaService({ accountability: req.accountability });
-<<<<<<< HEAD
-		const snapshot: Snapshot = res.locals['uploadedSnapshot'];
-
-=======
 		const snapshot: Snapshot = res.locals['upload'];
->>>>>>> d16c3896
 		const currentSnapshot = await service.snapshot();
 		const snapshotDiff = await service.diff(snapshot, { currentSnapshot, force: 'force' in req.query });
 		if (!snapshotDiff) return next();
 
 		const currentSnapshotHash = getVersionedHash(currentSnapshot);
 		res.locals['payload'] = { data: { hash: currentSnapshotHash, diff: snapshotDiff } };
-<<<<<<< HEAD
-=======
 		return next();
 	}),
 	respond
@@ -154,7 +121,6 @@
 		const service = new SchemaService({ accountability: req.accountability });
 		const diff: SnapshotDiffWithHash = res.locals['upload'];
 		await service.apply(diff);
->>>>>>> d16c3896
 		return next();
 	}),
 	respond
