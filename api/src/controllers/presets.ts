import { isDirectusError } from '@directus/errors';
import express from 'express';
<<<<<<< HEAD
=======
import { ErrorCode } from '../errors/index.js';
>>>>>>> 5464d62e
import { respond } from '../middleware/respond.js';
import useCollection from '../middleware/use-collection.js';
import { validateBatch } from '../middleware/validate-batch.js';
import { MetaService } from '../services/meta.js';
import { PresetsService } from '../services/presets.js';
import type { PrimaryKey } from '../types/index.js';
import asyncHandler from '../utils/async-handler.js';
import { sanitizeQuery } from '../utils/sanitize-query.js';

const router = express.Router();

router.use(useCollection('directus_presets'));

router.post(
	'/',
	asyncHandler(async (req, res, next) => {
		const service = new PresetsService({
			accountability: req.accountability,
			schema: req.schema,
		});

		const savedKeys: PrimaryKey[] = [];

		if (Array.isArray(req.body)) {
			const keys = await service.createMany(req.body);
			savedKeys.push(...keys);
		} else {
			const key = await service.createOne(req.body);
			savedKeys.push(key);
		}

		try {
			if (Array.isArray(req.body)) {
				const records = await service.readMany(savedKeys, req.sanitizedQuery);
				res.locals['payload'] = { data: records };
			} else {
				const record = await service.readOne(savedKeys[0]!, req.sanitizedQuery);
				res.locals['payload'] = { data: record };
			}
		} catch (error: any) {
<<<<<<< HEAD
			if (isDirectusError(error) && error.code === 'FORBIDDEN') {
=======
			if (isDirectusError(error, ErrorCode.Forbidden)) {
>>>>>>> 5464d62e
				return next();
			}

			throw error;
		}

		return next();
	}),
	respond
);

const readHandler = asyncHandler(async (req, res, next) => {
	const service = new PresetsService({
		accountability: req.accountability,
		schema: req.schema,
	});

	const metaService = new MetaService({
		accountability: req.accountability,
		schema: req.schema,
	});

	let result;

	if (req.singleton) {
		result = await service.readSingleton(req.sanitizedQuery);
	} else if (req.body.keys) {
		result = await service.readMany(req.body.keys, req.sanitizedQuery);
	} else {
		result = await service.readByQuery(req.sanitizedQuery);
	}

	const meta = await metaService.getMetaForQuery('directus_presets', req.sanitizedQuery);

	res.locals['payload'] = { data: result, meta };
	return next();
});

router.get('/', validateBatch('read'), readHandler, respond);
router.search('/', validateBatch('read'), readHandler, respond);

router.get(
	'/:pk',
	asyncHandler(async (req, res, next) => {
		const service = new PresetsService({
			accountability: req.accountability,
			schema: req.schema,
		});

		const record = await service.readOne(req.params['pk']!, req.sanitizedQuery);

		res.locals['payload'] = { data: record || null };
		return next();
	}),
	respond
);

router.patch(
	'/',
	validateBatch('update'),
	asyncHandler(async (req, res, next) => {
		const service = new PresetsService({
			accountability: req.accountability,
			schema: req.schema,
		});

		let keys: PrimaryKey[] = [];

		if (Array.isArray(req.body)) {
			keys = await service.updateBatch(req.body);
		} else if (req.body.keys) {
			keys = await service.updateMany(req.body.keys, req.body.data);
		} else {
			const sanitizedQuery = sanitizeQuery(req.body.query, req.accountability);
			keys = await service.updateByQuery(sanitizedQuery, req.body.data);
		}

		try {
			const result = await service.readMany(keys, req.sanitizedQuery);
			res.locals['payload'] = { data: result };
		} catch (error: any) {
<<<<<<< HEAD
			if (isDirectusError(error) && error.code === 'FORBIDDEN') {
=======
			if (isDirectusError(error, ErrorCode.Forbidden)) {
>>>>>>> 5464d62e
				return next();
			}

			throw error;
		}

		return next();
	}),
	respond
);

router.patch(
	'/:pk',
	asyncHandler(async (req, res, next) => {
		const service = new PresetsService({
			accountability: req.accountability,
			schema: req.schema,
		});

		const primaryKey = await service.updateOne(req.params['pk']!, req.body);

		try {
			const record = await service.readOne(primaryKey, req.sanitizedQuery);
			res.locals['payload'] = { data: record };
		} catch (error: any) {
<<<<<<< HEAD
			if (isDirectusError(error) && error.code === 'FORBIDDEN') {
=======
			if (isDirectusError(error, ErrorCode.Forbidden)) {
>>>>>>> 5464d62e
				return next();
			}

			throw error;
		}

		return next();
	}),
	respond
);

router.delete(
	'/',
	validateBatch('delete'),
	asyncHandler(async (req, _res, next) => {
		const service = new PresetsService({
			accountability: req.accountability,
			schema: req.schema,
		});

		if (Array.isArray(req.body)) {
			await service.deleteMany(req.body);
		} else if (req.body.keys) {
			await service.deleteMany(req.body.keys);
		} else {
			const sanitizedQuery = sanitizeQuery(req.body.query, req.accountability);
			await service.deleteByQuery(sanitizedQuery);
		}

		return next();
	}),
	respond
);

router.delete(
	'/:pk',
	asyncHandler(async (req, _res, next) => {
		const service = new PresetsService({
			accountability: req.accountability,
			schema: req.schema,
		});

		await service.deleteOne(req.params['pk']!);

		return next();
	}),
	respond
);

export default router;<|MERGE_RESOLUTION|>--- conflicted
+++ resolved
@@ -1,9 +1,6 @@
 import { isDirectusError } from '@directus/errors';
 import express from 'express';
-<<<<<<< HEAD
-=======
 import { ErrorCode } from '../errors/index.js';
->>>>>>> 5464d62e
 import { respond } from '../middleware/respond.js';
 import useCollection from '../middleware/use-collection.js';
 import { validateBatch } from '../middleware/validate-batch.js';
@@ -44,11 +41,7 @@
 				res.locals['payload'] = { data: record };
 			}
 		} catch (error: any) {
-<<<<<<< HEAD
-			if (isDirectusError(error) && error.code === 'FORBIDDEN') {
-=======
 			if (isDirectusError(error, ErrorCode.Forbidden)) {
->>>>>>> 5464d62e
 				return next();
 			}
 
@@ -130,11 +123,7 @@
 			const result = await service.readMany(keys, req.sanitizedQuery);
 			res.locals['payload'] = { data: result };
 		} catch (error: any) {
-<<<<<<< HEAD
-			if (isDirectusError(error) && error.code === 'FORBIDDEN') {
-=======
 			if (isDirectusError(error, ErrorCode.Forbidden)) {
->>>>>>> 5464d62e
 				return next();
 			}
 
@@ -160,11 +149,7 @@
 			const record = await service.readOne(primaryKey, req.sanitizedQuery);
 			res.locals['payload'] = { data: record };
 		} catch (error: any) {
-<<<<<<< HEAD
-			if (isDirectusError(error) && error.code === 'FORBIDDEN') {
-=======
 			if (isDirectusError(error, ErrorCode.Forbidden)) {
->>>>>>> 5464d62e
 				return next();
 			}
 
