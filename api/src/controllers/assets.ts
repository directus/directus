<<<<<<< HEAD
import { Range } from '@directus/drive';
import { parseJSON } from '@directus/shared/utils';
import contentDisposition from 'content-disposition';
=======
import type { Range } from '@directus/storage';
import { parseJSON } from '@directus/utils';
>>>>>>> 3028c645
import { Router } from 'express';
import { merge, pick } from 'lodash-es';
import { ASSET_TRANSFORM_QUERY_KEYS, SYSTEM_ASSET_ALLOW_LIST } from '../constants.js';
import getDatabase from '../database/index.js';
import env from '../env.js';
import { InvalidQueryException, RangeNotSatisfiableException } from '../exceptions/index.js';
import logger from '../logger.js';
import useCollection from '../middleware/use-collection.js';
import { AssetsService } from '../services/assets.js';
import { PayloadService } from '../services/payload.js';
import { TransformationMethods, TransformationParams, TransformationPreset } from '../types/assets.js';
import asyncHandler from '../utils/async-handler.js';
import { getCacheControlHeader } from '../utils/get-cache-headers.js';
import { getConfigFromEnv } from '../utils/get-config-from-env.js';
import { getMilliseconds } from '../utils/get-milliseconds.js';

const router = Router();

router.use(useCollection('directus_files'));

router.get(
	'/:pk/:filename?',
	// Validate query params
	asyncHandler(async (req, res, next) => {
		const payloadService = new PayloadService('directus_settings', { schema: req.schema });
		const defaults = { storage_asset_presets: [], storage_asset_transform: 'all' };

		const database = getDatabase();
		const savedAssetSettings = await database
			.select('storage_asset_presets', 'storage_asset_transform')
			.from('directus_settings')
			.first();

		if (savedAssetSettings) {
			await payloadService.processValues('read', savedAssetSettings);
		}

		const assetSettings = savedAssetSettings || defaults;

		const transformation = pick(req.query, ASSET_TRANSFORM_QUERY_KEYS);

		if ('key' in transformation && Object.keys(transformation).length > 1) {
			throw new InvalidQueryException(`You can't combine the "key" query parameter with any other transformation.`);
		}

		if ('transforms' in transformation) {
			let transforms: unknown;

			// Try parse the JSON array
			try {
				transforms = parseJSON(transformation['transforms'] as string);
			} catch {
				throw new InvalidQueryException(`"transforms" Parameter needs to be a JSON array of allowed transformations.`);
			}

			// Check if it is actually an array.
			if (!Array.isArray(transforms)) {
				throw new InvalidQueryException(`"transforms" Parameter needs to be a JSON array of allowed transformations.`);
			}

			// Check against ASSETS_TRANSFORM_MAX_OPERATIONS
			if (transforms.length > Number(env['ASSETS_TRANSFORM_MAX_OPERATIONS'])) {
				throw new InvalidQueryException(
					`"transforms" Parameter is only allowed ${env['ASSETS_TRANSFORM_MAX_OPERATIONS']} transformations.`
				);
			}

			// Check the transformations are valid
			transforms.forEach((transform) => {
				const name = transform[0];

				if (!TransformationMethods.includes(name)) {
					throw new InvalidQueryException(`"transforms" Parameter does not allow "${name}" as a transformation.`);
				}
			});

			transformation['transforms'] = transforms;
		}

		const systemKeys = SYSTEM_ASSET_ALLOW_LIST.map((transformation) => transformation['key']!);
		const allKeys: string[] = [
			...systemKeys,
			...(assetSettings.storage_asset_presets || []).map(
				(transformation: TransformationParams) => transformation['key']
			),
		];

		// For use in the next request handler
		res.locals['shortcuts'] = [...SYSTEM_ASSET_ALLOW_LIST, ...(assetSettings.storage_asset_presets || [])];
		res.locals['transformation'] = transformation;

		if (
			Object.keys(transformation).length === 0 ||
			('transforms' in transformation && transformation['transforms']!.length === 0)
		) {
			return next();
		}

		if (assetSettings.storage_asset_transform === 'all') {
			if (transformation['key'] && allKeys.includes(transformation['key'] as string) === false) {
				throw new InvalidQueryException(`Key "${transformation['key']}" isn't configured.`);
			}

			return next();
		} else if (assetSettings.storage_asset_transform === 'presets') {
			if (allKeys.includes(transformation['key'] as string)) return next();
			throw new InvalidQueryException(`Only configured presets can be used in asset generation.`);
		} else {
			if (transformation['key'] && systemKeys.includes(transformation['key'] as string)) return next();
			throw new InvalidQueryException(`Dynamic asset generation has been disabled for this project.`);
		}
	}),

	asyncHandler(async (req, res, next) => {
		const helmet = await import('helmet');

		return helmet.contentSecurityPolicy(
			merge(
				{
					useDefaults: false,
					directives: {
						defaultSrc: ['none'],
					},
				},
				getConfigFromEnv('ASSETS_CONTENT_SECURITY_POLICY')
			)
		)(req, res, next);
	}),

	// Return file
	asyncHandler(async (req, res) => {
		const id = req.params['pk']!.substring(0, 36);

		const service = new AssetsService({
			accountability: req.accountability,
			schema: req.schema,
		});

		const transformation: TransformationParams | TransformationPreset = res.locals['transformation'].key
			? (res.locals['shortcuts'] as TransformationPreset[]).find(
					(transformation) => transformation['key'] === res.locals['transformation'].key
			  )
			: res.locals['transformation'];

		let range: Range | undefined = undefined;

		if (req.headers.range) {
			const rangeParts = /bytes=([0-9]*)-([0-9]*)/.exec(req.headers.range);

			if (rangeParts && rangeParts.length > 1) {
				range = {};

				if (rangeParts[1]) {
					range.start = Number(rangeParts[1]);
					if (Number.isNaN(range.start)) throw new RangeNotSatisfiableException(range);
				}

				if (rangeParts[2]) {
					range.end = Number(rangeParts[2]);
					if (Number.isNaN(range.end)) throw new RangeNotSatisfiableException(range);
				}
			}
		}

		const { stream, file, stat } = await service.getAsset(id, transformation, range);

<<<<<<< HEAD
		const access = req.accountability?.role ? 'private' : 'public';

		const filename = req.params.filename ?? file.filename_download;
		res.attachment(filename);
=======
		res.attachment(req.params['filename'] ?? file.filename_download);
>>>>>>> 3028c645
		res.setHeader('Content-Type', file.type);
		res.setHeader('Accept-Ranges', 'bytes');
		res.setHeader('Cache-Control', getCacheControlHeader(req, getMilliseconds(env['ASSETS_CACHE_TTL']), false, true));

		const unixTime = Date.parse(file.modified_on);
		if (!Number.isNaN(unixTime)) {
			const lastModifiedDate = new Date(unixTime);
			res.setHeader('Last-Modified', lastModifiedDate.toUTCString());
		}

		if (range) {
			res.setHeader('Content-Range', `bytes ${range.start}-${range.end || stat.size - 1}/${stat.size}`);
			res.status(206);
			res.setHeader('Content-Length', (range.end ? range.end + 1 : stat.size) - (range.start || 0));
		} else {
			res.setHeader('Content-Length', stat.size);
		}

		if ('download' in req.query === false) {
			res.setHeader('Content-Disposition', contentDisposition(filename, { type: 'inline' }));
		}

		if (req.method.toLowerCase() === 'head') {
			res.status(200);
			res.setHeader('Accept-Ranges', 'bytes');
			res.setHeader('Content-Length', stat.size);

			return res.end();
		}

		let isDataSent = false;

		stream.on('data', (chunk) => {
			isDataSent = true;
			res.write(chunk);
		});

		stream.on('end', () => {
			res.end();
		});

		stream.on('error', (e) => {
			logger.error(e, `Couldn't stream file ${file.id} to the client`);

			if (!isDataSent) {
				res.removeHeader('Content-Type');
				res.removeHeader('Content-Disposition');
				res.removeHeader('Cache-Control');

				res.status(500).json({
					errors: [
						{
							message: 'An unexpected error occurred.',
							extensions: {
								code: 'INTERNAL_SERVER_ERROR',
							},
						},
					],
				});
			}
		});

		return undefined;
	})
);

export default router;<|MERGE_RESOLUTION|>--- conflicted
+++ resolved
@@ -1,11 +1,6 @@
-<<<<<<< HEAD
-import { Range } from '@directus/drive';
-import { parseJSON } from '@directus/shared/utils';
-import contentDisposition from 'content-disposition';
-=======
 import type { Range } from '@directus/storage';
 import { parseJSON } from '@directus/utils';
->>>>>>> 3028c645
+import contentDisposition from 'content-disposition';
 import { Router } from 'express';
 import { merge, pick } from 'lodash-es';
 import { ASSET_TRANSFORM_QUERY_KEYS, SYSTEM_ASSET_ALLOW_LIST } from '../constants.js';
@@ -172,14 +167,10 @@
 
 		const { stream, file, stat } = await service.getAsset(id, transformation, range);
 
-<<<<<<< HEAD
 		const access = req.accountability?.role ? 'private' : 'public';
 
-		const filename = req.params.filename ?? file.filename_download;
+		const filename = req.params['filename'] ?? file.filename_download;
 		res.attachment(filename);
-=======
-		res.attachment(req.params['filename'] ?? file.filename_download);
->>>>>>> 3028c645
 		res.setHeader('Content-Type', file.type);
 		res.setHeader('Accept-Ranges', 'bytes');
 		res.setHeader('Cache-Control', getCacheControlHeader(req, getMilliseconds(env['ASSETS_CACHE_TTL']), false, true));
