import { isDirectusError } from '@directus/errors';
import express from 'express';
import Joi from 'joi';
<<<<<<< HEAD
import { InvalidPayloadError } from '../errors/index.js';
=======
import { ErrorCode, InvalidPayloadError } from '../errors/index.js';
>>>>>>> 5464d62e
import validateCollection from '../middleware/collection-exists.js';
import { respond } from '../middleware/respond.js';
import useCollection from '../middleware/use-collection.js';
import { RelationsService } from '../services/relations.js';
import asyncHandler from '../utils/async-handler.js';

const router = express.Router();

router.use(useCollection('directus_relations'));

router.get(
	'/',
	asyncHandler(async (req, res, next) => {
		const service = new RelationsService({
			accountability: req.accountability,
			schema: req.schema,
		});

		const relations = await service.readAll();
		res.locals['payload'] = { data: relations || null };
		return next();
	}),
	respond
);

router.get(
	'/:collection',
	validateCollection,
	asyncHandler(async (req, res, next) => {
		const service = new RelationsService({
			accountability: req.accountability,
			schema: req.schema,
		});

		const relations = await service.readAll(req.params['collection']);

		res.locals['payload'] = { data: relations || null };
		return next();
	}),
	respond
);

router.get(
	'/:collection/:field',
	validateCollection,
	asyncHandler(async (req, res, next) => {
		const service = new RelationsService({
			accountability: req.accountability,
			schema: req.schema,
		});

		const relation = await service.readOne(req.params['collection']!, req.params['field']!);

		res.locals['payload'] = { data: relation || null };
		return next();
	}),
	respond
);

const newRelationSchema = Joi.object({
	collection: Joi.string().required(),
	field: Joi.string().required(),
	related_collection: Joi.string().allow(null).optional(),
	schema: Joi.object({
		on_delete: Joi.string().valid('NO ACTION', 'SET NULL', 'SET DEFAULT', 'CASCADE', 'RESTRICT'),
	})
		.unknown()
		.allow(null),
	meta: Joi.any(),
});

router.post(
	'/',
	asyncHandler(async (req, res, next) => {
		const service = new RelationsService({
			accountability: req.accountability,
			schema: req.schema,
		});

		const { error } = newRelationSchema.validate(req.body);

		if (error) {
			throw new InvalidPayloadError({ reason: error.message });
		}

		await service.createOne(req.body);

		try {
			const createdRelation = await service.readOne(req.body.collection, req.body.field);
			res.locals['payload'] = { data: createdRelation || null };
		} catch (error: any) {
<<<<<<< HEAD
			if (isDirectusError(error) && error.code === 'FORBIDDEN') {
=======
			if (isDirectusError(error, ErrorCode.Forbidden)) {
>>>>>>> 5464d62e
				return next();
			}

			throw error;
		}

		return next();
	}),
	respond
);

const updateRelationSchema = Joi.object({
	collection: Joi.string().optional(),
	field: Joi.string().optional(),
	related_collection: Joi.string().allow(null).optional(),
	schema: Joi.object({
		on_delete: Joi.string().valid('NO ACTION', 'SET NULL', 'SET DEFAULT', 'CASCADE', 'RESTRICT'),
	})
		.unknown()
		.allow(null),
	meta: Joi.any(),
});

router.patch(
	'/:collection/:field',
	validateCollection,
	asyncHandler(async (req, res, next) => {
		const service = new RelationsService({
			accountability: req.accountability,
			schema: req.schema,
		});

		const { error } = updateRelationSchema.validate(req.body);

		if (error) {
			throw new InvalidPayloadError({ reason: error.message });
		}

		await service.updateOne(req.params['collection']!, req.params['field']!, req.body);

		try {
			const updatedField = await service.readOne(req.params['collection']!, req.params['field']!);
			res.locals['payload'] = { data: updatedField || null };
		} catch (error: any) {
<<<<<<< HEAD
			if (isDirectusError(error) && error.code === 'FORBIDDEN') {
=======
			if (isDirectusError(error, ErrorCode.Forbidden)) {
>>>>>>> 5464d62e
				return next();
			}

			throw error;
		}

		return next();
	}),
	respond
);

router.delete(
	'/:collection/:field',
	validateCollection,
	asyncHandler(async (req, _res, next) => {
		const service = new RelationsService({
			accountability: req.accountability,
			schema: req.schema,
		});

		await service.deleteOne(req.params['collection']!, req.params['field']!);
		return next();
	}),
	respond
);

export default router;<|MERGE_RESOLUTION|>--- conflicted
+++ resolved
@@ -1,11 +1,7 @@
 import { isDirectusError } from '@directus/errors';
 import express from 'express';
 import Joi from 'joi';
-<<<<<<< HEAD
-import { InvalidPayloadError } from '../errors/index.js';
-=======
 import { ErrorCode, InvalidPayloadError } from '../errors/index.js';
->>>>>>> 5464d62e
 import validateCollection from '../middleware/collection-exists.js';
 import { respond } from '../middleware/respond.js';
 import useCollection from '../middleware/use-collection.js';
@@ -97,11 +93,7 @@
 			const createdRelation = await service.readOne(req.body.collection, req.body.field);
 			res.locals['payload'] = { data: createdRelation || null };
 		} catch (error: any) {
-<<<<<<< HEAD
-			if (isDirectusError(error) && error.code === 'FORBIDDEN') {
-=======
 			if (isDirectusError(error, ErrorCode.Forbidden)) {
->>>>>>> 5464d62e
 				return next();
 			}
 
@@ -146,11 +138,7 @@
 			const updatedField = await service.readOne(req.params['collection']!, req.params['field']!);
 			res.locals['payload'] = { data: updatedField || null };
 		} catch (error: any) {
-<<<<<<< HEAD
-			if (isDirectusError(error) && error.code === 'FORBIDDEN') {
-=======
 			if (isDirectusError(error, ErrorCode.Forbidden)) {
->>>>>>> 5464d62e
 				return next();
 			}
 
