--- conflicted
+++ resolved
@@ -4,11 +4,7 @@
 import { Router } from 'express';
 import Joi from 'joi';
 import { ALIAS_TYPES } from '../constants.js';
-<<<<<<< HEAD
-import { InvalidPayloadError } from '../errors/index.js';
-=======
 import { ErrorCode, InvalidPayloadError } from '../errors/index.js';
->>>>>>> 5464d62e
 import validateCollection from '../middleware/collection-exists.js';
 import { respond } from '../middleware/respond.js';
 import useCollection from '../middleware/use-collection.js';
@@ -109,11 +105,7 @@
 			const createdField = await service.readOne(req.params['collection']!, field.field);
 			res.locals['payload'] = { data: createdField || null };
 		} catch (error: any) {
-<<<<<<< HEAD
-			if (isDirectusError(error) && error.code === 'FORBIDDEN') {
-=======
 			if (isDirectusError(error, ErrorCode.Forbidden)) {
->>>>>>> 5464d62e
 				return next();
 			}
 
@@ -135,11 +127,7 @@
 		});
 
 		if (Array.isArray(req.body) === false) {
-<<<<<<< HEAD
-			throw new InvalidPayloadError({ reason: 'Submitted body has to be an array.' });
-=======
 			throw new InvalidPayloadError({ reason: 'Submitted body has to be an array' });
->>>>>>> 5464d62e
 		}
 
 		for (const field of req.body) {
@@ -155,11 +143,7 @@
 				res.locals['payload'] = { data: results || null };
 			}
 		} catch (error: any) {
-<<<<<<< HEAD
-			if (isDirectusError(error) && error.code === 'FORBIDDEN') {
-=======
 			if (isDirectusError(error, ErrorCode.Forbidden)) {
->>>>>>> 5464d62e
 				return next();
 			}
 
@@ -214,11 +198,7 @@
 			const updatedField = await service.readOne(req.params['collection']!, req.params['field']!);
 			res.locals['payload'] = { data: updatedField || null };
 		} catch (error: any) {
-<<<<<<< HEAD
-			if (isDirectusError(error) && error.code === 'FORBIDDEN') {
-=======
 			if (isDirectusError(error, ErrorCode.Forbidden)) {
->>>>>>> 5464d62e
 				return next();
 			}
 
