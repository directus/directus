--- conflicted
+++ resolved
@@ -1,9 +1,5 @@
-<<<<<<< HEAD
 import { useEnv } from '@directus/env';
-import { ForbiddenError, RouteNotFoundError } from '@directus/errors';
-=======
 import { ErrorCode, ForbiddenError, RouteNotFoundError, isDirectusError } from '@directus/errors';
->>>>>>> 0b0db0f4
 import express from 'express';
 import { getExtensionManager } from '../extensions/index.js';
 import { respond } from '../middleware/respond.js';
