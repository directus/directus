--- conflicted
+++ resolved
@@ -5,13 +5,10 @@
 import { respond } from '../middleware/respond';
 import { depluralize, isIn } from '@directus/shared/utils';
 import { Plural } from '@directus/shared/types';
-<<<<<<< HEAD
 import { APP_OR_HYBRID_EXTENSION_TYPES } from '@directus/shared/constants';
-=======
 import ms from 'ms';
 import env from '../env';
 import { getCacheControlHeader } from '../utils/get-cache-headers';
->>>>>>> bfb1f934
 
 const router = Router();
 
