--- conflicted
+++ resolved
@@ -1,26 +1,13 @@
-import { EXTENSION_TYPES } from '@directus/shared/constants';
-import { Plural } from '@directus/shared/types';
-import { depluralize, isIn } from '@directus/shared/utils';
 import { Router } from 'express';
-<<<<<<< HEAD
-import asyncHandler from '../utils/async-handler';
+import env from '../env';
 import { ForbiddenException, RouteNotFoundException } from '../exceptions';
 import { getExtensionManager } from '../extensions/extensions';
-import ms from 'ms';
-import env from '../env';
-import { getCacheControlHeader } from '../utils/get-cache-headers';
-import { respond } from '../middleware/respond';
-import { PrimaryKey } from '@directus/shared/types';
-import { ExtensionsService } from '../extensions/service';
-=======
-import env from '../env';
-import { RouteNotFoundException } from '../exceptions';
-import { getExtensionManager } from '../extensions';
 import { respond } from '../middleware/respond';
 import asyncHandler from '../utils/async-handler';
 import { getCacheControlHeader } from '../utils/get-cache-headers';
+import { PrimaryKey } from '@directus/shared/types';
+import { ExtensionsService } from '../extensions/service';
 import { getMilliseconds } from '../utils/get-milliseconds';
->>>>>>> 4b2edb05
 
 const router = Router();
 
