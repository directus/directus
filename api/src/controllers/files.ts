import { isDirectusError } from '@directus/errors';
import formatTitle from '@directus/format-title';
import { toArray, getFieldsFromTemplate } from '@directus/utils';
import Busboy from 'busboy';
import bytes from 'bytes';
import type { RequestHandler } from 'express';
import express from 'express';
import Joi from 'joi';
import { minimatch } from 'minimatch';
import path from 'path';
import env from '../env.js';
<<<<<<< HEAD
import { ContentTooLargeException } from '../exceptions/content-too-large.js';
import { ForbiddenException, InvalidPayloadException, ServiceUnavailableException } from '../exceptions/index.js';
=======
import { ContentTooLargeError, ErrorCode, InvalidPayloadError } from '../errors/index.js';
>>>>>>> 9ae877bb
import { respond } from '../middleware/respond.js';
import useCollection from '../middleware/use-collection.js';
import { validateBatch } from '../middleware/validate-batch.js';
import { FilesService } from '../services/files.js';
import { MailService } from '../services/mail/index.js';
import { MetaService } from '../services/meta.js';
import type { PrimaryKey } from '../types/index.js';
import asyncHandler from '../utils/async-handler.js';
import { sanitizeQuery } from '../utils/sanitize-query.js';
import { render } from 'micromustache';
import { getStorage } from '../storage/index.js';

const router = express.Router();

router.use(useCollection('directus_files'));

export const multipartHandler: RequestHandler = (req, res, next) => {
	if (req.is('multipart/form-data') === false) return next();

	let headers;

	if (req.headers['content-type']) {
		headers = req.headers;
	} else {
		headers = {
			...req.headers,
			'content-type': 'application/octet-stream',
		};
	}

	const busboy = Busboy({
		headers,
		defParamCharset: 'utf8',
		limits: {
			fileSize: env['FILES_MAX_UPLOAD_SIZE'] ? bytes(env['FILES_MAX_UPLOAD_SIZE'] as string) : undefined,
		},
	});

	const savedFiles: PrimaryKey[] = [];
	const service = new FilesService({ accountability: req.accountability, schema: req.schema });

	const existingPrimaryKey = req.params['pk'] || undefined;

	/**
	 * The order of the fields in multipart/form-data is important. We require that all fields
	 * are provided _before_ the files. This allows us to set the storage location, and create
	 * the row in directus_files async during the upload of the actual file.
	 */

	let disk: string = toArray(env['STORAGE_LOCATIONS'])[0];
	let payload: any = {};
	let fileCount = 0;

	busboy.on('field', (fieldname, val) => {
		let fieldValue: string | null | boolean = val;

		if (typeof fieldValue === 'string' && fieldValue.trim() === 'null') fieldValue = null;
		if (typeof fieldValue === 'string' && fieldValue.trim() === 'false') fieldValue = false;
		if (typeof fieldValue === 'string' && fieldValue.trim() === 'true') fieldValue = true;

		if (fieldname === 'storage') {
			disk = val;
		}

		payload[fieldname] = fieldValue;
	});

	busboy.on('file', async (_fieldname, fileStream, { filename, mimeType }) => {
		if (!filename) {
			return busboy.emit('error', new InvalidPayloadError({ reason: `File is missing filename` }));
		}

		const allowedPatterns = toArray(env['FILES_MIME_TYPE_ALLOW_LIST'] as string | string[]);
		const mimeTypeAllowed = allowedPatterns.some((pattern) => minimatch(mimeType, pattern));

		if (mimeTypeAllowed === false) {
			return busboy.emit('error', new InvalidPayloadError({ reason: `File is of invalid content type` }));
		}

		fileCount++;

		if (!existingPrimaryKey) {
			if (!payload.title) {
				payload.title = formatTitle(path.parse(filename).name);
			}
		}

		payload.filename_download = filename;

		const payloadWithRequiredFields = {
			...payload,
			type: mimeType,
			storage: payload.storage || disk,
		};

		// Clear the payload for the next to-be-uploaded file
		payload = {};

		fileStream.on('limit', () => {
			const error = new ContentTooLargeError();
			next(error);
		});

		try {
			const primaryKey = await service.uploadOne(fileStream, payloadWithRequiredFields, existingPrimaryKey);
			savedFiles.push(primaryKey);
			tryDone();
		} catch (error: any) {
			busboy.emit('error', error);
		}

		return undefined;
	});

	busboy.on('error', (error: Error) => {
		next(error);
	});

	busboy.on('close', () => {
		tryDone();
	});

	req.pipe(busboy);

	function tryDone() {
		if (savedFiles.length === fileCount) {
			if (fileCount === 0) {
				return next(new InvalidPayloadError({ reason: `No files were included in the body` }));
			}

			res.locals['savedFiles'] = savedFiles;
			return next();
		}
	}
};

router.post(
	'/',
	asyncHandler(multipartHandler),
	asyncHandler(async (req, res, next) => {
		const service = new FilesService({
			accountability: req.accountability,
			schema: req.schema,
		});

		let keys: PrimaryKey | PrimaryKey[] = [];

		if (req.is('multipart/form-data')) {
			keys = res.locals['savedFiles'];
		} else {
			keys = await service.createOne(req.body);
		}

		try {
			if (Array.isArray(keys) && keys.length > 1) {
				const records = await service.readMany(keys, req.sanitizedQuery);

				res.locals['payload'] = {
					data: records,
				};
			} else {
				const key = Array.isArray(keys) ? keys[0]! : keys;
				const record = await service.readOne(key, req.sanitizedQuery);

				res.locals['payload'] = {
					data: record,
				};
			}
		} catch (error: any) {
			if (isDirectusError(error, ErrorCode.Forbidden)) {
				return next();
			}

			throw error;
		}

		return next();
	}),
	respond
);

const importSchema = Joi.object({
	url: Joi.string().required(),
	data: Joi.object(),
});

router.post(
	'/import',
	asyncHandler(async (req, res, next) => {
		const { error } = importSchema.validate(req.body);

		if (error) {
			throw new InvalidPayloadError({ reason: error.message });
		}

		const service = new FilesService({
			accountability: req.accountability,
			schema: req.schema,
		});

		const primaryKey = await service.importOne(req.body.url, req.body.data);

		try {
			const record = await service.readOne(primaryKey, req.sanitizedQuery);
			res.locals['payload'] = { data: record || null };
		} catch (error: any) {
			if (isDirectusError(error, ErrorCode.Forbidden)) {
				return next();
			}

			throw error;
		}

		return next();
	}),
	respond
);

const sendSchema = Joi.object({
	emails: Joi.array().items(Joi.string().email()).required(),
	subject: Joi.string().allow('').allow(null),
	body: Joi.string().allow('').allow(null),
	key: Joi.string().uuid().required(),
});

router.post(
	'/send',
	asyncHandler(async (req, res, _next) => {
		const { error } = sendSchema.validate(req.body);
		if (error) {
			throw new InvalidPayloadException(error.message);
		}

		// Obtain the required fields from the template strings
		const fields: Set<string> = new Set(
			getFieldsFromTemplate(req.body.body).concat(getFieldsFromTemplate(req.body.subject))
		);
		fields.add('id');
		fields.add('title');
		fields.add('filename_download');
		fields.add('filename_disk');
		fields.add('storage');
		const filesService = new FilesService({
			accountability: req.accountability,
			schema: req.schema,
		});
		const values: Record<string, any> = await filesService.readOne(req.body.key, {
			fields: Array.from(fields),
		}, { emitEvents: false });
		// Use micromustache to render the template strings
		const subject = req.body.subject ? render(req.body.subject, values) : '';
		const body = req.body.body ? render(req.body.body, values) : '';
		// logger.info(`Sending email to ${req.body.emails.join(', ')}`);
		// logger.info(`Subject: ${subject}`);
		// logger.info(`Body: ${body}`);

		// Check if the file exists
		const storage = await getStorage();
		const exists = await storage.location(values['storage']).exists(values['filename_disk']);
		if (!exists) {
			throw new InvalidPayloadException(`File does not exist`);
		}
		const fileStream = await storage.location(values['storage']).read(values['filename_disk']);

		const mailService = new MailService({
			accountability: req.accountability,
			schema: req.schema,
		});
		try {
			const result: any = await mailService.send({
				to: req.body.emails,
				subject,
				text: body,
				attachments: [{
					filename: values['filename_download'],
					content: fileStream,
				}]
			});
			res.json({
				success: true,
				accepted: result.accepted?.length ?? 0,
				rejected: result.rejected?.length ?? (req.body.emails.length - (result.accepted?.length ?? 0)),
			});
		} catch (error: any) {
			throw new ServiceUnavailableException('Error sending email', { service: 'files', error });
		}
	})
);

const readHandler = asyncHandler(async (req, res, next) => {
	const service = new FilesService({
		accountability: req.accountability,
		schema: req.schema,
	});

	const metaService = new MetaService({
		accountability: req.accountability,
		schema: req.schema,
	});

	let result;

	if (req.singleton) {
		result = await service.readSingleton(req.sanitizedQuery);
	} else if (req.body.keys) {
		result = await service.readMany(req.body.keys, req.sanitizedQuery);
	} else {
		result = await service.readByQuery(req.sanitizedQuery);
	}

	const meta = await metaService.getMetaForQuery('directus_files', req.sanitizedQuery);

	res.locals['payload'] = { data: result, meta };
	return next();
});

router.get('/', validateBatch('read'), readHandler, respond);
router.search('/', validateBatch('read'), readHandler, respond);

router.get(
	'/:pk',
	asyncHandler(async (req, res, next) => {
		const service = new FilesService({
			accountability: req.accountability,
			schema: req.schema,
		});

		const record = await service.readOne(req.params['pk']!, req.sanitizedQuery);
		res.locals['payload'] = { data: record || null };
		return next();
	}),
	respond
);

router.patch(
	'/',
	validateBatch('update'),
	asyncHandler(async (req, res, next) => {
		const service = new FilesService({
			accountability: req.accountability,
			schema: req.schema,
		});

		let keys: PrimaryKey[] = [];

		if (Array.isArray(req.body)) {
			keys = await service.updateBatch(req.body);
		} else if (req.body.keys) {
			keys = await service.updateMany(req.body.keys, req.body.data);
		} else {
			const sanitizedQuery = sanitizeQuery(req.body.query, req.accountability);
			keys = await service.updateByQuery(sanitizedQuery, req.body.data);
		}

		try {
			const result = await service.readMany(keys, req.sanitizedQuery);
			res.locals['payload'] = { data: result || null };
		} catch (error: any) {
			if (isDirectusError(error, ErrorCode.Forbidden)) {
				return next();
			}

			throw error;
		}

		return next();
	}),
	respond
);

router.patch(
	'/:pk',
	asyncHandler(multipartHandler),
	asyncHandler(async (req, res, next) => {
		const service = new FilesService({
			accountability: req.accountability,
			schema: req.schema,
		});

		await service.updateOne(req.params['pk']!, req.body);

		try {
			const record = await service.readOne(req.params['pk']!, req.sanitizedQuery);
			res.locals['payload'] = { data: record || null };
		} catch (error: any) {
			if (isDirectusError(error, ErrorCode.Forbidden)) {
				return next();
			}

			throw error;
		}

		return next();
	}),
	respond
);

router.delete(
	'/',
	validateBatch('delete'),
	asyncHandler(async (req, _res, next) => {
		const service = new FilesService({
			accountability: req.accountability,
			schema: req.schema,
		});

		if (Array.isArray(req.body)) {
			await service.deleteMany(req.body);
		} else if (req.body.keys) {
			await service.deleteMany(req.body.keys);
		} else {
			const sanitizedQuery = sanitizeQuery(req.body.query, req.accountability);
			await service.deleteByQuery(sanitizedQuery);
		}

		return next();
	}),
	respond
);

router.delete(
	'/:pk',
	asyncHandler(async (req, _res, next) => {
		const service = new FilesService({
			accountability: req.accountability,
			schema: req.schema,
		});

		await service.deleteOne(req.params['pk']!);

		return next();
	}),
	respond
);

export default router;<|MERGE_RESOLUTION|>--- conflicted
+++ resolved
@@ -9,12 +9,7 @@
 import { minimatch } from 'minimatch';
 import path from 'path';
 import env from '../env.js';
-<<<<<<< HEAD
-import { ContentTooLargeException } from '../exceptions/content-too-large.js';
-import { ForbiddenException, InvalidPayloadException, ServiceUnavailableException } from '../exceptions/index.js';
-=======
-import { ContentTooLargeError, ErrorCode, InvalidPayloadError } from '../errors/index.js';
->>>>>>> 9ae877bb
+import { ContentTooLargeError, ErrorCode, InvalidPayloadError, ServiceUnavailableError } from '../errors/index.js';
 import { respond } from '../middleware/respond.js';
 import useCollection from '../middleware/use-collection.js';
 import { validateBatch } from '../middleware/validate-batch.js';
@@ -245,7 +240,7 @@
 	asyncHandler(async (req, res, _next) => {
 		const { error } = sendSchema.validate(req.body);
 		if (error) {
-			throw new InvalidPayloadException(error.message);
+			throw new InvalidPayloadError(error.message);
 		}
 
 		// Obtain the required fields from the template strings
@@ -275,7 +270,7 @@
 		const storage = await getStorage();
 		const exists = await storage.location(values['storage']).exists(values['filename_disk']);
 		if (!exists) {
-			throw new InvalidPayloadException(`File does not exist`);
+			throw new InvalidPayloadError(`File does not exist`);
 		}
 		const fileStream = await storage.location(values['storage']).read(values['filename_disk']);
 
@@ -299,7 +294,7 @@
 				rejected: result.rejected?.length ?? (req.body.emails.length - (result.accepted?.length ?? 0)),
 			});
 		} catch (error: any) {
-			throw new ServiceUnavailableException('Error sending email', { service: 'files', error });
+			throw new ServiceUnavailableError('Error sending email', { service: 'files', error });
 		}
 	})
 );
