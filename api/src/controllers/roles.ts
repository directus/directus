--- conflicted
+++ resolved
@@ -1,9 +1,6 @@
 import { isDirectusError } from '@directus/errors';
 import express from 'express';
-<<<<<<< HEAD
-=======
 import { ErrorCode } from '../errors/index.js';
->>>>>>> 5464d62e
 import { respond } from '../middleware/respond.js';
 import useCollection from '../middleware/use-collection.js';
 import { validateBatch } from '../middleware/validate-batch.js';
@@ -44,11 +41,7 @@
 				res.locals['payload'] = { data: item };
 			}
 		} catch (error: any) {
-<<<<<<< HEAD
-			if (isDirectusError(error) && error.code === 'FORBIDDEN') {
-=======
 			if (isDirectusError(error, ErrorCode.Forbidden)) {
->>>>>>> 5464d62e
 				return next();
 			}
 
@@ -121,11 +114,7 @@
 			const result = await service.readMany(keys, req.sanitizedQuery);
 			res.locals['payload'] = { data: result };
 		} catch (error: any) {
-<<<<<<< HEAD
-			if (isDirectusError(error) && error.code === 'FORBIDDEN') {
-=======
 			if (isDirectusError(error, ErrorCode.Forbidden)) {
->>>>>>> 5464d62e
 				return next();
 			}
 
@@ -151,11 +140,7 @@
 			const item = await service.readOne(primaryKey, req.sanitizedQuery);
 			res.locals['payload'] = { data: item || null };
 		} catch (error: any) {
-<<<<<<< HEAD
-			if (isDirectusError(error) && error.code === 'FORBIDDEN') {
-=======
 			if (isDirectusError(error, ErrorCode.Forbidden)) {
->>>>>>> 5464d62e
 				return next();
 			}
 
