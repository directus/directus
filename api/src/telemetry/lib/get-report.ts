import { useEnv } from '@directus/env';
import { version } from 'directus/version';
import { getHelpers } from '../../database/helpers/index.js';
import { getDatabase, getDatabaseClient } from '../../database/index.js';
import { fetchUserCount } from '../../utils/fetch-user-count/fetch-user-count.js';
import type { TelemetryReport } from '../types/report.js';
import { getExtensionCount } from '../utils/get-extension-count.js';
import { getFieldCount } from '../utils/get-field-count.js';
import { getItemCount } from '../utils/get-item-count.js';
import { getUserItemCount } from '../utils/get-user-item-count.js';

const basicCountTasks = [
	{ collection: 'directus_dashboards' },
	{ collection: 'directus_files' },
	{
		collection: 'directus_flows',
		where: ['status', '=', 'active'],
	},
	{ collection: 'directus_roles' },
	{ collection: 'directus_shares' },
] as const;

/**
 * Create a telemetry report about the anonymous usage of the current installation
 */
export const getReport = async (): Promise<TelemetryReport> => {
	const db = getDatabase();
	const env = useEnv();
	const helpers = getHelpers(db);

<<<<<<< HEAD
	const [basicCounts, userCounts, userItemCount] = await Promise.all([
		getItemCount(db, basicCountCollections),
		fetchUserCount(db),
=======
	const [basicCounts, userCounts, userItemCount, fieldsCounts, extensionsCounts, databaseSize] = await Promise.all([
		getItemCount(db, basicCountTasks),
		getUserCount(db),
>>>>>>> 3e654f4b
		getUserItemCount(db),
		getFieldCount(db),
		getExtensionCount(db),
		helpers.schema.getDatabaseSize(),
	]);

	return {
		url: env['PUBLIC_URL'] as string,
		version: version,
		database: getDatabaseClient(),

		dashboards: basicCounts.directus_dashboards,
		files: basicCounts.directus_files,
		flows: basicCounts.directus_flows,
		roles: basicCounts.directus_roles,
		shares: basicCounts.directus_shares,

		admin_users: userCounts.admin,
		app_users: userCounts.app,
		api_users: userCounts.api,

		collections: userItemCount.collections,
		items: userItemCount.items,

		fields_max: fieldsCounts.max,
		fields_total: fieldsCounts.total,

		extensions: extensionsCounts.totalEnabled,

		database_size: databaseSize ?? 0,
	};
};<|MERGE_RESOLUTION|>--- conflicted
+++ resolved
@@ -28,15 +28,9 @@
 	const env = useEnv();
 	const helpers = getHelpers(db);
 
-<<<<<<< HEAD
-	const [basicCounts, userCounts, userItemCount] = await Promise.all([
-		getItemCount(db, basicCountCollections),
-		fetchUserCount(db),
-=======
 	const [basicCounts, userCounts, userItemCount, fieldsCounts, extensionsCounts, databaseSize] = await Promise.all([
 		getItemCount(db, basicCountTasks),
-		getUserCount(db),
->>>>>>> 3e654f4b
+		fetchUserCount(db),
 		getUserItemCount(db),
 		getFieldCount(db),
 		getExtensionCount(db),
