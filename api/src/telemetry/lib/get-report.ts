import { useEnv } from '@directus/env';
import { version } from 'directus/version';
import { getHelpers } from '../../database/helpers/index.js';
import { getDatabase, getDatabaseClient } from '../../database/index.js';
import { fetchUserCount } from '../../utils/fetch-user-count/fetch-user-count.js';
import type { TelemetryReport } from '../types/report.js';
import { getExtensionCount } from '../utils/get-extension-count.js';
import { getFieldCount } from '../utils/get-field-count.js';
import { getFilesizeSum } from '../utils/get-filesize-sum.js';
import { getItemCount } from '../utils/get-item-count.js';
import { getUserItemCount } from '../utils/get-user-item-count.js';

const basicCountTasks = [
	{ collection: 'directus_dashboards' },
	{ collection: 'directus_files' },
	{
		collection: 'directus_flows',
		where: ['status', '=', 'active'],
	},
	{ collection: 'directus_roles' },
	{ collection: 'directus_shares' },
] as const;

/**
 * Create a telemetry report about the anonymous usage of the current installation
 */
export const getReport = async (): Promise<TelemetryReport> => {
	const db = getDatabase();
	const env = useEnv();
	const helpers = getHelpers(db);

<<<<<<< HEAD
	const [basicCounts, userCounts, userItemCount, fieldsCounts, extensionsCounts, databaseSize] = await Promise.all([
		getItemCount(db, basicCountTasks),
		fetchUserCount({ knex: db }),
		getUserItemCount(db),
		getFieldCount(db),
		getExtensionCount(db),
		helpers.schema.getDatabaseSize(),
	]);
=======
	const [basicCounts, userCounts, userItemCount, fieldsCounts, extensionsCounts, databaseSize, filesizes] =
		await Promise.all([
			getItemCount(db, basicCountTasks),
			getUserCount(db),
			getUserItemCount(db),
			getFieldCount(db),
			getExtensionCount(db),
			helpers.schema.getDatabaseSize(),
			getFilesizeSum(db),
		]);
>>>>>>> 043793fd

	return {
		url: env['PUBLIC_URL'] as string,
		version: version,
		database: getDatabaseClient(),

		dashboards: basicCounts.directus_dashboards,
		files: basicCounts.directus_files,
		flows: basicCounts.directus_flows,
		roles: basicCounts.directus_roles,
		shares: basicCounts.directus_shares,

		admin_users: userCounts.admin,
		app_users: userCounts.app,
		api_users: userCounts.api,

		collections: userItemCount.collections,
		items: userItemCount.items,

		fields_max: fieldsCounts.max,
		fields_total: fieldsCounts.total,

		extensions: extensionsCounts.totalEnabled,

		database_size: databaseSize ?? 0,
		files_size_total: filesizes.total,
	};
};<|MERGE_RESOLUTION|>--- conflicted
+++ resolved
@@ -29,7 +29,6 @@
 	const env = useEnv();
 	const helpers = getHelpers(db);
 
-<<<<<<< HEAD
 	const [basicCounts, userCounts, userItemCount, fieldsCounts, extensionsCounts, databaseSize] = await Promise.all([
 		getItemCount(db, basicCountTasks),
 		fetchUserCount({ knex: db }),
@@ -37,19 +36,8 @@
 		getFieldCount(db),
 		getExtensionCount(db),
 		helpers.schema.getDatabaseSize(),
+		getFilesizeSum(db),
 	]);
-=======
-	const [basicCounts, userCounts, userItemCount, fieldsCounts, extensionsCounts, databaseSize, filesizes] =
-		await Promise.all([
-			getItemCount(db, basicCountTasks),
-			getUserCount(db),
-			getUserItemCount(db),
-			getFieldCount(db),
-			getExtensionCount(db),
-			helpers.schema.getDatabaseSize(),
-			getFilesizeSum(db),
-		]);
->>>>>>> 043793fd
 
 	return {
 		url: env['PUBLIC_URL'] as string,
