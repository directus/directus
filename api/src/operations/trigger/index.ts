--- conflicted
+++ resolved
@@ -1,10 +1,6 @@
 import { defineOperationApi, optionToObject } from '@directus/shared/utils';
-<<<<<<< HEAD
+import { omit } from 'lodash';
 import { getFlowManager } from '../../flows.js';
-=======
-import { omit } from 'lodash';
-import { getFlowManager } from '../../flows';
->>>>>>> cc55d560
 
 type Options = {
 	flow: string;
