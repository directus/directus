import { defineOperationApi } from '@directus/shared/utils';
import { MailService } from '../../services';
import { md } from '../../utils/md';

type Options = {
	body: string;
	template: boolean;
	to: string;
	type: 'wysiwyg' | 'markdown';
	subject: string;
};

export default defineOperationApi<Options>({
	id: 'mail',

<<<<<<< HEAD
	handler: async ({ body, template, to, subject }, { accountability, database, getSchema }) => {
=======
	handler: async ({ body, to, type, subject }, { accountability, database, getSchema }) => {
>>>>>>> 7899f6a2
		const mailService = new MailService({ schema: await getSchema({ database }), accountability, knex: database });
		const formated_body = template
			? {
					template: {
						name: 'base',
						data: {
							html: body ? md(body) : '',
						},
					},
			  }
			: { html: md(body) };
		await mailService.send({
<<<<<<< HEAD
			...formated_body,
=======
			html: type === 'wysiwyg' ? body : md(body),
>>>>>>> 7899f6a2
			to,
			subject,
		});
	},
});<|MERGE_RESOLUTION|>--- conflicted
+++ resolved
@@ -12,29 +12,21 @@
 
 export default defineOperationApi<Options>({
 	id: 'mail',
+	handler: async ({ body, template, type, to, subject }, { accountability, database, getSchema }) => {
 
-<<<<<<< HEAD
-	handler: async ({ body, template, to, subject }, { accountability, database, getSchema }) => {
-=======
-	handler: async ({ body, to, type, subject }, { accountability, database, getSchema }) => {
->>>>>>> 7899f6a2
 		const mailService = new MailService({ schema: await getSchema({ database }), accountability, knex: database });
 		const formated_body = template
 			? {
 					template: {
 						name: 'base',
 						data: {
-							html: body ? md(body) : '',
+							html: type === 'wysiwyg' ? body : md(body)
 						},
 					},
 			  }
-			: { html: md(body) };
+			: { html:type === 'wysiwyg' ? body : md(body) };
 		await mailService.send({
-<<<<<<< HEAD
 			...formated_body,
-=======
-			html: type === 'wysiwyg' ? body : md(body),
->>>>>>> 7899f6a2
 			to,
 			subject,
 		});
