--- conflicted
+++ resolved
@@ -10,14 +10,6 @@
 
 	const locations = toArray(env['STORAGE_LOCATIONS'] as string);
 
-<<<<<<< HEAD
-=======
-	const tus = {
-		enabled: RESUMABLE_UPLOADS.ENABLED,
-		chunkSize: RESUMABLE_UPLOADS.CHUNK_SIZE,
-	};
-
->>>>>>> e6e2b8c9
 	locations.forEach((location: string) => {
 		location = location.trim();
 		const driverConfig = getConfigFromEnv(`STORAGE_${location.toUpperCase()}_`);
@@ -28,6 +20,7 @@
 
 function getOptions(driver: string, options: Record<string, any>) {
 	const tus = {
+    enabled: RESUMABLE_UPLOADS.ENABLED,
 		chunkSize: RESUMABLE_UPLOADS.CHUNK_SIZE,
 	};
 
