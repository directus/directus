import { isUpToDate } from '@directus/update-check';
import type { TerminusOptions } from '@godaddy/terminus';
import { createTerminus } from '@godaddy/terminus';
import type { Request } from 'express';
import * as http from 'http';
import * as https from 'https';
import { once } from 'lodash-es';
import qs from 'qs';
import url from 'url';
import createApp from './app.js';
import getDatabase from './database/index.js';
import emitter from './emitter.js';
import env from './env.js';
import logger from './logger.js';
import { getConfigFromEnv } from './utils/get-config-from-env.js';
<<<<<<< HEAD
import {
	createSubscriptionController,
	createWebSocketController,
	getSubscriptionController,
	getWebSocketController,
} from './websocket/controllers/index.js';
import { startWebSocketHandlers } from './websocket/handlers/index.js';
import { toBoolean } from './utils/to-boolean.js';
=======
import * as pkg from './utils/package.js';
>>>>>>> 964e3023

export let SERVER_ONLINE = true;

export async function createServer(): Promise<http.Server> {
	const server = http.createServer(await createApp());

	Object.assign(server, getConfigFromEnv('SERVER_'));

	server.on('request', function (req: http.IncomingMessage & Request, res: http.ServerResponse) {
		const startTime = process.hrtime();

		const complete = once(function (finished: boolean) {
			const elapsedTime = process.hrtime(startTime);
			const elapsedNanoseconds = elapsedTime[0] * 1e9 + elapsedTime[1];
			const elapsedMilliseconds = elapsedNanoseconds / 1e6;

			const previousIn = (req.socket as any)._metrics?.in || 0;
			const previousOut = (req.socket as any)._metrics?.out || 0;

			const metrics = {
				in: req.socket.bytesRead - previousIn,
				out: req.socket.bytesWritten - previousOut,
			};

			(req.socket as any)._metrics = {
				in: req.socket.bytesRead,
				out: req.socket.bytesWritten,
			};

			// Compatibility when supporting serving with certificates
			const protocol = server instanceof https.Server ? 'https' : 'http';

			// Rely on url.parse for path extraction
			// Doesn't break on illegal URLs
			const urlInfo = url.parse(req.originalUrl || req.url);

			const info = {
				finished,
				request: {
					aborted: req.aborted,
					completed: req.complete,
					method: req.method,
					url: urlInfo.href,
					path: urlInfo.pathname,
					protocol,
					host: req.headers.host,
					size: metrics.in,
					query: urlInfo.query ? qs.parse(urlInfo.query) : {},
					headers: req.headers,
				},
				response: {
					status: res.statusCode,
					size: metrics.out,
					headers: res.getHeaders(),
				},
				ip: req.headers['x-forwarded-for'] || req.socket?.remoteAddress,
				duration: elapsedMilliseconds.toFixed(),
			};

			emitter.emitAction('response', info, {
				database: getDatabase(),
				schema: req.schema,
				accountability: req.accountability ?? null,
			});
		});

		res.once('finish', complete.bind(null, true));
		res.once('close', complete.bind(null, false));
	});

	if (toBoolean(env['WEBSOCKETS_ENABLED']) === true) {
		createSubscriptionController(server);
		createWebSocketController(server);
		startWebSocketHandlers();
	}

	const terminusOptions: TerminusOptions = {
		timeout:
			env['SERVER_SHUTDOWN_TIMEOUT'] >= 0 && env['SERVER_SHUTDOWN_TIMEOUT'] < Infinity
				? env['SERVER_SHUTDOWN_TIMEOUT']
				: 1000,
		signals: ['SIGINT', 'SIGTERM', 'SIGHUP'],
		beforeShutdown,
		onSignal,
		onShutdown,
	};

	createTerminus(server, terminusOptions);

	return server;

	async function beforeShutdown() {
		if (env['NODE_ENV'] !== 'development') {
			logger.info('Shutting down...');
		}

		SERVER_ONLINE = false;
	}

	async function onSignal() {
		getSubscriptionController()?.terminate();
		getWebSocketController()?.terminate();
		const database = getDatabase();
		await database.destroy();

		logger.info('Database connections destroyed');
	}

	async function onShutdown() {
		emitter.emitAction(
			'server.stop',
			{ server },
			{
				database: getDatabase(),
				schema: null,
				accountability: null,
			}
		);

		if (env['NODE_ENV'] !== 'development') {
			logger.info('Directus shut down OK. Bye bye!');
		}
	}
}

export async function startServer(): Promise<void> {
	const server = await createServer();

	const host = env['HOST'];
	const port = env['PORT'];

	server
		.listen(port, host, () => {
			isUpToDate(pkg.name, pkg.version)
				.then((update) => {
					if (update) {
						logger.warn(`Update available: ${pkg.version} -> ${update}`);
					}
				})
				.catch(() => {
					// No need to log/warn here. The update message is only an informative nice-to-have
				});

			logger.info(`Server started at http://${host}:${port}`);

			emitter.emitAction(
				'server.start',
				{ server },
				{
					database: getDatabase(),
					schema: null,
					accountability: null,
				}
			);
		})
		.once('error', (err: any) => {
			if (err?.code === 'EADDRINUSE') {
				logger.error(`Port ${port} is already in use`);
				process.exit(1);
			} else {
				throw err;
			}
		});
}<|MERGE_RESOLUTION|>--- conflicted
+++ resolved
@@ -13,7 +13,6 @@
 import env from './env.js';
 import logger from './logger.js';
 import { getConfigFromEnv } from './utils/get-config-from-env.js';
-<<<<<<< HEAD
 import {
 	createSubscriptionController,
 	createWebSocketController,
@@ -22,9 +21,7 @@
 } from './websocket/controllers/index.js';
 import { startWebSocketHandlers } from './websocket/handlers/index.js';
 import { toBoolean } from './utils/to-boolean.js';
-=======
 import * as pkg from './utils/package.js';
->>>>>>> 964e3023
 
 export let SERVER_ONLINE = true;
 
