--- conflicted
+++ resolved
@@ -407,11 +407,6 @@
 				...context,
 			});
 
-<<<<<<< HEAD
-			return { successor: operation.resolve, status: 'resolve', data: result, options };
-		} catch (error: unknown) {
-			return { successor: operation.reject, status: 'reject', data: error, options };
-=======
 			// Validate that the operations result is serializable and thus catching the error inside the flow execution
 			JSON.stringify(result ?? null);
 
@@ -422,7 +417,7 @@
 			}
 
 			return { successor: operation.resolve, status: 'resolve', data: result ?? null, options };
-		} catch (error) {
+		} catch (error: unknown) {
 			let data;
 
 			if (error instanceof Error) {
@@ -442,7 +437,6 @@
 				data,
 				options,
 			};
->>>>>>> c0345194
 		}
 	}
 }