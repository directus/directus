--- conflicted
+++ resolved
@@ -1,8 +1,4 @@
-<<<<<<< HEAD
-import { Action } from '@directus/constants';
-=======
 import { Action, REDACTED_TEXT } from '@directus/constants';
->>>>>>> 0cc3b4f4
 import * as sharedExceptions from '@directus/exceptions';
 import type {
 	Accountability,
