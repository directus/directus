--- conflicted
+++ resolved
@@ -19,10 +19,6 @@
 import emitter from './emitter.js';
 import env from './env.js';
 import * as exceptions from './exceptions/index.js';
-<<<<<<< HEAD
-import { BaseException } from '@directus/exceptions';
-=======
->>>>>>> d16c3896
 import logger from './logger.js';
 import { getMessenger } from './messenger.js';
 import { ActivityService } from './services/activity.js';
@@ -34,10 +30,7 @@
 import { getSchema } from './utils/get-schema.js';
 import { JobQueue } from './utils/job-queue.js';
 import { mapValuesDeep } from './utils/map-values-deep.js';
-<<<<<<< HEAD
-=======
 import { sanitizeError } from './utils/sanitize-error.js';
->>>>>>> d16c3896
 
 let flowManager: FlowManager | undefined;
 
@@ -231,12 +224,6 @@
 
 				this.operationFlowHandlers[flow.id] = handler;
 			} else if (flow.trigger === 'webhook') {
-<<<<<<< HEAD
-				const handler = (data: unknown, context: Record<string, unknown>) => {
-					if (flow.options['async']) {
-						this.executeFlow(flow, data, context);
-						return undefined;
-=======
 				const method = flow.options?.['method'] ?? 'GET';
 
 				const handler = async (data: unknown, context: Record<string, unknown>) => {
@@ -249,17 +236,11 @@
 					if (flow.options['async']) {
 						this.executeFlow(flow, data, context);
 						return { result: undefined, cacheEnabled };
->>>>>>> d16c3896
 					} else {
 						return { result: await this.executeFlow(flow, data, context), cacheEnabled };
 					}
 				};
 
-<<<<<<< HEAD
-				const method = flow.options?.['method'] ?? 'GET';
-
-=======
->>>>>>> d16c3896
 				// Default return to $last for webhooks
 				flow.options['return'] = flow.options['return'] ?? '$last';
 
@@ -452,16 +433,9 @@
 		} catch (error) {
 			let data;
 
-<<<<<<< HEAD
-			if (error instanceof BaseException) {
-				data = { message: error.message, code: error.code, extensions: error.extensions, status: error.status };
-			} else if (error instanceof Error) {
-				data = { message: error.message };
-=======
 			if (error instanceof Error) {
 				// make sure we dont expose the stack trace
 				data = sanitizeError(error);
->>>>>>> d16c3896
 			} else if (typeof error === 'string') {
 				// If the error is a JSON string, parse it and use that as the error data
 				data = isValidJSON(error) ? parseJSON(error) : error;
