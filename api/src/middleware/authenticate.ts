--- conflicted
+++ resolved
@@ -43,16 +43,12 @@
 		}
 
 		const user = await database
-<<<<<<< HEAD
 			.select(
-				'role',
-				'directus_roles.admin_access',
-				'directus_roles.app_access',
+        'directus_users.role',
+        'directus_roles.admin_access',
+        'directus_roles.app_access',
 				...userDynamicVars.map((v) => 'directus_users.' + v)
 			)
-=======
-			.select('directus_users.role', 'directus_roles.admin_access', 'directus_roles.app_access')
->>>>>>> bd791bcb
 			.from('directus_users')
 			.leftJoin('directus_roles', 'directus_users.role', 'directus_roles.id')
 			.where({
