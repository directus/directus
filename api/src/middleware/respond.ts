--- conflicted
+++ resolved
@@ -15,10 +15,7 @@
 
 export const respond: RequestHandler = asyncHandler(async (req, res) => {
 	const env = useEnv();
-<<<<<<< HEAD
-=======
 
->>>>>>> 7eb22a4f
 	const { cache } = getCache();
 
 	let exceedsMaxSize = false;
