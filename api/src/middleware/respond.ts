--- conflicted
+++ resolved
@@ -2,16 +2,13 @@
 import asyncHandler from '../utils/async-handler';
 import env from '../env';
 import { getCacheKey } from '../utils/get-cache-key';
-<<<<<<< HEAD
 import cache from '../cache';
 import { Transform, transforms } from 'json2csv';
 import { PassThrough } from 'stream';
 import { XliffService, XliffSupportedFormats } from '../services';
 import ms from 'ms';
 import { TranslationsService } from '../services/translations';
-=======
 import { parse as toXML } from 'js2xmlparser';
->>>>>>> ceb57886
 
 export const respond: RequestHandler = asyncHandler(async (req, res) => {
 	if (
