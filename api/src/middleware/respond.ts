--- conflicted
+++ resolved
@@ -1,11 +1,7 @@
 import { parse as parseBytesConfiguration } from 'bytes';
 import { RequestHandler } from 'express';
-<<<<<<< HEAD
 import ms from 'ms';
 import { getCache } from '../cache';
-=======
-import { getCache, setCacheValue } from '../cache';
->>>>>>> 73e239c4
 import env from '../env';
 import logger from '../logger';
 import { ExportService } from '../services';
@@ -38,13 +34,8 @@
 		const key = getCacheKey(req);
 
 		try {
-<<<<<<< HEAD
 			await cache.set(key, res.locals['payload'], ms(env['CACHE_TTL'] as string));
 			await cache.set(`${key}__expires_at`, { exp: Date.now() + ms(env['CACHE_TTL']) });
-=======
-			await setCacheValue(cache, key, res.locals.payload, getMilliseconds(env.CACHE_TTL));
-			await setCacheValue(cache, `${key}__expires_at`, { exp: Date.now() + getMilliseconds(env.CACHE_TTL, 0) });
->>>>>>> 73e239c4
 		} catch (err: any) {
 			logger.warn(err, `[cache] Couldn't set key ${key}. ${err}`);
 		}
