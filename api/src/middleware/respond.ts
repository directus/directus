import { parse as parseBytesConfiguration } from 'bytes';
<<<<<<< HEAD
import { RequestHandler } from 'express';
import { getCache } from '../cache';
=======
import type { RequestHandler } from 'express';
import { getCache, setCacheValue } from '../cache';
>>>>>>> 13a720bb
import env from '../env';
import logger from '../logger';
import { ExportService } from '../services';
import asyncHandler from '../utils/async-handler';
import { getCacheControlHeader } from '../utils/get-cache-headers';
import { getCacheKey } from '../utils/get-cache-key';
import { getDateFormatted } from '../utils/get-date-formatted';
import { getMilliseconds } from '../utils/get-milliseconds';
import { stringByteSize } from '../utils/get-string-byte-size';

export const respond: RequestHandler = asyncHandler(async (req, res) => {
	const { cache } = getCache();

	let exceedsMaxSize = false;

	if (env['CACHE_VALUE_MAX_SIZE'] !== false) {
		const valueSize = res.locals['payload'] ? stringByteSize(JSON.stringify(res.locals['payload'])) : 0;
		const maxSize = parseBytesConfiguration(env['CACHE_VALUE_MAX_SIZE']);
		exceedsMaxSize = valueSize > maxSize;
	}

	if (
		(req.method.toLowerCase() === 'get' || req.originalUrl?.startsWith('/graphql')) &&
		env['CACHE_ENABLED'] === true &&
		cache &&
		!req.sanitizedQuery.export &&
		res.locals['cache'] !== false &&
		exceedsMaxSize === false
	) {
		const key = getCacheKey(req);

		try {
<<<<<<< HEAD
			await cache.set(key, res.locals['payload'], getMilliseconds(env['CACHE_TTL']));
			await cache.set(`${key}__expires_at`, { exp: Date.now() + getMilliseconds(env['CACHE_TTL'], 0) });
=======
			await setCacheValue(cache, key, res.locals['payload'], getMilliseconds(env['CACHE_TTL']));
			await setCacheValue(cache, `${key}__expires_at`, { exp: Date.now() + getMilliseconds(env['CACHE_TTL'], 0) });
>>>>>>> 13a720bb
		} catch (err: any) {
			logger.warn(err, `[cache] Couldn't set key ${key}. ${err}`);
		}

		res.setHeader('Cache-Control', getCacheControlHeader(req, getMilliseconds(env['CACHE_TTL']), true, true));
		res.setHeader('Vary', 'Origin, Cache-Control');
	} else {
		// Don't cache anything by default
		res.setHeader('Cache-Control', 'no-cache');
		res.setHeader('Vary', 'Origin, Cache-Control');
	}

	if (req.sanitizedQuery.export) {
		const exportService = new ExportService({ accountability: req.accountability ?? null, schema: req.schema });

		let filename = '';

		if (req.collection) {
			filename += req.collection;
		} else {
			filename += 'Export';
		}

		filename += ' ' + getDateFormatted();

		if (req.sanitizedQuery.export === 'json') {
			res.attachment(`${filename}.json`);
			res.set('Content-Type', 'application/json');
			return res.status(200).send(exportService.transform(res.locals['payload']?.data, 'json'));
		}

		if (req.sanitizedQuery.export === 'xml') {
			res.attachment(`${filename}.xml`);
			res.set('Content-Type', 'text/xml');
			return res.status(200).send(exportService.transform(res.locals['payload']?.data, 'xml'));
		}

		if (req.sanitizedQuery.export === 'csv') {
			res.attachment(`${filename}.csv`);
			res.set('Content-Type', 'text/csv');
			return res.status(200).send(exportService.transform(res.locals['payload']?.data, 'csv'));
		}

		if (req.sanitizedQuery.export === 'yaml') {
			res.attachment(`${filename}.yaml`);
			res.set('Content-Type', 'text/yaml');
			return res.status(200).send(exportService.transform(res.locals['payload']?.data, 'yaml'));
		}
	}

	if (Buffer.isBuffer(res.locals['payload'])) {
		return res.end(res.locals['payload']);
	} else if (res.locals['payload']) {
		return res.json(res.locals['payload']);
	} else {
		return res.status(204).end();
	}
});<|MERGE_RESOLUTION|>--- conflicted
+++ resolved
@@ -1,11 +1,6 @@
 import { parse as parseBytesConfiguration } from 'bytes';
-<<<<<<< HEAD
-import { RequestHandler } from 'express';
+import type { RequestHandler } from 'express';
 import { getCache } from '../cache';
-=======
-import type { RequestHandler } from 'express';
-import { getCache, setCacheValue } from '../cache';
->>>>>>> 13a720bb
 import env from '../env';
 import logger from '../logger';
 import { ExportService } from '../services';
@@ -38,13 +33,8 @@
 		const key = getCacheKey(req);
 
 		try {
-<<<<<<< HEAD
 			await cache.set(key, res.locals['payload'], getMilliseconds(env['CACHE_TTL']));
 			await cache.set(`${key}__expires_at`, { exp: Date.now() + getMilliseconds(env['CACHE_TTL'], 0) });
-=======
-			await setCacheValue(cache, key, res.locals['payload'], getMilliseconds(env['CACHE_TTL']));
-			await setCacheValue(cache, `${key}__expires_at`, { exp: Date.now() + getMilliseconds(env['CACHE_TTL'], 0) });
->>>>>>> 13a720bb
 		} catch (err: any) {
 			logger.warn(err, `[cache] Couldn't set key ${key}. ${err}`);
 		}
