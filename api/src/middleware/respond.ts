import type { RequestHandler } from 'express';
import ms from 'ms';
import { getCache, setCacheValue } from '../cache.js';
import env from '../env.js';
import asyncHandler from '../utils/async-handler.js';
import { getCacheKey } from '../utils/get-cache-key.js';
import { getCacheControlHeader } from '../utils/get-cache-headers.js';
import logger from '../logger.js';
import { ExportService } from '../services/index.js';
import { getDateFormatted } from '../utils/get-date-formatted.js';
import { stringByteSize } from '../utils/get-string-byte-size.js';
import { parse as parseBytesConfiguration } from 'bytes';

export const respond: RequestHandler = asyncHandler(async (req, res) => {
	const { cache } = getCache();

	let exceedsMaxSize = false;

	if (env['CACHE_VALUE_MAX_SIZE'] !== false) {
		const valueSize = res.locals['payload'] ? stringByteSize(JSON.stringify(res.locals['payload'])) : 0;
		const maxSize = parseBytesConfiguration(env['CACHE_VALUE_MAX_SIZE']);
		exceedsMaxSize = valueSize > maxSize;
	}

	if (
<<<<<<< HEAD
		(req.method.toLowerCase() === 'get' || req.path?.startsWith('/graphql')) &&
		env['CACHE_ENABLED'] === true &&
=======
		(req.method.toLowerCase() === 'get' || req.originalUrl?.startsWith('/graphql')) &&
		env.CACHE_ENABLED === true &&
>>>>>>> d6fce8d9
		cache &&
		!req.sanitizedQuery.export &&
		res.locals['cache'] !== false &&
		exceedsMaxSize === false
	) {
		const key = getCacheKey(req);

		try {
			await setCacheValue(cache, key, res.locals['payload'], ms(env['CACHE_TTL']));
			await setCacheValue(cache, `${key}__expires_at`, { exp: Date.now() + ms(env['CACHE_TTL']) });
		} catch (err: any) {
			logger.warn(err, `[cache] Couldn't set key ${key}. ${err}`);
		}

		res.setHeader('Cache-Control', getCacheControlHeader(req, ms(env['CACHE_TTL'])));
		res.setHeader('Vary', 'Origin, Cache-Control');
	} else {
		// Don't cache anything by default
		res.setHeader('Cache-Control', 'no-cache');
		res.setHeader('Vary', 'Origin, Cache-Control');
	}

	if (req.sanitizedQuery.export) {
		const exportService = new ExportService({ accountability: req.accountability!, schema: req.schema });

		let filename = '';

		if (req.collection) {
			filename += req.collection;
		} else {
			filename += 'Export';
		}

		filename += ' ' + getDateFormatted();

		if (req.sanitizedQuery.export === 'json') {
			res.attachment(`${filename}.json`);
			res.set('Content-Type', 'application/json');
			return res.status(200).send(exportService.transform(res.locals['payload']?.data, 'json'));
		}

		if (req.sanitizedQuery.export === 'xml') {
			res.attachment(`${filename}.xml`);
			res.set('Content-Type', 'text/xml');
			return res.status(200).send(exportService.transform(res.locals['payload']?.data, 'xml'));
		}

		if (req.sanitizedQuery.export === 'csv') {
			res.attachment(`${filename}.csv`);
			res.set('Content-Type', 'text/csv');
			return res.status(200).send(exportService.transform(res.locals['payload']?.data, 'csv'));
		}
	}

	if (Buffer.isBuffer(res.locals['payload'])) {
		return res.end(res.locals['payload']);
	} else if (res.locals['payload']) {
		return res.json(res.locals['payload']);
	} else {
		return res.status(204).end();
	}
});<|MERGE_RESOLUTION|>--- conflicted
+++ resolved
@@ -23,13 +23,8 @@
 	}
 
 	if (
-<<<<<<< HEAD
-		(req.method.toLowerCase() === 'get' || req.path?.startsWith('/graphql')) &&
+		(req.method.toLowerCase() === 'get' || req.originalUrl?.startsWith('/graphql')) &&
 		env['CACHE_ENABLED'] === true &&
-=======
-		(req.method.toLowerCase() === 'get' || req.originalUrl?.startsWith('/graphql')) &&
-		env.CACHE_ENABLED === true &&
->>>>>>> d6fce8d9
 		cache &&
 		!req.sanitizedQuery.export &&
 		res.locals['cache'] !== false &&
