import { parse as parseBytesConfiguration } from 'bytes';
import type { RequestHandler } from 'express';
<<<<<<< HEAD
import { getCache } from '../cache';
import env from '../env';
import logger from '../logger';
import { ExportService } from '../services';
import asyncHandler from '../utils/async-handler';
import { getCacheControlHeader } from '../utils/get-cache-headers';
import { getCacheKey } from '../utils/get-cache-key';
import { getDateFormatted } from '../utils/get-date-formatted';
import { getMilliseconds } from '../utils/get-milliseconds';
import { stringByteSize } from '../utils/get-string-byte-size';
=======
import { getCache, setCacheValue } from '../cache.js';
import env from '../env.js';
import logger from '../logger.js';
import { ExportService } from '../services/import-export.js';
import asyncHandler from '../utils/async-handler.js';
import { getCacheControlHeader } from '../utils/get-cache-headers.js';
import { getCacheKey } from '../utils/get-cache-key.js';
import { getDateFormatted } from '../utils/get-date-formatted.js';
import { getMilliseconds } from '../utils/get-milliseconds.js';
import { stringByteSize } from '../utils/get-string-byte-size.js';
>>>>>>> aeb26bdb

export const respond: RequestHandler = asyncHandler(async (req, res) => {
	const { cache } = getCache();

	let exceedsMaxSize = false;

	if (env['CACHE_VALUE_MAX_SIZE'] !== false) {
		const valueSize = res.locals['payload'] ? stringByteSize(JSON.stringify(res.locals['payload'])) : 0;
		const maxSize = parseBytesConfiguration(env['CACHE_VALUE_MAX_SIZE']);
		exceedsMaxSize = valueSize > maxSize;
	}

	if (
		(req.method.toLowerCase() === 'get' || req.originalUrl?.startsWith('/graphql')) &&
		env['CACHE_ENABLED'] === true &&
		cache &&
		!req.sanitizedQuery.export &&
		res.locals['cache'] !== false &&
		exceedsMaxSize === false
	) {
		const key = getCacheKey(req);

		try {
			await cache.set(key, res.locals['payload'], getMilliseconds(env['CACHE_TTL']));
			await cache.set(`${key}__expires_at`, { exp: Date.now() + getMilliseconds(env['CACHE_TTL'], 0) });
		} catch (err: any) {
			logger.warn(err, `[cache] Couldn't set key ${key}. ${err}`);
		}

		res.setHeader('Cache-Control', getCacheControlHeader(req, getMilliseconds(env['CACHE_TTL']), true, true));
		res.setHeader('Vary', 'Origin, Cache-Control');
	} else {
		// Don't cache anything by default
		res.setHeader('Cache-Control', 'no-cache');
		res.setHeader('Vary', 'Origin, Cache-Control');
	}

	if (req.sanitizedQuery.export) {
		const exportService = new ExportService({ accountability: req.accountability ?? null, schema: req.schema });

		let filename = '';

		if (req.collection) {
			filename += req.collection;
		} else {
			filename += 'Export';
		}

		filename += ' ' + getDateFormatted();

		if (req.sanitizedQuery.export === 'json') {
			res.attachment(`${filename}.json`);
			res.set('Content-Type', 'application/json');
			return res.status(200).send(exportService.transform(res.locals['payload']?.data, 'json'));
		}

		if (req.sanitizedQuery.export === 'xml') {
			res.attachment(`${filename}.xml`);
			res.set('Content-Type', 'text/xml');
			return res.status(200).send(exportService.transform(res.locals['payload']?.data, 'xml'));
		}

		if (req.sanitizedQuery.export === 'csv') {
			res.attachment(`${filename}.csv`);
			res.set('Content-Type', 'text/csv');
			return res.status(200).send(exportService.transform(res.locals['payload']?.data, 'csv'));
		}

		if (req.sanitizedQuery.export === 'yaml') {
			res.attachment(`${filename}.yaml`);
			res.set('Content-Type', 'text/yaml');
			return res.status(200).send(exportService.transform(res.locals['payload']?.data, 'yaml'));
		}
	}

	if (Buffer.isBuffer(res.locals['payload'])) {
		return res.end(res.locals['payload']);
	} else if (res.locals['payload']) {
		return res.json(res.locals['payload']);
	} else {
		return res.status(204).end();
	}
});<|MERGE_RESOLUTION|>--- conflicted
+++ resolved
@@ -1,18 +1,6 @@
 import { parse as parseBytesConfiguration } from 'bytes';
 import type { RequestHandler } from 'express';
-<<<<<<< HEAD
-import { getCache } from '../cache';
-import env from '../env';
-import logger from '../logger';
-import { ExportService } from '../services';
-import asyncHandler from '../utils/async-handler';
-import { getCacheControlHeader } from '../utils/get-cache-headers';
-import { getCacheKey } from '../utils/get-cache-key';
-import { getDateFormatted } from '../utils/get-date-formatted';
-import { getMilliseconds } from '../utils/get-milliseconds';
-import { stringByteSize } from '../utils/get-string-byte-size';
-=======
-import { getCache, setCacheValue } from '../cache.js';
+import { getCache } from '../cache.js';
 import env from '../env.js';
 import logger from '../logger.js';
 import { ExportService } from '../services/import-export.js';
@@ -22,7 +10,6 @@
 import { getDateFormatted } from '../utils/get-date-formatted.js';
 import { getMilliseconds } from '../utils/get-milliseconds.js';
 import { stringByteSize } from '../utils/get-string-byte-size.js';
->>>>>>> aeb26bdb
 
 export const respond: RequestHandler = asyncHandler(async (req, res) => {
 	const { cache } = getCache();
