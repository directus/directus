<<<<<<< HEAD
import { Permission } from '@directus/shared/types';
import { deepMap, parseFilter } from '@directus/shared/utils';
import { Request, RequestHandler } from 'express';
import { cloneDeep } from 'lodash';
import getDatabase from '../database';
import { appAccessMinimalPermissions } from '../database/system-data/app-access-permissions';
=======
import { RequestHandler } from 'express';
>>>>>>> d96e1ab0
import asyncHandler from '../utils/async-handler';
import { getPermissions as getPermissionsUtil } from '../utils/get-permissions';

const getPermissions: RequestHandler = asyncHandler(async (req, res, next) => {
<<<<<<< HEAD
	const database = getDatabase();
	const { systemCache, cache } = getCache();

	let permissions: Permission[] = [];

	if (!req.accountability) {
		throw new Error('"getPermissions" needs to be used after the "authenticate" middleware');
	}

	if (!req.schema) {
		throw new Error('"getPermissions" needs to be used after the "schema" middleware');
	}

	const { user, role, app, admin } = req.accountability;
	const cacheKey = `permissions-${hash({ role, app, admin })}`;

	if (env.CACHE_PERMISSIONS !== false) {
		const cachedPermissions = await systemCache.get(cacheKey);

		if (cachedPermissions) {
			if (cachedPermissions.containDynamicData) {
				const cachedFilterContext = await cache?.get(
					`filterContext-${hash({ user, role, permissions: cachedPermissions.permissions })}`
				);

				if (cachedFilterContext) {
					permissions = processPermissions(req, cachedPermissions.permissions, cachedFilterContext);
				} else {
					let requiredPermissionData, containDynamicData;

					({ permissions, requiredPermissionData, containDynamicData } = parsePermissions(
						cachedPermissions.permissions
					));

					const filterContext = containDynamicData ? await getFilterContext(req, requiredPermissionData) : {};

					if (containDynamicData && env.CACHE_ENABLED !== false) {
						await cache?.set(`filterContext-${hash({ user, role, permissions })}`, filterContext);
					}

					permissions = processPermissions(req, permissions, filterContext);
				}
			} else {
				permissions = processPermissions(req, cachedPermissions.permissions, {});
			}

			req.accountability.permissions = permissions;
			return next();
		}
	}

	if (req.accountability.admin !== true) {
		const permissionsForRole = await database
			.select('*')
			.from('directus_permissions')
			.where({ role: req.accountability.role });

		let requiredPermissionData, containDynamicData;

		({ permissions, requiredPermissionData, containDynamicData } = parsePermissions(permissionsForRole));

		if (req.accountability.app === true) {
			permissions = mergePermissions(
				permissions,
				appAccessMinimalPermissions.map((perm) => ({ ...perm, role: req.accountability!.role }))
			);
		}

		const filterContext = containDynamicData ? await getFilterContext(req, requiredPermissionData) : {};

		if (env.CACHE_PERMISSIONS !== false) {
			await systemCache.set(cacheKey, { permissions, containDynamicData });

			if (containDynamicData && env.CACHE_ENABLED !== false) {
				await cache?.set(`filterContext-${hash({ user, role, permissions })}`, filterContext);
			}
		}

		permissions = processPermissions(req, permissions, filterContext);
	}

	req.accountability.permissions = permissions;

	return next();
});

function parsePermissions(permissions: any[]) {
	const requiredPermissionData = {
		$CURRENT_USER: [] as string[],
		$CURRENT_ROLE: [] as string[],
	};

	let containDynamicData = false;

	permissions.map((permissionRaw) => {
		const permission = cloneDeep(permissionRaw);

		if (permission.permissions && typeof permission.permissions === 'string') {
			permission.permissions = JSON.parse(permission.permissions);
		} else if (permission.permissions === null) {
			permission.permissions = {};
		}

		if (permission.validation && typeof permission.validation === 'string') {
			permission.validation = JSON.parse(permission.validation);
		} else if (permission.validation === null) {
			permission.validation = {};
		}

		if (permission.presets && typeof permission.presets === 'string') {
			permission.presets = JSON.parse(permission.presets);
		} else if (permission.presets === null) {
			permission.presets = {};
		}

		if (permission.fields && typeof permission.fields === 'string') {
			permission.fields = permission.fields.split(',');
		} else if (permission.fields === null) {
			permission.fields = [];
		}

		const extractPermissionData = (val: any) => {
			if (typeof val === 'string' && val.startsWith('$CURRENT_USER.')) {
				requiredPermissionData.$CURRENT_USER.push(val.replace('$CURRENT_USER.', ''));
				containDynamicData = true;
			}

			if (typeof val === 'string' && val.startsWith('$CURRENT_ROLE.')) {
				requiredPermissionData.$CURRENT_ROLE.push(val.replace('$CURRENT_ROLE.', ''));
				containDynamicData = true;
			}

			return val;
		};

		deepMap(permission.permissions, extractPermissionData);
		deepMap(permission.validation, extractPermissionData);
		deepMap(permission.presets, extractPermissionData);

		return permission;
	});

	return { permissions, requiredPermissionData, containDynamicData };
}

async function getFilterContext(req: Request, requiredPermissionData: any) {
	const usersService = new UsersService({ schema: req.schema });
	const rolesService = new RolesService({ schema: req.schema });

	const filterContext: Record<string, any> = {};

	if (req.accountability?.user && requiredPermissionData.$CURRENT_USER.length > 0) {
		filterContext.$CURRENT_USER = await usersService.readOne(req.accountability.user, {
			fields: requiredPermissionData.$CURRENT_USER,
		});
	}

	if (req.accountability?.role && requiredPermissionData.$CURRENT_ROLE.length > 0) {
		filterContext.$CURRENT_ROLE = await rolesService.readOne(req.accountability.role, {
			fields: requiredPermissionData.$CURRENT_ROLE,
		});
	}

	return filterContext;
}
=======
	if (!req.accountability) {
		throw new Error('getPermissions middleware needs to be called after authenticate');
	}

	req.accountability.permissions = await getPermissionsUtil(req.accountability, req.schema);
>>>>>>> d96e1ab0

function processPermissions(req: Request, permissions: Permission[], filterContext: Record<string, any>) {
	return permissions.map((permission) => {
		permission.permissions = parseFilter(permission.permissions, req.accountability!, filterContext);
		permission.validation = parseFilter(permission.validation, req.accountability!, filterContext);
		permission.presets = parseFilter(permission.presets, req.accountability!, filterContext);

		return permission;
	});
}

export default getPermissions;<|MERGE_RESOLUTION|>--- conflicted
+++ resolved
@@ -1,199 +1,15 @@
-<<<<<<< HEAD
-import { Permission } from '@directus/shared/types';
-import { deepMap, parseFilter } from '@directus/shared/utils';
-import { Request, RequestHandler } from 'express';
-import { cloneDeep } from 'lodash';
-import getDatabase from '../database';
-import { appAccessMinimalPermissions } from '../database/system-data/app-access-permissions';
-=======
 import { RequestHandler } from 'express';
->>>>>>> d96e1ab0
 import asyncHandler from '../utils/async-handler';
 import { getPermissions as getPermissionsUtil } from '../utils/get-permissions';
 
 const getPermissions: RequestHandler = asyncHandler(async (req, res, next) => {
-<<<<<<< HEAD
-	const database = getDatabase();
-	const { systemCache, cache } = getCache();
-
-	let permissions: Permission[] = [];
-
-	if (!req.accountability) {
-		throw new Error('"getPermissions" needs to be used after the "authenticate" middleware');
-	}
-
-	if (!req.schema) {
-		throw new Error('"getPermissions" needs to be used after the "schema" middleware');
-	}
-
-	const { user, role, app, admin } = req.accountability;
-	const cacheKey = `permissions-${hash({ role, app, admin })}`;
-
-	if (env.CACHE_PERMISSIONS !== false) {
-		const cachedPermissions = await systemCache.get(cacheKey);
-
-		if (cachedPermissions) {
-			if (cachedPermissions.containDynamicData) {
-				const cachedFilterContext = await cache?.get(
-					`filterContext-${hash({ user, role, permissions: cachedPermissions.permissions })}`
-				);
-
-				if (cachedFilterContext) {
-					permissions = processPermissions(req, cachedPermissions.permissions, cachedFilterContext);
-				} else {
-					let requiredPermissionData, containDynamicData;
-
-					({ permissions, requiredPermissionData, containDynamicData } = parsePermissions(
-						cachedPermissions.permissions
-					));
-
-					const filterContext = containDynamicData ? await getFilterContext(req, requiredPermissionData) : {};
-
-					if (containDynamicData && env.CACHE_ENABLED !== false) {
-						await cache?.set(`filterContext-${hash({ user, role, permissions })}`, filterContext);
-					}
-
-					permissions = processPermissions(req, permissions, filterContext);
-				}
-			} else {
-				permissions = processPermissions(req, cachedPermissions.permissions, {});
-			}
-
-			req.accountability.permissions = permissions;
-			return next();
-		}
-	}
-
-	if (req.accountability.admin !== true) {
-		const permissionsForRole = await database
-			.select('*')
-			.from('directus_permissions')
-			.where({ role: req.accountability.role });
-
-		let requiredPermissionData, containDynamicData;
-
-		({ permissions, requiredPermissionData, containDynamicData } = parsePermissions(permissionsForRole));
-
-		if (req.accountability.app === true) {
-			permissions = mergePermissions(
-				permissions,
-				appAccessMinimalPermissions.map((perm) => ({ ...perm, role: req.accountability!.role }))
-			);
-		}
-
-		const filterContext = containDynamicData ? await getFilterContext(req, requiredPermissionData) : {};
-
-		if (env.CACHE_PERMISSIONS !== false) {
-			await systemCache.set(cacheKey, { permissions, containDynamicData });
-
-			if (containDynamicData && env.CACHE_ENABLED !== false) {
-				await cache?.set(`filterContext-${hash({ user, role, permissions })}`, filterContext);
-			}
-		}
-
-		permissions = processPermissions(req, permissions, filterContext);
-	}
-
-	req.accountability.permissions = permissions;
-
-	return next();
-});
-
-function parsePermissions(permissions: any[]) {
-	const requiredPermissionData = {
-		$CURRENT_USER: [] as string[],
-		$CURRENT_ROLE: [] as string[],
-	};
-
-	let containDynamicData = false;
-
-	permissions.map((permissionRaw) => {
-		const permission = cloneDeep(permissionRaw);
-
-		if (permission.permissions && typeof permission.permissions === 'string') {
-			permission.permissions = JSON.parse(permission.permissions);
-		} else if (permission.permissions === null) {
-			permission.permissions = {};
-		}
-
-		if (permission.validation && typeof permission.validation === 'string') {
-			permission.validation = JSON.parse(permission.validation);
-		} else if (permission.validation === null) {
-			permission.validation = {};
-		}
-
-		if (permission.presets && typeof permission.presets === 'string') {
-			permission.presets = JSON.parse(permission.presets);
-		} else if (permission.presets === null) {
-			permission.presets = {};
-		}
-
-		if (permission.fields && typeof permission.fields === 'string') {
-			permission.fields = permission.fields.split(',');
-		} else if (permission.fields === null) {
-			permission.fields = [];
-		}
-
-		const extractPermissionData = (val: any) => {
-			if (typeof val === 'string' && val.startsWith('$CURRENT_USER.')) {
-				requiredPermissionData.$CURRENT_USER.push(val.replace('$CURRENT_USER.', ''));
-				containDynamicData = true;
-			}
-
-			if (typeof val === 'string' && val.startsWith('$CURRENT_ROLE.')) {
-				requiredPermissionData.$CURRENT_ROLE.push(val.replace('$CURRENT_ROLE.', ''));
-				containDynamicData = true;
-			}
-
-			return val;
-		};
-
-		deepMap(permission.permissions, extractPermissionData);
-		deepMap(permission.validation, extractPermissionData);
-		deepMap(permission.presets, extractPermissionData);
-
-		return permission;
-	});
-
-	return { permissions, requiredPermissionData, containDynamicData };
-}
-
-async function getFilterContext(req: Request, requiredPermissionData: any) {
-	const usersService = new UsersService({ schema: req.schema });
-	const rolesService = new RolesService({ schema: req.schema });
-
-	const filterContext: Record<string, any> = {};
-
-	if (req.accountability?.user && requiredPermissionData.$CURRENT_USER.length > 0) {
-		filterContext.$CURRENT_USER = await usersService.readOne(req.accountability.user, {
-			fields: requiredPermissionData.$CURRENT_USER,
-		});
-	}
-
-	if (req.accountability?.role && requiredPermissionData.$CURRENT_ROLE.length > 0) {
-		filterContext.$CURRENT_ROLE = await rolesService.readOne(req.accountability.role, {
-			fields: requiredPermissionData.$CURRENT_ROLE,
-		});
-	}
-
-	return filterContext;
-}
-=======
 	if (!req.accountability) {
 		throw new Error('getPermissions middleware needs to be called after authenticate');
 	}
 
 	req.accountability.permissions = await getPermissionsUtil(req.accountability, req.schema);
->>>>>>> d96e1ab0
 
-function processPermissions(req: Request, permissions: Permission[], filterContext: Record<string, any>) {
-	return permissions.map((permission) => {
-		permission.permissions = parseFilter(permission.permissions, req.accountability!, filterContext);
-		permission.validation = parseFilter(permission.validation, req.accountability!, filterContext);
-		permission.presets = parseFilter(permission.presets, req.accountability!, filterContext);
-
-		return permission;
-	});
-}
+	return next();
+});
 
 export default getPermissions;