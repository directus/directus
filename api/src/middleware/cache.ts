<<<<<<< HEAD
import { RequestHandler } from 'express';
import { getCache } from '../cache';
=======
import type { RequestHandler } from 'express';
import { getCache, getCacheValue } from '../cache';
>>>>>>> 13a720bb
import env from '../env';
import logger from '../logger';
import asyncHandler from '../utils/async-handler';
import { getCacheControlHeader } from '../utils/get-cache-headers';
import { getCacheKey } from '../utils/get-cache-key';
import { shouldSkipCache } from '../utils/should-skip-cache';

const checkCacheMiddleware: RequestHandler = asyncHandler(async (req, res, next) => {
	const { cache } = getCache();

	if (req.method.toLowerCase() !== 'get' && req.originalUrl?.startsWith('/graphql') === false) return next();
	if (env['CACHE_ENABLED'] !== true) return next();
	if (!cache) return next();

	if (shouldSkipCache(req)) {
		if (env['CACHE_STATUS_HEADER']) res.setHeader(`${env['CACHE_STATUS_HEADER']}`, 'MISS');
		return next();
	}

	const key = getCacheKey(req);

	let cachedData;

	try {
		cachedData = await cache.get(key);
	} catch (err: any) {
		logger.warn(err, `[cache] Couldn't read key ${key}. ${err.message}`);
		if (env['CACHE_STATUS_HEADER']) res.setHeader(`${env['CACHE_STATUS_HEADER']}`, 'MISS');
		return next();
	}

	if (cachedData) {
		let cacheExpiryDate;

		try {
			cacheExpiryDate = (await cache.get(`${key}__expires_at`))?.exp;
		} catch (err: any) {
			logger.warn(err, `[cache] Couldn't read key ${`${key}__expires_at`}. ${err.message}`);
			if (env['CACHE_STATUS_HEADER']) res.setHeader(`${env['CACHE_STATUS_HEADER']}`, 'MISS');
			return next();
		}

		const cacheTTL = cacheExpiryDate ? cacheExpiryDate - Date.now() : undefined;

		res.setHeader('Cache-Control', getCacheControlHeader(req, cacheTTL, true, true));
		res.setHeader('Vary', 'Origin, Cache-Control');
		if (env['CACHE_STATUS_HEADER']) res.setHeader(`${env['CACHE_STATUS_HEADER']}`, 'HIT');

		return res.json(cachedData);
	} else {
		if (env['CACHE_STATUS_HEADER']) res.setHeader(`${env['CACHE_STATUS_HEADER']}`, 'MISS');
		return next();
	}
});

export default checkCacheMiddleware;<|MERGE_RESOLUTION|>--- conflicted
+++ resolved
@@ -1,10 +1,5 @@
-<<<<<<< HEAD
-import { RequestHandler } from 'express';
+import type { RequestHandler } from 'express';
 import { getCache } from '../cache';
-=======
-import type { RequestHandler } from 'express';
-import { getCache, getCacheValue } from '../cache';
->>>>>>> 13a720bb
 import env from '../env';
 import logger from '../logger';
 import asyncHandler from '../utils/async-handler';
