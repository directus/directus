--- conflicted
+++ resolved
@@ -9,13 +9,8 @@
 const checkCacheMiddleware: RequestHandler = asyncHandler(async (req, res, next) => {
 	const { cache } = getCache();
 
-<<<<<<< HEAD
-	if (req.method.toLowerCase() !== 'get' && req.path?.startsWith('/graphql') === false) return next();
+	if (req.method.toLowerCase() !== 'get' && req.originalUrl?.startsWith('/graphql') === false) return next();
 	if (env['CACHE_ENABLED'] !== true) return next();
-=======
-	if (req.method.toLowerCase() !== 'get' && req.originalUrl?.startsWith('/graphql') === false) return next();
-	if (env.CACHE_ENABLED !== true) return next();
->>>>>>> d6fce8d9
 	if (!cache) return next();
 
 	if (req.headers['cache-control']?.includes('no-store') || req.headers['Cache-Control']?.includes('no-store')) {
