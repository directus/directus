--- conflicted
+++ resolved
@@ -1,13 +1,8 @@
 import { ErrorRequestHandler } from 'express';
 import { emitAsyncSafe } from '../emitter';
 import env from '../env';
-<<<<<<< HEAD
-import { BaseException } from '@directus/shared/exceptions';
-import { MethodNotAllowedException } from '../exceptions';
-=======
 import { MethodNotAllowedException } from '../exceptions';
 import { BaseException } from '@directus/shared/exceptions';
->>>>>>> 4bd5c946
 import logger from '../logger';
 import { toArray } from '@directus/shared/utils';
 
