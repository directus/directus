--- conflicted
+++ resolved
@@ -53,11 +53,7 @@
 				},
 			});
 
-<<<<<<< HEAD
-			if (isDirectusError(err) && err.code === ErrorCode.MethodNotAllowed) {
-=======
 			if (isDirectusError(err, ErrorCode.MethodNotAllowed)) {
->>>>>>> 5464d62e
 				res.header('Allow', (err as InstanceType<typeof MethodNotAllowedError>).extensions.allowed.join(', '));
 			}
 		} else {
