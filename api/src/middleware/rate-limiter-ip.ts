import type { RequestHandler } from 'express';
<<<<<<< HEAD
import type { RateLimiterMemcache, RateLimiterMemory, RateLimiterRedis } from 'rate-limiter-flexible';
=======
import ms from 'ms';
import type { RateLimiterMemory, RateLimiterRedis } from 'rate-limiter-flexible';
>>>>>>> 14283e2d
import env from '../env.js';
import { HitRateLimitError } from '../errors/index.js';
import { createRateLimiter } from '../rate-limiter.js';
import asyncHandler from '../utils/async-handler.js';
import { getIPFromReq } from '../utils/get-ip-from-req.js';
import { validateEnv } from '../utils/validate-env.js';

let checkRateLimit: RequestHandler = (_req, _res, next) => next();

export let rateLimiter: RateLimiterRedis | RateLimiterMemory;

if (env['RATE_LIMITER_ENABLED'] === true) {
	validateEnv(['RATE_LIMITER_STORE', 'RATE_LIMITER_DURATION', 'RATE_LIMITER_POINTS']);

	rateLimiter = createRateLimiter('RATE_LIMITER');

	checkRateLimit = asyncHandler(async (req, res, next) => {
		try {
			await rateLimiter.consume(getIPFromReq(req), 1);
		} catch (rateLimiterRes: any) {
			if (rateLimiterRes instanceof Error) throw rateLimiterRes;

			res.set('Retry-After', String(Math.round(rateLimiterRes.msBeforeNext / 1000)));
			throw new HitRateLimitError({
				limit: +env['RATE_LIMITER_POINTS'],
				reset: new Date(Date.now() + rateLimiterRes.msBeforeNext),
			});
		}

		next();
	});
}

export default checkRateLimit;<|MERGE_RESOLUTION|>--- conflicted
+++ resolved
@@ -1,10 +1,5 @@
 import type { RequestHandler } from 'express';
-<<<<<<< HEAD
-import type { RateLimiterMemcache, RateLimiterMemory, RateLimiterRedis } from 'rate-limiter-flexible';
-=======
-import ms from 'ms';
 import type { RateLimiterMemory, RateLimiterRedis } from 'rate-limiter-flexible';
->>>>>>> 14283e2d
 import env from '../env.js';
 import { HitRateLimitError } from '../errors/index.js';
 import { createRateLimiter } from '../rate-limiter.js';
