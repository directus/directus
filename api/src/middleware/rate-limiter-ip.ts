import type { RequestHandler } from 'express';
import ms from 'ms';
import type { RateLimiterMemory, RateLimiterRedis } from 'rate-limiter-flexible';
import env from '../env.js';
import { HitRateLimitException } from '../exceptions/index.js';
import { createRateLimiter } from '../rate-limiter.js';
import asyncHandler from '../utils/async-handler.js';
import { getIPFromReq } from '../utils/get-ip-from-req.js';
import { validateEnv } from '../utils/validate-env.js';

let checkRateLimit: RequestHandler = (_req, _res, next) => next();
<<<<<<< HEAD
export let rateLimiter: RateLimiterRedis | RateLimiterMemory;
=======

export let rateLimiter: RateLimiterRedis | RateLimiterMemcache | RateLimiterMemory;
>>>>>>> 882685e8

if (env['RATE_LIMITER_ENABLED'] === true) {
	validateEnv(['RATE_LIMITER_STORE', 'RATE_LIMITER_DURATION', 'RATE_LIMITER_POINTS']);

	rateLimiter = createRateLimiter('RATE_LIMITER');

	checkRateLimit = asyncHandler(async (req, res, next) => {
		try {
			await rateLimiter.consume(getIPFromReq(req), 1);
		} catch (rateLimiterRes: any) {
			if (rateLimiterRes instanceof Error) throw rateLimiterRes;

			res.set('Retry-After', String(Math.round(rateLimiterRes.msBeforeNext / 1000)));
			throw new HitRateLimitException(`Too many requests, retry after ${ms(rateLimiterRes.msBeforeNext)}.`, {
				limit: +env['RATE_LIMITER_POINTS'],
				reset: new Date(Date.now() + rateLimiterRes.msBeforeNext),
			});
		}

		next();
	});
}

export default checkRateLimit;<|MERGE_RESOLUTION|>--- conflicted
+++ resolved
@@ -9,12 +9,8 @@
 import { validateEnv } from '../utils/validate-env.js';
 
 let checkRateLimit: RequestHandler = (_req, _res, next) => next();
-<<<<<<< HEAD
 export let rateLimiter: RateLimiterRedis | RateLimiterMemory;
-=======
 
-export let rateLimiter: RateLimiterRedis | RateLimiterMemcache | RateLimiterMemory;
->>>>>>> 882685e8
 
 if (env['RATE_LIMITER_ENABLED'] === true) {
 	validateEnv(['RATE_LIMITER_STORE', 'RATE_LIMITER_DURATION', 'RATE_LIMITER_POINTS']);
