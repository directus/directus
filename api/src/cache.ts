--- conflicted
+++ resolved
@@ -120,21 +120,16 @@
 }
 
 export async function setSchemaCache(schema: SchemaOverview): Promise<void> {
-<<<<<<< HEAD
 	const { localSchemaCache, sharedSchemaCache } = getCache();
 	const schemaHash = getSimpleHash(JSON.stringify(schema));
 
 	await sharedSchemaCache.set('schema', schema);
 	await sharedSchemaCache.set('hash', schemaHash);
-=======
-	const { localSchemaCache } = getCache();
->>>>>>> 103a4c96
 
 	await localSchemaCache.set('schema', schema);
 }
 
 export async function getSchemaCache(): Promise<SchemaOverview | undefined> {
-<<<<<<< HEAD
 	const { localSchemaCache, sharedSchemaCache } = getCache();
 
 	const [localSchemaHash, sharedSchemaHash] = await Promise.all([
@@ -147,9 +142,6 @@
 	if (localSchemaHash && sharedSchemaHash && localSchemaHash === sharedSchemaHash) {
 		return await localSchemaCache.get('schema');
 	}
-=======
-	const { localSchemaCache } = getCache();
->>>>>>> 103a4c96
 
 	return await sharedSchemaCache.get('schema');
 }
