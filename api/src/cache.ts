import type { SchemaOverview } from '@directus/types';
import { getSimpleHash } from '@directus/utils';
import type { Options } from 'keyv';
import Keyv from 'keyv';
<<<<<<< HEAD
import { useBus } from './bus/index.js';
=======
>>>>>>> 7eb22a4f
import { useEnv } from './env.js';
import logger from './logger.js';
import { compress, decompress } from './utils/compress.js';
import { getConfigFromEnv } from './utils/get-config-from-env.js';
import { getMilliseconds } from './utils/get-milliseconds.js';
import { validateEnv } from './utils/validate-env.js';

import { createRequire } from 'node:module';

const env = useEnv();

const require = createRequire(import.meta.url);

let cache: Keyv | null = null;
let systemCache: Keyv | null = null;
let localSchemaCache: Keyv | null = null;
let sharedSchemaCache: Keyv | null = null;
let lockCache: Keyv | null = null;
let messengerSubscribed = false;

type Store = 'memory' | 'redis';

const messenger = useBus();

interface CacheMessage {
	autoPurgeCache: boolean | undefined;
}

const env = useEnv();

if (
	env['MESSENGER_STORE'] === 'redis' &&
	env['CACHE_STORE'] === 'memory' &&
	env['CACHE_AUTO_PURGE'] &&
	!messengerSubscribed
) {
	messengerSubscribed = true;

	messenger.subscribe<CacheMessage>('schemaChanged', async (opts) => {
		if (cache && opts?.['autoPurgeCache'] !== false) {
			await cache.clear();
		}
	});
}

export function getCache(): {
	cache: Keyv | null;
	systemCache: Keyv;
	sharedSchemaCache: Keyv;
	localSchemaCache: Keyv;
	lockCache: Keyv;
} {
	if (env['CACHE_ENABLED'] === true && cache === null) {
		validateEnv(['CACHE_NAMESPACE', 'CACHE_TTL', 'CACHE_STORE']);
		cache = getKeyvInstance(env['CACHE_STORE'], getMilliseconds(env['CACHE_TTL']));
		cache.on('error', (err) => logger.warn(err, `[cache] ${err}`));
	}

	if (systemCache === null) {
		systemCache = getKeyvInstance(env['CACHE_STORE'], getMilliseconds(env['CACHE_SYSTEM_TTL']), '_system');
		systemCache.on('error', (err) => logger.warn(err, `[system-cache] ${err}`));
	}

	if (sharedSchemaCache === null) {
		sharedSchemaCache = getKeyvInstance(env['CACHE_STORE'], getMilliseconds(env['CACHE_SYSTEM_TTL']), '_schema_shared');
		sharedSchemaCache.on('error', (err) => logger.warn(err, `[shared-schema-cache] ${err}`));
	}

	if (localSchemaCache === null) {
		localSchemaCache = getKeyvInstance('memory', getMilliseconds(env['CACHE_SYSTEM_TTL']), '_schema');
		localSchemaCache.on('error', (err) => logger.warn(err, `[schema-cache] ${err}`));
	}

	if (lockCache === null) {
		lockCache = getKeyvInstance(env['CACHE_STORE'], undefined, '_lock');
		lockCache.on('error', (err) => logger.warn(err, `[lock-cache] ${err}`));
	}

	return { cache, systemCache, sharedSchemaCache, localSchemaCache, lockCache };
}

export async function flushCaches(forced?: boolean): Promise<void> {
	const { cache } = getCache();
	await clearSystemCache({ forced });
	await cache?.clear();
}

export async function clearSystemCache(opts?: {
	forced?: boolean | undefined;
	autoPurgeCache?: false | undefined;
}): Promise<void> {
	const { systemCache, localSchemaCache, lockCache, sharedSchemaCache } = getCache();

	// Flush system cache when forced or when system cache lock not set
	if (opts?.forced || !(await lockCache.get('system-cache-lock'))) {
		await lockCache.set('system-cache-lock', true, 10000);
		await systemCache.clear();
		await lockCache.delete('system-cache-lock');
	}

	await sharedSchemaCache.clear();
	await localSchemaCache.clear();
	messenger.publish<CacheMessage>('schemaChanged', { autoPurgeCache: opts?.autoPurgeCache });
}

export async function setSystemCache(key: string, value: any, ttl?: number): Promise<void> {
	const { systemCache, lockCache } = getCache();

	if (!(await lockCache.get('system-cache-lock'))) {
		await setCacheValue(systemCache, key, value, ttl);
	}
}

export async function getSystemCache(key: string): Promise<Record<string, any>> {
	const { systemCache } = getCache();

	return await getCacheValue(systemCache, key);
}

export async function setSchemaCache(schema: SchemaOverview): Promise<void> {
	const { localSchemaCache, sharedSchemaCache } = getCache();
	const schemaHash = await getSimpleHash(JSON.stringify(schema));

	await sharedSchemaCache.set('hash', schemaHash);

	await localSchemaCache.set('schema', schema);
	await localSchemaCache.set('hash', schemaHash);
}

export async function getSchemaCache(): Promise<SchemaOverview | undefined> {
	const { localSchemaCache, sharedSchemaCache } = getCache();

	const sharedSchemaHash = await sharedSchemaCache.get('hash');
	if (!sharedSchemaHash) return;

	const localSchemaHash = await localSchemaCache.get('hash');
	if (!localSchemaHash || localSchemaHash !== sharedSchemaHash) return;

	return await localSchemaCache.get('schema');
}

export async function setCacheValue(
	cache: Keyv,
	key: string,
	value: Record<string, any> | Record<string, any>[],
	ttl?: number,
) {
	const compressed = await compress(value);
	await cache.set(key, compressed, ttl);
}

export async function getCacheValue(cache: Keyv, key: string): Promise<any> {
	const value = await cache.get(key);
	if (!value) return undefined;
	const decompressed = await decompress(value);
	return decompressed;
}

function getKeyvInstance(store: Store, ttl: number | undefined, namespaceSuffix?: string): Keyv {
	switch (store) {
		case 'redis':
			return new Keyv(getConfig('redis', ttl, namespaceSuffix));
		case 'memory':
		default:
			return new Keyv(getConfig('memory', ttl, namespaceSuffix));
	}
}

function getConfig(store: Store = 'memory', ttl: number | undefined, namespaceSuffix = ''): Options<any> {
	const config: Options<any> = {
		namespace: `${env['CACHE_NAMESPACE']}${namespaceSuffix}`,
		ttl,
	};

	if (store === 'redis') {
		const KeyvRedis = require('@keyv/redis');
		config.store = new KeyvRedis(env['REDIS'] || getConfigFromEnv('REDIS'));
	}

	return config;
}<|MERGE_RESOLUTION|>--- conflicted
+++ resolved
@@ -2,10 +2,7 @@
 import { getSimpleHash } from '@directus/utils';
 import type { Options } from 'keyv';
 import Keyv from 'keyv';
-<<<<<<< HEAD
 import { useBus } from './bus/index.js';
-=======
->>>>>>> 7eb22a4f
 import { useEnv } from './env.js';
 import logger from './logger.js';
 import { compress, decompress } from './utils/compress.js';
@@ -33,8 +30,6 @@
 interface CacheMessage {
 	autoPurgeCache: boolean | undefined;
 }
-
-const env = useEnv();
 
 if (
 	env['MESSENGER_STORE'] === 'redis' &&
