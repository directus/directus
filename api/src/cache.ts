--- conflicted
+++ resolved
@@ -4,12 +4,7 @@
 import Keyv from 'keyv';
 import { useBus } from './bus/index.js';
 import { useEnv } from './env.js';
-<<<<<<< HEAD
-import logger from './logger.js';
-=======
 import { useLogger } from './logger.js';
-import { getMessenger } from './messenger.js';
->>>>>>> 2b9056cc
 import { compress, decompress } from './utils/compress.js';
 import { getConfigFromEnv } from './utils/get-config-from-env.js';
 import { getMilliseconds } from './utils/get-milliseconds.js';
