--- conflicted
+++ resolved
@@ -1,44 +1,23 @@
 import ms from 'ms';
-<<<<<<< HEAD
 import env from './env';
-import { validateEnv } from './utils/validate-env';
-import { compress, decompress } from './utils/compress';
-import { CacheService } from './services/cache/cache';
-import { RedisCache } from './services/cache/redis-cache';
-import { MemCache } from './services/cache/mem-cache';
-=======
-import env from './env.js';
-import logger from './logger.js';
-import { getConfigFromEnv } from './utils/get-config-from-env.js';
 import { validateEnv } from './utils/validate-env.js';
 import { compress, decompress } from './utils/compress.js';
->>>>>>> 47e3e00b
+import { CacheService } from './services/cache/cache.js';
+import { RedisCache } from './services/cache/redis-cache.js';
+import { MemCache } from './services/cache/mem-cache.js';
 
 let cache: CacheService | null = null;
 let systemCache: CacheService | null = null;
 let lockCache: CacheService | null = null;
 
-<<<<<<< HEAD
 export function getCache(): { cache: CacheService | null; systemCache: CacheService; lockCache: CacheService } {
-	if (env.CACHE_ENABLED === true && cache === null) {
+	if (env['CACHE_ENABLED'] === true && cache === null) {
 		validateEnv(['CACHE_NAMESPACE', 'CACHE_TTL', 'CACHE_STORE']);
-		cache = getCacheInstance(env.CACHE_TTL ? ms(env.CACHE_TTL as string) : undefined);
+		cache = getCacheInstance(env['CACHE_TTL'] ? ms(env['CACHE_TTL']) : undefined);
 	}
 
 	if (systemCache === null) {
-		systemCache = getCacheInstance(env.CACHE_SYSTEM_TTL ? ms(env.CACHE_SYSTEM_TTL as string) : undefined, '_system');
-=======
-export function getCache(): { cache: Keyv | null; systemCache: Keyv; lockCache: Keyv } {
-	if (env['CACHE_ENABLED'] === true && cache === null) {
-		validateEnv(['CACHE_NAMESPACE', 'CACHE_TTL', 'CACHE_STORE']);
-		cache = getKeyvInstance(env['CACHE_TTL'] ? ms(env['CACHE_TTL']) : undefined);
-		cache.on('error', (err) => logger.warn(err, `[cache] ${err}`));
-	}
-
-	if (systemCache === null) {
-		systemCache = getKeyvInstance(env['CACHE_SYSTEM_TTL'] ? ms(env['CACHE_SYSTEM_TTL']) : undefined, '_system');
-		systemCache.on('error', (err) => logger.warn(err, `[cache] ${err}`));
->>>>>>> 47e3e00b
+		systemCache = getCacheInstance(env['CACHE_SYSTEM_TTL'] ? ms(env['CACHE_SYSTEM_TTL']) : undefined, '_system');
 	}
 
 	if (lockCache === null) {
@@ -96,58 +75,17 @@
 	return decompressed;
 }
 
-<<<<<<< HEAD
 function getCacheInstance(ttl: number | undefined, namespaceSuffix?: string): CacheService {
 	const config = {
 		namespace: `${env.CACHE_NAMESPACE}${namespaceSuffix}`,
 		ttl,
 	}
 
-	switch (env.CACHE_STORE) {
+	switch (env['CACHE_STORE']) {
 		case 'redis':
 			return new RedisCache(config);
 		case 'memory':
 		default:
 			return new MemCache(config);
-=======
-function getKeyvInstance(ttl: number | undefined, namespaceSuffix?: string): Keyv {
-	switch (env['CACHE_STORE']) {
-		case 'redis':
-			return new Keyv(getConfig('redis', ttl, namespaceSuffix));
-		case 'memcache':
-			return new Keyv(getConfig('memcache', ttl, namespaceSuffix));
-		case 'memory':
-		default:
-			return new Keyv(getConfig('memory', ttl, namespaceSuffix));
-	}
-}
-
-function getConfig(
-	store: 'memory' | 'redis' | 'memcache' = 'memory',
-	ttl: number | undefined,
-	namespaceSuffix = ''
-): Options<any> {
-	const config: Options<any> = {
-		namespace: `${env['CACHE_NAMESPACE']}${namespaceSuffix}`,
-		ttl,
-	};
-
-	if (store === 'redis') {
-		const KeyvRedis = require('@keyv/redis');
-
-		config.store = new KeyvRedis(env['CACHE_REDIS'] || getConfigFromEnv('CACHE_REDIS_'));
-	}
-
-	if (store === 'memcache') {
-		const KeyvMemcache = require('keyv-memcache');
-
-		// keyv-memcache uses memjs which only accepts a comma separated string instead of an array,
-		// so we need to join array into a string when applicable. See #7986
-		const cacheMemcache = Array.isArray(env['CACHE_MEMCACHE'])
-			? env['CACHE_MEMCACHE'].join(',')
-			: env['CACHE_MEMCACHE'];
-
-		config.store = new KeyvMemcache(cacheMemcache);
->>>>>>> 47e3e00b
 	}
 }