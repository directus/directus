--- conflicted
+++ resolved
@@ -1,45 +1,20 @@
-import ms from 'ms';
 import env from './env';
 import { validateEnv } from './utils/validate-env';
-<<<<<<< HEAD
+import { getMessenger } from './messenger';
+import { getSimpleHash } from '@directus/shared/utils';
+import type { SchemaOverview } from '@directus/shared/types';
 import type { CacheOptions, CacheService } from './services/cache/cache';
 import { RedisCache } from './services/cache/redis-cache';
 import { MemoryCache } from './services/cache/memory-cache';
 import { clearSystemCache } from './utils/clearSystemCache';
+import { getMilliseconds } from './utils/get-milliseconds';
 
 let cache: CacheService | null = null;
 let systemCache: CacheService | null = null;
+let localSchemaCache: CacheService | null = null;
+let sharedSchemaCache: CacheService | null = null;
 let lockCache: CacheService | null = null;
-
-export function getCache(): { cache: CacheService | null; systemCache: CacheService; lockCache: CacheService } {
-	if (env.CACHE_ENABLED === true && cache === null) {
-		validateEnv(['CACHE_NAMESPACE', 'CACHE_TTL', 'CACHE_STORE']);
-		cache = getCacheInstance(env['CACHE_TTL'] ? ms(env['CACHE_TTL'] as string) : undefined, '_data');
-	}
-
-	if (systemCache === null) {
-		systemCache = getCacheInstance(
-			env['CACHE_SYSTEM_TTL'] ? ms(env['CACHE_SYSTEM_TTL'] as string) : undefined,
-			'_system',
-			true
-		);
-	}
-
-	if (lockCache === null) {
-		lockCache = getCacheInstance(undefined, '_lock');
-=======
-import { getMessenger } from './messenger';
-import { getSimpleHash } from '@directus/shared/utils';
-import type { SchemaOverview } from '@directus/shared/types';
-
-let cache: Keyv | null = null;
-let systemCache: Keyv | null = null;
-let localSchemaCache: Keyv | null = null;
-let sharedSchemaCache: Keyv | null = null;
-let lockCache: Keyv | null = null;
 let messengerSubscribed = false;
-
-type Store = 'memory' | 'redis' | 'memcache';
 
 const messenger = getMessenger();
 
@@ -59,37 +34,40 @@
 }
 
 export function getCache(): {
-	cache: Keyv | null;
-	systemCache: Keyv;
-	sharedSchemaCache: Keyv;
-	localSchemaCache: Keyv;
-	lockCache: Keyv;
+	cache: CacheService | null;
+	systemCache: CacheService;
+	sharedSchemaCache: CacheService;
+	localSchemaCache: CacheService;
+	lockCache: CacheService;
 } {
 	if (env['CACHE_ENABLED'] === true && cache === null) {
 		validateEnv(['CACHE_NAMESPACE', 'CACHE_TTL', 'CACHE_STORE']);
-		cache = getKeyvInstance(env['CACHE_STORE'], getMilliseconds(env['CACHE_TTL']));
-		cache.on('error', (err) => logger.warn(err, `[cache] ${err}`));
+		cache = getCacheInstance(env['CACHE_TTL'] ? getMilliseconds(env['CACHE_TTL'] as string) : undefined, '_data');
 	}
 
 	if (systemCache === null) {
-		systemCache = getKeyvInstance(env['CACHE_STORE'], getMilliseconds(env['CACHE_SYSTEM_TTL']), '_system');
-		systemCache.on('error', (err) => logger.warn(err, `[system-cache] ${err}`));
+		systemCache = getCacheInstance(
+			env['CACHE_SYSTEM_TTL'] ? getMilliseconds(env['CACHE_SYSTEM_TTL'] as string) : undefined,
+			'_system'
+		);
 	}
 
 	if (sharedSchemaCache === null) {
-		sharedSchemaCache = getKeyvInstance(env['CACHE_STORE'], getMilliseconds(env['CACHE_SYSTEM_TTL']), '_schema_shared');
-		sharedSchemaCache.on('error', (err) => logger.warn(err, `[shared-schema-cache] ${err}`));
+		sharedSchemaCache = getCacheInstance(
+			env['CACHE_SYSTEM_TTL'] ? getMilliseconds(env['CACHE_SYSTEM_TTL'] as string) : undefined,
+			'_schema_shared'
+		);
 	}
 
 	if (localSchemaCache === null) {
-		localSchemaCache = getKeyvInstance('memory', getMilliseconds(env['CACHE_SYSTEM_TTL']), '_schema');
-		localSchemaCache.on('error', (err) => logger.warn(err, `[schema-cache] ${err}`));
+		localSchemaCache = getCacheInstance(
+			env['CACHE_SYSTEM_TTL'] ? getMilliseconds(env['CACHE_SYSTEM_TTL'] as string) : undefined,
+			'_schema'
+		);
 	}
 
 	if (lockCache === null) {
-		lockCache = getKeyvInstance(env['CACHE_STORE'], undefined, '_lock');
-		lockCache.on('error', (err) => logger.warn(err, `[lock-cache] ${err}`));
->>>>>>> 13a720bb
+		lockCache = getCacheInstance(undefined, '_lock');
 	}
 
 	return { cache, systemCache, sharedSchemaCache, localSchemaCache, lockCache };
@@ -97,49 +75,8 @@
 
 export async function flushCaches(forced?: boolean): Promise<void> {
 	const { cache } = getCache();
-	await clearSystemCache({ forced });
+	await clearSystemCache(forced);
 	await cache?.clear();
-}
-
-<<<<<<< HEAD
-function getCacheInstance(ttl: number | undefined, namespaceSuffix: string, checkLock = false): CacheService {
-	const config: CacheOptions = {
-		namespace: `${env['CACHE_NAMESPACE']}${namespaceSuffix}`,
-		ttl,
-		checkLock,
-	};
-
-	switch (env['CACHE_STORE']) {
-=======
-export async function clearSystemCache(opts?: {
-	forced?: boolean | undefined;
-	autoPurgeCache?: false | undefined;
-}): Promise<void> {
-	const { systemCache, localSchemaCache, lockCache } = getCache();
-
-	// Flush system cache when forced or when system cache lock not set
-	if (opts?.forced || !(await lockCache.get('system-cache-lock'))) {
-		await lockCache.set('system-cache-lock', true, 10000);
-		await systemCache.clear();
-		await lockCache.delete('system-cache-lock');
-	}
-
-	await localSchemaCache.clear();
-	messenger.publish('schemaChanged', { autoPurgeCache: opts?.autoPurgeCache });
-}
-
-export async function setSystemCache(key: string, value: any, ttl?: number): Promise<void> {
-	const { systemCache, lockCache } = getCache();
-
-	if (!(await lockCache.get('system-cache-lock'))) {
-		await setCacheValue(systemCache, key, value, ttl);
-	}
-}
-
-export async function getSystemCache(key: string): Promise<Record<string, any>> {
-	const { systemCache } = getCache();
-
-	return await getCacheValue(systemCache, key);
 }
 
 export async function setSchemaCache(schema: SchemaOverview): Promise<void> {
@@ -164,62 +101,18 @@
 	return await localSchemaCache.get('schema');
 }
 
-export async function setCacheValue(
-	cache: Keyv,
-	key: string,
-	value: Record<string, any> | Record<string, any>[],
-	ttl?: number
-) {
-	const compressed = await compress(value);
-	await cache.set(key, compressed, ttl);
-}
+function getCacheInstance(ttl: number | undefined, namespaceSuffix: string, checkLock = false): CacheService {
+	const config: CacheOptions = {
+		namespace: `${env['CACHE_NAMESPACE']}${namespaceSuffix}`,
+		ttl,
+		checkLock,
+	};
 
-export async function getCacheValue(cache: Keyv, key: string): Promise<any> {
-	const value = await cache.get(key);
-	if (!value) return undefined;
-	const decompressed = await decompress(value);
-	return decompressed;
-}
-
-function getKeyvInstance(store: Store, ttl: number | undefined, namespaceSuffix?: string): Keyv {
-	switch (store) {
->>>>>>> 13a720bb
+	switch (env['CACHE_STORE']) {
 		case 'redis':
 			return new RedisCache(config);
 		case 'memory':
 		default:
-<<<<<<< HEAD
 			return new MemoryCache(config);
 	}
-=======
-			return new Keyv(getConfig('memory', ttl, namespaceSuffix));
-	}
-}
-
-function getConfig(store: Store = 'memory', ttl: number | undefined, namespaceSuffix = ''): Options<any> {
-	const config: Options<any> = {
-		namespace: `${env['CACHE_NAMESPACE']}${namespaceSuffix}`,
-		ttl,
-	};
-
-	if (store === 'redis') {
-		const KeyvRedis = require('@keyv/redis');
-
-		config.store = new KeyvRedis(env['CACHE_REDIS'] || getConfigFromEnv('CACHE_REDIS_'));
-	}
-
-	if (store === 'memcache') {
-		const KeyvMemcache = require('keyv-memcache');
-
-		// keyv-memcache uses memjs which only accepts a comma separated string instead of an array,
-		// so we need to join array into a string when applicable. See #7986
-		const cacheMemcache = Array.isArray(env['CACHE_MEMCACHE'])
-			? env['CACHE_MEMCACHE'].join(',')
-			: env['CACHE_MEMCACHE'];
-
-		config.store = new KeyvMemcache(cacheMemcache);
-	}
-
-	return config;
->>>>>>> 13a720bb
 }